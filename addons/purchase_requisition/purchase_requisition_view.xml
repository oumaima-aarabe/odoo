<?xml version="1.0"?>
<openerp>
    <data>

    <record model="ir.ui.view" id="purchase_order_form_inherit">
        <field name="name">purchase.order.form.inherit</field>
        <field name="model">purchase.order</field>
        <field name="inherit_id" ref="purchase.purchase_order_form"/>
        <field name="arch" type="xml">
            <field name="validator" position="before">
                <field name="requisition_id"/>
            </field>
        </field>
    </record>

    <record model="ir.ui.view" id="purchase_order_search_inherit">
        <field name="name">purchase.order.list.select.inherit</field>
        <field name="model">purchase.order</field>
        <field name="inherit_id" ref="purchase.view_purchase_order_filter"/>
        <field name="arch" type="xml">
            <xpath expr="//filter[@name='approved']" position="after">
                <filter icon="terp-gtk-jump-to-rtl" string="Requisition" domain="[('requisition_id','!=',False)]"  help="Purchase Orders with requisition"/>
            </xpath>
        </field>
    </record>

    <record model="ir.ui.view" id="view_purchase_requisition_form">
        <field name="name">purchase.requisition.form</field>
        <field name="model">purchase.requisition</field>
        <field name="arch" type="xml">
            <form string="Purchase Requisition" version="7.0">
            <header>
                <button name="tender_in_progress" states="draft" string="Send to Suppliers" type="object" class="oe_highlight"/>
                <button name="tender_reset" states="done,cancel" string="Reset to Draft" type="object" />
                <button name="tender_done" states="in_progress" string="Purchase Done" type="object" class="oe_highlight"/>
                <button name="tender_cancel" states="draft,in_progress" string="Cancel" type="object" />
                <field name="state" widget="statusbar" statusbar_visible="draft,in_progress,done" statusbar_colors='{"in_progress":"blue"}'/>
            </header>
            <sheet>
                <div class="oe_edit_only">
                    <label for="name" class="oe_inline"/>
                    <label for="origin" class="oe_inline"/>
                </div>
                <h1>
                    <field name="name" class="oe_inline"/>
                    <label string="," attrs="{'invisible':[('origin','=',False)]}"/>
                    <field name="origin" class="oe_inline" placeholder="e.g. PO0025"/>
                </h1>
                <group>
                    <group>
                        <field name="user_id"/>
                        <field name="exclusive"/>
                    </group>
                    <group>
                        <field name="date_start"/>
                        <field name="date_end"/>
                        <field name="warehouse_id" widget="selection" groups="stock.group_locations"/>
                        <field name="company_id" groups="base.group_multi_company" widget="selection"/>
                    </group>
                </group>
                <notebook>
                    <page string="Products">
                        <field name="line_ids">
                            <tree string="Products" editable="bottom">
                                <field name="product_id" on_change="onchange_product_id(product_id,product_uom_id)"/>
                                <field name="product_qty"/>
                                <field name="product_uom_id" groups="product.group_uom"/>
                            </tree>
                            <form string="Products" version="7.0">
                                <group>
                                    <field name="product_id" />
                                    <field name="product_qty"/>
                                    <field name="product_uom_id" />
                                    <field name="company_id" groups="base.group_multi_company" widget="selection"/>
                                </group>
                            </form>
                        </field>
                        <div class="oe_right oe_button_box" style="margin-top: 10px">
                            <button name="%(action_purchase_requisition_partner)d" type="action"
                                string="Request a Quotation" icon="gtk-execute"
                                attrs="{'invisible': [('line_ids','=',False),('state', 'not in', ('in_progress'))]}"/>
                        </div>
                        <separator string="Quotations"/>
                        <field name="purchase_ids" readonly="1">
                            <tree string="Purchase Order">
                                <field name="name" string="Reference"/>
                                <field name="date_order" string="Order Date"/>
                                <field name="partner_id"/>
                                <field name="company_id" groups="base.group_multi_company" widget="selection"/>
                                <field name="location_id" groups="stock.group_locations"/>
                                <field name="minimum_planned_date"/>
                                <field name="origin"/>
                                <field name="state"/>
                                <button name="purchase_cancel" states="draft,confirmed,wait_auth" string="Cancel Purchase Order" icon="gtk-cancel"/>
                                <button name="purchase_confirm" states="draft" string="Confirm Purchase Order" icon="gtk-apply"/>
                                <button name="purchase_approve" states="confirmed" string="Approved by Supplier" icon="gtk-ok"/>
                            </tree>
                        </field>
                        <separator string="Terms and Conditions"/>
                        <field name="description"/>
                    </page>
                </notebook>
            </sheet>
            <div class="oe_chatter">
<<<<<<< HEAD
                  <field name="message_ids" widget="mail_thread"/>
                  <!-- Invisible fields used in chatter widgets -->
                  <field name="message_subtype_data" invisible="True"/>
                  <field name="message_is_follower" invisible="True"/>
                  <field name="message_follower_ids" widget="mail_followers"/>
=======
                <field name="message_is_follower" invisible="1"/>
                <field name="message_ids" widget="mail_thread"/>
                <field name="message_follower_ids" widget="mail_followers"/>
>>>>>>> 0c625885
            </div> 
            </form>
        </field>
    </record>
    <record model="ir.ui.view" id="view_purchase_requisition_tree">
        <field name="name">purchase.requisition.tree</field>
        <field name="model">purchase.requisition</field>
        <field name="arch" type="xml">
            <tree fonts="bold:message_unread==True" colors="grey:state == 'cancel';red:date_end and date_end&lt;current_date;black:date_end&gt;current_date;" string="Purchase Requisition">
                <field name="message_unread" invisible="1"/>
                <field name="name"/>
                <field name="date_start"/>
                <field name="user_id"/>
                <field name="company_id" groups="base.group_multi_company" widget="selection"/>
                <field name="date_end"/>
                <field name="origin"/>
                <field name="state"/>
            </tree>
      </field>
    </record>

    <record id="view_purchase_requisition_filter" model="ir.ui.view">
            <field name="name">purchase.requisition.list.select</field>
            <field name="model">purchase.requisition</field>
            <field name="arch" type="xml">
                <search string="Search Purchase Requisition">
                    <field name="name" string="Purchase Requisition"/>
                    <field name="exclusive" />
                    <filter icon="terp-document-new" name="draft" string="New" domain="[('state','=','draft')]" help="New Purchase Requisition"/>
                    <filter icon="terp-camera_test" string="Sent to Suppliers" domain="[('state','=','in_progress')]" help="Purchase Requisition in negociation"/>
                    <filter icon="terp-dialog-close" string="Purchase Done" domain="[('state','=','done')]" help="Current Purchase Requisition"/>
                    <separator/>
                    <filter icon="terp-personal-" string="Unassigned"  domain="[('user_id','=', False)]" help="Unassigned  Requisition"/>
                    <field name="user_id" />
                    <group expand="0" string="Group By...">
                        <filter string="Responsible" icon="terp-personal" domain="[]" context="{'group_by':'user_id'}"/>
                        <filter string="Source" icon="terp-gtk-jump-to-rtl" domain="[]" context="{'group_by':'origin'}"/>
                        <filter string="Status" icon="terp-stock_effects-object-colorize" domain="[]" context="{'group_by':'state'}"/>
                        <filter string="Start Date" icon="terp-go-month" domain="[]" context="{'group_by':'date_start'}"/>
                        <filter string="End Date" icon="terp-go-month" domain="[]" context="{'group_by':'date_end'}"/>
                    </group>
                </search>
            </field>
        </record>


    <record model="ir.actions.act_window" id="action_purchase_requisition">
        <field name="name">Purchase Requisitions</field>
        <field name="type">ir.actions.act_window</field>
        <field name="res_model">purchase.requisition</field>
        <field name="view_type">form</field>
        <field name="view_mode">tree,form</field>
        <field name="context">{"search_default_create_uid":uid}</field>
        <field name="search_view_id" ref="view_purchase_requisition_filter"/>
        <field name="help" type="html">
          <p class="oe_view_nocontent_create">
            Click to start a new purchase requisition process. 
          </p><p>
            A purchase requisition is the step before a request for quotation.
            In a purchase requisition (or purchase tender), you can record the
            products you need to buy and trigger the creation of RfQs to
            suppliers. After the negotiation, once you have reviewed all the
            supplier's offers, you can validate some and cancel others.
          </p>
        </field>
    </record>

    <menuitem
        id="menu_purchase_requisition_pro_mgt"
        sequence="10"
        parent="purchase.menu_procurement_management"
        action="action_purchase_requisition"/>

    <record model="ir.ui.view" id="product_normal_form_view_inherit">
        <field name="name">product.form.inherit</field>
        <field name="model">product.product</field>
        <field name="inherit_id" ref="product.product_normal_form_view"/>
        <field name="arch" type="xml">
            <field name="procure_method" position="before">
                <field name="purchase_requisition"/>
            </field>
        </field>
    </record>

    <record model="ir.ui.view" id="procurement_normal_form_view_inherit">
        <field name="name">procurement.form.inherit</field>
        <field name="model">procurement.order</field>
        <field name="inherit_id" ref="procurement.procurement_form_view"/>
        <field name="arch" type="xml">
            <xpath expr="//field[@name='close_move']" position="after">
                <field name="requisition_id"/>
            </xpath>
        </field>
    </record>
    <act_window
            domain="[('requisition_id', '=', active_id)]"
            context="{'default_requisition_id': active_id}"
            id="act_res_partner_2_purchase_order"
            name="Purchase orders"
            res_model="purchase.order"
            src_model="purchase.requisition"/>

    </data>
</openerp><|MERGE_RESOLUTION|>--- conflicted
+++ resolved
@@ -102,17 +102,11 @@
                 </notebook>
             </sheet>
             <div class="oe_chatter">
-<<<<<<< HEAD
-                  <field name="message_ids" widget="mail_thread"/>
-                  <!-- Invisible fields used in chatter widgets -->
-                  <field name="message_subtype_data" invisible="True"/>
-                  <field name="message_is_follower" invisible="True"/>
-                  <field name="message_follower_ids" widget="mail_followers"/>
-=======
-                <field name="message_is_follower" invisible="1"/>
-                <field name="message_ids" widget="mail_thread"/>
-                <field name="message_follower_ids" widget="mail_followers"/>
->>>>>>> 0c625885
+              <field name="message_ids" widget="mail_thread"/>
+              <!-- Invisible fields used in chatter widgets -->
+              <field name="message_subtype_data" invisible="True"/>
+              <field name="message_is_follower" invisible="True"/>
+              <field name="message_follower_ids" widget="mail_followers"/>
             </div> 
             </form>
         </field>
