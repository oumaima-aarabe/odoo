--- conflicted
+++ resolved
@@ -1,36 +1,22 @@
-# Translation of OpenERP Server.
+# Translation of Odoo Server.
 # This file contains the translation of the following modules:
-#	* mrp_subproduct
-#
+# * mrp_byproduct
+# 
+# Translators:
 msgid ""
 msgstr ""
-<<<<<<< HEAD
-"Project-Id-Version: OpenERP Server 6.0dev\n"
-"Report-Msgid-Bugs-To: support@openerp.com\n"
-"POT-Creation-Date: 2011-01-03 16:58+0000\n"
-"PO-Revision-Date: 2010-12-28 08:01+0000\n"
-"Last-Translator: Borja López Soilán (NeoPolus) <borjalopezsoilan@gmail.com>\n"
-"Language-Team: \n"
-=======
 "Project-Id-Version: Odoo 8.0\n"
 "Report-Msgid-Bugs-To: \n"
 "POT-Creation-Date: 2015-01-21 14:08+0000\n"
 "PO-Revision-Date: 2016-01-14 19:58+0000\n"
 "Last-Translator: Martin Trigaux\n"
 "Language-Team: Spanish (Mexico) (http://www.transifex.com/odoo/odoo-8/language/es_MX/)\n"
->>>>>>> 1812b8f3
 "MIME-Version: 1.0\n"
 "Content-Type: text/plain; charset=UTF-8\n"
-"Content-Transfer-Encoding: 8bit\n"
-"X-Launchpad-Export-Date: 2011-09-05 05:41+0000\n"
-"X-Generator: Launchpad (build 13830)\n"
+"Content-Transfer-Encoding: \n"
+"Language: es_MX\n"
+"Plural-Forms: nplurals=2; plural=(n != 1);\n"
 
-<<<<<<< HEAD
-#. module: mrp_subproduct
-#: field:mrp.subproduct,product_id:0
-msgid "Product"
-msgstr "Producto"
-=======
 #. module: mrp_byproduct
 #: model:ir.model,name:mrp_byproduct.model_mrp_bom
 msgid "Bill of Material"
@@ -65,137 +51,79 @@
 #: field:mrp.subproduct,create_date:0
 msgid "Created on"
 msgstr "Creado en"
->>>>>>> 1812b8f3
 
-#. module: mrp_subproduct
-#: sql_constraint:mrp.bom:0
+#. module: mrp_byproduct
+#: help:mrp.subproduct,subproduct_type:0
 msgid ""
-"All product quantities must be greater than 0.\n"
-"You should install the mrp_subproduct module if you want to manage extra "
-"products on BoMs !"
+"Define how the quantity of byproducts will be set on the production orders "
+"using this BoM.  'Fixed' depicts a situation where the quantity of created "
+"byproduct is always equal to the quantity set on the BoM, regardless of how "
+"many are created in the production order.  By opposition, 'Variable' means "
+"that the quantity will be computed as    '(quantity of byproduct set on the "
+"BoM / quantity of manufactured product set on the BoM * quantity of "
+"manufactured product in the production order.)'"
 msgstr ""
-"Todas las cantidades de producto deben de ser superiores a cero.\n"
-"¡Debe instalar el módulo mrp_subproduct si quiere gestionar productos extra "
-"en las LdM!"
 
-#. module: mrp_subproduct
-#: view:mrp.bom:0
-msgid "sub products"
-msgstr "sub productos"
+#. module: mrp_byproduct
+#: selection:mrp.subproduct,subproduct_type:0
+msgid "Fixed"
+msgstr "Fijo"
 
-#. module: mrp_subproduct
-#: model:ir.model,name:mrp_subproduct.model_mrp_production
+#. module: mrp_byproduct
+#: field:mrp.subproduct,id:0
+msgid "ID"
+msgstr "ID"
+
+#. module: mrp_byproduct
+#: field:mrp.subproduct,write_uid:0
+msgid "Last Updated by"
+msgstr "Ultima actualizacion por"
+
+#. module: mrp_byproduct
+#: field:mrp.subproduct,write_date:0
+msgid "Last Updated on"
+msgstr "Ultima actualización realizada"
+
+#. module: mrp_byproduct
+#: model:ir.model,name:mrp_byproduct.model_mrp_production
 msgid "Manufacturing Order"
 msgstr "Orden fabricación"
 
-#. module: mrp_subproduct
-#: model:ir.module.module,shortdesc:mrp_subproduct.module_meta_information
-msgid ""
-"MRP Sub Product - To produce several products from one production order"
-msgstr ""
-"MRP Sub producto - Para producir varios productos desde una orden de "
-"fabricación"
+#. module: mrp_byproduct
+#: field:mrp.subproduct,product_id:0
+msgid "Product"
+msgstr "Producto"
 
-#. module: mrp_subproduct
+#. module: mrp_byproduct
 #: field:mrp.subproduct,product_qty:0
 msgid "Product Qty"
 msgstr "Cantidad producto"
 
-#. module: mrp_subproduct
-#: field:mrp.bom,sub_products:0
-msgid "sub_products"
-msgstr "sub_productos"
+#. module: mrp_byproduct
+#: field:mrp.subproduct,product_uom:0
+msgid "Product Unit of Measure"
+msgstr "Unidad de medida del producto"
 
-#. module: mrp_subproduct
+#. module: mrp_byproduct
 #: field:mrp.subproduct,subproduct_type:0
 msgid "Quantity Type"
 msgstr "Tipo de cantidad"
 
-#. module: mrp_subproduct
-#: model:ir.model,name:mrp_subproduct.model_mrp_bom
-msgid "Bill of Material"
-msgstr "Lista de material"
-
-#. module: mrp_subproduct
-#: model:ir.module.module,description:mrp_subproduct.module_meta_information
+#. module: mrp_byproduct
+#: code:addons/mrp_byproduct/mrp_byproduct.py:63
+#, python-format
 msgid ""
-<<<<<<< HEAD
-"\n"
-"This module allows you to produce several products from one production "
-"order.\n"
-"You can configure sub-products in the bill of material.\n"
-"Without this module:\n"
-"    A + B + C -> D\n"
-"With this module:\n"
-"    A + B + C -> D + E\n"
-"    "
-msgstr ""
-"\n"
-"Este módulo le permite producir varios productos desde una orden de "
-"producción.\n"
-"Puede configurar los sub-productos en la lista de materiales.\n"
-"Sin este módulo:\n"
-"    A + B + C -> D\n"
-"Con este módulo:\n"
-"    A + B + C -> D + E\n"
-"    "
-
-#. module: mrp_subproduct
-#: field:mrp.subproduct,product_uom:0
-msgid "Product UOM"
-msgstr "UdM del producto"
-
-#. module: mrp_subproduct
-#: field:mrp.subproduct,bom_id:0
-msgid "BoM"
-msgstr "Lista de materiales (LdM)"
-
-#. module: mrp_subproduct
-#: constraint:mrp.bom:0
-msgid "Error ! You can not create recursive BoM."
-msgstr "¡Error! No puede crear Listas de Material recursivas."
-
-#. module: mrp_subproduct
-#: view:mrp.bom:0
-msgid "Sub Products"
-msgstr "Sub productos"
-=======
 "The Product Unit of Measure you chose has a different category than in the "
 "product form."
 msgstr "La Unidad de Producto de la Medida que usted elija tiene una categoría diferente que en la forma del producto."
->>>>>>> 1812b8f3
 
-#. module: mrp_subproduct
+#. module: mrp_byproduct
 #: selection:mrp.subproduct,subproduct_type:0
 msgid "Variable"
 msgstr "Variable"
 
-#. module: mrp_subproduct
-#: constraint:mrp.production:0
-msgid "Order quantity cannot be negative or zero !"
-msgstr "¡La cantidad ordenada no puede ser negativa o cero!"
-
-#. module: mrp_subproduct
-#: model:ir.model,name:mrp_subproduct.model_mrp_subproduct
-msgid "Sub Product"
-msgstr "Sub producto"
-
-#. module: mrp_subproduct
-#: selection:mrp.subproduct,subproduct_type:0
-msgid "Fixed"
-msgstr "Fijo"
-
-#~ msgid "Invalid XML for View Architecture!"
-#~ msgstr "¡XML inválido para la definición de la vista!"
-
-#~ msgid ""
-#~ "The Object name must start with x_ and not contain any special character !"
-#~ msgstr ""
-#~ "¡El nombre del objeto debe empezar con x_ y no contener ningún carácter "
-#~ "especial!"
-
-#~ msgid "Mrp Sub Product"
-#~ msgstr "Sub producto MRP"
-
-#~ msgid "MRP Sub Product"
-#~ msgstr "Subproducto MRP"+#. module: mrp_byproduct
+#: code:addons/mrp_byproduct/mrp_byproduct.py:63
+#, python-format
+msgid "Warning"
+msgstr "Aviso"