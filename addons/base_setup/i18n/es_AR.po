# Translation of Odoo Server.
# This file contains the translation of the following modules:
# * base_setup
#
# Translators:
#, fuzzy
msgid ""
msgstr ""
"Project-Id-Version: Odoo 9.0\n"
"Report-Msgid-Bugs-To: \n"
<<<<<<< HEAD
"POT-Creation-Date: 2016-08-19 10:24+0000\n"
=======
"POT-Creation-Date: 2016-08-18 14:07+0000\n"
>>>>>>> bc1a0a32
"PO-Revision-Date: 2015-09-30 22:45+0000\n"
"Last-Translator: Martin Trigaux\n"
"Language-Team: Spanish (Argentina) (http://www.transifex.com/odoo/odoo-9/"
"language/es_AR/)\n"
"Language: es_AR\n"
"MIME-Version: 1.0\n"
"Content-Type: text/plain; charset=UTF-8\n"
"Content-Transfer-Encoding: \n"
"#-#-#-#-#  es_AR.po (Odoo 9.0)  #-#-#-#-#\n"
"Plural-Forms: nplurals=2; plural=(n != 1);\n"
"#-#-#-#-#  es_AR.po (Odoo 9.0)  #-#-#-#-#\n"
"Plural-Forms: nplurals=2; plural=(n != 1);\n"

#. module: base_setup
#: model:ir.model.fields,field_description:base_setup.field_base_config_settings_module_portal
msgid "Activate the customer portal"
msgstr "Activar el portal de cliente"

#. module: base_setup
#: model:ir.model.fields,field_description:base_setup.field_base_config_settings_module_share
msgid "Allow documents sharing"
msgstr "Permitir compartir documentos"

#. module: base_setup
#: model:ir.model.fields,field_description:base_setup.field_base_config_settings_group_multi_currency
msgid "Allow multi currencies"
msgstr ""

#. module: base_setup
#: model:ir.model.fields,field_description:base_setup.field_base_config_settings_module_google_calendar
msgid "Allow the users to synchronize their calendar  with Google Calendar"
msgstr ""
"Permite a los usuarios sincronizar su calendario con el calendario de Google"

#. module: base_setup
#: model:ir.model.fields,field_description:base_setup.field_base_config_settings_module_base_import
msgid "Allow users to import data from CSV/XLS/XLSX/ODS files"
msgstr ""

#. module: base_setup
#: model:ir.model.fields,help:base_setup.field_base_config_settings_group_multi_currency
msgid "Allows to work in a multi currency environment"
msgstr ""

#. module: base_setup
#: model:ir.ui.view,arch_db:base_setup.view_general_configuration
#: model:ir.ui.view,arch_db:base_setup.view_sale_config_settings
msgid "Apply"
msgstr "Aplicar"

#. module: base_setup
#: model:ir.model.fields,field_description:base_setup.field_base_config_settings_module_google_drive
msgid "Attach Google documents to any record"
msgstr "Adjuntar documentos de Google a cualquier registro"

#. module: base_setup
#: model:ir.ui.view,arch_db:base_setup.view_general_configuration
msgid "Authentication"
msgstr "Autenticación"

#. module: base_setup
#: model:ir.ui.view,arch_db:base_setup.view_general_configuration
#: model:ir.ui.view,arch_db:base_setup.view_sale_config_settings
msgid "Cancel"
msgstr "Cancelar"

#. module: base_setup
#: model:ir.actions.act_window,name:base_setup.action_sale_config
#: model:ir.ui.view,arch_db:base_setup.view_sale_config_settings
msgid "Configure Sales"
msgstr "Configurar Ventas"

#. module: base_setup
#: model:ir.ui.view,arch_db:base_setup.view_general_configuration
msgid "Configure outgoing email servers"
msgstr "Configurar servidores de correo saliente"

#. module: base_setup
#: model:ir.ui.view,arch_db:base_setup.view_general_configuration
msgid "Configure your company data"
msgstr "Configurar datos de su compañía"

#. module: base_setup
#: model:ir.model.fields,field_description:base_setup.field_base_config_settings_create_uid
#: model:ir.model.fields,field_description:base_setup.field_sale_config_settings_create_uid
msgid "Created by"
msgstr "Creado por"

#. module: base_setup
#: model:ir.model.fields,field_description:base_setup.field_base_config_settings_create_date
#: model:ir.model.fields,field_description:base_setup.field_sale_config_settings_create_date
msgid "Created on"
msgstr "Creado en"

#. module: base_setup
#: model:ir.model.fields,field_description:base_setup.field_base_config_settings_display_name
#: model:ir.model.fields,field_description:base_setup.field_sale_config_settings_display_name
msgid "Display Name"
msgstr "Mostrar Nombre"
<<<<<<< HEAD
=======

#. module: base_setup
#: selection:base.setup.terminology,partner:0
msgid "Donor"
msgstr "Donante"
>>>>>>> bc1a0a32

#. module: base_setup
#: model:ir.ui.view,arch_db:base_setup.view_general_configuration
msgid "Email"
msgstr "Email"

#. module: base_setup
#: model:ir.actions.act_window,name:base_setup.action_general_configuration
#: model:ir.ui.view,arch_db:base_setup.view_general_configuration
msgid "General Settings"
msgstr "Ajustes Generales"

#. module: base_setup
#: model:ir.model.fields,help:base_setup.field_base_config_settings_module_portal
msgid "Give your customers access to their documents."
msgstr "Dé a sus clientes acceso a sus documentos"

#. module: base_setup
#: model:ir.ui.view,arch_db:base_setup.view_general_configuration
msgid "Google Calendar"
msgstr "Calendario de Google"

#. module: base_setup
#: model:ir.ui.view,arch_db:base_setup.view_general_configuration
msgid "Google Drive"
msgstr "Google Drive"

#. module: base_setup
#: model:ir.ui.view,arch_db:base_setup.view_general_configuration
msgid "Google Integration"
msgstr ""

#. module: base_setup
#: model:ir.model.fields,field_description:base_setup.field_base_config_settings_id
#: model:ir.model.fields,field_description:base_setup.field_sale_config_settings_id
msgid "ID"
msgstr "ID"

#. module: base_setup
#: model:ir.ui.view,arch_db:base_setup.view_general_configuration
msgid "Import / Export"
msgstr "Importar / Exportar"

#. module: base_setup
#: model:ir.ui.view,arch_db:base_setup.view_general_configuration
msgid "Inter company"
msgstr ""

#. module: base_setup
#: model:ir.model.fields,field_description:base_setup.field_base_config_settings___last_update
#: model:ir.model.fields,field_description:base_setup.field_sale_config_settings___last_update
msgid "Last Modified on"
msgstr "Última modificación en"

#. module: base_setup
#: model:ir.model.fields,field_description:base_setup.field_base_config_settings_write_uid
#: model:ir.model.fields,field_description:base_setup.field_sale_config_settings_write_uid
msgid "Last Updated by"
msgstr "Última actualización realizada por"

#. module: base_setup
#: model:ir.model.fields,field_description:base_setup.field_base_config_settings_write_date
#: model:ir.model.fields,field_description:base_setup.field_sale_config_settings_write_date
msgid "Last Updated on"
msgstr "Última actualización el"

#. module: base_setup
#: model:ir.model.fields,field_description:base_setup.field_base_config_settings_module_inter_company_rules
msgid "Manage Inter Company"
msgstr ""

#. module: base_setup
#: model:ir.model.fields,field_description:base_setup.field_base_config_settings_group_multi_company
msgid "Manage multiple companies"
msgstr "Administrar múltiples compañías"

#. module: base_setup
#: model:ir.ui.view,arch_db:base_setup.view_general_configuration
msgid "Multi Company"
msgstr "Multi Compañía"

#. module: base_setup
#: model:ir.ui.view,arch_db:base_setup.view_general_configuration
msgid "Multi Currencies"
msgstr ""
<<<<<<< HEAD
=======

#. module: base_setup
#: model:ir.ui.view,arch_db:base_setup.view_general_configuration
msgid ""
"Once installed, you can configure your API credentials for \"Google calendar"
"\""
msgstr ""
"Una vez instalado, puede configurar sus credenciales de la API para el "
"calendario de Google"

#. module: base_setup
#: selection:base.setup.terminology,partner:0
msgid "Partner"
msgstr "Partner"
>>>>>>> bc1a0a32

#. module: base_setup
#: model:ir.ui.view,arch_db:base_setup.view_general_configuration
msgid ""
"Once installed, you can configure your API credentials for \"Google calendar"
"\""
msgstr ""
"Una vez instalado, puede configurar sus credenciales de la API para el "
"calendario de Google"

#. module: base_setup
#: model:ir.ui.view,arch_db:base_setup.view_general_configuration
msgid "Portal access"
msgstr "Acceso portal"

#. module: base_setup
#: model:ir.model.fields,help:base_setup.field_base_config_settings_module_share
msgid "Share or embbed any screen of Odoo."
msgstr "Comparta o incruste cualquier pantalla de Odoo."

#. module: base_setup
#: model:ir.model.fields,field_description:base_setup.field_base_config_settings_company_share_partner
msgid "Share partners to all companies"
msgstr ""

#. module: base_setup
#: model:ir.model.fields,help:base_setup.field_base_config_settings_company_share_partner
msgid ""
"Share your partners to all companies defined in your instance.\n"
" * Checked : Partners are visible for every companies, even if a company is "
"defined on the partner.\n"
" * Unchecked : Each company can see only its partner (partners where company "
"is defined). Partners not related to a company are visible for all companies."
msgstr ""

#. module: base_setup
#: model:ir.ui.view,arch_db:base_setup.view_general_configuration
msgid "Shared resources"
msgstr ""

#. module: base_setup
#: model:ir.model.fields,help:base_setup.field_base_config_settings_module_google_calendar
msgid "This installs the module google_calendar."
msgstr "Esto instala el módulo google_calendar."

#. module: base_setup
#: model:ir.model.fields,help:base_setup.field_base_config_settings_module_google_drive
msgid "This installs the module google_docs."
msgstr "Esto instala el módulo google_docs"

#. module: base_setup
#: model:ir.model.fields,help:base_setup.field_base_config_settings_module_inter_company_rules
msgid ""
"This installs the module inter_company_rules.\n"
" Configure company rules to automatically create SO/PO when one of your "
"company sells/buys to another of your company."
msgstr ""

#. module: base_setup
#: model:ir.model.fields,field_description:base_setup.field_base_config_settings_module_auth_oauth
msgid "Use external authentication providers (OAuth)"
msgstr ""

#. module: base_setup
#: model:ir.ui.view,arch_db:base_setup.view_general_configuration
msgid ""
"When you send a document to a customer\n"
"                                    (quotation, invoice), your customer will "
"be\n"
"                                    able to signup to get all his "
"documents,\n"
"                                    read your company news, check his "
"projects,\n"
<<<<<<< HEAD
"                                    etc."
=======
"                                    etc."
msgstr ""
"Cuando envía un documento a un cliente\n"
"                                    (presupuesto, factura), el cliente "
"podrá\n"
"                                    ingresar para obtener todos sus "
"documentos,\n"
"                                    leer las noticias de la compañía, "
"comprobar sus proyectos,\n"
"                                    etc."

#. module: base_setup
#: model:ir.model.fields,help:base_setup.field_base_config_settings_group_multi_company
msgid ""
"Work in multi-company environments, with appropriate security access between "
"companies."
>>>>>>> bc1a0a32
msgstr ""
"Cuando envía un documento a un cliente\n"
"                                    (presupuesto, factura), el cliente "
"podrá\n"
"                                    ingresar para obtener todos sus "
"documentos,\n"
"                                    leer las noticias de la compañía, "
"comprobar sus proyectos,\n"
"                                    etc."

#. module: base_setup
#: model:ir.model.fields,help:base_setup.field_base_config_settings_group_multi_company
msgid ""
<<<<<<< HEAD
"Work in multi-company environments, with appropriate security access between "
"companies."
msgstr ""
=======
"You can use this wizard to change the terminologies for customers in the "
"whole application."
msgstr ""
"Puede usar el siguiente asistente para cambiar los términos para los cliente "
"en toda la aplicación."
>>>>>>> bc1a0a32

#. module: base_setup
#: model:ir.ui.view,arch_db:base_setup.view_general_configuration
msgid ""
"You will find more options in your company details: address for the header "
"and footer, overdue payments texts, etc."
msgstr ""
"Encontrará más opciones en los detalles de su compañía: dirección para la "
"cabecera y pie, textos de pagos atrasados, etc."

#. module: base_setup
#: model:ir.model,name:base_setup.model_base_config_settings
msgid "base.config.settings"
msgstr "base.config.settings"

#. module: base_setup
#: model:ir.model,name:base_setup.model_sale_config_settings
msgid "sale.config.settings"
msgstr "Configuración de las ventas"

#~ msgid "Client"
#~ msgstr "Cliente"

#~ msgid "Customer"
#~ msgstr "Cliente"

#~ msgid "Donor"
#~ msgstr "Donante"

#~ msgid "Guest"
#~ msgstr "Invitado"

#~ msgid "How do you call a Customer"
#~ msgstr "Como llama  a un Cliente"

#~ msgid "Member"
#~ msgstr "Miembro"

#~ msgid "Partner"
#~ msgstr "Partner"

#~ msgid "Patient"
#~ msgstr "Paciente"

#~ msgid "Specify Your Terminology"
#~ msgstr "Especifique Su Terminología"

#~ msgid "Tenant"
#~ msgstr "Inquilino"

#~ msgid "Use another word to say \"Customer\""
#~ msgstr "Use otra palabra para decir \"Cliente\""

#~ msgid ""
#~ "You can use this wizard to change the terminologies for customers in the "
#~ "whole application."
#~ msgstr ""
#~ "Puede usar el siguiente asistente para cambiar los términos para los "
#~ "cliente en toda la aplicación."<|MERGE_RESOLUTION|>--- conflicted
+++ resolved
@@ -8,11 +8,7 @@
 msgstr ""
 "Project-Id-Version: Odoo 9.0\n"
 "Report-Msgid-Bugs-To: \n"
-<<<<<<< HEAD
-"POT-Creation-Date: 2016-08-19 10:24+0000\n"
-=======
 "POT-Creation-Date: 2016-08-18 14:07+0000\n"
->>>>>>> bc1a0a32
 "PO-Revision-Date: 2015-09-30 22:45+0000\n"
 "Last-Translator: Martin Trigaux\n"
 "Language-Team: Spanish (Argentina) (http://www.transifex.com/odoo/odoo-9/"
@@ -80,6 +76,11 @@
 msgstr "Cancelar"
 
 #. module: base_setup
+#: selection:base.setup.terminology,partner:0
+msgid "Client"
+msgstr "Cliente"
+
+#. module: base_setup
 #: model:ir.actions.act_window,name:base_setup.action_sale_config
 #: model:ir.ui.view,arch_db:base_setup.view_sale_config_settings
 msgid "Configure Sales"
@@ -97,29 +98,34 @@
 
 #. module: base_setup
 #: model:ir.model.fields,field_description:base_setup.field_base_config_settings_create_uid
+#: model:ir.model.fields,field_description:base_setup.field_base_setup_terminology_create_uid
 #: model:ir.model.fields,field_description:base_setup.field_sale_config_settings_create_uid
 msgid "Created by"
 msgstr "Creado por"
 
 #. module: base_setup
 #: model:ir.model.fields,field_description:base_setup.field_base_config_settings_create_date
+#: model:ir.model.fields,field_description:base_setup.field_base_setup_terminology_create_date
 #: model:ir.model.fields,field_description:base_setup.field_sale_config_settings_create_date
 msgid "Created on"
 msgstr "Creado en"
 
 #. module: base_setup
+#: selection:base.setup.terminology,partner:0
+msgid "Customer"
+msgstr "Cliente"
+
+#. module: base_setup
 #: model:ir.model.fields,field_description:base_setup.field_base_config_settings_display_name
+#: model:ir.model.fields,field_description:base_setup.field_base_setup_terminology_display_name
 #: model:ir.model.fields,field_description:base_setup.field_sale_config_settings_display_name
 msgid "Display Name"
 msgstr "Mostrar Nombre"
-<<<<<<< HEAD
-=======
 
 #. module: base_setup
 #: selection:base.setup.terminology,partner:0
 msgid "Donor"
 msgstr "Donante"
->>>>>>> bc1a0a32
 
 #. module: base_setup
 #: model:ir.ui.view,arch_db:base_setup.view_general_configuration
@@ -153,7 +159,18 @@
 msgstr ""
 
 #. module: base_setup
+#: selection:base.setup.terminology,partner:0
+msgid "Guest"
+msgstr "Invitado"
+
+#. module: base_setup
+#: model:ir.model.fields,field_description:base_setup.field_base_setup_terminology_partner
+msgid "How do you call a Customer"
+msgstr "Como llama  a un Cliente"
+
+#. module: base_setup
 #: model:ir.model.fields,field_description:base_setup.field_base_config_settings_id
+#: model:ir.model.fields,field_description:base_setup.field_base_setup_terminology_id
 #: model:ir.model.fields,field_description:base_setup.field_sale_config_settings_id
 msgid "ID"
 msgstr "ID"
@@ -170,18 +187,21 @@
 
 #. module: base_setup
 #: model:ir.model.fields,field_description:base_setup.field_base_config_settings___last_update
+#: model:ir.model.fields,field_description:base_setup.field_base_setup_terminology___last_update
 #: model:ir.model.fields,field_description:base_setup.field_sale_config_settings___last_update
 msgid "Last Modified on"
 msgstr "Última modificación en"
 
 #. module: base_setup
 #: model:ir.model.fields,field_description:base_setup.field_base_config_settings_write_uid
+#: model:ir.model.fields,field_description:base_setup.field_base_setup_terminology_write_uid
 #: model:ir.model.fields,field_description:base_setup.field_sale_config_settings_write_uid
 msgid "Last Updated by"
 msgstr "Última actualización realizada por"
 
 #. module: base_setup
 #: model:ir.model.fields,field_description:base_setup.field_base_config_settings_write_date
+#: model:ir.model.fields,field_description:base_setup.field_base_setup_terminology_write_date
 #: model:ir.model.fields,field_description:base_setup.field_sale_config_settings_write_date
 msgid "Last Updated on"
 msgstr "Última actualización el"
@@ -197,6 +217,11 @@
 msgstr "Administrar múltiples compañías"
 
 #. module: base_setup
+#: selection:base.setup.terminology,partner:0
+msgid "Member"
+msgstr "Miembro"
+
+#. module: base_setup
 #: model:ir.ui.view,arch_db:base_setup.view_general_configuration
 msgid "Multi Company"
 msgstr "Multi Compañía"
@@ -205,8 +230,6 @@
 #: model:ir.ui.view,arch_db:base_setup.view_general_configuration
 msgid "Multi Currencies"
 msgstr ""
-<<<<<<< HEAD
-=======
 
 #. module: base_setup
 #: model:ir.ui.view,arch_db:base_setup.view_general_configuration
@@ -221,16 +244,11 @@
 #: selection:base.setup.terminology,partner:0
 msgid "Partner"
 msgstr "Partner"
->>>>>>> bc1a0a32
-
-#. module: base_setup
-#: model:ir.ui.view,arch_db:base_setup.view_general_configuration
-msgid ""
-"Once installed, you can configure your API credentials for \"Google calendar"
-"\""
-msgstr ""
-"Una vez instalado, puede configurar sus credenciales de la API para el "
-"calendario de Google"
+
+#. module: base_setup
+#: selection:base.setup.terminology,partner:0
+msgid "Patient"
+msgstr "Paciente"
 
 #. module: base_setup
 #: model:ir.ui.view,arch_db:base_setup.view_general_configuration
@@ -263,6 +281,16 @@
 msgstr ""
 
 #. module: base_setup
+#: model:ir.ui.view,arch_db:base_setup.base_setup_terminology_form
+msgid "Specify Your Terminology"
+msgstr "Especifique Su Terminología"
+
+#. module: base_setup
+#: selection:base.setup.terminology,partner:0
+msgid "Tenant"
+msgstr "Inquilino"
+
+#. module: base_setup
 #: model:ir.model.fields,help:base_setup.field_base_config_settings_module_google_calendar
 msgid "This installs the module google_calendar."
 msgstr "Esto instala el módulo google_calendar."
@@ -281,8 +309,13 @@
 msgstr ""
 
 #. module: base_setup
+#: model:ir.actions.act_window,name:base_setup.action_partner_terminology_config_form
+msgid "Use another word to say \"Customer\""
+msgstr "Use otra palabra para decir \"Cliente\""
+
+#. module: base_setup
 #: model:ir.model.fields,field_description:base_setup.field_base_config_settings_module_auth_oauth
-msgid "Use external authentication providers (OAuth)"
+msgid "Use external authentication providers, sign in with Google..."
 msgstr ""
 
 #. module: base_setup
@@ -295,9 +328,6 @@
 "documents,\n"
 "                                    read your company news, check his "
 "projects,\n"
-<<<<<<< HEAD
-"                                    etc."
-=======
 "                                    etc."
 msgstr ""
 "Cuando envía un documento a un cliente\n"
@@ -314,31 +344,16 @@
 msgid ""
 "Work in multi-company environments, with appropriate security access between "
 "companies."
->>>>>>> bc1a0a32
-msgstr ""
-"Cuando envía un documento a un cliente\n"
-"                                    (presupuesto, factura), el cliente "
-"podrá\n"
-"                                    ingresar para obtener todos sus "
-"documentos,\n"
-"                                    leer las noticias de la compañía, "
-"comprobar sus proyectos,\n"
-"                                    etc."
-
-#. module: base_setup
-#: model:ir.model.fields,help:base_setup.field_base_config_settings_group_multi_company
-msgid ""
-<<<<<<< HEAD
-"Work in multi-company environments, with appropriate security access between "
-"companies."
-msgstr ""
-=======
+msgstr ""
+
+#. module: base_setup
+#: model:ir.ui.view,arch_db:base_setup.base_setup_terminology_form
+msgid ""
 "You can use this wizard to change the terminologies for customers in the "
 "whole application."
 msgstr ""
 "Puede usar el siguiente asistente para cambiar los términos para los cliente "
 "en toda la aplicación."
->>>>>>> bc1a0a32
 
 #. module: base_setup
 #: model:ir.ui.view,arch_db:base_setup.view_general_configuration
@@ -355,46 +370,11 @@
 msgstr "base.config.settings"
 
 #. module: base_setup
+#: model:ir.model,name:base_setup.model_base_setup_terminology
+msgid "base.setup.terminology"
+msgstr ""
+
+#. module: base_setup
 #: model:ir.model,name:base_setup.model_sale_config_settings
 msgid "sale.config.settings"
-msgstr "Configuración de las ventas"
-
-#~ msgid "Client"
-#~ msgstr "Cliente"
-
-#~ msgid "Customer"
-#~ msgstr "Cliente"
-
-#~ msgid "Donor"
-#~ msgstr "Donante"
-
-#~ msgid "Guest"
-#~ msgstr "Invitado"
-
-#~ msgid "How do you call a Customer"
-#~ msgstr "Como llama  a un Cliente"
-
-#~ msgid "Member"
-#~ msgstr "Miembro"
-
-#~ msgid "Partner"
-#~ msgstr "Partner"
-
-#~ msgid "Patient"
-#~ msgstr "Paciente"
-
-#~ msgid "Specify Your Terminology"
-#~ msgstr "Especifique Su Terminología"
-
-#~ msgid "Tenant"
-#~ msgstr "Inquilino"
-
-#~ msgid "Use another word to say \"Customer\""
-#~ msgstr "Use otra palabra para decir \"Cliente\""
-
-#~ msgid ""
-#~ "You can use this wizard to change the terminologies for customers in the "
-#~ "whole application."
-#~ msgstr ""
-#~ "Puede usar el siguiente asistente para cambiar los términos para los "
-#~ "cliente en toda la aplicación."+msgstr "Configuración de las ventas"