# -*- coding: utf-8 -*-
# Part of Odoo. See LICENSE file for full copyright and licensing details.

from collections import defaultdict

from odoo import api, fields, models, tools, _
from odoo.addons import decimal_precision as dp
from odoo.addons.stock_landed_costs.models import product
from odoo.exceptions import UserError


class StockMove(models.Model):
    _inherit = 'stock.move'

    landed_cost_value = fields.Float('Landed Cost')


class LandedCost(models.Model):
    _name = 'stock.landed.cost'
    _description = 'Stock Landed Cost'
    _inherit = 'mail.thread'

    name = fields.Char(
        'Name', default=lambda self: _('New'),
        copy=False, readonly=True, track_visibility='always')
    date = fields.Date(
        'Date', default=fields.Date.context_today,
        copy=False, required=True, states={'done': [('readonly', True)]}, track_visibility='onchange')
    picking_ids = fields.Many2many(
        'stock.picking', string='Pickings',
        copy=False, states={'done': [('readonly', True)]})
    cost_lines = fields.One2many(
        'stock.landed.cost.lines', 'cost_id', 'Cost Lines',
        copy=True, states={'done': [('readonly', True)]})
    valuation_adjustment_lines = fields.One2many(
        'stock.valuation.adjustment.lines', 'cost_id', 'Valuation Adjustments',
        states={'done': [('readonly', True)]})
    description = fields.Text(
        'Item Description', states={'done': [('readonly', True)]})
    amount_total = fields.Float(
        'Total', compute='_compute_total_amount',
        digits=0, store=True, track_visibility='always')
    state = fields.Selection([
        ('draft', 'Draft'),
        ('done', 'Posted'),
        ('cancel', 'Cancelled')], 'State', default='draft',
        copy=False, readonly=True, track_visibility='onchange')
    account_move_id = fields.Many2one(
        'account.move', 'Journal Entry',
        copy=False, readonly=True)
    account_journal_id = fields.Many2one(
        'account.journal', 'Account Journal',
        required=True, states={'done': [('readonly', True)]})

    @api.one
    @api.depends('cost_lines.price_unit')
    def _compute_total_amount(self):
        self.amount_total = sum(line.price_unit for line in self.cost_lines)

    @api.model
    def create(self, vals):
        if vals.get('name', _('New')) == _('New'):
            vals['name'] = self.env['ir.sequence'].next_by_code('stock.landed.cost')
        return super(LandedCost, self).create(vals)

    @api.multi
    def unlink(self):
        self.button_cancel()
        return super(LandedCost, self).unlink()

    @api.multi
    def _track_subtype(self, init_values):
        if 'state' in init_values and self.state == 'done':
            return 'stock_landed_costs.mt_stock_landed_cost_open'
        return super(LandedCost, self)._track_subtype(init_values)

    @api.multi
    def button_cancel(self):
        if any(cost.state == 'done' for cost in self):
            raise UserError(
                _('Validated landed costs cannot be cancelled, but you could create negative landed costs to reverse them'))
        return self.write({'state': 'cancel'})

    @api.multi
    def button_validate(self):
        if any(cost.state != 'draft' for cost in self):
            raise UserError(_('Only draft landed costs can be validated'))
        if any(not cost.valuation_adjustment_lines for cost in self):
            raise UserError(_('No valuation adjustments lines. You should maybe recompute the landed costs.'))
        if not self._check_sum():
            raise UserError(_('Cost and adjustments lines do not match. You should maybe recompute the landed costs.'))

        for cost in self:
            move = self.env['account.move']
            move_vals = {
                'journal_id': cost.account_journal_id.id,
                'date': cost.date,
                'ref': cost.name,
                'line_ids': [],
            }
            for line in cost.valuation_adjustment_lines.filtered(lambda line: line.move_id):
                # Prorate the value at what's still in stock
                cost_to_add = (line.move_id.remaining_qty / line.move_id.product_qty) * line.additional_landed_cost

                new_landed_cost_value = line.move_id.landed_cost_value + line.additional_landed_cost
                line.move_id.write({
                    'landed_cost_value': new_landed_cost_value,
                    'value': line.move_id.value + cost_to_add,
                    'remaining_value': line.move_id.remaining_value + cost_to_add,
                    'price_unit': (line.move_id.value + new_landed_cost_value) / line.move_id.product_qty,
                })
                # `remaining_qty` is negative if the move is out and delivered proudcts that were not
                # in stock.
                qty_out = 0
<<<<<<< HEAD
                if line.move_id._is_in():
                    qty_out = line.move_id.product_qty - line.move_id.remaining_qty
                elif line.move_id._is_out():
                    qty_out = line.move_id.product_qty
                line._create_accounting_entries(move, qty_out)
                
            move.assert_balanced()
=======
                for quant in line.move_id.quant_ids:
                    if quant.location_id.usage != 'internal':
                        qty_out += quant.qty
                move_vals['line_ids'] += line._create_accounting_entries(move, qty_out)

            move = move.create(move_vals)
>>>>>>> bfa5af45
            cost.write({'state': 'done', 'account_move_id': move.id})
            move.post()
        return True

    def _check_sum(self):
        """ Check if each cost line its valuation lines sum to the correct amount
        and if the overall total amount is correct also """
        prec_digits = self.env['decimal.precision'].precision_get('Account')
        for landed_cost in self:
            total_amount = sum(landed_cost.valuation_adjustment_lines.mapped('additional_landed_cost'))
            if not tools.float_compare(total_amount, landed_cost.amount_total, precision_digits=prec_digits) == 0:
                return False

            val_to_cost_lines = defaultdict(lambda: 0.0)
            for val_line in landed_cost.valuation_adjustment_lines:
                val_to_cost_lines[val_line.cost_line_id] += val_line.additional_landed_cost
            if any(tools.float_compare(cost_line.price_unit, val_amount, precision_digits=prec_digits) != 0
                   for cost_line, val_amount in val_to_cost_lines.items()):
                return False
        return True

    def get_valuation_lines(self):
        lines = []

        for move in self.mapped('picking_ids').mapped('move_lines'):
            # it doesn't make sense to make a landed cost for a product that isn't set as being valuated in real time at real cost
            if move.product_id.valuation != 'real_time' or move.product_id.cost_method != 'fifo':
                continue
            vals = {
                'product_id': move.product_id.id,
                'move_id': move.id,
                'quantity': move.product_qty,
                'former_cost': move.value,
                'weight': move.product_id.weight * move.product_qty,
                'volume': move.product_id.volume * move.product_qty
            }
            lines.append(vals)

        if not lines and self.mapped('picking_ids'):
            raise UserError(_('The selected picking does not contain any move that would be impacted by landed costs. Landed costs are only possible for products configured in real time valuation with real price costing method. Please make sure it is the case, or you selected the correct picking'))
        return lines

    @api.multi
    def compute_landed_cost(self):
        AdjustementLines = self.env['stock.valuation.adjustment.lines']
        AdjustementLines.search([('cost_id', 'in', self.ids)]).unlink()

        digits = dp.get_precision('Product Price')(self._cr)
        towrite_dict = {}
        for cost in self.filtered(lambda cost: cost.picking_ids):
            total_qty = 0.0
            total_cost = 0.0
            total_weight = 0.0
            total_volume = 0.0
            total_line = 0.0
            all_val_line_values = cost.get_valuation_lines()
            for val_line_values in all_val_line_values:
                for cost_line in cost.cost_lines:
                    val_line_values.update({'cost_id': cost.id, 'cost_line_id': cost_line.id})
                    self.env['stock.valuation.adjustment.lines'].create(val_line_values)
                total_qty += val_line_values.get('quantity', 0.0)
                total_weight += val_line_values.get('weight', 0.0)
                total_volume += val_line_values.get('volume', 0.0)

                former_cost = val_line_values.get('former_cost', 0.0)
                # round this because former_cost on the valuation lines is also rounded
                total_cost += tools.float_round(former_cost, precision_digits=digits[1]) if digits else former_cost

                total_line += 1

            for line in cost.cost_lines:
                value_split = 0.0
                for valuation in cost.valuation_adjustment_lines:
                    value = 0.0
                    if valuation.cost_line_id and valuation.cost_line_id.id == line.id:
                        if line.split_method == 'by_quantity' and total_qty:
                            per_unit = (line.price_unit / total_qty)
                            value = valuation.quantity * per_unit
                        elif line.split_method == 'by_weight' and total_weight:
                            per_unit = (line.price_unit / total_weight)
                            value = valuation.weight * per_unit
                        elif line.split_method == 'by_volume' and total_volume:
                            per_unit = (line.price_unit / total_volume)
                            value = valuation.volume * per_unit
                        elif line.split_method == 'equal':
                            value = (line.price_unit / total_line)
                        elif line.split_method == 'by_current_cost_price' and total_cost:
                            per_unit = (line.price_unit / total_cost)
                            value = valuation.former_cost * per_unit
                        else:
                            value = (line.price_unit / total_line)

                        if digits:
                            value = tools.float_round(value, precision_digits=digits[1], rounding_method='UP')
                            fnc = min if line.price_unit > 0 else max
                            value = fnc(value, line.price_unit - value_split)
                            value_split += value

                        if valuation.id not in towrite_dict:
                            towrite_dict[valuation.id] = value
                        else:
                            towrite_dict[valuation.id] += value
        for key, value in towrite_dict.items():
            AdjustementLines.browse(key).write({'additional_landed_cost': value})
        return True


class LandedCostLine(models.Model):
    _name = 'stock.landed.cost.lines'
    _description = 'Stock Landed Cost Lines'

    name = fields.Char('Description')
    cost_id = fields.Many2one(
        'stock.landed.cost', 'Landed Cost',
        required=True, ondelete='cascade')
    product_id = fields.Many2one('product.product', 'Product', required=True)
    price_unit = fields.Float('Cost', digits=dp.get_precision('Product Price'), required=True)
    split_method = fields.Selection(product.SPLIT_METHOD, string='Split Method', required=True)
    account_id = fields.Many2one('account.account', 'Account', domain=[('deprecated', '=', False)])

    @api.onchange('product_id')
    def onchange_product_id(self):
        if not self.product_id:
            self.quantity = 0.0
        self.name = self.product_id.name or ''
        self.split_method = self.product_id.split_method or 'equal'
        self.price_unit = self.product_id.standard_price or 0.0
        self.account_id = self.product_id.property_account_expense_id.id or self.product_id.categ_id.property_account_expense_categ_id.id


class AdjustmentLines(models.Model):
    _name = 'stock.valuation.adjustment.lines'
    _description = 'Stock Valuation Adjustment Lines'

    name = fields.Char(
        'Description', compute='_compute_name', store=True)
    cost_id = fields.Many2one(
        'stock.landed.cost', 'Landed Cost',
        ondelete='cascade', required=True)
    cost_line_id = fields.Many2one(
        'stock.landed.cost.lines', 'Cost Line', readonly=True)
    move_id = fields.Many2one('stock.move', 'Stock Move', readonly=True)
    product_id = fields.Many2one('product.product', 'Product', required=True)
    quantity = fields.Float(
        'Quantity', default=1.0,
        digits=0, required=True)
    weight = fields.Float(
        'Weight', default=1.0,
        digits=dp.get_precision('Stock Weight'))
    volume = fields.Float(
        'Volume', default=1.0)
    former_cost = fields.Float(
        'Former Cost', digits=dp.get_precision('Product Price'))
    former_cost_per_unit = fields.Float(
        'Former Cost(Per Unit)', compute='_compute_former_cost_per_unit',
        digits=0, store=True)
    additional_landed_cost = fields.Float(
        'Additional Landed Cost',
        digits=dp.get_precision('Product Price'))
    final_cost = fields.Float(
        'Final Cost', compute='_compute_final_cost',
        digits=0, store=True)

    @api.one
    @api.depends('cost_line_id.name', 'product_id.code', 'product_id.name')
    def _compute_name(self):
        name = '%s - ' % (self.cost_line_id.name if self.cost_line_id else '')
        self.name = name + (self.product_id.code or self.product_id.name or '')

    @api.one
    @api.depends('former_cost', 'quantity')
    def _compute_former_cost_per_unit(self):
        self.former_cost_per_unit = self.former_cost / (self.quantity or 1.0)

    @api.one
    @api.depends('former_cost', 'additional_landed_cost')
    def _compute_final_cost(self):
        self.final_cost = self.former_cost + self.additional_landed_cost

    def _create_accounting_entries(self, move, qty_out):
        # TDE CLEANME: product chosen for computation ?
        cost_product = self.cost_line_id.product_id
        if not cost_product:
            return False
        accounts = self.product_id.product_tmpl_id.get_product_accounts()
        debit_account_id = accounts.get('stock_valuation') and accounts['stock_valuation'].id or False
        already_out_account_id = accounts['stock_output'].id
        credit_account_id = self.cost_line_id.account_id.id or cost_product.property_account_expense_id.id or cost_product.categ_id.property_account_expense_categ_id.id

        if not credit_account_id:
            raise UserError(_('Please configure Stock Expense Account for product: %s.') % (cost_product.name))

        return self._create_account_move_line(move, credit_account_id, debit_account_id, qty_out, already_out_account_id)

    def _create_account_move_line(self, move, credit_account_id, debit_account_id, qty_out, already_out_account_id):
        """
        Generate the account.move.line values to track the landed cost.
        Afterwards, for the goods that are already out of stock, we should create the out moves
        """
        AccountMoveLine = []

        base_line = {
            'name': self.name,
            'product_id': self.product_id.id,
            'quantity': 0,
        }
        debit_line = dict(base_line, account_id=debit_account_id)
        credit_line = dict(base_line, account_id=credit_account_id)
        diff = self.additional_landed_cost
        if diff > 0:
            debit_line['debit'] = diff
            credit_line['credit'] = diff
        else:
            # negative cost, reverse the entry
            debit_line['credit'] = -diff
            credit_line['debit'] = -diff
        AccountMoveLine.append([0, 0, debit_line])
        AccountMoveLine.append([0, 0, credit_line])

        # Create account move lines for quants already out of stock
        if qty_out > 0:
            debit_line = dict(base_line,
                              name=(self.name + ": " + str(qty_out) + _(' already out')),
                              quantity=0,
                              account_id=already_out_account_id)
            credit_line = dict(base_line,
                               name=(self.name + ": " + str(qty_out) + _(' already out')),
                               quantity=0,
                               account_id=debit_account_id)
            diff = diff * qty_out / self.quantity
            if diff > 0:
                debit_line['debit'] = diff
                credit_line['credit'] = diff
            else:
                # negative cost, reverse the entry
                debit_line['credit'] = -diff
                credit_line['debit'] = -diff
            AccountMoveLine.append([0, 0, debit_line])
            AccountMoveLine.append([0, 0, credit_line])

            # TDE FIXME: oh dear
            if self.env.user.company_id.anglo_saxon_accounting:
                debit_line = dict(base_line,
                                  name=(self.name + ": " + str(qty_out) + _(' already out')),
                                  quantity=0,
                                  account_id=credit_account_id)
                credit_line = dict(base_line,
                                   name=(self.name + ": " + str(qty_out) + _(' already out')),
                                   quantity=0,
                                   account_id=already_out_account_id)

                if diff > 0:
                    debit_line['debit'] = diff
                    credit_line['credit'] = diff
                else:
                    # negative cost, reverse the entry
                    debit_line['credit'] = -diff
                    credit_line['debit'] = -diff
                AccountMoveLine.append([0, 0, debit_line])
                AccountMoveLine.append([0, 0, credit_line])

        return AccountMoveLine<|MERGE_RESOLUTION|>--- conflicted
+++ resolved
@@ -112,22 +112,13 @@
                 # `remaining_qty` is negative if the move is out and delivered proudcts that were not
                 # in stock.
                 qty_out = 0
-<<<<<<< HEAD
                 if line.move_id._is_in():
                     qty_out = line.move_id.product_qty - line.move_id.remaining_qty
                 elif line.move_id._is_out():
                     qty_out = line.move_id.product_qty
-                line._create_accounting_entries(move, qty_out)
-                
-            move.assert_balanced()
-=======
-                for quant in line.move_id.quant_ids:
-                    if quant.location_id.usage != 'internal':
-                        qty_out += quant.qty
                 move_vals['line_ids'] += line._create_accounting_entries(move, qty_out)
 
             move = move.create(move_vals)
->>>>>>> bfa5af45
             cost.write({'state': 'done', 'account_move_id': move.id})
             move.post()
         return True
