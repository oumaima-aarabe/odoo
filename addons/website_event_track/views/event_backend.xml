<?xml version="1.0"?>
<openerp>
    <data>

        <!-- Event Tracks -->
        <record model="ir.ui.view" id="view_event_track_kanban">
            <field name="name">event.track.kanban</field>
            <field name="model">event.track</field>
            <field name="arch" type="xml">
                <kanban default_group_by="state">
                    <templates>
                        <field name="color"/>
                        <field name="speaker_ids"/>
                        <field name="website_url"/>
                        <t t-name="kanban-box">
                            <div t-attf-class="oe_kanban_color_#{kanban_getcolor(record.color.raw_value)} oe_kanban_card oe_kanban_global_click">
                                <div class="o_dropdown_kanban dropdown" groups="base.group_user">

                                    <a class="dropdown-toggle btn" data-toggle="dropdown" href="#" >
                                        <span class="fa fa-bars fa-lg"/>
                                    </a>
                                    <ul class="dropdown-menu" role="menu" aria-labelledby="dLabel">
                                        <li><a t-att-href="record.website_url.value" type="url">View Track</a></li>
                                        <t t-if="widget.editable"><li><a type="edit">Edit Track</a></li></t>
                                        <t t-if="widget.deletable"><li><a type="delete">Delete</a></li></t>
                                        <li><ul class="oe_kanban_colorpicker" data-field="color"/></li>
                                    </ul>
                                </div>
                                <div class="oe_kanban_content">
                                    <h4><field name="name"/></h4>
                                    <field name="tag_ids"/>
                                    <div>
                                        <t t-if="duration"><field name="duration" widget="float_time"/> hours</t>
                                    </div>
                                    <div class="oe_kanban_bottom_right">
                                        <field name="priority" widget="priority"/>
                                    </div>
                                    <div class="oe_kanban_footer_left">
                                        <t t-foreach="record.speaker_ids.raw_value.slice(0,11)" t-as="speaker">
                                            <img t-att-src="kanban_image('res.partner', 'image_small', speaker)" t-att-data-member_id="speaker" width="30px" height="30px"/>
                                        </t>
                                        <t t-if="record.speaker_ids.raw_value.length > 11 ">
                                            <a name="open_track_speakers_list" type="object"><t t-esc="record.speaker_ids.raw_value.length - 11"> More</t></a>
                                        </t>
                                    </div>
                                    <div class="oe_clear"/>
                                </div>
                            </div>
                        </t>
                    </templates>
                </kanban>
            </field>
        </record>

        <record id="view_event_track_calendar" model="ir.ui.view">
            <field name="name">event.track.calendar</field>
            <field name="model">event.track</field>
            <field eval="2" name="priority"/>
            <field name="arch" type="xml">
                <calendar color="location_id" date_start="date" date_delay="duration" string="Event Tracks">
                    <field name="name"/>
                    <field name="event_id"/>
                </calendar>
            </field>
        </record>

        <record model="ir.ui.view" id="view_event_track_search">
            <field name="name">event.track.search</field>
            <field name="model">event.track</field>
            <field name="arch" type="xml">
                <search string="Event Tracks">
                    <field name="name"/>
                    <field name="event_id"/>
                    <field name="state"/>
                    <field name="speaker_ids"/>
                    <filter string="New Mail" name="message_unread" domain="[('message_unread','=',True)]"/>
                    <group expand="0" string="Group By">
                        <filter string="Responsible"  context="{'group_by': 'user_id'}"/>
                        <filter string="Status" context="{'group_by':'state'}"/>
                        <filter string="Date" context="{'group_by':'date'}"/>
                        <filter string="Event" context="{'group_by':'event_id'}"/>
                    </group>
                </search>
            </field>
        </record>

        <record model="ir.ui.view" id="view_event_track_form">
            <field name="name">event.track.form</field>
            <field name="model">event.track</field>
            <field name="arch" type="xml">
                <form string="Event Track">
                    <header>
                        <field name="state" widget="statusbar" clickable="True"/>
                    </header>
                    <sheet string="Track">
                        <div class="oe_button_box" name="button_box">
                            <field name="website_url" invisible="1"/>
<<<<<<< HEAD
                            <button class="oe_stat_button" name="open_website_url"
=======
                            <button class="oe_inline oe_stat_button" name="website_publish_button"
>>>>>>> 81b5c601
                                type="object" icon="fa-globe">
                                <field name="website_published" widget="website_button"/>
                            </button>
                        </div>
                        <div class="oe_title">
                            <label for="name" class="oe_edit_only"/>
                            <h1>
                                <field name="name"/>
                            </h1>
                            <label for="event_id" class="oe_edit_only"/>
                            <h3>
                                <field name="event_id"/>
                            </h3>
                        </div>
                        <group>
                            <group>
                                <field name="user_id"/>
                                <field name="speaker_ids" widget="many2many_tags"/>
                                <field name="location_id"/>
                            </group>
                            <group>
                                <field name="date"/>
                                <label for="duration"/>
                                <div>
                                    <field name="duration" class="oe_inline" widget="float_time"/> hours
                                </div>
                                <field name="tag_ids" widget="many2many_tags"/>
                            </group>
                        </group>
                    </sheet>
                    <div class="oe_chatter">
                        <field name="message_follower_ids" widget="mail_followers"/>
                        <field name="message_ids" widget="mail_thread"/>
                    </div>
                </form>
            </field>
        </record>

        <record model="ir.ui.view" id="view_event_track_tree">
            <field name="name">event.track.tree</field>
            <field name="model">event.track</field>
            <field name="arch" type="xml">
                <tree string="Event Track">
                    <field name="name"/>
                    <field name="event_id"/>
                </tree>
            </field>
        </record>

        <record model="ir.ui.view" id="view_event_track_graph">
            <field name="name">event.track.graph</field>
            <field name="model">event.track</field>
            <field name="arch" type="xml">
                <graph string="Tracks" type="bar" orientation="horizontal">
                    <field name="location_id"/>
                    <field name="duration" operator="+"/>
                </graph>
            </field>
        </record>

        <record model="ir.actions.act_window" id="action_event_track">
            <field name="name">Event Tracks</field>
            <field name="res_model">event.track</field>
            <field name="view_mode">kanban,tree,form,calendar,graph</field>
            <field name="help" type="html">
<p class="oe_view_nocontent_create">
Click to add a track.
</p><p>
    Tracks define the agenda of your event. These can bea talk, a round table, a meeting, etc.
</p></field>
        </record>

        <record model="ir.actions.act_window" id="action_event_track_from_event">
            <field name="res_model">event.track</field>
            <field name="name">Event Tracks</field>
            <field name="view_type">form</field>
            <field name="view_mode">kanban,tree,form,calendar,graph</field>
            <field name="context">{'search_default_event_id': active_id, 'default_event_id': active_id, 'group_by': 'state'}</field>
            <field name="help" type="html">
<p class="oe_view_nocontent_create">
Click to add a track.
</p><p>
Tracks define the agenda of your event. These can be a talk, a round table, a meeting, etc.
</p></field>
        </record>

        <menuitem name="Event Tracks" id="menu_event_track" action="action_event_track" parent="event.event_main_menu" groups="base.group_no_one"/>

        <!-- EVENTS/CONFIGURATION/EVENT locations -->
        <record model="ir.ui.view" id="view_event_location_form">
            <field name="name">Event Locations</field>
            <field name="model">event.track.location</field>
            <field name="arch" type="xml">
                <form string="Event Location">
                    <sheet>
                        <group>
                            <field name="name"/>
                        </group>
                    </sheet>
                </form>
            </field>
        </record>
        <record model="ir.ui.view" id="view_event_location_tree">
            <field name="name">Event Location</field>
            <field name="model">event.track.location</field>
            <field name="arch" type="xml">
                <tree string="Event Location">
                    <field name="name"/>
                </tree>
            </field>
        </record>
        <record model="ir.actions.act_window" id="action_event_track_location">
            <field name="name">Event Locations</field>
            <field name="res_model">event.track.location</field>
        </record>
        <menuitem name="Locations" id="menu_event_track_location"
            action="action_event_track_location" parent="event.menu_event_configuration"
            groups="base.group_no_one"/>

        <!-- EVENTS/CONFIGURATION/EVENT Sponsor Types -->
        <record model="ir.ui.view" id="view_event_sponsor_type_form">
            <field name="name">Sponsor Types</field>
            <field name="model">event.sponsor.type</field>
            <field name="arch" type="xml">
                <form string="Event Sponsor Types">
                    <sheet>
                        <group>
                            <field name="sequence" widget="handle"/>
                            <field name="name"/>
                        </group>
                    </sheet>
                </form>
            </field>
        </record>
        <record model="ir.ui.view" id="view_event_sponsor_type_tree">
            <field name="name">Sponsor Types</field>
            <field name="model">event.sponsor.type</field>
            <field name="arch" type="xml">
                <tree string="Event Sponsor Type">
                    <field name="sequence"/>
                    <field name="name"/>
                </tree>
            </field>
        </record>
        <record model="ir.actions.act_window" id="action_event_sponsor_type">
            <field name="name">Sponsor Types</field>
            <field name="res_model">event.sponsor.type</field>
        </record>
        <menuitem id="menu_event_sponsor_type" action="action_event_sponsor_type" parent="event.menu_event_configuration" groups="base.group_no_one"/>

        <!-- EVENT.SPONSOR VIEWS -->
        <record model="ir.ui.view" id="view_event_sponsor_tree">
            <field name="name">event.sponsor.tree</field>
            <field name="model">event.sponsor</field>
            <field name="arch" type="xml">
                <tree editable="bottom">
                    <field name="partner_id"/>
                    <field name="url"/>
                    <field name="sponsor_type_id"/>
                </tree>
            </field>
        </record>

        <record model="ir.ui.view" id="view_event_sponsor_search">
            <field name="name">event.sponsor.search</field>
            <field name="model">event.sponsor</field>
            <field name="arch" type="xml">
                <search string="Event Sponsors">
                    <field name="partner_id"/>
                    <field name="event_id"/>
                </search>
            </field>
        </record>

        <record model="ir.actions.act_window" id="action_event_sponsor_from_event">
            <field name="name">Event Tracks</field>
            <field name="res_model">event.sponsor</field>
            <field name="view_mode">tree,form</field>
            <field name="context">{'search_default_event_id': active_id, 'default_event_id': active_id}</field>
        </record>

        <!-- EVENTS/CONFIGURATION/EVENT Tags -->
        <record model="ir.ui.view" id="view_event_track_tag_form">
            <field name="name">Track Tags</field>
            <field name="model">event.track.tag</field>
            <field name="arch" type="xml">
                <form string="Event Track Tag">
                    <sheet>
                        <group>
                            <field name="name"/>
                        </group>
                    </sheet>
                </form>
            </field>
        </record>
        <record model="ir.ui.view" id="view_event_track_tag_tree">
            <field name="name">Tracks Tag</field>
            <field name="model">event.track.tag</field>
            <field name="arch" type="xml">
                <tree string="Event Track Tag">
                    <field name="name"/>
                </tree>
            </field>
        </record>
        <record model="ir.actions.act_window" id="action_event_track_tag">
            <field name="name">Track Tags</field>
            <field name="res_model">event.track.tag</field>
        </record>
        <menuitem id="menu_event_track_tag" action="action_event_track_tag" 
            parent="event.menu_event_configuration" groups="base.group_no_one"/>

        <!-- Events Organisation/CONFIGURATION/EVENTS -->
        <record model="ir.ui.view" id="view_event_form">
            <field name="name">Event Tracks</field>
            <field name="inherit_id" ref="event.view_event_form"/>
            <field name="model">event.event</field>
            <field name="arch" type="xml">
                <div name="button_box" position="inside">
                    <button name="%(action_event_track_from_event)d" 
                            type="action" 
                            class="oe_stat_button" 
                            icon="fa-inbox">
                        <field name="count_tracks" widget="statinfo"/>
                    </button>
                    <button name="%(action_event_sponsor_from_event)d"
                            type="action"
                            class="oe_stat_button"
                            icon="fa-users">
                        <field name="count_sponsor" widget="statinfo" string="Sponsorships"/>
                    </button>
                </div>
                <xpath expr="//div[@class='oe_title']" position="inside">
                    <div name="event_checkboxes">
                        <field name="show_menu" groups="base.group_no_one"/>
                        <label for="show_menu" groups="base.group_no_one"/>
                        <field name="show_tracks"/>
                        <label for="show_tracks"/>
                        <field name="show_track_proposal"/>
                        <label for="show_track_proposal"/>
                    </div>
                </xpath>
            </field>
        </record>

    </data>
</openerp><|MERGE_RESOLUTION|>--- conflicted
+++ resolved
@@ -95,11 +95,7 @@
                     <sheet string="Track">
                         <div class="oe_button_box" name="button_box">
                             <field name="website_url" invisible="1"/>
-<<<<<<< HEAD
-                            <button class="oe_stat_button" name="open_website_url"
-=======
-                            <button class="oe_inline oe_stat_button" name="website_publish_button"
->>>>>>> 81b5c601
+                            <button class="oe_stat_button" name="website_publish_button"
                                 type="object" icon="fa-globe">
                                 <field name="website_published" widget="website_button"/>
                             </button>
