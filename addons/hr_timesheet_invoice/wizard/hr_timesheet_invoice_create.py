# -*- coding: utf-8 -*-
##############################################################################
#
#    OpenERP, Open Source Management Solution
#    Copyright (C) 2004-2010 Tiny SPRL (<http://tiny.be>).
#
#    This program is free software: you can redistribute it and/or modify
#    it under the terms of the GNU Affero General Public License as
#    published by the Free Software Foundation, either version 3 of the
#    License, or (at your option) any later version.
#
#    This program is distributed in the hope that it will be useful,
#    but WITHOUT ANY WARRANTY; without even the implied warranty of
#    MERCHANTABILITY or FITNESS FOR A PARTICULAR PURPOSE.  See the
#    GNU Affero General Public License for more details.
#
#    You should have received a copy of the GNU Affero General Public License
#    along with this program.  If not, see <http://www.gnu.org/licenses/>.
#
##############################################################################

import time

from osv import osv, fields
from tools.translate import _

## Create an invoice based on selected timesheet lines
#

#
# TODO: check unit of measure !!!
#
class hr_timesheet_invoice_create(osv.osv_memory):

    _name = 'hr.timesheet.invoice.create'
    _description = 'Create invoice from timesheet'
    _columns = {
        'accounts': fields.many2many('account.analytic.account', 'invoice_id', 'account_id', 'Analytic Accounts', required=True),
        'date': fields.boolean('Date', help='The real date of each work will be displayed on the invoice'),
        'time': fields.boolean('Time spent', help='The time of each work done will be displayed on the invoice'),
        'name': fields.boolean('Name of entry', help='The detail of each work done will be displayed on the invoice'),
        'price': fields.boolean('Cost', help='The cost of each work done will be displayed on the invoice. You probably don\'t want to check this'),
        'product': fields.many2one('product.product', 'Product', help='Complete this field only if you want to force to use a specific product. Keep empty to use the real product that comes from the cost.'),
                }

    def _get_accounts(self, cr, uid, context=None):
        if context is None:
            context = {}
        if not len(context['active_ids']):
            return {}
        #Checking whether the analytic line is invoiced or not
        analytic_line_obj = self.pool.get('account.analytic.line').browse(cr, uid, context['active_ids'], context)
        for obj_acc in analytic_line_obj:
            if obj_acc.invoice_id and obj_acc.invoice_id.state !='cancel':
                raise osv.except_osv(_('Warning'),_('The analytic entry "%s" is already invoiced!')%(obj_acc.name,))

        cr.execute("SELECT distinct(account_id) from account_analytic_line where id IN %s",(tuple(context['active_ids']),))
        account_ids = cr.fetchall()
        return [x[0] for x in account_ids]

    _defaults = {
         'accounts': _get_accounts
                 }

    def do_create(self, cr, uid, ids, context=None):
        mod_obj = self.pool.get('ir.model.data')
        analytic_account_obj = self.pool.get('account.analytic.account')
        res_partner_obj = self.pool.get('res.partner')
        account_payment_term_obj = self.pool.get('account.payment.term')
        invoices = []

        result = mod_obj._get_id(cr, uid, 'account', 'view_account_invoice_filter')
        res = mod_obj.read(cr, uid, result, ['res_id'])
        data = self.read(cr, uid, ids, [], context)[0]
        
        account_ids = data['accounts']
        for account in analytic_account_obj.browse(cr, uid, account_ids, context):
            partner = account.partner_id
            if (not partner) or not (account.pricelist_id):
                raise osv.except_osv(_('Analytic Account incomplete'),
                        _('Please fill in the Associate Partner and Sale Pricelist fields in the Analytic Account:\n%s') % (account.name,))

            if not partner.address:
                raise osv.except_osv(_('Partner incomplete'),
                        _('Please fill in the Address field in the Partner: %s.') % (partner.name,))

            date_due = False
            if partner.property_payment_term:
                pterm_list= account_payment_term_obj.compute(cr, uid,
                        partner.property_payment_term.id, value=1,
                        date_ref=time.strftime('%Y-%m-%d'))
                if pterm_list:
                    pterm_list = [line[0] for line in pterm_list]
                    pterm_list.sort()
                    date_due = pterm_list[-1]

            curr_invoice = {
                'name': time.strftime('%D')+' - '+account.name,
                'partner_id': account.partner_id.id,
                'address_contact_id': res_partner_obj.address_get(cr, uid,
                    [account.partner_id.id], adr_pref=['contact'])['contact'],
                'address_invoice_id': res_partner_obj.address_get(cr, uid,
                    [account.partner_id.id], adr_pref=['invoice'])['invoice'],
                'payment_term': partner.property_payment_term.id or False,
                'account_id': partner.property_account_receivable.id,
                'currency_id': account.pricelist_id.currency_id.id,
                'date_due': date_due,
                'fiscal_position': account.partner_id.property_account_position.id
            }
            last_invoice = self.pool.get('account.invoice').create(cr, uid, curr_invoice)
            invoices.append(last_invoice)

            context2=context.copy()
            context2['lang'] = partner.lang
            cr.execute("SELECT product_id, to_invoice, sum(unit_amount) " \
                    "FROM account_analytic_line as line " \
                    "WHERE account_id = %s " \
                        "AND id IN %s AND to_invoice IS NOT NULL " \
                    "GROUP BY product_id,to_invoice", (account.id,tuple(context['active_ids']),))

            for product_id,factor_id,qty in cr.fetchall():
                product = self.pool.get('product.product').browse(cr, uid, product_id, context2)
                if not product:
                    raise osv.except_osv(_('Error'), _('At least one line has no product !'))
                factor_name = ''
                factor = self.pool.get('hr_timesheet_invoice.factor').browse(cr, uid, factor_id, context2)

                if not data['product']:
                    if factor.customer_name:
                        factor_name = product.name+' - '+factor.customer_name
                    else:
                        factor_name = product.name
                else:
                    factor_name = self.pool.get('product.product').name_get(cr, uid, [data['product']], context=context)[0][1]

                if account.pricelist_id:
                    pl = account.pricelist_id.id
                    price = self.pool.get('product.pricelist').price_get(cr,uid,[pl], data['product'] or product_id, qty or 1.0, account.partner_id.id)[pl]
                else:
                    price = 0.0

                taxes = product.taxes_id
                tax = self.pool.get('account.fiscal.position').map_tax(cr, uid, account.partner_id.property_account_position, taxes)
                account_id = product.product_tmpl_id.property_account_income.id or product.categ_id.property_account_income_categ.id
                curr_line = {
                    'price_unit': price,
                    'quantity': qty,
                    'discount':factor.factor,
                    'invoice_line_tax_id': [(6,0,tax )],
                    'invoice_id': last_invoice,
                    'name': factor_name,
                    'product_id': data['product'] or product_id,
                    'invoice_line_tax_id': [(6,0,tax)],
                    'uos_id': product.uom_id.id,
                    'account_id': account_id,
                    'account_analytic_id': account.id,
                }

                #
                # Compute for lines
                #
<<<<<<< HEAD
                cr.execute("SELECT * FROM account_analytic_line WHERE account_id = %s and id = %s AND product_id=%s and to_invoice=%s", (account.id, data['id'], product_id, factor_id))
=======
                cr.execute("SELECT * FROM account_analytic_line WHERE account_id = %s and id IN %s AND product_id=%s and to_invoice=%s", (account.id, tuple(data['ids']), product_id, factor_id))
>>>>>>> 5b6099b0

                line_ids = cr.dictfetchall()
                note = []
                for line in line_ids:
                    # set invoice_line_note
                    details = []
                    if data['date']:
                        details.append(line['date'])
                    if data['time']:
                        if line['product_uom_id']:
                            details.append("%s %s" % (line['unit_amount'], self.pool.get('product.uom').browse(cr, uid, [line['product_uom_id']])[0].name))
                        else:
                            details.append("%s" % (line['unit_amount'], ))
                    if data['name']:
                        details.append(line['name'])
                    #if data['price']:
                    #   details.append(abs(line['amount']))
                    note.append(u' - '.join(map(lambda x: unicode(x) or '',details)))

                curr_line['note'] = "\n".join(map(lambda x: unicode(x) or '',note))
<<<<<<< HEAD
                self.pool.get('account.invoice.line').create(cr, uid, curr_line)
                cr.execute("update account_analytic_line set invoice_id=%s WHERE account_id = %s and id =%s" ,(last_invoice, account.id,data['id']))
=======
                pool.get('account.invoice.line').create(cr, uid, curr_line)
                cr.execute("update account_analytic_line set invoice_id=%s WHERE account_id = %s and id IN %s" ,(last_invoice, account.id,tuple(data['ids'])))
>>>>>>> 5b6099b0

        self.pool.get('account.invoice').button_reset_taxes(cr, uid, [last_invoice], context)

        mod_obj = self.pool.get('ir.model.data')
        act_obj = self.pool.get('ir.actions.act_window')

        mod_id = mod_obj.search(cr, uid, [('name', '=', 'action_invoice_tree1')])[0]
        res_id = mod_obj.read(cr, uid, mod_id, ['res_id'])['res_id']
        act_win = act_obj.read(cr, uid, res_id, [])
        act_win['domain'] = [('id','in',invoices),('type','=','out_invoice')]
        act_win['name'] = _('Invoices')
        return act_win

#        return {
#            'domain': "[('id','in', ["+','.join(map(str,invoices))+"])]",
#            'name': _('Invoices'),
#            'view_type': 'form',
#            'view_mode': 'tree,form',
#            'res_model': 'account.invoice',
#            'view_id': False,
#            'context': "{'type':'out_invoice'}",
#            'type': 'ir.actions.act_window',
#            'search_view_id': res['res_id']
#        }


hr_timesheet_invoice_create()

# vim:expandtab:smartindent:tabstop=4:softtabstop=4:shiftwidth=4:
<|MERGE_RESOLUTION|>--- conflicted
+++ resolved
@@ -72,7 +72,7 @@
         result = mod_obj._get_id(cr, uid, 'account', 'view_account_invoice_filter')
         res = mod_obj.read(cr, uid, result, ['res_id'])
         data = self.read(cr, uid, ids, [], context)[0]
-        
+
         account_ids = data['accounts']
         for account in analytic_account_obj.browse(cr, uid, account_ids, context):
             partner = account.partner_id
@@ -159,11 +159,7 @@
                 #
                 # Compute for lines
                 #
-<<<<<<< HEAD
-                cr.execute("SELECT * FROM account_analytic_line WHERE account_id = %s and id = %s AND product_id=%s and to_invoice=%s", (account.id, data['id'], product_id, factor_id))
-=======
                 cr.execute("SELECT * FROM account_analytic_line WHERE account_id = %s and id IN %s AND product_id=%s and to_invoice=%s", (account.id, tuple(data['ids']), product_id, factor_id))
->>>>>>> 5b6099b0
 
                 line_ids = cr.dictfetchall()
                 note = []
@@ -184,13 +180,8 @@
                     note.append(u' - '.join(map(lambda x: unicode(x) or '',details)))
 
                 curr_line['note'] = "\n".join(map(lambda x: unicode(x) or '',note))
-<<<<<<< HEAD
                 self.pool.get('account.invoice.line').create(cr, uid, curr_line)
-                cr.execute("update account_analytic_line set invoice_id=%s WHERE account_id = %s and id =%s" ,(last_invoice, account.id,data['id']))
-=======
-                pool.get('account.invoice.line').create(cr, uid, curr_line)
                 cr.execute("update account_analytic_line set invoice_id=%s WHERE account_id = %s and id IN %s" ,(last_invoice, account.id,tuple(data['ids'])))
->>>>>>> 5b6099b0
 
         self.pool.get('account.invoice').button_reset_taxes(cr, uid, [last_invoice], context)
 
