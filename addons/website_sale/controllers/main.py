--- conflicted
+++ resolved
@@ -761,7 +761,6 @@
         if not order:
             values.update({'not_order': True, 'state': 'error'})
         else:
-<<<<<<< HEAD
             tx_ids = request.registry['payment.transaction'].search(
                 cr, SUPERUSER_ID, [
                     '|', ('sale_order_id', '=', order.id), ('reference', '=', order.name)
@@ -784,27 +783,6 @@
                 })
 
         return {'recall': flag, 'message': request.website._render("website_sale.order_state_message", values)}
-=======
-            tx = request.registry['payment.transaction'].browse(cr, SUPERUSER_ID, tx_ids[0], context=context)
-            state = tx.state
-            if state == 'done':
-                message = '<p>%s</p>' % _('Your payment has been received.')
-            elif state == 'cancel':
-                message = '<p>%s</p>' % _('The payment seems to have been canceled.')
-            elif state == 'pending' and tx.acquirer_id.validation == 'manual':
-                message = '<p>%s</p>' % _('Your transaction is waiting confirmation.')
-                if tx.acquirer_id.post_msg:
-                    message += tx.acquirer_id.post_msg
-            elif state == 'error':
-                message = '<p>%s</p>' % _('An error occurred during the transaction.')
-            validation = tx.acquirer_id.validation
-
-        return {
-            'state': state,
-            'message': message,
-            'validation': validation
-        }
->>>>>>> 09ceb9cb
 
     @http.route('/shop/payment/validate', type='http', auth="public", website=True)
     def payment_validate(self, transaction_id=None, sale_order_id=None, **post):
