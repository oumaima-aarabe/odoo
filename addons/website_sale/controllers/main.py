# -*- coding: utf-8 -*-
import werkzeug

from openerp import SUPERUSER_ID
from openerp import http
from openerp import tools
from openerp.http import request
from openerp.tools.translate import _
from openerp.addons.website.models.website import slug
from openerp.addons.web.controllers.main import login_redirect

PPG = 20 # Products Per Page
PPR = 4  # Products Per Row

class table_compute(object):
    def __init__(self):
        self.table = {}

    def _check_place(self, posx, posy, sizex, sizey):
        res = True
        for y in range(sizey):
            for x in range(sizex):
                if posx+x>=PPR:
                    res = False
                    break
                row = self.table.setdefault(posy+y, {})
                if row.setdefault(posx+x) is not None:
                    res = False
                    break
            for x in range(PPR):
                self.table[posy+y].setdefault(x, None)
        return res

    def process(self, products):
        # Compute products positions on the grid
        minpos = 0
        index = 0
        maxy = 0
        for p in products:
            x = min(max(p.website_size_x, 1), PPR)
            y = min(max(p.website_size_y, 1), PPR)
            if index>=PPG:
                x = y = 1

            pos = minpos
            while not self._check_place(pos%PPR, pos/PPR, x, y):
                pos += 1
            # if 21st products (index 20) and the last line is full (PPR products in it), break
            # (pos + 1.0) / PPR is the line where the product would be inserted
            # maxy is the number of existing lines
            # + 1.0 is because pos begins at 0, thus pos 20 is actually the 21st block
            # and to force python to not round the division operation
            if index >= PPG and ((pos + 1.0) / PPR) > maxy:
                break

            if x==1 and y==1:   # simple heuristic for CPU optimization
                minpos = pos/PPR

            for y2 in range(y):
                for x2 in range(x):
                    self.table[(pos/PPR)+y2][(pos%PPR)+x2] = False
            self.table[pos/PPR][pos%PPR] = {
                'product': p, 'x':x, 'y': y,
                'class': " ".join(map(lambda x: x.html_class or '', p.website_style_ids))
            }
            if index<=PPG:
                maxy=max(maxy,y+(pos/PPR))
            index += 1

        # Format table according to HTML needs
        rows = self.table.items()
        rows.sort()
        rows = map(lambda x: x[1], rows)
        for col in range(len(rows)):
            cols = rows[col].items()
            cols.sort()
            x += len(cols)
            rows[col] = [c for c in map(lambda x: x[1], cols) if c != False]

        return rows

        # TODO keep with input type hidden


class QueryURL(object):
    def __init__(self, path='', **args):
        self.path = path
        self.args = args

    def __call__(self, path=None, **kw):
        if not path:
            path = self.path
        for k,v in self.args.items():
            kw.setdefault(k,v)
        l = []
        for k,v in kw.items():
            if v:
                if isinstance(v, list) or isinstance(v, set):
                    l.append(werkzeug.url_encode([(k,i) for i in v]))
                else:
                    l.append(werkzeug.url_encode([(k,v)]))
        if l:
            path += '?' + '&'.join(l)
        return path


def get_pricelist():
    cr, uid, context, pool = request.cr, request.uid, request.context, request.registry
    sale_order = context.get('sale_order')
    if sale_order:
        pricelist = sale_order.pricelist_id
    else:
        partner = pool['res.users'].browse(cr, SUPERUSER_ID, uid, context=context).partner_id
        pricelist = partner.property_product_pricelist
    return pricelist

class website_sale(http.Controller):

    def get_pricelist(self):
        return get_pricelist()

    def get_attribute_value_ids(self, product):
        cr, uid, context, pool = request.cr, request.uid, request.context, request.registry
        currency_obj = pool['res.currency']
        attribute_value_ids = []
        visible_attrs = set(l.attribute_id.id
                                for l in product.attribute_line_ids
                                    if len(l.value_ids) > 1)
        if request.website.pricelist_id.id != context['pricelist']:
            website_currency_id = request.website.currency_id.id
            currency_id = self.get_pricelist().currency_id.id
            for p in product.product_variant_ids:
                price = currency_obj.compute(cr, uid, website_currency_id, currency_id, p.lst_price)
                attribute_value_ids.append([p.id, [v.id for v in p.attribute_value_ids if v.attribute_id.id in visible_attrs], p.price, price])
        else:
            attribute_value_ids = [[p.id, [v.id for v in p.attribute_value_ids if v.attribute_id.id in visible_attrs], p.price, p.lst_price]
                for p in product.product_variant_ids]

        return attribute_value_ids

    def _get_search_domain(self, search, category, attrib_values):
        domain = request.website.sale_product_domain()

        if search:
            for srch in search.split(" "):
                domain += [
                    '|', '|', '|', ('name', 'ilike', srch), ('description', 'ilike', srch),
                    ('description_sale', 'ilike', srch), ('product_variant_ids.default_code', 'ilike', srch)]

        if category:
            domain += [('public_categ_ids', 'child_of', int(category))]

        if attrib_values:
            attrib = None
            ids = []
            for value in attrib_values:
                if not attrib:
                    attrib = value[0]
                    ids.append(value[1])
                elif value[0] == attrib:
                    ids.append(value[1])
                else:
                    domain += [('attribute_line_ids.value_ids', 'in', ids)]
                    attrib = value[0]
                    ids = [value[1]]
            if attrib:
                domain += [('attribute_line_ids.value_ids', 'in', ids)]

        return domain

    @http.route([
        '/shop',
        '/shop/page/<int:page>',
        '/shop/category/<model("product.public.category"):category>',
        '/shop/category/<model("product.public.category"):category>/page/<int:page>'
    ], type='http', auth="public", website=True)
    def shop(self, page=0, category=None, search='', **post):
        cr, uid, context, pool = request.cr, request.uid, request.context, request.registry

        attrib_list = request.httprequest.args.getlist('attrib')
        attrib_values = [map(int, v.split("-")) for v in attrib_list if v]
        attrib_set = set([v[1] for v in attrib_values])

        domain = self._get_search_domain(search, category, attrib_values)

        keep = QueryURL('/shop', category=category and int(category), search=search, attrib=attrib_list)

        if not context.get('pricelist'):
            pricelist = self.get_pricelist()
            context['pricelist'] = int(pricelist)
        else:
            pricelist = pool.get('product.pricelist').browse(cr, uid, context['pricelist'], context)

        url = "/shop"
        if search:
            post["search"] = search
        if category:
            category = pool['product.public.category'].browse(cr, uid, int(category), context=context)
            url = "/shop/category/%s" % slug(category)
        if attrib_list:
            post['attrib'] = attrib_list

        style_obj = pool['product.style']
        style_ids = style_obj.search(cr, uid, [], context=context)
        styles = style_obj.browse(cr, uid, style_ids, context=context)

        category_obj = pool['product.public.category']
        category_ids = category_obj.search(cr, uid, [('parent_id', '=', False)], context=context)
        categs = category_obj.browse(cr, uid, category_ids, context=context)

        product_obj = pool.get('product.template')

        product_count = product_obj.search_count(cr, uid, domain, context=context)
        pager = request.website.pager(url=url, total=product_count, page=page, step=PPG, scope=7, url_args=post)
        product_ids = product_obj.search(cr, uid, domain, limit=PPG, offset=pager['offset'], order='website_published desc, website_sequence desc', context=context)
        products = product_obj.browse(cr, uid, product_ids, context=context)

        attributes_obj = request.registry['product.attribute']
        attributes_ids = attributes_obj.search(cr, uid, [], context=context)
        attributes = attributes_obj.browse(cr, uid, attributes_ids, context=context)

        from_currency = pool.get('product.price.type')._get_field_currency(cr, uid, 'list_price', context)
        to_currency = pricelist.currency_id
        compute_currency = lambda price: pool['res.currency']._compute(cr, uid, from_currency, to_currency, price, context=context)

        values = {
            'search': search,
            'category': category,
            'attrib_values': attrib_values,
            'attrib_set': attrib_set,
            'pager': pager,
            'pricelist': pricelist,
            'products': products,
            'bins': table_compute().process(products),
            'rows': PPR,
            'styles': styles,
            'categories': categs,
            'attributes': attributes,
            'compute_currency': compute_currency,
            'keep': keep,
            'style_in_product': lambda style, product: style.id in [s.id for s in product.website_style_ids],
            'attrib_encode': lambda attribs: werkzeug.url_encode([('attrib',i) for i in attribs]),
        }
        if category:
            values['main_object'] = category
        return request.website.render("website_sale.products", values)

    @http.route(['/shop/product/<model("product.template"):product>'], type='http', auth="public", website=True)
    def product(self, product, category='', search='', **kwargs):
        cr, uid, context, pool = request.cr, request.uid, request.context, request.registry
        category_obj = pool['product.public.category']
        template_obj = pool['product.template']

        context.update(active_id=product.id)

        if category:
            category = category_obj.browse(cr, uid, int(category), context=context)
            category = category if category.exists() else False

        attrib_list = request.httprequest.args.getlist('attrib')
        attrib_values = [map(int,v.split("-")) for v in attrib_list if v]
        attrib_set = set([v[1] for v in attrib_values])

        keep = QueryURL('/shop', category=category and category.id, search=search, attrib=attrib_list)

        category_ids = category_obj.search(cr, uid, [('parent_id', '=', False)], context=context)
        categs = category_obj.browse(cr, uid, category_ids, context=context)

        pricelist = self.get_pricelist()

        from_currency = pool.get('product.price.type')._get_field_currency(cr, uid, 'list_price', context)
        to_currency = pricelist.currency_id
        compute_currency = lambda price: pool['res.currency']._compute(cr, uid, from_currency, to_currency, price, context=context)

        if not context.get('pricelist'):
            context['pricelist'] = int(self.get_pricelist())
            product = template_obj.browse(cr, uid, int(product), context=context)

        values = {
            'search': search,
            'category': category,
            'pricelist': pricelist,
            'attrib_values': attrib_values,
            'compute_currency': compute_currency,
            'attrib_set': attrib_set,
            'keep': keep,
            'categories': categs,
            'main_object': product,
            'product': product,
            'get_attribute_value_ids': self.get_attribute_value_ids
        }
        return request.website.render("website_sale.product", values)

    @http.route(['/shop/product/comment/<int:product_template_id>'], type='http', auth="public", website=True)
    def product_comment(self, product_template_id, **post):
        if not request.session.uid:
            return login_redirect()
        cr, uid, context = request.cr, request.uid, request.context
        if post.get('comment'):
            request.registry['product.template'].message_post(
                cr, uid, product_template_id,
                body=post.get('comment'),
                type='comment',
                subtype='mt_comment',
                context=dict(context, mail_create_nosubscribe=True))
        return werkzeug.utils.redirect('/shop/product/%s#comments' % product_template_id)

    @http.route(['/shop/pricelist'], type='http', auth="public", website=True)
    def pricelist(self, promo, **post):
        cr, uid, context = request.cr, request.uid, request.context
        request.website.sale_get_order(code=promo, context=context)
        return request.redirect("/shop/cart")

    @http.route(['/shop/cart'], type='http', auth="public", website=True)
    def cart(self, **post):
        cr, uid, context, pool = request.cr, request.uid, request.context, request.registry
        order = request.website.sale_get_order()
        if order:
            from_currency = pool.get('product.price.type')._get_field_currency(cr, uid, 'list_price', context)
            to_currency = order.pricelist_id.currency_id
            compute_currency = lambda price: pool['res.currency']._compute(cr, uid, from_currency, to_currency, price, context=context)
        else:
            compute_currency = lambda price: price

        values = {
            'website_sale_order': order,
            'compute_currency': compute_currency,
            'suggested_products': [],
        }
        if order:
            _order = order
            if not context.get('pricelist'):
                _order = order.with_context(pricelist=order.pricelist_id.id)
            values['suggested_products'] = _order._cart_accessories()

        return request.website.render("website_sale.cart", values)

    @http.route(['/shop/cart/update'], type='http', auth="public", methods=['POST'], website=True)
    def cart_update(self, product_id, add_qty=1, set_qty=0, **kw):
        cr, uid, context = request.cr, request.uid, request.context
        request.website.sale_get_order(force_create=1)._cart_update(product_id=int(product_id), add_qty=float(add_qty), set_qty=float(set_qty))
        return request.redirect("/shop/cart")

    @http.route(['/shop/cart/update_json'], type='json', auth="public", methods=['POST'], website=True)
    def cart_update_json(self, product_id, line_id, add_qty=None, set_qty=None, display=True):
        order = request.website.sale_get_order(force_create=1)
        if order.state != 'draft':
            request.website.sale_reset()
            return {}

        value = order._cart_update(product_id=product_id, line_id=line_id, add_qty=add_qty, set_qty=set_qty)
        if not order.cart_quantity:
            request.website.sale_reset()
            return {}
        if not display:
            return None
        value['cart_quantity'] = order.cart_quantity
        value['website_sale.total'] = request.website._render("website_sale.total", {
                'website_sale_order': request.website.sale_get_order()
            })
        return value

    #------------------------------------------------------
    # Checkout
    #------------------------------------------------------

    def checkout_redirection(self, order):
        cr, uid, context, registry = request.cr, request.uid, request.context, request.registry

        # must have a draft sale order with lines at this point, otherwise reset
        if not order or order.state != 'draft':
            request.session['sale_order_id'] = None
            request.session['sale_transaction_id'] = None
            return request.redirect('/shop')

        # if transaction pending / done: redirect to confirmation
        tx = context.get('website_sale_transaction')
        if tx and tx.state != 'draft':
            return request.redirect('/shop/payment/confirmation/%s' % order.id)

    def checkout_values(self, data=None):
        cr, uid, context, registry = request.cr, request.uid, request.context, request.registry
        orm_partner = registry.get('res.partner')
        orm_user = registry.get('res.users')
        orm_country = registry.get('res.country')
        state_orm = registry.get('res.country.state')

        country_ids = orm_country.search(cr, SUPERUSER_ID, [], context=context)
        countries = orm_country.browse(cr, SUPERUSER_ID, country_ids, context)
        states_ids = state_orm.search(cr, SUPERUSER_ID, [], context=context)
        states = state_orm.browse(cr, SUPERUSER_ID, states_ids, context)
        partner = orm_user.browse(cr, SUPERUSER_ID, request.uid, context).partner_id

        order = None

        shipping_id = data and data.get('shipping_id') or None
        shipping_ids = []
        checkout = {}
        if not data:
            if request.uid != request.website.user_id.id:
                checkout.update( self.checkout_parse("billing", partner) )
                shipping_ids = orm_partner.search(cr, SUPERUSER_ID, [("parent_id", "=", partner.id), ('type', "=", 'delivery')], context=context)
            else:
                order = request.website.sale_get_order(force_create=1, context=context)
                if order.partner_id:
                    domain = [("partner_id", "=", order.partner_id.id)]
                    user_ids = request.registry['res.users'].search(cr, SUPERUSER_ID, domain, context=dict(context or {}, active_test=False))
                    if not user_ids or request.website.user_id.id not in user_ids:
                        checkout.update( self.checkout_parse("billing", order.partner_id) )
        else:
            checkout = self.checkout_parse('billing', data)
            try:
                shipping_id = int(shipping_id)
            except (ValueError, TypeError):
                pass
            if shipping_id == -1:
                checkout.update(self.checkout_parse('shipping', data))

        if shipping_id is None:
            if not order:
                order = request.website.sale_get_order(context=context)
            if order and order.partner_shipping_id:
                shipping_id = order.partner_shipping_id.id

        shipping_ids = list(set(shipping_ids) - set([partner.id]))

        if shipping_id == partner.id:
            shipping_id = 0
        elif shipping_id > 0 and shipping_id not in shipping_ids:
            shipping_ids.append(shipping_id)
        elif shipping_id is None and shipping_ids:
            shipping_id = shipping_ids[0]

        ctx = dict(context, show_address=1)
        shippings = []
        if shipping_ids:
            shippings = shipping_ids and orm_partner.browse(cr, SUPERUSER_ID, list(shipping_ids), ctx) or []
        if shipping_id > 0:
            shipping = orm_partner.browse(cr, SUPERUSER_ID, shipping_id, ctx)
            checkout.update( self.checkout_parse("shipping", shipping) )

        checkout['shipping_id'] = shipping_id

        # Default search by user country
        if not checkout.get('country_id'):
            country_code = request.session['geoip'].get('country_code')
            if country_code:
                country_ids = request.registry.get('res.country').search(cr, uid, [('code', '=', country_code)], context=context)
                if country_ids:
                    checkout['country_id'] = country_ids[0]

        values = {
            'countries': countries,
            'states': states,
            'checkout': checkout,
            'shipping_id': partner.id != shipping_id and shipping_id or 0,
            'shippings': shippings,
            'error': {},
            'has_check_vat': hasattr(registry['res.partner'], 'check_vat'),
            'only_services': order and order.only_services or False
        }

        return values

    mandatory_billing_fields = ["name", "phone", "email", "street2", "city", "country_id"]
    optional_billing_fields = ["street", "state_id", "vat", "vat_subjected", "zip"]
    mandatory_shipping_fields = ["name", "phone", "street", "city", "country_id"]
    optional_shipping_fields = ["state_id", "zip"]

    def _get_mandatory_billing_fields(self):
        return self.mandatory_billing_fields

    def _get_optional_billing_fields(self):
        return self.optional_billing_fields

    def _get_mandatory_shipping_fields(self):
        return self.mandatory_shipping_fields

    def _get_optional_shipping_fields(self):
        return self.optional_shipping_fields

    def _post_prepare_query(self, query, data, address_type):
        return query

    def checkout_parse(self, address_type, data, remove_prefix=False):
        """ data is a dict OR a partner browse record
        """
        # set mandatory and optional fields
        assert address_type in ('billing', 'shipping')
        if address_type == 'billing':
            all_fields = self._get_mandatory_billing_fields() + self._get_optional_billing_fields()
            prefix = ''
        else:
            all_fields = self._get_mandatory_shipping_fields() + self._get_optional_shipping_fields()
            prefix = 'shipping_'

        # set data
        if isinstance(data, dict):
            query = dict((prefix + field_name, data[prefix + field_name])
                for field_name in all_fields if prefix + field_name in data)
        else:
            query = dict((prefix + field_name, getattr(data, field_name))
                for field_name in all_fields if getattr(data, field_name))
            if address_type == 'billing' and data.parent_id:
                query[prefix + 'street'] = data.parent_id.name

        if query.get(prefix + 'state_id'):
            query[prefix + 'state_id'] = int(query[prefix + 'state_id'])
        if query.get(prefix + 'country_id'):
            query[prefix + 'country_id'] = int(query[prefix + 'country_id'])

        if query.get(prefix + 'vat'):
            query[prefix + 'vat_subjected'] = True

        query = self._post_prepare_query(query, data, address_type)

        if not remove_prefix:
            return query

        return dict((field_name, data[prefix + field_name]) for field_name in all_fields if prefix + field_name in data)

    def checkout_form_validate(self, data):
        cr, uid, context, registry = request.cr, request.uid, request.context, request.registry

        error = dict()
<<<<<<< HEAD
        error_message = []

        # Validation
        for field_name in self.mandatory_billing_fields:
=======
        for field_name in self._get_mandatory_billing_fields():
>>>>>>> aabbdc73
            if not data.get(field_name):
                error[field_name] = 'missing'

        # email validation
        if data.get('email') and not tools.single_email_re.match(data.get('email')):
            error["email"] = 'error'
            error_message.append(_('Invalid Email! Please enter a valid email address.'))

        # vat validation
        if data.get("vat") and hasattr(registry["res.partner"], "check_vat"):
            if request.website.company_id.vat_check_vies:
                # force full VIES online check
                check_func = registry["res.partner"].vies_vat_check
            else:
                # quick and partial off-line checksum validation
                check_func = registry["res.partner"].simple_vat_check
            vat_country, vat_number = registry["res.partner"]._split_vat(data.get("vat"))
            if not check_func(cr, uid, vat_country, vat_number, context=None): # simple_vat_check
                error["vat"] = 'error'

        if data.get("shipping_id") == -1:
            for field_name in self._get_mandatory_shipping_fields():
                field_name = 'shipping_' + field_name
                if not data.get(field_name):
                    error[field_name] = 'missing'

        # error message for empty required fields
        if [err for err in error.values() if err == 'missing']:
            error_message.append(_('Some required fields are empty.'))

        return error, error_message

    def _get_shipping_info(self, checkout):
        shipping_info = {}
        shipping_info.update(self.checkout_parse('shipping', checkout, True))
        shipping_info['type'] = 'delivery'
        return shipping_info

    def checkout_form_save(self, checkout):
        cr, uid, context, registry = request.cr, request.uid, request.context, request.registry

        order = request.website.sale_get_order(force_create=1, context=context)

        orm_partner = registry.get('res.partner')
        orm_user = registry.get('res.users')
        order_obj = request.registry.get('sale.order')

        partner_lang = request.lang if request.lang in [lang.code for lang in request.website.language_ids] else None

        billing_info = {'customer': True}
        if partner_lang:
            billing_info['lang'] = partner_lang
        billing_info.update(self.checkout_parse('billing', checkout, True))

        # set partner_id
        partner_id = None
        if request.uid != request.website.user_id.id:
            partner_id = orm_user.browse(cr, SUPERUSER_ID, uid, context=context).partner_id.id
        elif order.partner_id:
            user_ids = request.registry['res.users'].search(cr, SUPERUSER_ID,
                [("partner_id", "=", order.partner_id.id)], context=dict(context or {}, active_test=False))
            if not user_ids or request.website.user_id.id not in user_ids:
                partner_id = order.partner_id.id

        # save partner informations
        if partner_id and request.website.partner_id.id != partner_id:
            orm_partner.write(cr, SUPERUSER_ID, [partner_id], billing_info, context=context)
        else:
            # create partner
            billing_info['team_id'] = request.registry.get('ir.model.data').xmlid_to_res_id(cr, uid, 'website.salesteam_website_sales') 
            partner_id = orm_partner.create(cr, SUPERUSER_ID, billing_info, context=context)

        # create a new shipping partner
        if checkout.get('shipping_id') == -1:
            shipping_info = self._get_shipping_info(checkout)
            if partner_lang:
                shipping_info['lang'] = partner_lang
            shipping_info['parent_id'] = partner_id
            checkout['shipping_id'] = orm_partner.create(cr, SUPERUSER_ID, shipping_info, context)

        order_info = {
            'partner_id': partner_id,
            'message_follower_ids': [(4, partner_id), (3, request.website.partner_id.id)],
            'partner_invoice_id': partner_id,
        }
        order_info.update(order_obj.onchange_partner_id(cr, SUPERUSER_ID, [], partner_id, context=context)['value'])
        address_change = order_obj.onchange_delivery_id(cr, SUPERUSER_ID, [], order.company_id.id, partner_id,
                                                        checkout.get('shipping_id'), None, context=context)['value']
        order_info.update(address_change)
        if address_change.get('fiscal_position'):
            fiscal_update = order_obj.onchange_fiscal_position(cr, SUPERUSER_ID, [], address_change['fiscal_position'],
                                                               [(4, l.id) for l in order.order_line], context=None)['value']
            order_info.update(fiscal_update)

        order_info.pop('user_id')
        order_info.update(partner_shipping_id=checkout.get('shipping_id') or partner_id)

        order_obj.write(cr, SUPERUSER_ID, [order.id], order_info, context=context)

    @http.route(['/shop/checkout'], type='http', auth="public", website=True)
    def checkout(self, **post):
        cr, uid, context = request.cr, request.uid, request.context

        order = request.website.sale_get_order(force_create=1, context=context)

        redirection = self.checkout_redirection(order)
        if redirection:
            return redirection

        values = self.checkout_values()

        return request.website.render("website_sale.checkout", values)

    @http.route(['/shop/confirm_order'], type='http', auth="public", website=True)
    def confirm_order(self, **post):
        cr, uid, context, registry = request.cr, request.uid, request.context, request.registry

        order = request.website.sale_get_order(context=context)
        if not order:
            return request.redirect("/shop")

        redirection = self.checkout_redirection(order)
        if redirection:
            return redirection

        values = self.checkout_values(post)

        values["error"], values["error_message"] = self.checkout_form_validate(values["checkout"])
        if values["error"]:
            return request.website.render("website_sale.checkout", values)

        self.checkout_form_save(values["checkout"])

        request.session['sale_last_order_id'] = order.id

        request.website.sale_get_order(update_pricelist=True, context=context)

        return request.redirect("/shop/payment")

    #------------------------------------------------------
    # Payment
    #------------------------------------------------------

    @http.route(['/shop/payment'], type='http', auth="public", website=True)
    def payment(self, **post):
        """ Payment step. This page proposes several payment means based on available
        payment.acquirer. State at this point :

         - a draft sale order with lines; otherwise, clean context / session and
           back to the shop
         - no transaction in context / session, or only a draft one, if the customer
           did go to a payment.acquirer website but closed the tab without
           paying / canceling
        """
        cr, uid, context = request.cr, request.uid, request.context
        payment_obj = request.registry.get('payment.acquirer')
        sale_order_obj = request.registry.get('sale.order')

        order = request.website.sale_get_order(context=context)

        redirection = self.checkout_redirection(order)
        if redirection:
            return redirection

        shipping_partner_id = False
        if order:
            if order.partner_shipping_id.id:
                shipping_partner_id = order.partner_shipping_id.id
            else:
                shipping_partner_id = order.partner_invoice_id.id

        values = {
            'website_sale_order': order
        }
        values['errors'] = sale_order_obj._get_errors(cr, uid, order, context=context)
        values.update(sale_order_obj._get_website_data(cr, uid, order, context))

        # fetch all registered payment means
        # if tx:
        #     acquirer_ids = [tx.acquirer_id.id]
        # else:
        if not values['errors']:
            acquirer_ids = payment_obj.search(cr, SUPERUSER_ID, [('website_published', '=', True), ('company_id', '=', order.company_id.id)], context=context)
            values['acquirers'] = list(payment_obj.browse(cr, uid, acquirer_ids, context=context))
            render_ctx = dict(context, submit_class='btn btn-primary', submit_txt=_('Pay Now'))
            for acquirer in values['acquirers']:
                acquirer.button = payment_obj.render(
                    cr, SUPERUSER_ID, acquirer.id,
                    order.name,
                    order.amount_total,
                    order.pricelist_id.currency_id.id,
                    partner_id=shipping_partner_id,
                    tx_values={
                        'return_url': '/shop/payment/validate',
                    },
                    context=render_ctx)

        return request.website.render("website_sale.payment", values)

    @http.route(['/shop/payment/transaction/<int:acquirer_id>'], type='json', auth="public", website=True)
    def payment_transaction(self, acquirer_id):
        """ Json method that creates a payment.transaction, used to create a
        transaction when the user clicks on 'pay now' button. After having
        created the transaction, the event continues and the user is redirected
        to the acquirer website.

        :param int acquirer_id: id of a payment.acquirer record. If not set the
                                user is redirected to the checkout page
        """
        cr, uid, context = request.cr, request.uid, request.context
        transaction_obj = request.registry.get('payment.transaction')
        order = request.website.sale_get_order(context=context)

        if not order or not order.order_line or acquirer_id is None:
            return request.redirect("/shop/checkout")

        assert order.partner_id.id != request.website.partner_id.id

        # find an already existing transaction
        tx = request.website.sale_get_transaction()
        if tx:
            if tx.state == 'draft':  # button cliked but no more info -> rewrite on tx or create a new one ?
                tx.write({
                    'acquirer_id': acquirer_id,
                    'amount': order.amount_total,
                })
            tx_id = tx.id
        else:
            tx_id = transaction_obj.create(cr, SUPERUSER_ID, {
                'acquirer_id': acquirer_id,
                'type': 'form',
                'amount': order.amount_total,
                'currency_id': order.pricelist_id.currency_id.id,
                'partner_id': order.partner_id.id,
                'partner_country_id': order.partner_id.country_id.id,
                'reference': order.name,
                'sale_order_id': order.id,
            }, context=context)
            request.session['sale_transaction_id'] = tx_id
            tx = transaction_obj.browse(cr, SUPERUSER_ID, tx_id, context=context)

        # update quotation
        request.registry['sale.order'].write(
            cr, SUPERUSER_ID, [order.id], {
                'payment_acquirer_id': acquirer_id,
                'payment_tx_id': request.session['sale_transaction_id']
            }, context=context)

        # confirm the quotation
        if tx.acquirer_id.auto_confirm == 'at_pay_now':
            request.registry['sale.order'].action_button_confirm(cr, SUPERUSER_ID, [order.id], context=request.context)

        return tx_id

    @http.route('/shop/payment/get_status/<int:sale_order_id>', type='json', auth="public", website=True)
    def payment_get_status(self, sale_order_id, **post):
        cr, uid, context = request.cr, request.uid, request.context

        order = request.registry['sale.order'].browse(cr, SUPERUSER_ID, sale_order_id, context=context)
        assert order.id == request.session.get('sale_last_order_id')

        values = {}
        flag = False
        if not order:
            values.update({'not_order': True, 'state': 'error'})
        else:
            tx_ids = request.registry['payment.transaction'].search(
                cr, SUPERUSER_ID, [
                    '|', ('sale_order_id', '=', order.id), ('reference', '=', order.name)
                ], context=context)

            if not tx_ids:
                if order.amount_total:
                    values.update({'tx_ids': False, 'state': 'error'})
                else:
                    values.update({'tx_ids': False, 'state': 'done', 'validation': None})
            else:
                tx = request.registry['payment.transaction'].browse(cr, SUPERUSER_ID, tx_ids[0], context=context)
                state = tx.state
                flag = True if state == 'pending' and tx.acquirer_id.validation == 'automatic' else False
                values.update({
                    'tx_ids': True,
                    'state': state,
                    'validation' : tx.acquirer_id.validation,
                    'tx_post_msg': tx.acquirer_id.post_msg or None
                })

        return {'recall': flag, 'message': request.website._render("website_sale.order_state_message", values)}

    @http.route('/shop/payment/validate', type='http', auth="public", website=True)
    def payment_validate(self, transaction_id=None, sale_order_id=None, **post):
        """ Method that should be called by the server when receiving an update
        for a transaction. State at this point :

         - UDPATE ME
        """
        cr, uid, context = request.cr, request.uid, request.context
        email_act = None
        sale_order_obj = request.registry['sale.order']

        if transaction_id is None:
            tx = request.website.sale_get_transaction()
        else:
            tx = request.registry['payment.transaction'].browse(cr, uid, transaction_id, context=context)

        if sale_order_id is None:
            order = request.website.sale_get_order(context=context)
        else:
            order = request.registry['sale.order'].browse(cr, SUPERUSER_ID, sale_order_id, context=context)
            assert order.id == request.session.get('sale_last_order_id')

        if not order or (order.amount_total and not tx):
            return request.redirect('/shop')

        if (not order.amount_total and not tx) or tx.state in ['pending', 'done']:
            if (not order.amount_total and not tx):
                # Orders are confirmed by payment transactions, but there is none for free orders,
                # (e.g. free events), so confirm immediately
                order.with_context(dict(context, send_email=True)).action_button_confirm()
        elif tx and tx.state == 'cancel':
            # cancel the quotation
            sale_order_obj.action_cancel(cr, SUPERUSER_ID, [order.id], context=request.context)

        # clean context and session, then redirect to the confirmation page
        request.website.sale_reset(context=context)
        if tx and tx.state == 'draft':
            return request.redirect('/shop')

        return request.redirect('/shop/confirmation')

    @http.route(['/shop/confirmation'], type='http', auth="public", website=True)
    def payment_confirmation(self, **post):
        """ End of checkout process controller. Confirmation is basically seing
        the status of a sale.order. State at this point :

         - should not have any context / session info: clean them
         - take a sale.order id, because we request a sale.order and are not
           session dependant anymore
        """
        cr, uid, context = request.cr, request.uid, request.context

        sale_order_id = request.session.get('sale_last_order_id')
        if sale_order_id:
            order = request.registry['sale.order'].browse(cr, SUPERUSER_ID, sale_order_id, context=context)
        else:
            return request.redirect('/shop')

        return request.website.render("website_sale.confirmation", {'order': order})

    @http.route(['/shop/print'], type='http', auth="public", website=True)
    def print_saleorder(self):
        cr, uid, context = request.cr, SUPERUSER_ID, request.context
        sale_order_id = request.session.get('sale_last_order_id')
        if sale_order_id:
            pdf = request.registry['report'].get_pdf(cr, uid, [sale_order_id], 'sale.report_saleorder', data=None, context=context)
            pdfhttpheaders = [('Content-Type', 'application/pdf'), ('Content-Length', len(pdf))]
            return request.make_response(pdf, headers=pdfhttpheaders)
        else:
            return request.redirect('/shop')

    #------------------------------------------------------
    # Edit
    #------------------------------------------------------

    @http.route(['/shop/add_product'], type='http', auth="user", methods=['POST'], website=True)
    def add_product(self, name=None, category=0, **post):
        cr, uid, context, pool = request.cr, request.uid, request.context, request.registry
        if not name:
            name = _("New Product")
        product_obj = request.registry.get('product.product')
        product_id = product_obj.create(cr, uid, { 'name': name, 'public_categ_ids': category }, context=context)
        product = product_obj.browse(cr, uid, product_id, context=context)

        return request.redirect("/shop/product/%s?enable_editor=1" % slug(product.product_tmpl_id))

    @http.route(['/shop/change_styles'], type='json', auth="public")
    def change_styles(self, id, style_id):
        product_obj = request.registry.get('product.template')
        product = product_obj.browse(request.cr, request.uid, id, context=request.context)

        remove = []
        active = False
        for style in product.website_style_ids:
            if style.id == style_id:
                remove.append(style.id)
                active = True
                break

        style = request.registry.get('product.style').browse(request.cr, request.uid, style_id, context=request.context)

        if remove:
            product.write({'website_style_ids': [(3, rid) for rid in remove]})
        if not active:
            product.write({'website_style_ids': [(4, style.id)]})

        return not active

    @http.route(['/shop/change_sequence'], type='json', auth="public")
    def change_sequence(self, id, sequence):
        product_obj = request.registry.get('product.template')
        if sequence == "top":
            product_obj.set_sequence_top(request.cr, request.uid, [id], context=request.context)
        elif sequence == "bottom":
            product_obj.set_sequence_bottom(request.cr, request.uid, [id], context=request.context)
        elif sequence == "up":
            product_obj.set_sequence_up(request.cr, request.uid, [id], context=request.context)
        elif sequence == "down":
            product_obj.set_sequence_down(request.cr, request.uid, [id], context=request.context)

    @http.route(['/shop/change_size'], type='json', auth="public")
    def change_size(self, id, x, y):
        product_obj = request.registry.get('product.template')
        product = product_obj.browse(request.cr, request.uid, id, context=request.context)
        return product.write({'website_size_x': x, 'website_size_y': y})

    def order_lines_2_google_api(self, order_lines):
        """ Transforms a list of order lines into a dict for google analytics """
        ret = []
        for line in order_lines:
            product = line.product_id
            ret.append({
                'id': line.order_id and line.order_id.id,
                'sku': product.ean13 or product.id,
                'name': product.name or '-',
                'category': product.categ_id and product.categ_id.name or '-',
                'price': line.price_unit,
                'quantity': line.product_uom_qty,
            })
        return ret

    def order_2_return_dict(self, order):
        """ Returns the tracking_cart dict of the order for Google analytics basically defined to be inherited """
        return {
            'transaction': {
                'id': order.id,
                'affiliation': order.company_id.name,
                'revenue': order.amount_total,
                'tax': order.amount_tax,
                'currency': order.currency_id.name
            },
            'lines': self.order_lines_2_google_api(order.order_line)
        }

    @http.route(['/shop/tracking_last_order'], type='json', auth="public")
    def tracking_cart(self, **post):
        """ return data about order in JSON needed for google analytics"""
        cr, context = request.cr, request.context
        ret = {}
        sale_order_id = request.session.get('sale_last_order_id')
        if sale_order_id:
            order = request.registry['sale.order'].browse(cr, SUPERUSER_ID, sale_order_id, context=context)
            ret = self.order_2_return_dict(order)
        return ret

    @http.route(['/shop/get_unit_price'], type='json', auth="public", methods=['POST'], website=True)
    def get_unit_price(self, product_ids, add_qty, use_order_pricelist=False, **kw):
        cr, uid, context, pool = request.cr, request.uid, request.context, request.registry
        products = pool['product.product'].browse(cr, uid, product_ids, context=context)
        partner = pool['res.users'].browse(cr, uid, uid, context=context).partner_id
        if use_order_pricelist:
            pricelist_id = request.session.get('sale_order_code_pricelist_id') or partner.property_product_pricelist.id
        else:
            pricelist_id = partner.property_product_pricelist.id
        prices = pool['product.pricelist'].price_rule_get_multi(cr, uid, [], [(product, add_qty, partner) for product in products], context=context)
        return {product_id: prices[product_id][pricelist_id][0] for product_id in product_ids}<|MERGE_RESOLUTION|>--- conflicted
+++ resolved
@@ -523,14 +523,10 @@
         cr, uid, context, registry = request.cr, request.uid, request.context, request.registry
 
         error = dict()
-<<<<<<< HEAD
         error_message = []
 
         # Validation
-        for field_name in self.mandatory_billing_fields:
-=======
         for field_name in self._get_mandatory_billing_fields():
->>>>>>> aabbdc73
             if not data.get(field_name):
                 error[field_name] = 'missing'
 
