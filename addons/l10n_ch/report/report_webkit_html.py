--- conflicted
+++ resolved
@@ -28,9 +28,10 @@
 from mako import exceptions
 
 
+
+from openerp import addons
+from openerp import pooler
 from openerp.report import report_sxw
-from report_webkit import webkit_report
-from report_webkit import report_helper
 
 from openerp.osv import osv
 from openerp.osv.osv import except_osv
@@ -39,14 +40,8 @@
 from openerp.tools.translate import _
 from openerp.tools.config import config
 
-<<<<<<< HEAD
-from openerp import wizard
-from openerp import addons
-from openerp import pooler
-=======
-from openerp import addons
-import pooler
->>>>>>> 590add54
+from openerp.addons.report_webkit import webkit_report
+from openerp.addons.report_webkit import report_helper
 
 
 class l10n_ch_report_webkit_html(report_sxw.rml_parse):
