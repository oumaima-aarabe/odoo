<?xml version="1.0" encoding="utf-8"?>
<openerp>
    <data>

<!-- CRM Claim Report Tree View -->

        <record id="view_report_crm_claim_tree" model="ir.ui.view">
            <field name="name">crm.claim.report.tree</field>
            <field name="model">crm.claim.report</field>
            <field name="type">tree</field>
            <field name="arch" type="xml">
               <tree string="Claims">
                    <field name="name" invisible="1"/>
                    <field name="month" invisible="1"/>
                    <field name="section_id" invisible="1"/>
                    <field name="user_id" invisible="1"/>
                    <field name="company_id" invisible="1"/>
                    <field name="partner_id" invisible="1"/>
                    <field name="day" invisible="1"/>
                    <field name="nbr" string="#Claim" sum="#Claim"/>
                    <field name="email" sum="# Mails"/>
                    <field name="delay_close" avg="Avg Closing Delay"/>
                    <field name="delay_expected"/>
                    <field name="state" invisible="1"/>
                    <field name="stage_id" invisible="1"/>
                    <field name="categ_id" invisible="1"/>
                    <field name="priority" invisible="1"/>
                    <field name="type_action" invisible="1"/>
                </tree>
            </field>
        </record>

<!-- CRM Claim Report Graph View -->

        <record id="view_report_crm_claim_graph" model="ir.ui.view">
            <field name="name">crm.claim.report.graph</field>
            <field name="model">crm.claim.report</field>
            <field name="type">graph</field>
            <field name="arch" type="xml">
                <graph orientation="horizontal" string="Claims" type="bar">
                    <field name="state"/>
                    <field name="nbr" operator="+"/>
                    <field group="True" name="user_id"/>
                </graph>
            </field>
        </record>

<!-- CRM Claim Report Search View -->

        <record id="view_report_crm_claim_filter" model="ir.ui.view">
            <field name="name">crm.claim.report.select</field>
            <field name="model">crm.claim.report</field>
            <field name="type">search</field>
            <field name="arch" type="xml">
                <search string="Search">
                  <group>
                       <filter string="Year" icon="terp-go-year" name="year"
                               domain="[('create_date','&lt;=', time.strftime('%%Y-%%m-%%d')),('create_date','&gt;=',time.strftime('%%Y-01-01'))]"
                               help="Claims created in current year"/>
                        <separator orientation="vertical" />

                       <filter string="Month" icon="terp-go-month" name="This Month"
                           domain="[('create_date','&lt;=',(datetime.date.today()+relativedelta(day=31)).strftime('%%Y-%%m-%%d')),('create_date','&gt;=',(datetime.date.today()-relativedelta(day=1)).strftime('%%Y-%%m-%%d'))]"
                           help="Claims created in current month"/>

                       <filter icon="terp-go-month" string="Month-1"
                            domain="[('create_date','&lt;=', (datetime.date.today() - relativedelta(day=31, months=1)).strftime('%%Y-%%m-%%d')),('create_date','&gt;=',(datetime.date.today() - relativedelta(day=1,months=1)).strftime('%%Y-%%m-%%d'))]"
                            help="Claims created in last month"/>

                        <separator orientation="vertical" />
                        <filter icon="terp-document-new"
                            string="New"
                            domain="[('state','=','draft')]"/>
                        <filter icon="terp-camera_test"
                            string="Open"
                            domain="[('state','=','open')]"/>
                        <filter icon="terp-gtk-media-pause"
                            string="Pending"
                            domain="[('state','=','pending')]"/>

                        <separator orientation="vertical" />
                        <field name="section_id" string="Sales Team"
                            context="{'invisible_section': False}">

                            <filter icon="terp-personal+"
                                context="{'invisible_section': False}"
                                domain="[('section_id.user_id','=',uid)]"
                                help="My Sales Team(s)" />

                        </field>
                        <field name="company_id" groups="base.group_multi_company">
                            <filter icon="terp-go-home"
                                context="{'invisible_section': False}"
                                domain="[('section_id.user_id.company_id','=',uid)]"
                                help="My company"/>
                        </field>

                        <field name="user_id" string="Salesperson">
                            <filter icon="terp-personal" string="My Case(s)" help="My Case(s)" domain="[('user_id','=',uid)]" />
                        </field>
                    </group>
                    <newline/>
                    <group  expand="0" string="Extended Filters...">
                        <filter icon="terp-dialog-close"
                            string="Done"
                            domain="[('state','=','done')]"/>
                        <filter icon="gtk-cancel"
                            string="Cancel"
                            domain="[('state','=','cancel')]"/>
                        <separator orientation="vertical"/>
                        <field name="partner_id"/>
                        <separator orientation="vertical"/>
                        <field name="stage_id" widget="selection" domain="[('section_ids', '=', 'section_id')]"/>
                        <field name="categ_id" widget="selection" domain="[('object_id.model', '=', 'crm.claim')]"/>
                        <separator orientation="vertical"/>
                        <field name="priority" />
                        <field name="type_action" />
                        <newline/>
                        <field name="date_closed" />
                        <field name="date_deadline" />
                    </group>
                    <newline/>
                    <group  expand="1" string="Group By...">
                        <filter string="Salesperson" name="Salesperson" icon="terp-personal"
                            domain="[]" context="{'group_by':'user_id'}" />
                        <filter string="Sales Team" icon="terp-personal+"
                            domain="[]"
                            context="{'group_by':'section_id'}" />
                        <filter string="Partner" name="partner" icon="terp-partner"
                            domain="[]" context="{'group_by':'partner_id'}" />
                        <separator orientation="vertical" />
                        <filter string="Stage" icon="terp-stage" domain="[]"
                            context="{'group_by':'stage_id'}" />
                        <filter string="Priority" icon="terp-rating-rated" domain="[]"
                            context="{'group_by':'priority'}" />
                        <filter string="Category" icon="terp-stock_symbol-selection"
                            domain="[]" context="{'group_by':'categ_id'}" />

                        <separator orientation="vertical"/>
                        <filter string="Type" icon="terp-stock_symbol-selection" domain="[]"
                            context="{'group_by':'type_action'}" help="Action Type"/>
<<<<<<< HEAD
                        <filter string="State" icon="terp-stock_effects-object-colorize"
                            domain="[]" context="{'group_by':'state'}" groups="base.group_no_one"/>
=======
                        <filter string="Status" icon="terp-stock_effects-object-colorize"
                            domain="[]" context="{'group_by':'state'}" />
>>>>>>> d96f7a23
                        <separator orientation="vertical" />
                        <filter string="Company" icon="terp-go-home"
                            domain="[]"
                            context="{'group_by':'company_id'}" groups="base.group_multi_company"/>

                        <separator orientation="vertical" />
                        <filter string="Day" icon="terp-go-today"
                            domain="[]" context="{'group_by':'day'}"
                            help="Date of claim"/>

                        <filter string="Month" icon="terp-go-month"
                            domain="[]" context="{'group_by':'month'}"
                            help="Month of claim"/>

                        <filter string="Year" icon="terp-go-year"
                            domain="[]" context="{'group_by':'name'}"
                            help="Year of claim"/>
                    </group>
                </search>
            </field>
        </record>

<!-- CRM Claim Report Action -->

        <record id="action_report_crm_claim" model="ir.actions.act_window">
            <field name="name">Claims Analysis</field>
            <field name="res_model">crm.claim.report</field>
            <field name="view_type">form</field>
            <field name="view_mode">tree,graph</field>
            <field name="context">{"search_default_year":1,"search_default_User":1,"search_default_This Month":1,'group_by_no_leaf':1,'group_by':[]}</field>
            <field name="view_id" ref="view_report_crm_claim_tree"/>
            <field name="search_view_id" ref="view_report_crm_claim_filter"/>
            <field name="help">Have a general overview of all claims processed in the system by sorting them with specific criteria.</field>
        </record>

        <record model="ir.actions.act_window.view" id="action_report_crm_claim_tree">
            <field name="sequence" eval="1"/>
            <field name="view_mode">tree</field>
            <field name="view_id" ref="view_report_crm_claim_tree"/>
            <field name="act_window_id" ref="action_report_crm_claim"/>
        </record>

        <record model="ir.actions.act_window.view" id="action_report_crm_claim_graph">
            <field name="sequence" eval="2"/>
            <field name="view_mode">graph</field>
            <field name="view_id" ref="view_report_crm_claim_graph"/>
            <field name="act_window_id" ref="action_report_crm_claim"/>
        </record>

        <menuitem id="base.menu_project_report" name="Project"
            groups="base.group_no_one"
            parent="base.menu_reporting" sequence="30"/>

        <menuitem name="Claims Analysis" id="menu_report_crm_claim_tree"
            action="action_report_crm_claim" parent="base.menu_project_report" sequence="15"/>


    </data>
</openerp><|MERGE_RESOLUTION|>--- conflicted
+++ resolved
@@ -139,13 +139,8 @@
                         <separator orientation="vertical"/>
                         <filter string="Type" icon="terp-stock_symbol-selection" domain="[]"
                             context="{'group_by':'type_action'}" help="Action Type"/>
-<<<<<<< HEAD
-                        <filter string="State" icon="terp-stock_effects-object-colorize"
-                            domain="[]" context="{'group_by':'state'}" groups="base.group_no_one"/>
-=======
                         <filter string="Status" icon="terp-stock_effects-object-colorize"
                             domain="[]" context="{'group_by':'state'}" />
->>>>>>> d96f7a23
                         <separator orientation="vertical" />
                         <filter string="Company" icon="terp-go-home"
                             domain="[]"
