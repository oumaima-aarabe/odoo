--- conflicted
+++ resolved
@@ -122,14 +122,14 @@
 	            			<filter icon="terp-crm" string="My Case" help="My Case" domain="[('user_id','=',uid)]" />
                			</field>
                    </group>
-
+                    <newline/>
                    <group  expand="1" string="Group By..." colspan="4" col="8">
                         <filter string="User" name="User" icon="terp-sale"
                             domain="[]" context="{'group_by':'user_id'}" />
 
                         <filter string="Company" icon="terp-sale"
                             domain="[]"
-                            context="{'group_by':'company_id'}" />
+                            context="{'group_by':'company_id'}" groups="base.group_multi_company"/>
 
                         <filter string="Section" icon="terp-sale"
                             domain="[]"
@@ -137,21 +137,6 @@
 
                         <separator orientation="vertical" />
                         <filter string="State" icon="terp-sale"
-<<<<<<< HEAD
-                        	domain="[]" context="{'group_by':'state'}" />
-
-						<filter string="Stage" icon="terp-sale" domain="[]"
-		                     context="{'group_by':'stage_id'}" />
-
-                        <filter string="Category" icon="terp-sale"
-                        	domain="[]" context="{'group_by':'categ_id'}" />
-
-						<separator orientation="vertical"/>
-		                 <filter string="Priority" icon="terp-sale" domain="[]"
-		                     context="{'group_by':'priority'}" />
-		                 <filter string="Type" icon="terp-sale" domain="[]"
-		                     context="{'group_by':'type_id'}" />
-=======
                             domain="[]" context="{'group_by':'state'}" />
 
                         <filter string="Stage" icon="terp-sale" domain="[]"
@@ -165,7 +150,6 @@
                              context="{'group_by':'priority'}" />
                          <filter string="Type" icon="terp-sale" domain="[]"
                              context="{'group_by':'type_id'}" />
->>>>>>> d359e085
 
                         <separator orientation="vertical" />
                         <filter string="Day" icon="terp-sale"
@@ -178,7 +162,7 @@
                             domain="[]" context="{'group_by':'name'}" />
                   </group>
                    <newline/>
-                   <group  expand="0" string="Extended options..." colspan="10" col="12">
+                   <group  expand="0" string="Extended options..." colspan="10" col="12" groups="base.group_extended">
                          <filter icon="terp-sale"
                     		string="Done"
                     		domain="[('state','=','done')]"/>
