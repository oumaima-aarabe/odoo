<<<<<<< HEAD
# Swedish translation for openobject-addons
# Copyright (c) 2014 Rosetta Contributors and Canonical Ltd 2014
# This file is distributed under the same license as the openobject-addons package.
# FIRST AUTHOR <EMAIL@ADDRESS>, 2014.
#
msgid ""
msgstr ""
"Project-Id-Version: openobject-addons\n"
"Report-Msgid-Bugs-To: FULL NAME <EMAIL@ADDRESS>\n"
"POT-Creation-Date: 2014-09-23 16:27+0000\n"
"PO-Revision-Date: 2014-08-14 16:10+0000\n"
"Last-Translator: FULL NAME <EMAIL@ADDRESS>\n"
"Language-Team: Swedish <sv@li.org>\n"
=======
# Translation of Odoo Server.
# This file contains the translation of the following modules:
# * hr_holidays
# 
# Translators:
# Anders Wallenquist <anders.wallenquist@vertel.se>, 2016
# FIRST AUTHOR <EMAIL@ADDRESS>, 2014
msgid ""
msgstr ""
"Project-Id-Version: Odoo 8.0\n"
"Report-Msgid-Bugs-To: \n"
"POT-Creation-Date: 2015-01-21 14:07+0000\n"
"PO-Revision-Date: 2016-11-09 21:10+0000\n"
"Last-Translator: Anders Wallenquist <anders.wallenquist@vertel.se>\n"
"Language-Team: Swedish (http://www.transifex.com/odoo/odoo-8/language/sv/)\n"
>>>>>>> 51561d3a
"MIME-Version: 1.0\n"
"Content-Type: text/plain; charset=UTF-8\n"
"Content-Transfer-Encoding: 8bit\n"
"X-Launchpad-Export-Date: 2014-09-24 09:11+0000\n"
"X-Generator: Launchpad (build 17196)\n"

#. module: hr_holidays
#: model:ir.actions.act_window,help:hr_holidays.open_ask_holidays
msgid ""
"<p class=\"oe_view_nocontent_create\">\n"
"                Click to create a new leave request.\n"
"              </p><p>\n"
"                Once you have recorded your leave request, it will be sent\n"
"                to a manager for validation. Be sure to set the right leave\n"
"                type (recuperation, legal holidays, sickness) and the exact\n"
"                number of open days related to your leave.\n"
"              </p>\n"
"            "
msgstr ""
"<p class=\"oe_view_nocontent_create\">\n"
"                 Klicka för att skapa en nytt semesterönskemål.\n"
"               </p><p>\n"
"                 När du har registrerat dina semesterönskemål, skickas det\n"
"                 till en chef för granskning. Se till att välja rätt "
"frånvarotyp\n"
"                 (semesterdag, helgdagar, sjukdom) och den exakta\n"
"                 antal öppna dagar relaterade till din frånvaro.\n"
"               </p>\n"
"            "

#. module: hr_holidays
#: model:ir.actions.act_window,help:hr_holidays.hr_holidays_leaves_assign_legal
msgid ""
"<p>\n"
"               You can assign remaining Legal Leaves for each employee, "
"Odoo\n"
"               will automatically create and validate allocation requests.\n"
"             </p>\n"
"           "
msgstr ""

#. module: hr_holidays
#: field:hr.holidays.status,active:0
msgid "Active"
msgstr "Aktiv"

#. module: hr_holidays
#: view:hr.holidays:hr_holidays.allocation_company_new
#: view:hr.holidays:hr_holidays.edit_holiday_new
msgid "Add a reason..."
msgstr "Lägg till orsak..."

#. module: hr_holidays
#: model:ir.actions.act_window,name:hr_holidays.hr_holidays_leaves_assign_legal
msgid "Allocate Leaves for Employees"
msgstr "Tilldela ledighet för personal"

#. module: hr_holidays
#: view:hr.holidays:hr_holidays.view_holiday_allocation_tree
msgid "Allocated Days"
msgstr "Dagar med frånvaro"

#. module: hr_holidays
#: field:hr.holidays,number_of_days_temp:0
msgid "Allocation"
msgstr "Tilldelning"

#. module: hr_holidays
#: field:hr.holidays,holiday_type:0
msgid "Allocation Mode"
msgstr "Läge för semestertilldelning"

#. module: hr_holidays
#: selection:hr.holidays,type:0
msgid "Allocation Request"
msgstr "Tilldela ledighet"

#. module: hr_holidays
#: view:hr.holidays:hr_holidays.view_holiday_allocation_tree
#: model:ir.actions.act_window,name:hr_holidays.open_allocation_holidays
#: model:ir.ui.menu,name:hr_holidays.menu_open_allocation_holidays
msgid "Allocation Requests"
msgstr "Tilldela ledigheter"

#. module: hr_holidays
#: model:ir.actions.act_window,name:hr_holidays.request_approve_allocation
#: model:ir.ui.menu,name:hr_holidays.menu_request_approve_allocation
msgid "Allocation Requests to Approve"
msgstr "Tilldeningsönskemål att godkänna"

#. module: hr_holidays
#: code:addons/hr_holidays/hr_holidays.py:507
#, python-format
msgid "Allocation for %s"
msgstr "Tilldelning av ledighet för %s"

#. module: hr_holidays
#: field:hr.holidays.status,limit:0
msgid "Allow to Override Limit"
msgstr "Tillåt överskrida gränsen"

#. module: hr_holidays
#: xsl:holidays.summary:0
msgid "Analyze from"
msgstr "Granska från"

#. module: hr_holidays
#: field:hr.holidays,double_validation:0
#: field:hr.holidays.status,double_validation:0
msgid "Apply Double Validation"
msgstr "Applicera Dubbel validering"

#. module: hr_holidays
#: view:hr.holidays:hr_holidays.view_evaluation_report_graph
msgid "Appraisal Analysis"
msgstr ""

#. module: hr_holidays
#: view:hr.holidays:hr_holidays.allocation_company_new
#: view:hr.holidays:hr_holidays.edit_holiday_new
msgid "Approve"
msgstr "Godkänn"

#. module: hr_holidays
#: selection:hr.employee,current_leave_state:0
#: selection:hr.holidays,state:0
#: selection:hr.holidays.summary.dept,holiday_type:0
#: selection:hr.holidays.summary.employee,holiday_type:0
#: model:mail.message.subtype,name:hr_holidays.mt_holidays_approved
msgid "Approved"
msgstr "Godkänd"

#. module: hr_holidays
#: view:hr.employee:hr_holidays.hr_holidays_leaves_assign_tree_view
msgid "Assign Leaves"
msgstr "Tilldela ledighet"

#. module: hr_holidays
#: selection:hr.holidays.status,color_name:0
msgid "Black"
msgstr "Svart"

#. module: hr_holidays
#: selection:hr.holidays.status,color_name:0
msgid "Blue"
msgstr "Blå"

#. module: hr_holidays
#: selection:hr.holidays.summary.dept,holiday_type:0
#: selection:hr.holidays.summary.employee,holiday_type:0
msgid "Both Approved and Confirmed"
msgstr "Både godkända och bekräftade"

#. module: hr_holidays
#: selection:hr.holidays.status,color_name:0
msgid "Brown"
msgstr "Brun"

#. module: hr_holidays
#: selection:hr.holidays,holiday_type:0
msgid "By Employee"
msgstr "Av Anställd"

#. module: hr_holidays
#: selection:hr.holidays,holiday_type:0
msgid "By Employee Tag"
msgstr "Per anställdsetikett"

#. module: hr_holidays
#: help:hr.holidays,holiday_type:0
msgid ""
"By Employee: Allocation/Request for individual Employee, By Employee Tag: "
"Allocation/Request for group of employees in category"
msgstr ""

#. module: hr_holidays
#: view:hr.holidays.summary.dept:hr_holidays.view_hr_holidays_summary_dept
#: view:hr.holidays.summary.employee:hr_holidays.view_hr_holidays_summary_employee
msgid "Cancel"
msgstr "Avbryt"

#. module: hr_holidays
#: selection:hr.employee,current_leave_state:0
#: selection:hr.holidays,state:0
msgid "Cancelled"
msgstr "Avbruten"

#. module: hr_holidays
#: view:hr.holidays:hr_holidays.view_hr_holidays_filter
msgid "Category"
msgstr "Kategori"

#. module: hr_holidays
#: help:hr.holidays,category_id:0
msgid "Category of Employee"
msgstr "Kategori av anställd"

#. module: hr_holidays
#: help:hr.holidays,type:0
msgid ""
"Choose 'Leave Request' if someone wants to take an off-day. \n"
"Choose 'Allocation Request' if you want to increase the number of leaves "
"available for someone"
msgstr ""
"Välj 'Semesterförfrågan' om någon vill ta en ledig dag. \n"
"Välj 'Tilldela semster' om du vill öka antalet semesterdagar för någon"

#. module: hr_holidays
#: xsl:holidays.summary:0
msgid "Color"
msgstr "Färg"

#. module: hr_holidays
#: field:hr.holidays.status,color_name:0
msgid "Color in Report"
msgstr "Färg i rapporten"

#. module: hr_holidays
#: model:hr.holidays.status,name:hr_holidays.holiday_status_comp
msgid "Compensatory Days"
msgstr "Kompensationsdagar"

#. module: hr_holidays
#: view:hr.holidays:hr_holidays.edit_holiday_new
msgid "Confirm"
msgstr "Godkänn"

#. module: hr_holidays
#: selection:hr.holidays.summary.dept,holiday_type:0
#: selection:hr.holidays.summary.employee,holiday_type:0
msgid "Confirmed"
msgstr "Godkänd"

#. module: hr_holidays
#: field:hr.holidays,create_uid:0
#: field:hr.holidays.status,create_uid:0
#: field:hr.holidays.summary.dept,create_uid:0
#: field:hr.holidays.summary.employee,create_uid:0
msgid "Created by"
msgstr ""

#. module: hr_holidays
#: field:hr.holidays,create_date:0
#: field:hr.holidays.status,create_date:0
#: field:hr.holidays.summary.dept,create_date:0
#: field:hr.holidays.summary.employee,create_date:0
msgid "Created on"
msgstr ""

#. module: hr_holidays
#: field:hr.employee,current_leave_state:0
msgid "Current Leave Status"
msgstr "Aktuell frånvarostatus"

#. module: hr_holidays
#: field:hr.employee,current_leave_id:0
msgid "Current Leave Type"
msgstr "Aktuell frånvarutyp"

#. module: hr_holidays
#: help:hr.holidays,message_last_post:0
msgid "Date of the last message posted on the record."
msgstr ""

#. module: hr_holidays
#: field:hr.holidays,department_id:0
msgid "Department"
msgstr "Avdelning"

#. module: hr_holidays
#: field:hr.holidays.summary.dept,depts:0
msgid "Department(s)"
msgstr "Avdelning(ar)"

#. module: hr_holidays
#: view:hr.holidays:hr_holidays.view_hr_holidays_filter
#: field:hr.holidays,name:0
msgid "Description"
msgstr "Beskrivning"

#. module: hr_holidays
#: view:hr.holidays.status:hr_holidays.edit_holiday_status_form
msgid "Details"
msgstr "Detaljer"

#. module: hr_holidays
#: view:hr.holidays:hr_holidays.edit_holiday_new
msgid "Duration"
msgstr "Varaktighet"

#. module: hr_holidays
#: view:hr.employee:hr_holidays.hr_holidays_leaves_assign_tree_view
#: view:hr.holidays:hr_holidays.view_hr_holidays_filter
#: field:hr.holidays,employee_id:0
#: field:hr.holidays.remaining.leaves.user,name:0
#: model:ir.model,name:hr_holidays.model_hr_employee
msgid "Employee"
msgstr "Anställd"

#. module: hr_holidays
#: field:hr.holidays,category_id:0
msgid "Employee Tag"
msgstr "Anställds etikett"

#. module: hr_holidays
#: field:hr.holidays.summary.employee,emp:0
msgid "Employee(s)"
msgstr "Anställd(a)"

#. module: hr_holidays
#: field:hr.holidays,date_to:0
msgid "End Date"
msgstr "Slutdatum"

#. module: hr_holidays
#: code:addons/hr_holidays/wizard/hr_holidays_summary_department.py:44
#, python-format
msgid "Error!"
msgstr "Fel!"

#. module: hr_holidays
#: view:hr.holidays:hr_holidays.view_hr_holidays_filter
msgid ""
"Filters only on allocations and requests that belong to an holiday type that "
"is 'active' (active field is True)"
msgstr ""
"Filtrera endast om fördelningen och önskemål som hör till en fråmvarotyp som "
"är \"aktiv\" (aktiva fältet är sant)"

#. module: hr_holidays
#: field:hr.holidays,manager_id:0
msgid "First Approval"
msgstr "Första godkännande"

#. module: hr_holidays
#: field:hr.holidays,message_follower_ids:0
msgid "Followers"
msgstr "Följare"

#. module: hr_holidays
#: field:hr.holidays.summary.dept,date_from:0
#: field:hr.holidays.summary.employee,date_from:0
msgid "From"
msgstr "Från"

#. module: hr_holidays
#: field:hr.employee,leave_date_from:0
msgid "From Date"
msgstr "Från datum"

#. module: hr_holidays
#: view:hr.holidays:hr_holidays.view_hr_holidays_filter
msgid "Group By"
msgstr ""

#. module: hr_holidays
#: model:ir.model,name:hr_holidays.model_hr_holidays_summary_dept
msgid "HR Leaves Summary Report By Department"
msgstr ""

#. module: hr_holidays
#: model:ir.model,name:hr_holidays.model_hr_holidays_summary_employee
msgid "HR Leaves Summary Report By Employee"
msgstr ""

#. module: hr_holidays
#: help:hr.holidays,message_summary:0
msgid ""
"Holds the Chatter summary (number of messages, ...). This summary is "
"directly in html format in order to be inserted in kanban views."
msgstr ""
"Lagrar pladder-sammanfattning (antal meddelanden, ...). Denna sammanfattning "
"presenteras i html-format för att kunna sättas in i kanban vyer."

#. module: hr_holidays
#: field:hr.holidays,id:0
#: field:hr.holidays.remaining.leaves.user,id:0
#: field:hr.holidays.status,id:0
#: field:hr.holidays.summary.dept,id:0
#: field:hr.holidays.summary.employee,id:0
msgid "ID"
msgstr ""

#. module: hr_holidays
#: help:hr.holidays,message_unread:0
msgid "If checked new messages require your attention."
msgstr "Om ikryssad nya meddelanden som kräver din uppmärksamhet"

#. module: hr_holidays
#: help:hr.holidays.status,active:0
msgid ""
"If the active field is set to false, it will allow you to hide the leave "
"type without removing it."
msgstr ""
"Om det aktiva fältet är satt till Falskt, kommer du att kunna dölja ledighet "
"utan att ta bort den."

#. module: hr_holidays
#: help:hr.holidays.status,limit:0
msgid ""
"If you select this check box, the system allows the employees to take more "
"leaves than the available ones for this type and will not take them into "
"account for the \"Remaining Legal Leaves\" defined on the employee form."
msgstr ""

#. module: hr_holidays
#: field:hr.holidays,message_is_follower:0
msgid "Is a Follower"
msgstr "Är en följare"

#. module: hr_holidays
#: selection:hr.holidays.status,color_name:0
msgid "Ivory"
msgstr "Elfenbensvit"

#. module: hr_holidays
#: field:hr.holidays,message_last_post:0
msgid "Last Message Date"
msgstr ""

#. module: hr_holidays
#: field:hr.holidays,write_uid:0
#: field:hr.holidays.status,write_uid:0
#: field:hr.holidays.summary.dept,write_uid:0
#: field:hr.holidays.summary.employee,write_uid:0
msgid "Last Updated by"
msgstr ""

#. module: hr_holidays
#: field:hr.holidays,write_date:0
#: field:hr.holidays.status,write_date:0
#: field:hr.holidays.summary.dept,write_date:0
#: field:hr.holidays.summary.employee,write_date:0
msgid "Last Updated on"
msgstr ""

#. module: hr_holidays
#: selection:hr.holidays.status,color_name:0
msgid "Lavender"
msgstr "Lavendel"

#. module: hr_holidays
#: model:ir.model,name:hr_holidays.model_hr_holidays
msgid "Leave"
msgstr "Ledig"

#. module: hr_holidays
#: model:ir.model,name:hr_holidays.model_resource_calendar_leaves
msgid "Leave Detail"
msgstr "Frånvarodetaljer"

#. module: hr_holidays
#: model:ir.actions.act_window,name:hr_holidays.act_hr_leave_request_to_meeting
msgid "Leave Meetings"
msgstr "Frånvaromöten"

#. module: hr_holidays
#: code:addons/hr_holidays/hr_holidays.py:373
#: view:hr.holidays:hr_holidays.edit_holiday_new
#: view:hr.holidays:hr_holidays.view_holiday_new_calendar
#: selection:hr.holidays,type:0
#: model:ir.actions.act_window,name:hr_holidays.open_ask_holidays
#: model:ir.ui.menu,name:hr_holidays.menu_open_ask_holidays_new
#: field:resource.calendar.leaves,holiday_id:0
#, python-format
msgid "Leave Request"
msgstr "Lämna förfrågan"

#. module: hr_holidays
#: view:hr.holidays:hr_holidays.view_holiday
msgid "Leave Requests"
msgstr "Semesterönskemål"

#. module: hr_holidays
#: model:ir.ui.menu,name:hr_holidays.menu_request_approve_holidays
msgid "Leave Requests to Approve"
msgstr "Semesteransökan att godkänna"

#. module: hr_holidays
#: xsl:holidays.summary:0
#: field:hr.holidays,holiday_status_id:0
#: field:hr.holidays.remaining.leaves.user,leave_type:0
#: view:hr.holidays.status:hr_holidays.edit_holiday_status_form
#: view:hr.holidays.status:hr_holidays.view_holiday_status_normal_tree
#: view:hr.holidays.status:hr_holidays.view_holiday_status_tree
#: view:hr.holidays.status:hr_holidays.view_hr_holidays_status_search
#: field:hr.holidays.status,name:0
#: field:hr.holidays.summary.dept,holiday_type:0
#: model:ir.model,name:hr_holidays.model_hr_holidays_status
msgid "Leave Type"
msgstr "Frånvarotyp"

#. module: hr_holidays
#: view:hr.holidays.status:hr_holidays.view_holidays_status_filter
#: view:hr.holidays.status:hr_holidays.view_hr_holidays_status_search
#: model:ir.actions.act_window,name:hr_holidays.open_view_holiday_status
msgid "Leave Types"
msgstr "Frånvarotyper"

#. module: hr_holidays
#: view:hr.employee:hr_holidays.view_employee_form_leave_inherit
#: field:hr.employee,leaves_count:0
#: model:ir.actions.act_window,name:hr_holidays.act_hr_employee_holiday_request
#: model:ir.ui.menu,name:hr_holidays.menu_open_ask_holidays
msgid "Leaves"
msgstr "Frånvaro"

#. module: hr_holidays
#: field:hr.holidays.status,leaves_taken:0
msgid "Leaves Already Taken"
msgstr "Ledigheten redan förbrukad"

#. module: hr_holidays
#: model:ir.actions.act_window,name:hr_holidays.action_hr_available_holidays_report
#: model:ir.ui.menu,name:hr_holidays.menu_hr_available_holidays_report_tree
msgid "Leaves Analysis"
msgstr "Frånvaroanalys"

#. module: hr_holidays
#: view:hr.holidays:hr_holidays.allocation_company_new
msgid "Leaves Management"
msgstr "Semesterplanering"

#. module: hr_holidays
#: xsl:holidays.summary:0
#: view:hr.holidays:hr_holidays.view_holiday_graph
#: view:hr.holidays:hr_holidays.view_holiday_simple
#: view:hr.holidays.summary.employee:hr_holidays.view_hr_holidays_summary_employee
#: model:ir.actions.act_window,name:hr_holidays.action_hr_holidays_summary_employee
#: model:ir.actions.act_window,name:hr_holidays.open_company_allocation
#: model:ir.actions.report.xml,name:hr_holidays.report_holidays_summary
#: model:ir.ui.menu,name:hr_holidays.menu_open_company_allocation
msgid "Leaves Summary"
msgstr "Summerad frånvaro"

#. module: hr_holidays
#: model:ir.ui.menu,name:hr_holidays.menu_open_view_holiday_status
msgid "Leaves Types"
msgstr "Frånvarotyp"

#. module: hr_holidays
#: view:hr.holidays.summary.dept:hr_holidays.view_hr_holidays_summary_dept
#: model:ir.actions.act_window,name:hr_holidays.action_hr_holidays_summary_dept
#: model:ir.ui.menu,name:hr_holidays.menu_account_central_journal
msgid "Leaves by Department"
msgstr "Frånvaro per avdelning"

#. module: hr_holidays
#: view:hr.holidays.remaining.leaves.user:hr_holidays.view_hr_holidays_remaining_leaves_user_graph
#: view:hr.holidays.remaining.leaves.user:hr_holidays.view_hr_holidays_remaining_leaves_user_tree
msgid "Leaves by Type"
msgstr "Frånvaro per typ"

#. module: hr_holidays
#: model:hr.holidays.status,name:hr_holidays.holiday_status_cl
msgid "Legal Leaves 2014"
msgstr ""

#. module: hr_holidays
#: selection:hr.holidays.status,color_name:0
msgid "Light Blue"
msgstr "Ljusblå"

#. module: hr_holidays
#: selection:hr.holidays.status,color_name:0
msgid "Light Coral"
msgstr "Ljus Coral"

#. module: hr_holidays
#: selection:hr.holidays.status,color_name:0
msgid "Light Cyan"
msgstr "Ljus cyan"

#. module: hr_holidays
#: selection:hr.holidays.status,color_name:0
msgid "Light Green"
msgstr "Ljusgrön"

#. module: hr_holidays
#: selection:hr.holidays.status,color_name:0
msgid "Light Pink"
msgstr "Ljusrosa"

#. module: hr_holidays
#: selection:hr.holidays.status,color_name:0
msgid "Light Salmon"
msgstr "Ljusrosa"

#. module: hr_holidays
#: selection:hr.holidays.status,color_name:0
msgid "Light Yellow"
msgstr "Ljusgul"

#. module: hr_holidays
#: field:hr.holidays,linked_request_ids:0
msgid "Linked Requests"
msgstr "Länkad Begäran"

#. module: hr_holidays
#: selection:hr.holidays.status,color_name:0
msgid "Magenta"
msgstr "Magenta"

#. module: hr_holidays
#: view:hr.holidays:hr_holidays.view_hr_holidays_filter
msgid "Manager"
msgstr "Chef"

#. module: hr_holidays
#: field:hr.holidays.status,max_leaves:0
msgid "Maximum Allowed"
msgstr "Högsta tillåtna"

#. module: hr_holidays
#: help:hr.holidays.status,remaining_leaves:0
msgid "Maximum Leaves Allowed - Leaves Already Taken"
msgstr "Maximal tillåten ledighet - Semestern är redan förbrukad"

#. module: hr_holidays
#: help:hr.holidays.status,virtual_remaining_leaves:0
msgid ""
"Maximum Leaves Allowed - Leaves Already Taken - Leaves Waiting Approval"
msgstr ""

#. module: hr_holidays
#: field:hr.holidays,meeting_id:0
msgid "Meeting"
msgstr "Möte"

#. module: hr_holidays
#: field:hr.holidays.status,categ_id:0
msgid "Meeting Type"
msgstr "Mötestyp"

#. module: hr_holidays
#: field:hr.holidays,message_ids:0
msgid "Messages"
msgstr "Meddelanden"

#. module: hr_holidays
#: help:hr.holidays,message_ids:0
msgid "Messages and communication history"
msgstr "Meddelande- och kommunikationshistorik"

#. module: hr_holidays
#: view:hr.holidays.status:hr_holidays.edit_holiday_status_form
msgid "Misc"
msgstr "Diverse"

#. module: hr_holidays
#: view:hr.holidays:hr_holidays.edit_holiday_new
#: view:hr.holidays:hr_holidays.view_holiday
msgid "Mode"
msgstr "Läge"

#. module: hr_holidays
#: xsl:holidays.summary:0
msgid "Month"
msgstr "Månad"

#. module: hr_holidays
#: view:hr.holidays:hr_holidays.view_hr_holidays_filter
msgid "My Department Leaves"
msgstr "Min avdelnings frånvaro"

#. module: hr_holidays
#: view:hr.holidays:hr_holidays.view_hr_holidays_filter
msgid "My Leave Requests"
msgstr ""

#. module: hr_holidays
#: view:hr.holidays:hr_holidays.view_hr_holidays_filter
msgid "My Requests"
msgstr ""

#. module: hr_holidays
#: selection:hr.employee,current_leave_state:0
msgid "New"
msgstr "Ny"

#. module: hr_holidays
#: view:hr.holidays:hr_holidays.view_holiday
#: view:hr.holidays:hr_holidays.view_holiday_simple
#: field:hr.holidays,number_of_days:0
msgid "Number of Days"
msgstr "Antal dagar"

#. module: hr_holidays
#: help:hr.holidays.status,categ_id:0
msgid ""
"Once a leave is validated, Odoo will create a corresponding meeting of this "
"type in the calendar."
msgstr ""

#. module: hr_holidays
#: field:hr.holidays,parent_id:0
msgid "Parent"
msgstr "Överliggande"

#. module: hr_holidays
#: view:hr.holidays.summary.dept:hr_holidays.view_hr_holidays_summary_dept
#: view:hr.holidays.summary.employee:hr_holidays.view_hr_holidays_summary_employee
msgid "Print"
msgstr "Skriv ut"

#. module: hr_holidays
#: field:hr.holidays,notes:0
msgid "Reasons"
msgstr "Anledningar"

#. module: hr_holidays
#: selection:hr.holidays.status,color_name:0
msgid "Red"
msgstr "Röd"

#. module: hr_holidays
#: view:hr.holidays:hr_holidays.allocation_company_new
#: view:hr.holidays:hr_holidays.edit_holiday_new
msgid "Refuse"
msgstr "Vägra"

#. module: hr_holidays
#: selection:hr.employee,current_leave_state:0
#: selection:hr.holidays,state:0
#: model:mail.message.subtype,name:hr_holidays.mt_holidays_refused
msgid "Refused"
msgstr "Nekad"

#. module: hr_holidays
#: view:hr.holidays:hr_holidays.view_holiday
#: view:hr.holidays:hr_holidays.view_holiday_allocation_tree
#: view:hr.holidays:hr_holidays.view_holiday_simple
msgid "Remaining Days"
msgstr "Återstående dagar"

#. module: hr_holidays
#: field:hr.holidays.status,remaining_leaves:0
msgid "Remaining Leaves"
msgstr "Återstående ledighet"

#. module: hr_holidays
#: view:hr.employee:hr_holidays.hr_holidays_leaves_assign_tree_view
#: field:hr.employee,remaining_leaves:0
msgid "Remaining Legal Leaves"
msgstr "Återstående Semester"

#. module: hr_holidays
#: field:hr.holidays.remaining.leaves.user,no_of_leaves:0
msgid "Remaining leaves"
msgstr "Återstående ledighet"

#. module: hr_holidays
#: field:hr.holidays,type:0
msgid "Request Type"
msgstr "Typ av begäran"

#. module: hr_holidays
#: model:mail.message.subtype,description:hr_holidays.mt_holidays_approved
msgid "Request approved"
msgstr "Önskemål accepterat"

#. module: hr_holidays
#: code:addons/hr_holidays/hr_holidays.py:472
#, python-format
msgid "Request approved, waiting second validation."
msgstr "Förfrågan godkänd, väntar sekundär validering."

#. module: hr_holidays
#: model:mail.message.subtype,description:hr_holidays.mt_holidays_confirmed
msgid "Request confirmed and waiting approval"
msgstr ""

#. module: hr_holidays
#: model:mail.message.subtype,description:hr_holidays.mt_holidays_refused
msgid "Request refused"
msgstr "Önskemål tillbakavisat"

#. module: hr_holidays
#: model:ir.actions.act_window,name:hr_holidays.request_approve_holidays
msgid "Requests to Approve"
msgstr ""

#. module: hr_holidays
#: view:hr.holidays:hr_holidays.allocation_company_new
#: view:hr.holidays:hr_holidays.edit_holiday_new
msgid "Reset to Draft"
msgstr ""

#. module: hr_holidays
#: view:hr.holidays:hr_holidays.view_hr_holidays_filter
msgid "Search Leave"
msgstr "Sök frånvaro"

#. module: hr_holidays
#: view:hr.holidays.status:hr_holidays.view_holidays_status_filter
msgid "Search Leave Type"
msgstr "Sök frånvarotyp"

#. module: hr_holidays
#: field:hr.holidays,manager_id2:0
#: selection:hr.holidays,state:0
msgid "Second Approval"
msgstr "Andra godkännandet"

#. module: hr_holidays
#: field:hr.holidays.summary.employee,holiday_type:0
msgid "Select Leave Type"
msgstr "Välj frånvarotyp"

#. module: hr_holidays
#: model:hr.holidays.status,name:hr_holidays.holiday_status_sl
msgid "Sick Leaves"
msgstr "Sjukfrånvaro"

#. module: hr_holidays
#: field:hr.holidays,date_from:0
msgid "Start Date"
msgstr "Startdatum"

#. module: hr_holidays
#: view:hr.holidays:hr_holidays.view_hr_holidays_filter
msgid "Start Month"
msgstr ""

#. module: hr_holidays
#: field:hr.holidays,state:0
msgid "Status"
msgstr "Status"

#. module: hr_holidays
#: view:hr.holidays:hr_holidays.allocation_company_new
msgid "Submit to Manager"
msgstr "Skicka till chef"

#. module: hr_holidays
#: xsl:holidays.summary:0
msgid "Sum"
msgstr "Summa"

#. module: hr_holidays
#: field:hr.holidays,message_summary:0
msgid "Summary"
msgstr "Sammandrag"

#. module: hr_holidays
#: sql_constraint:hr.holidays:0
msgid ""
"The employee or employee category of this request is missing. Please make "
"sure that your user login is linked to an employee."
msgstr ""

#. module: hr_holidays
#: code:addons/hr_holidays/hr_holidays.py:502
#, python-format
msgid ""
"The feature behind the field 'Remaining Legal Leaves' can only be used when "
"there is only one leave type with the option 'Allow to Override Limit' "
"unchecked. (%s Found). Otherwise, the update is ambiguous as we cannot "
"decide on which leave type the update has to be done. \n"
"You may prefer to use the classic menus 'Leave Requests' and 'Allocation "
"Requests' located in 'Human Resources \\ Leaves' to manage the leave days of "
"the employees if the configuration does not allow to use this field."
msgstr ""
"Funktionen bakom fältet 'Kvarvarande semester' kan endast användas när det "
"bara finns en frånvarotyp med alternativet 'Tillåt att överskrida gränsen' "
"ej är markerad. (%s hittades). Annars är uppdateringen tvetydig eftersom vi "
"inte kan besluta om vilken frånvarotyp uppdateringen måste göras för. \n"
"Du kanske föredrar att använda de klassiska menyer 'Semesterbegäran' och "
"'Tilldela Ledighet' som ligger i 'Personal \\ Frånvaro' för att hantera "
"semesterdagar för de anställda om konfigurationen inte tillåter att använda "
"detta fält."

#. module: hr_holidays
#: sql_constraint:hr.holidays:0
msgid "The number of days must be greater than 0."
msgstr ""

#. module: hr_holidays
#: constraint:hr.holidays:0
msgid "The number of remaining leaves is not sufficient for this leave type"
msgstr ""

#. module: hr_holidays
#: code:addons/hr_holidays/hr_holidays.py:452
#, python-format
msgid ""
"The number of remaining leaves is not sufficient for this leave type.\n"
"Please verify also the leaves waiting for validation."
msgstr ""

#. module: hr_holidays
#: code:addons/hr_holidays/hr_holidays.py:285
#: code:addons/hr_holidays/hr_holidays.py:310
#: sql_constraint:hr.holidays:0
#, python-format
msgid "The start date must be anterior to the end date."
msgstr "Startdatum måste föregå slutdatum."

#. module: hr_holidays
#: help:hr.holidays,state:0
msgid ""
"The status is set to 'To Submit', when a holiday request is created.         "
"   \n"
"The status is 'To Approve', when holiday request is confirmed by user.       "
"     \n"
"The status is 'Refused', when holiday request is refused by manager.         "
"   \n"
"The status is 'Approved', when holiday request is approved by manager."
msgstr ""
"Statusen är satt till \"att skicka in\", när en semesterbegäran skapas.\n"
"Statusen är \"godkännd\", när semesterbegäran bekräftas av användaren.\n"
"Statusen \"Avvisad\", när semestern begäran avslås av chef.\n"
"Statusen \"Godkänd\", när semestern ansökan godkänns av chef."

#. module: hr_holidays
#: help:hr.holidays,manager_id:0
msgid "This area is automatically filled by the user who validate the leave"
msgstr ""
"Detta område fylls i automatiskt av användaren som bekräftar ledigheten"

#. module: hr_holidays
#: help:hr.holidays,manager_id2:0
msgid ""
"This area is automaticly filled by the user who validate the leave with "
"second level (If Leave type need second validation)"
msgstr ""
"Detta område fylls automatiskt i av användaren som bekräftar ledighet med "
"andra nivån (Om ledigheten behöver en 2:a bekräftelse)"

#. module: hr_holidays
#: help:hr.holidays.status,color_name:0
msgid ""
"This color will be used in the leaves summary located in Reporting\\Leaves "
"by Department."
msgstr ""

#. module: hr_holidays
#: help:hr.holidays.status,leaves_taken:0
msgid ""
"This value is given by the sum of all holidays requests with a negative "
"value."
msgstr ""
"Detta värde kommer av summan av alla helgdagsförfrågningar med ett negativt "
"värde."

#. module: hr_holidays
#: help:hr.holidays.status,max_leaves:0
msgid ""
"This value is given by the sum of all holidays requests with a positive "
"value."
msgstr ""
"Detta värde är en summering av alla semesterönskemål med positivt värde."

#. module: hr_holidays
#: view:hr.holidays:hr_holidays.view_hr_holidays_filter
#: selection:hr.holidays,state:0
#: model:mail.message.subtype,name:hr_holidays.mt_holidays_confirmed
msgid "To Approve"
msgstr "Att godkänna"

#. module: hr_holidays
#: view:hr.holidays:hr_holidays.view_hr_holidays_filter
msgid "To Confirm"
msgstr "För att bekräfta"

#. module: hr_holidays
#: field:hr.employee,leave_date_to:0
msgid "To Date"
msgstr "Till datum"

#. module: hr_holidays
#: selection:hr.holidays,state:0
msgid "To Submit"
msgstr "Att skicka"

#. module: hr_holidays
#: model:ir.model,name:hr_holidays.model_hr_holidays_remaining_leaves_user
msgid "Total holidays by type"
msgstr "Total semester efter typ"

#. module: hr_holidays
#: help:hr.employee,remaining_leaves:0
msgid ""
"Total number of legal leaves allocated to this employee, change this value "
"to create allocation/leave request. Total based on all the leave types "
"without overriding limit."
msgstr ""
"Total lagstadgad semester för den anställde, ändra detta värde för att skapa "
"frånvaro / semesterönskemål. Totalt baserat på alla frånvarotyper utan "
"tvingande gräns."

#. module: hr_holidays
#: view:hr.holidays:hr_holidays.view_hr_holidays_filter
msgid "Type"
msgstr "Typ"

#. module: hr_holidays
#: model:hr.holidays.status,name:hr_holidays.holiday_status_unpaid
msgid "Unpaid"
msgstr "Obetald"

#. module: hr_holidays
#: field:hr.holidays,message_unread:0
msgid "Unread Messages"
msgstr "Olästa meddelanden"

#. module: hr_holidays
#: field:hr.holidays,user_id:0
#: field:hr.holidays.remaining.leaves.user,user_id:0
msgid "User"
msgstr "Användare"

#. module: hr_holidays
#: view:hr.holidays:hr_holidays.edit_holiday_new
msgid "Validate"
msgstr "Granska"

#. module: hr_holidays
#: view:hr.holidays:hr_holidays.view_hr_holidays_filter
msgid "Validated"
msgstr "Bekräftad"

#. module: hr_holidays
#: view:hr.holidays.status:hr_holidays.edit_holiday_status_form
msgid "Validation"
msgstr "Granskning"

#. module: hr_holidays
#: selection:hr.holidays.status,color_name:0
msgid "Violet"
msgstr "Violett"

#. module: hr_holidays
#: field:hr.holidays.status,virtual_remaining_leaves:0
msgid "Virtual Remaining Leaves"
msgstr ""

#. module: hr_holidays
#: selection:hr.employee,current_leave_state:0
msgid "Waiting Approval"
msgstr "Väntar på godkännande"

#. module: hr_holidays
#: selection:hr.employee,current_leave_state:0
msgid "Waiting Second Approval"
msgstr "Väntar på Andra godkännandet"

#. module: hr_holidays
#: code:addons/hr_holidays/hr_holidays.py:274
#: code:addons/hr_holidays/hr_holidays.py:285
#: code:addons/hr_holidays/hr_holidays.py:310
#: code:addons/hr_holidays/hr_holidays.py:329
#: code:addons/hr_holidays/hr_holidays.py:334
#: code:addons/hr_holidays/hr_holidays.py:502
#: code:addons/hr_holidays/hr_holidays.py:509
#, python-format
msgid "Warning!"
msgstr "Varning!"

#. module: hr_holidays
#: selection:hr.holidays.status,color_name:0
msgid "Wheat"
msgstr "Vete"

#. module: hr_holidays
#: help:hr.holidays.status,double_validation:0
msgid ""
"When selected, the Allocation/Leave Requests for this type require a second "
"validation to be approved."
msgstr ""

#. module: hr_holidays
#: view:hr.holidays:hr_holidays.view_hr_holidays_filter
msgid "Year"
msgstr "År"

#. module: hr_holidays
#: constraint:hr.holidays:0
msgid "You can not have 2 leaves that overlaps on same day!"
msgstr "Du kan inte ha två ledigheter som överlappar samma dag!"

#. module: hr_holidays
#: code:addons/hr_holidays/hr_holidays.py:274
#, python-format
msgid "You cannot delete a leave which is in %s state."
msgstr ""

#. module: hr_holidays
#: code:addons/hr_holidays/hr_holidays.py:509
#, python-format
msgid "You cannot reduce validated allocation requests"
msgstr ""

#. module: hr_holidays
#: code:addons/hr_holidays/hr_holidays.py:329
#: code:addons/hr_holidays/hr_holidays.py:334
#, python-format
msgid ""
"You cannot set a leave request as '%s'. Contact a human resource manager."
msgstr ""

#. module: hr_holidays
#: code:addons/hr_holidays/wizard/hr_holidays_summary_department.py:44
#, python-format
msgid "You have to select at least one Department. And try again."
msgstr "Åtminstonde en avdelning måste vara vald, försök igen."

#. module: hr_holidays
#: view:hr.employee:hr_holidays.view_employee_form_leave_inherit
#: view:hr.holidays:hr_holidays.edit_holiday_new
msgid "days"
msgstr "dagar"

#. module: hr_holidays
#: xsl:holidays.summary:0
msgid "leaves."
msgstr "Frånvaro"

#. module: hr_holidays
#: xsl:holidays.summary:0
msgid "of the"
msgstr "av"

#. module: hr_holidays
#: xsl:holidays.summary:0
msgid "to"
msgstr "till"

#. module: hr_holidays
#: field:hr.holidays,can_reset:0
msgid "unknown"
msgstr ""<|MERGE_RESOLUTION|>--- conflicted
+++ resolved
@@ -1,18 +1,3 @@
-<<<<<<< HEAD
-# Swedish translation for openobject-addons
-# Copyright (c) 2014 Rosetta Contributors and Canonical Ltd 2014
-# This file is distributed under the same license as the openobject-addons package.
-# FIRST AUTHOR <EMAIL@ADDRESS>, 2014.
-#
-msgid ""
-msgstr ""
-"Project-Id-Version: openobject-addons\n"
-"Report-Msgid-Bugs-To: FULL NAME <EMAIL@ADDRESS>\n"
-"POT-Creation-Date: 2014-09-23 16:27+0000\n"
-"PO-Revision-Date: 2014-08-14 16:10+0000\n"
-"Last-Translator: FULL NAME <EMAIL@ADDRESS>\n"
-"Language-Team: Swedish <sv@li.org>\n"
-=======
 # Translation of Odoo Server.
 # This file contains the translation of the following modules:
 # * hr_holidays
@@ -28,12 +13,11 @@
 "PO-Revision-Date: 2016-11-09 21:10+0000\n"
 "Last-Translator: Anders Wallenquist <anders.wallenquist@vertel.se>\n"
 "Language-Team: Swedish (http://www.transifex.com/odoo/odoo-8/language/sv/)\n"
->>>>>>> 51561d3a
 "MIME-Version: 1.0\n"
 "Content-Type: text/plain; charset=UTF-8\n"
-"Content-Transfer-Encoding: 8bit\n"
-"X-Launchpad-Export-Date: 2014-09-24 09:11+0000\n"
-"X-Generator: Launchpad (build 17196)\n"
+"Content-Transfer-Encoding: \n"
+"Language: sv\n"
+"Plural-Forms: nplurals=2; plural=(n != 1);\n"
 
 #. module: hr_holidays
 #: model:ir.actions.act_window,help:hr_holidays.open_ask_holidays
@@ -47,24 +31,13 @@
 "                number of open days related to your leave.\n"
 "              </p>\n"
 "            "
-msgstr ""
-"<p class=\"oe_view_nocontent_create\">\n"
-"                 Klicka för att skapa en nytt semesterönskemål.\n"
-"               </p><p>\n"
-"                 När du har registrerat dina semesterönskemål, skickas det\n"
-"                 till en chef för granskning. Se till att välja rätt "
-"frånvarotyp\n"
-"                 (semesterdag, helgdagar, sjukdom) och den exakta\n"
-"                 antal öppna dagar relaterade till din frånvaro.\n"
-"               </p>\n"
-"            "
+msgstr "<p class=\"oe_view_nocontent_create\">\n                 Klicka för att skapa en nytt semesterönskemål.\n               </p><p>\n                 När du har registrerat dina semesterönskemål, skickas det\n                 till en chef för granskning. Se till att välja rätt frånvarotyp\n                 (semesterdag, helgdagar, sjukdom) och den exakta\n                 antal öppna dagar relaterade till din frånvaro.\n               </p>\n            "
 
 #. module: hr_holidays
 #: model:ir.actions.act_window,help:hr_holidays.hr_holidays_leaves_assign_legal
 msgid ""
 "<p>\n"
-"               You can assign remaining Legal Leaves for each employee, "
-"Odoo\n"
+"               You can assign remaining Legal Leaves for each employee, Odoo\n"
 "               will automatically create and validate allocation requests.\n"
 "             </p>\n"
 "           "
@@ -74,6 +47,11 @@
 #: field:hr.holidays.status,active:0
 msgid "Active"
 msgstr "Aktiv"
+
+#. module: hr_holidays
+#: view:hr.holidays:hr_holidays.view_hr_holidays_filter
+msgid "Active Types"
+msgstr ""
 
 #. module: hr_holidays
 #: view:hr.holidays:hr_holidays.allocation_company_new
@@ -120,7 +98,7 @@
 msgstr "Tilldeningsönskemål att godkänna"
 
 #. module: hr_holidays
-#: code:addons/hr_holidays/hr_holidays.py:507
+#: code:addons/hr_holidays/hr_holidays.py:508
 #, python-format
 msgid "Allocation for %s"
 msgstr "Tilldelning av ledighet för %s"
@@ -144,7 +122,7 @@
 #. module: hr_holidays
 #: view:hr.holidays:hr_holidays.view_evaluation_report_graph
 msgid "Appraisal Analysis"
-msgstr ""
+msgstr "Utvärderingsanalys"
 
 #. module: hr_holidays
 #: view:hr.holidays:hr_holidays.allocation_company_new
@@ -153,8 +131,7 @@
 msgstr "Godkänn"
 
 #. module: hr_holidays
-#: selection:hr.employee,current_leave_state:0
-#: selection:hr.holidays,state:0
+#: selection:hr.employee,current_leave_state:0 selection:hr.holidays,state:0
 #: selection:hr.holidays.summary.dept,holiday_type:0
 #: selection:hr.holidays.summary.employee,holiday_type:0
 #: model:mail.message.subtype,name:hr_holidays.mt_holidays_approved
@@ -211,8 +188,7 @@
 msgstr "Avbryt"
 
 #. module: hr_holidays
-#: selection:hr.employee,current_leave_state:0
-#: selection:hr.holidays,state:0
+#: selection:hr.employee,current_leave_state:0 selection:hr.holidays,state:0
 msgid "Cancelled"
 msgstr "Avbruten"
 
@@ -230,11 +206,8 @@
 #: help:hr.holidays,type:0
 msgid ""
 "Choose 'Leave Request' if someone wants to take an off-day. \n"
-"Choose 'Allocation Request' if you want to increase the number of leaves "
-"available for someone"
-msgstr ""
-"Välj 'Semesterförfrågan' om någon vill ta en ledig dag. \n"
-"Välj 'Tilldela semster' om du vill öka antalet semesterdagar för någon"
+"Choose 'Allocation Request' if you want to increase the number of leaves available for someone"
+msgstr "Välj 'Semesterförfrågan' om någon vill ta en ledig dag. \nVälj 'Tilldela semster' om du vill öka antalet semesterdagar för någon"
 
 #. module: hr_holidays
 #: xsl:holidays.summary:0
@@ -263,20 +236,18 @@
 msgstr "Godkänd"
 
 #. module: hr_holidays
-#: field:hr.holidays,create_uid:0
-#: field:hr.holidays.status,create_uid:0
+#: field:hr.holidays,create_uid:0 field:hr.holidays.status,create_uid:0
 #: field:hr.holidays.summary.dept,create_uid:0
 #: field:hr.holidays.summary.employee,create_uid:0
 msgid "Created by"
-msgstr ""
-
-#. module: hr_holidays
-#: field:hr.holidays,create_date:0
-#: field:hr.holidays.status,create_date:0
+msgstr "Skapad av"
+
+#. module: hr_holidays
+#: field:hr.holidays,create_date:0 field:hr.holidays.status,create_date:0
 #: field:hr.holidays.summary.dept,create_date:0
 #: field:hr.holidays.summary.employee,create_date:0
 msgid "Created on"
-msgstr ""
+msgstr "Skapad den"
 
 #. module: hr_holidays
 #: field:hr.employee,current_leave_state:0
@@ -289,9 +260,14 @@
 msgstr "Aktuell frånvarutyp"
 
 #. module: hr_holidays
+#: view:hr.holidays:hr_holidays.view_hr_holidays_filter
+msgid "Current Year Leaves"
+msgstr ""
+
+#. module: hr_holidays
 #: help:hr.holidays,message_last_post:0
 msgid "Date of the last message posted on the record."
-msgstr ""
+msgstr "Datum för senast publicerade meddelandet i loggen."
 
 #. module: hr_holidays
 #: field:hr.holidays,department_id:0
@@ -352,11 +328,9 @@
 #. module: hr_holidays
 #: view:hr.holidays:hr_holidays.view_hr_holidays_filter
 msgid ""
-"Filters only on allocations and requests that belong to an holiday type that "
-"is 'active' (active field is True)"
-msgstr ""
-"Filtrera endast om fördelningen och önskemål som hör till en fråmvarotyp som "
-"är \"aktiv\" (aktiva fältet är sant)"
+"Filters only on allocations and requests that belong to an holiday type that"
+" is 'active' (active field is True)"
+msgstr "Filtrera endast om fördelningen och önskemål som hör till en fråmvarotyp som är \"aktiv\" (aktiva fältet är sant)"
 
 #. module: hr_holidays
 #: field:hr.holidays,manager_id:0
@@ -382,7 +356,7 @@
 #. module: hr_holidays
 #: view:hr.holidays:hr_holidays.view_hr_holidays_filter
 msgid "Group By"
-msgstr ""
+msgstr "Gruppera efter"
 
 #. module: hr_holidays
 #: model:ir.model,name:hr_holidays.model_hr_holidays_summary_dept
@@ -399,18 +373,14 @@
 msgid ""
 "Holds the Chatter summary (number of messages, ...). This summary is "
 "directly in html format in order to be inserted in kanban views."
-msgstr ""
-"Lagrar pladder-sammanfattning (antal meddelanden, ...). Denna sammanfattning "
-"presenteras i html-format för att kunna sättas in i kanban vyer."
-
-#. module: hr_holidays
-#: field:hr.holidays,id:0
-#: field:hr.holidays.remaining.leaves.user,id:0
-#: field:hr.holidays.status,id:0
-#: field:hr.holidays.summary.dept,id:0
+msgstr "Lagrar pladder-sammanfattning (antal meddelanden, ...). Denna sammanfattning presenteras i html-format för att kunna sättas in i kanban vyer."
+
+#. module: hr_holidays
+#: field:hr.holidays,id:0 field:hr.holidays.remaining.leaves.user,id:0
+#: field:hr.holidays.status,id:0 field:hr.holidays.summary.dept,id:0
 #: field:hr.holidays.summary.employee,id:0
 msgid "ID"
-msgstr ""
+msgstr "ID"
 
 #. module: hr_holidays
 #: help:hr.holidays,message_unread:0
@@ -422,9 +392,7 @@
 msgid ""
 "If the active field is set to false, it will allow you to hide the leave "
 "type without removing it."
-msgstr ""
-"Om det aktiva fältet är satt till Falskt, kommer du att kunna dölja ledighet "
-"utan att ta bort den."
+msgstr "Om det aktiva fältet är satt till Falskt, kommer du att kunna dölja ledighet utan att ta bort den."
 
 #. module: hr_holidays
 #: help:hr.holidays.status,limit:0
@@ -447,23 +415,21 @@
 #. module: hr_holidays
 #: field:hr.holidays,message_last_post:0
 msgid "Last Message Date"
-msgstr ""
-
-#. module: hr_holidays
-#: field:hr.holidays,write_uid:0
-#: field:hr.holidays.status,write_uid:0
+msgstr "Senast meddelandedatum"
+
+#. module: hr_holidays
+#: field:hr.holidays,write_uid:0 field:hr.holidays.status,write_uid:0
 #: field:hr.holidays.summary.dept,write_uid:0
 #: field:hr.holidays.summary.employee,write_uid:0
 msgid "Last Updated by"
-msgstr ""
-
-#. module: hr_holidays
-#: field:hr.holidays,write_date:0
-#: field:hr.holidays.status,write_date:0
+msgstr "Senast uppdaterad av"
+
+#. module: hr_holidays
+#: field:hr.holidays,write_date:0 field:hr.holidays.status,write_date:0
 #: field:hr.holidays.summary.dept,write_date:0
 #: field:hr.holidays.summary.employee,write_date:0
 msgid "Last Updated on"
-msgstr ""
+msgstr "Senast uppdaterad"
 
 #. module: hr_holidays
 #: selection:hr.holidays.status,color_name:0
@@ -486,7 +452,7 @@
 msgstr "Frånvaromöten"
 
 #. module: hr_holidays
-#: code:addons/hr_holidays/hr_holidays.py:373
+#: code:addons/hr_holidays/hr_holidays.py:374
 #: view:hr.holidays:hr_holidays.edit_holiday_new
 #: view:hr.holidays:hr_holidays.view_holiday_new_calendar
 #: selection:hr.holidays,type:0
@@ -508,8 +474,7 @@
 msgstr "Semesteransökan att godkänna"
 
 #. module: hr_holidays
-#: xsl:holidays.summary:0
-#: field:hr.holidays,holiday_status_id:0
+#: xsl:holidays.summary:0 field:hr.holidays,holiday_status_id:0
 #: field:hr.holidays.remaining.leaves.user,leave_type:0
 #: view:hr.holidays.status:hr_holidays.edit_holiday_status_form
 #: view:hr.holidays.status:hr_holidays.view_holiday_status_normal_tree
@@ -553,8 +518,7 @@
 msgstr "Semesterplanering"
 
 #. module: hr_holidays
-#: xsl:holidays.summary:0
-#: view:hr.holidays:hr_holidays.view_holiday_graph
+#: xsl:holidays.summary:0 view:hr.holidays:hr_holidays.view_holiday_graph
 #: view:hr.holidays:hr_holidays.view_holiday_simple
 #: view:hr.holidays.summary.employee:hr_holidays.view_hr_holidays_summary_employee
 #: model:ir.actions.act_window,name:hr_holidays.action_hr_holidays_summary_employee
@@ -584,7 +548,7 @@
 
 #. module: hr_holidays
 #: model:hr.holidays.status,name:hr_holidays.holiday_status_cl
-msgid "Legal Leaves 2014"
+msgid "Legal Leaves 2015"
 msgstr ""
 
 #. module: hr_holidays
@@ -751,8 +715,7 @@
 msgstr "Vägra"
 
 #. module: hr_holidays
-#: selection:hr.employee,current_leave_state:0
-#: selection:hr.holidays,state:0
+#: selection:hr.employee,current_leave_state:0 selection:hr.holidays,state:0
 #: model:mail.message.subtype,name:hr_holidays.mt_holidays_refused
 msgid "Refused"
 msgstr "Nekad"
@@ -791,7 +754,7 @@
 msgstr "Önskemål accepterat"
 
 #. module: hr_holidays
-#: code:addons/hr_holidays/hr_holidays.py:472
+#: code:addons/hr_holidays/hr_holidays.py:473
 #, python-format
 msgid "Request approved, waiting second validation."
 msgstr "Förfrågan godkänd, väntar sekundär validering."
@@ -815,7 +778,7 @@
 #: view:hr.holidays:hr_holidays.allocation_company_new
 #: view:hr.holidays:hr_holidays.edit_holiday_new
 msgid "Reset to Draft"
-msgstr ""
+msgstr "Återställ till utdrag"
 
 #. module: hr_holidays
 #: view:hr.holidays:hr_holidays.view_hr_holidays_filter
@@ -828,8 +791,7 @@
 msgstr "Sök frånvarotyp"
 
 #. module: hr_holidays
-#: field:hr.holidays,manager_id2:0
-#: selection:hr.holidays,state:0
+#: field:hr.holidays,manager_id2:0 selection:hr.holidays,state:0
 msgid "Second Approval"
 msgstr "Andra godkännandet"
 
@@ -851,7 +813,7 @@
 #. module: hr_holidays
 #: view:hr.holidays:hr_holidays.view_hr_holidays_filter
 msgid "Start Month"
-msgstr ""
+msgstr "Startmånad"
 
 #. module: hr_holidays
 #: field:hr.holidays,state:0
@@ -881,25 +843,12 @@
 msgstr ""
 
 #. module: hr_holidays
-#: code:addons/hr_holidays/hr_holidays.py:502
+#: code:addons/hr_holidays/hr_holidays.py:503
 #, python-format
 msgid ""
-"The feature behind the field 'Remaining Legal Leaves' can only be used when "
-"there is only one leave type with the option 'Allow to Override Limit' "
-"unchecked. (%s Found). Otherwise, the update is ambiguous as we cannot "
-"decide on which leave type the update has to be done. \n"
-"You may prefer to use the classic menus 'Leave Requests' and 'Allocation "
-"Requests' located in 'Human Resources \\ Leaves' to manage the leave days of "
-"the employees if the configuration does not allow to use this field."
-msgstr ""
-"Funktionen bakom fältet 'Kvarvarande semester' kan endast användas när det "
-"bara finns en frånvarotyp med alternativet 'Tillåt att överskrida gränsen' "
-"ej är markerad. (%s hittades). Annars är uppdateringen tvetydig eftersom vi "
-"inte kan besluta om vilken frånvarotyp uppdateringen måste göras för. \n"
-"Du kanske föredrar att använda de klassiska menyer 'Semesterbegäran' och "
-"'Tilldela Ledighet' som ligger i 'Personal \\ Frånvaro' för att hantera "
-"semesterdagar för de anställda om konfigurationen inte tillåter att använda "
-"detta fält."
+"The feature behind the field 'Remaining Legal Leaves' can only be used when there is only one leave type with the option 'Allow to Override Limit' unchecked. (%s Found). Otherwise, the update is ambiguous as we cannot decide on which leave type the update has to be done. \n"
+"You may prefer to use the classic menus 'Leave Requests' and 'Allocation Requests' located in 'Human Resources \\ Leaves' to manage the leave days of the employees if the configuration does not allow to use this field."
+msgstr "Funktionen bakom fältet 'Kvarvarande semester' kan endast användas när det bara finns en frånvarotyp med alternativet 'Tillåt att överskrida gränsen' ej är markerad. (%s hittades). Annars är uppdateringen tvetydig eftersom vi inte kan besluta om vilken frånvarotyp uppdateringen måste göras för. \nDu kanske föredrar att använda de klassiska menyer 'Semesterbegäran' och 'Tilldela Ledighet' som ligger i 'Personal \\ Frånvaro' för att hantera semesterdagar för de anställda om konfigurationen inte tillåter att använda detta fält."
 
 #. module: hr_holidays
 #: sql_constraint:hr.holidays:0
@@ -912,7 +861,7 @@
 msgstr ""
 
 #. module: hr_holidays
-#: code:addons/hr_holidays/hr_holidays.py:452
+#: code:addons/hr_holidays/hr_holidays.py:453
 #, python-format
 msgid ""
 "The number of remaining leaves is not sufficient for this leave type.\n"
@@ -920,9 +869,8 @@
 msgstr ""
 
 #. module: hr_holidays
-#: code:addons/hr_holidays/hr_holidays.py:285
-#: code:addons/hr_holidays/hr_holidays.py:310
-#: sql_constraint:hr.holidays:0
+#: code:addons/hr_holidays/hr_holidays.py:286
+#: code:addons/hr_holidays/hr_holidays.py:311 sql_constraint:hr.holidays:0
 #, python-format
 msgid "The start date must be anterior to the end date."
 msgstr "Startdatum måste föregå slutdatum."
@@ -930,33 +878,23 @@
 #. module: hr_holidays
 #: help:hr.holidays,state:0
 msgid ""
-"The status is set to 'To Submit', when a holiday request is created.         "
-"   \n"
-"The status is 'To Approve', when holiday request is confirmed by user.       "
-"     \n"
-"The status is 'Refused', when holiday request is refused by manager.         "
-"   \n"
+"The status is set to 'To Submit', when a holiday request is created.            \n"
+"The status is 'To Approve', when holiday request is confirmed by user.            \n"
+"The status is 'Refused', when holiday request is refused by manager.            \n"
 "The status is 'Approved', when holiday request is approved by manager."
-msgstr ""
-"Statusen är satt till \"att skicka in\", när en semesterbegäran skapas.\n"
-"Statusen är \"godkännd\", när semesterbegäran bekräftas av användaren.\n"
-"Statusen \"Avvisad\", när semestern begäran avslås av chef.\n"
-"Statusen \"Godkänd\", när semestern ansökan godkänns av chef."
+msgstr "Statusen är satt till \"att skicka in\", när en semesterbegäran skapas.\nStatusen är \"godkännd\", när semesterbegäran bekräftas av användaren.\nStatusen \"Avvisad\", när semestern begäran avslås av chef.\nStatusen \"Godkänd\", när semestern ansökan godkänns av chef."
 
 #. module: hr_holidays
 #: help:hr.holidays,manager_id:0
 msgid "This area is automatically filled by the user who validate the leave"
-msgstr ""
-"Detta område fylls i automatiskt av användaren som bekräftar ledigheten"
+msgstr "Detta område fylls i automatiskt av användaren som bekräftar ledigheten"
 
 #. module: hr_holidays
 #: help:hr.holidays,manager_id2:0
 msgid ""
 "This area is automaticly filled by the user who validate the leave with "
 "second level (If Leave type need second validation)"
-msgstr ""
-"Detta område fylls automatiskt i av användaren som bekräftar ledighet med "
-"andra nivån (Om ledigheten behöver en 2:a bekräftelse)"
+msgstr "Detta område fylls automatiskt i av användaren som bekräftar ledighet med andra nivån (Om ledigheten behöver en 2:a bekräftelse)"
 
 #. module: hr_holidays
 #: help:hr.holidays.status,color_name:0
@@ -970,17 +908,14 @@
 msgid ""
 "This value is given by the sum of all holidays requests with a negative "
 "value."
-msgstr ""
-"Detta värde kommer av summan av alla helgdagsförfrågningar med ett negativt "
-"värde."
+msgstr "Detta värde kommer av summan av alla helgdagsförfrågningar med ett negativt värde."
 
 #. module: hr_holidays
 #: help:hr.holidays.status,max_leaves:0
 msgid ""
 "This value is given by the sum of all holidays requests with a positive "
 "value."
-msgstr ""
-"Detta värde är en summering av alla semesterönskemål med positivt värde."
+msgstr "Detta värde är en summering av alla semesterönskemål med positivt värde."
 
 #. module: hr_holidays
 #: view:hr.holidays:hr_holidays.view_hr_holidays_filter
@@ -1015,10 +950,7 @@
 "Total number of legal leaves allocated to this employee, change this value "
 "to create allocation/leave request. Total based on all the leave types "
 "without overriding limit."
-msgstr ""
-"Total lagstadgad semester för den anställde, ändra detta värde för att skapa "
-"frånvaro / semesterönskemål. Totalt baserat på alla frånvarotyper utan "
-"tvingande gräns."
+msgstr "Total lagstadgad semester för den anställde, ändra detta värde för att skapa frånvaro / semesterönskemål. Totalt baserat på alla frånvarotyper utan tvingande gräns."
 
 #. module: hr_holidays
 #: view:hr.holidays:hr_holidays.view_hr_holidays_filter
@@ -1077,13 +1009,13 @@
 msgstr "Väntar på Andra godkännandet"
 
 #. module: hr_holidays
-#: code:addons/hr_holidays/hr_holidays.py:274
-#: code:addons/hr_holidays/hr_holidays.py:285
-#: code:addons/hr_holidays/hr_holidays.py:310
-#: code:addons/hr_holidays/hr_holidays.py:329
-#: code:addons/hr_holidays/hr_holidays.py:334
-#: code:addons/hr_holidays/hr_holidays.py:502
-#: code:addons/hr_holidays/hr_holidays.py:509
+#: code:addons/hr_holidays/hr_holidays.py:275
+#: code:addons/hr_holidays/hr_holidays.py:286
+#: code:addons/hr_holidays/hr_holidays.py:311
+#: code:addons/hr_holidays/hr_holidays.py:330
+#: code:addons/hr_holidays/hr_holidays.py:335
+#: code:addons/hr_holidays/hr_holidays.py:503
+#: code:addons/hr_holidays/hr_holidays.py:510
 #, python-format
 msgid "Warning!"
 msgstr "Varning!"
@@ -1111,20 +1043,20 @@
 msgstr "Du kan inte ha två ledigheter som överlappar samma dag!"
 
 #. module: hr_holidays
-#: code:addons/hr_holidays/hr_holidays.py:274
+#: code:addons/hr_holidays/hr_holidays.py:275
 #, python-format
 msgid "You cannot delete a leave which is in %s state."
 msgstr ""
 
 #. module: hr_holidays
-#: code:addons/hr_holidays/hr_holidays.py:509
+#: code:addons/hr_holidays/hr_holidays.py:510
 #, python-format
 msgid "You cannot reduce validated allocation requests"
 msgstr ""
 
 #. module: hr_holidays
-#: code:addons/hr_holidays/hr_holidays.py:329
-#: code:addons/hr_holidays/hr_holidays.py:334
+#: code:addons/hr_holidays/hr_holidays.py:330
+#: code:addons/hr_holidays/hr_holidays.py:335
 #, python-format
 msgid ""
 "You cannot set a leave request as '%s'. Contact a human resource manager."
@@ -1153,6 +1085,12 @@
 msgstr "av"
 
 #. module: hr_holidays
+#: view:hr.holidays.summary.dept:hr_holidays.view_hr_holidays_summary_dept
+#: view:hr.holidays.summary.employee:hr_holidays.view_hr_holidays_summary_employee
+msgid "or"
+msgstr "eller"
+
+#. module: hr_holidays
 #: xsl:holidays.summary:0
 msgid "to"
 msgstr "till"
@@ -1160,4 +1098,4 @@
 #. module: hr_holidays
 #: field:hr.holidays,can_reset:0
 msgid "unknown"
-msgstr ""+msgstr "okänd"