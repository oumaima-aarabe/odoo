--- conflicted
+++ resolved
@@ -1,17 +1,5 @@
 <?xml version="1.0" ?>
 <openerp>
-<<<<<<< HEAD
-    <data>
-    <wizard string="Print Summary of Holidays"
-          name="hr.holidays.summary"
-          id="holidays_summary"/>
-
-    <menuitem name="Print Summary of Holidays"
-        parent="hr.menu_hr_reporting"
-        action="holidays_summary"
-        type="wizard"
-        id="menu_holidays_summary"/>
-=======
 	<data>
 	<wizard string="Print Summary of Holidays"
 		  name="hr.holidays.summary"
@@ -20,15 +8,14 @@
 		 action="holidays_summary"
 		 type="wizard"
 		 id="menu_holidays_summary" sequence="20"/>
->>>>>>> a811b854
 
-     <!-- restrict menu access to HR Manager -->
-     <record model='ir.ui.menu' id="menu_holidays_summary">
-         <field eval="[(6,0,[ref('hr.group_hr_manager')])]" name="groups_id"/>
-     </record>
+	 <!-- restrict menu access to HR Manager -->
+	 <record model='ir.ui.menu' id="menu_holidays_summary">
+		 <field eval="[(6,0,[ref('hr.group_hr_manager')])]" name="groups_id"/>
+  	 </record>
 
-    <wizard string="Print Summary of Employee's Holidays"
-        model="hr.employee" name="hr.holidays.summary.employee"
-        keyword="client_print_multi" id="wizard_holidays_summary" />
-    </data>
+	<wizard string="Print Summary of Employee's Holidays"
+		model="hr.employee" name="hr.holidays.summary.employee"
+		keyword="client_print_multi" id="wizard_holidays_summary" />
+ 	</data>
 </openerp>