--- conflicted
+++ resolved
@@ -60,10 +60,6 @@
 		                    domain="[('date','&lt;=', time.strftime('%%Y-%%m-%%d')), ('date','&gt;',(datetime.date.today()-datetime.timedelta(days=7)).strftime('%%Y-%%m-%%d'))]"
 		                    help="Leaves during last 7 days"/>
 		                <separator orientation="vertical"/>
-<<<<<<< HEAD
-		                <field name="employee_id"/>
-		                <field name="user_id" widget="selection"/>
-=======
 						<field name="employee_id"/>
 		                <field name="user_id" widget="selection">
 		                    <filter icon="terp-hr"
@@ -75,7 +71,6 @@
 	                <group expand="0" string="Extended options..." colspan="10" col="12">
 	                    <field name="holiday_status_id" widget="selection"/>
 	                	<field name="department_id" widget="selection"/>
->>>>>>> 17a30e20
 	                </group>
 	                <newline/>
 	                <group expand="1" string="Group By..." colspan="10" col="12">
