--- conflicted
+++ resolved
@@ -493,26 +493,18 @@
         if not values.get('department_id'):
             values.update({'department_id': self.env['hr.employee'].browse(employee_id).department_id.id})
         holiday = super(HolidaysRequest, self.with_context(mail_create_nolog=True, mail_create_nosubscribe=True)).create(values)
-<<<<<<< HEAD
-        holiday.add_follower(employee_id)
-        if employee_id:
-            holiday._onchange_employee_id()
-        if 'number_of_days' not in values and ('date_from' in values or 'date_to' in values):
-            holiday._onchange_leave_dates()
-        if leave_type.validation_type == 'no_validation':
-            holiday.sudo().action_validate()
-            holiday.message_subscribe(partner_ids=[holiday._get_responsible_for_approval().partner_id.id])
-            holiday.sudo().message_post(body=_("The leave has been automatically approved"), subtype="mt_comment") # Message from OdooBot (sudo)
-        if not self._context.get('import_file'):
-            holiday.activity_update()
-=======
         if not self._context.get('leave_fast_create'):
             holiday.add_follower(employee_id)
-            if 'employee_id' in values:
+            if employee_id:
                 holiday._onchange_employee_id()
+            if 'number_of_days' not in values and ('date_from' in values or 'date_to' in values):
+                holiday._onchange_leave_dates()
+            if leave_type.validation_type == 'no_validation':
+                holiday.sudo().action_validate()
+                holiday.message_subscribe(partner_ids=[holiday._get_responsible_for_approval().partner_id.id])
+                holiday.sudo().message_post(body=_("The leave has been automatically approved"), subtype="mt_comment") # Message from OdooBot (sudo)
             if not self._context.get('import_file'):
                 holiday.activity_update()
->>>>>>> a46138cb
         return holiday
 
     def _read_from_database(self, field_names, inherited_field_names=[]):
@@ -539,19 +531,13 @@
         if not self.env.context.get('leave_fast_create') and values.get('state'):
             self._check_approval_update(values['state'])
         result = super(HolidaysRequest, self).write(values)
-<<<<<<< HEAD
-        for holiday in self:
-            if employee_id:
-                holiday.add_follower(employee_id)
-                holiday._onchange_employee_id()
-            if 'number_of_days' not in values and ('date_from' in values or 'date_to' in values):
-                holiday._onchange_leave_dates()
-=======
         if not self.env.context.get('leave_fast_create'):
-            self.add_follower(employee_id)
-            if 'employee_id' in values:
-                self._onchange_employee_id()
->>>>>>> a46138cb
+            for holiday in self:
+                if employee_id:
+                    holiday.add_follower(employee_id)
+                    holiday._onchange_employee_id()
+                if 'number_of_days' not in values and ('date_from' in values or 'date_to' in values):
+                    holiday._onchange_leave_dates()
         return result
 
     @api.multi
