--- conflicted
+++ resolved
@@ -34,11 +34,6 @@
         user_obj = request.registry['res.users']
         website = request.registry['website']
 
-<<<<<<< HEAD
-    @http.route(['/website_mail/follow'], type='json', auth="public", website=True)
-    def website_message_subscribe(self, id=0, object=None, message_is_follower="on", email=False, **post):
-=======
->>>>>>> c2e7a69e
         _id = int(id)
         _message_is_follower = message_is_follower == 'on'
         _object = request.registry[object]
