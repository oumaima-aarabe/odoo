--- conflicted
+++ resolved
@@ -10,11 +10,5 @@
 from . import res_partner
 from . import sale
 from . import res_config_settings
-<<<<<<< HEAD
 from . import sales_team
-from . import res_users
-from . import payment
-=======
-from . import sale_layout
-from . import sales_team
->>>>>>> 11994516
+from . import payment