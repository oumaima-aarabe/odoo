<openerp>
    <data>
        <menuitem icon="terp-partner" id="base.menu_base_partner" name="Sales" sequence="1" groups="base.group_sale_salesman,base.group_sale_manager"/>
        <menuitem id="base.menu_product" name="Products" parent="base.menu_base_partner" sequence="9"/>


        <record id="view_shop_form" model="ir.ui.view">
            <field name="name">sale.shop</field>
            <field name="model">sale.shop</field>
            <field name="type">form</field>
            <field name="arch" type="xml">
                <form string="Sales Shop">
                    <field name="name" select="1"/>
                    <field name="warehouse_id" required="1" select="1" widget="selection"/>
                    <field name="company_id" widget="selection" groups="base.group_multi_company"/>
                    <separator colspan="4" string="Accounting"/>
                    <field name="payment_default_id"/>
                    <field domain="[('type','=','sale')]" name="pricelist_id" groups="product.group_sale_pricelist" select="1"/>
                    <field name="project_id" select="1" groups="analytic.group_analytic_accounting"/>
                </form>
            </field>
        </record>
        <record id="view_shop_tree" model="ir.ui.view">
            <field name="name">sale.shop</field>
            <field name="model">sale.shop</field>
            <field name="type">tree</field>
            <field name="arch" type="xml">
                <tree string="Sales Shop">
                    <field name="name"/>
                    <field name="warehouse_id"/>
                    <field name="pricelist_id" groups="product.group_sale_pricelist"/>
                    <field name="project_id" groups="analytic.group_analytic_accounting"/>
                </tree>
            </field>
        </record>

        <record id="action_shop_form" model="ir.actions.act_window">
            <field name="name">Shop</field>
            <field name="type">ir.actions.act_window</field>
            <field name="res_model">sale.shop</field>
            <field name="view_type">form</field>
            <field name="view_mode">tree,form</field>
            <field name="view_id" ref="view_shop_tree"/>
            <field name="help">If you have more than one shop reselling your company products, you can create and manage that from here. Whenever you will record a new quotation or sales order, it has to be linked to a shop. The shop also defines the warehouse from which the products will be delivered for each particular sales.</field>
        </record>

        <menuitem action="action_shop_form" id="menu_action_shop_form" parent="base.menu_base_config" sequence="35"
            groups="stock.group_locations"/>

        <record id="view_sale_order_calendar" model="ir.ui.view">
            <field name="name">sale.order.calendar</field>
            <field name="model">sale.order</field>
            <field name="type">calendar</field>
            <field name="arch" type="xml">
                <calendar string="Sales Orders" color="state" date_start="date_order">
                    <field name="partner_id"/>
                    <field name="amount_total"/>
                </calendar>
            </field>
        </record>
        <record model="ir.ui.view" id="view_sale_order_graph">
            <field name="name">sale.order.graph</field>
            <field name="model">sale.order</field>
            <field name="type">graph</field>
            <field name="arch" type="xml">
                <graph string="Sales Orders" type="bar">
                    <field name="partner_id"/>
                    <field name="amount_total" operator="+"/>
                </graph>
            </field>
        </record>

        <record id="view_order_tree" model="ir.ui.view">
            <field name="name">sale.order.tree</field>
            <field name="model">sale.order</field>
            <field name="type">tree</field>
            <field name="priority">2</field>
            <field name="arch" type="xml">
                <tree string="Sales Orders" fonts="bold:needaction_pending==True" colors="grey:state=='cancel';blue:state in ('waiting_date','manual');red:state in ('invoice_except','shipping_except')">
                    <field name="needaction_pending" invisible="1"/>
                    <field name="name"/>
                    <field name="date_order"/>
                    <field name="partner_id"/>
                    <field name="user_id"/>
                    <field name="picked_rate" widget="progressbar"/>
                    <field name="invoiced_rate" widget="progressbar"/>
                    <field name="amount_untaxed" sum="Total Tax Excluded"/>
                    <field name="amount_total" sum="Total Tax Included"/>
                    <field name="state"/>
                </tree>
            </field>
        </record>

        <record id="view_order_form" model="ir.ui.view">
            <field name="name">sale.order.form</field>
            <field name="model">sale.order</field>
            <field name="type">form</field>
            <field name="arch" type="xml">
                <form layout="manual">
                <div class="oe_form_topbar">
<<<<<<< HEAD
                    <button name="invoice_recreate" states="invoice_except" string="Recreate Invoice" icon="gtk-go-forward"/>
                    <button name="invoice_corrected" states="invoice_except" string="Ignore Exception" icon="gtk-apply"/>
                    <button name="ship_recreate" states="shipping_except" string="Recreate Packing" icon="gtk-ok"/>
                    <button name="ship_corrected" states="shipping_except" string="Ignore Exception" icon="gtk-apply"/>
                    <button name="action_cancel" states="manual,progress" string="Cancel Order" type="object" icon="gtk-cancel"/>
                    <button name="%(report_sale_order)d" string="Print Order" type="action" icon="gtk-print" states="waiting_date,manual,progress,done,shipping_except,invoice_except"/>
                    <button name="manual_invoice" states="manual" string="Create Final Invoice" icon="gtk-go-forward" type="object" class="oe_form_button_hi"/>
                    <button name="ship_cancel" states="shipping_except" string="Cancel Order" icon="gtk-cancel"/>
                    <button name="action_cancel_draft" states="cancel" string="Set to Draft" type="object" icon="gtk-convert"/>
                    <button name="cancel" states="draft" string="Cancel Order" icon="gtk-cancel"/>
                    <button name="invoice_cancel" states="invoice_except" string="Cancel Order" icon="gtk-cancel"/>
                    <button name="%(report_sale_order)d" string="Print Quotation" type="action" icon="gtk-print" states="draft" class="oe_form_button_hi"/>
                    <button name="action_button_confirm" states="draft" string="Confirm Order" icon="gtk-apply" class="oe_form_button_hi" type="object"/>
                    <button name="%(action_view_sale_advance_payment_inv)d" string="Advance Invoice" type="action" icon="gtk-execute" states="draft,manual"/>
=======
                    <button name="order_confirm" states="draft" string="Confirm Order"/>
                    <button name="manual_invoice" states="manual" string="Create Final Invoice" type="object"/>
                    <button name="invoice_recreate" states="invoice_except" string="Recreate Invoice"/>
                    <button name="invoice_corrected" states="invoice_except" string="Ignore Exception"/>
                    <button name="ship_recreate" states="shipping_except" string="Recreate Packing"/>
                    <button name="ship_corrected" states="shipping_except" string="Ignore Exception"/>
                    <button name="%(report_sale_order)d" string="Print Order" type="action" states="waiting_date,manual,progress,done,shipping_except,invoice_except"/>
                    <button name="ship_cancel" states="shipping_except" string="Cancel Order"/>
                    <button name="action_cancel_draft" states="cancel" string="Set to Draft" type="object"/>
                    <button name="invoice_cancel" states="invoice_except" string="Cancel Order"/>
                    <button name="%(report_sale_order)d" string="Print Quotation" type="action" states="draft"/>
                    <button name="%(action_view_sale_advance_payment_inv)d" string="Advance Invoice" type="action" states="draft,manual"/>
                    <button name="action_cancel" states="manual,progress" string="Cancel Order" type="object"/>
                    <button name="cancel" states="draft" string="Cancel Order"/>
>>>>>>> d954a740
                    <div class="oe_right">
                        <field name="state" nolabel="1" widget="statusbar" statusbar_visible="draft,progress,done" statusbar_colors='{"shipping_except":"red","invoice_except":"red","waiting_date":"blue"}'/>
                    </div>
                    <div class="oe_clear"/>
                </div>
                <sheet string="Sales Order" layout="auto">
                    <group col="6" colspan="4" class="oe_form_header">
                        <group col="4" colspan="4">
                            <field name="name"/>
                            <field name="date_order"/>
                            <field name="shop_id" on_change="onchange_shop_id(shop_id)" widget="selection" groups="stock.group_locations"/>
                        </group>
                        <group col="2" colspan="2">
                            <field name="invoiced" invisible="True"/>
                            <field name="shipped" invisible="True"/>
                        </group>
                    </group>
                    <notebook colspan="5">
                        <page string="Sales Order">
                            <field name="partner_id" on_change="onchange_partner_id(partner_id)" domain="[('customer','=',True)]" context="{'search_default_customer':1}" required="1"/>
                            <field domain="[('parent_id','=',partner_id)]" name="partner_invoice_id" groups="sale.group_delivery_invoice_address" options='{"quick_create": false}'/>
                            <field domain="[('parent_id','=',partner_id)]" name="partner_shipping_id" groups="sale.group_delivery_invoice_address" options='{"quick_create": false}'/>
                            <field domain="[('type','=','sale')]" name="pricelist_id" groups="product.group_sale_pricelist" on_change="onchange_pricelist_id(pricelist_id,order_line)"/>
                            <field name="project_id" context="{'partner_id':partner_id, 'pricelist_id':pricelist_id, 'default_name':name}" groups="sale.group_analytic_accounting" domain="[('parent_id','!=',False)]"/>
                            <newline/>
                            <field colspan="4" name="order_line" nolabel="1" widget="one2many_list">
                                <form string="Sales Order Lines">
                                    <notebook>
                                        <page string="Order Line">
                                        <group colspan="4" col="5">
                                            <field colspan="3"
                                                context="{'partner_id':parent.partner_id, 'quantity':product_uom_qty, 'pricelist':parent.pricelist_id, 'shop':parent.shop_id, 'uom':product_uom}"
                                                name="product_id"
                                                on_change="product_id_change(parent.pricelist_id,product_id,product_uom_qty,product_uom,product_uos_qty,product_uos,name,parent.partner_id, False, True, parent.date_order, product_packaging, parent.fiscal_position, False, context)"/>
                                            <field name="name"/>

                                            <field
                                                context="{'partner_id':parent.partner_id, 'quantity':product_uom_qty, 'pricelist':parent.pricelist_id, 'shop':parent.shop_id, 'uom':product_uom}"
                                                name="product_uom_qty" string="Quantity"
                                                on_change="product_id_change(parent.pricelist_id,product_id,product_uom_qty,product_uom,product_uos_qty,product_uos,name,parent.partner_id, False, False, parent.date_order, product_packaging, parent.fiscal_position, True, context)"/>
                                            <group colspan="1">
                                                <field name="product_uom" nolabel="1" groups="product.group_uom"
                                                    on_change="product_uom_change(parent.pricelist_id,product_id,product_uom_qty,product_uom,product_uos_qty,product_uos,name,parent.partner_id, False, False, parent.date_order, context)"/>
                                            </group>
                                            <field name="price_unit"/>

                                            <field groups="product.group_uos" name="product_uos_qty"/>
                                            <field groups="product.group_uos" name="product_uos" nolabel="1"/>
                                            <newline/>
                                            <field name="product_packaging"
                                                context="{'partner_id':parent.partner_id, 'quantity':product_uom_qty, 'pricelist':parent.pricelist_id, 'shop':parent.shop_id, 'uom':product_uom}" on_change="product_packaging_change(parent.pricelist_id, product_id, product_uom_qty, product_uom, parent.partner_id, product_packaging, True, context)"
                                                domain="[('product_id','=',product_id)]" groups="product.group_stock_packaging"
                                                colspan="3"/>
                                            <field name="discount" groups="sale.group_discount_per_so_line"/>
                                            <separator colspan="5" string="Notes" groups="base.group_sale_notes_subtotal"/>
                                            <field colspan="5" name="notes" nolabel="1" groups="base.group_sale_notes_subtotal"/>
                                            <separator colspan="5" string="Taxes"/>
                                            <field colspan="5" name="tax_id" nolabel="1" domain="[('parent_id','=',False),('type_tax_use','&lt;&gt;','purchase')]"/>
                                            <group colspan="5" col="5">
                                                <separator colspan="5" string="States"/>
                                                <field name="state" widget="statusbar" statusbar_visible="draft,confirmed,done" statusbar_colors='{"exception":"red","cancel":"red"}'/>
                                                <field name="invoiced"/>
                                                <group attrs="{'invisible':[('invoiced','=',True)]}">
                                                    <button colspan="1" name="%(action_view_sale_order_line_make_invoice)d" states="confirmed" string="Make Invoices" type="action" icon="terp-document-new"/>
                                                </group>
                                            </group>
                                        </group>
                                        </page>
                                        <page string="Extra Info" groups="product.group_mrp_properties">
                                            <field name="type"/>
                                            <field name="delay"/>
                                            <field name="th_weight"/>
                                            <field name="address_allotment_id"/>
                                            <separator colspan="4" string="Properties"/>
                                            <field name="property_ids" colspan="4" nolabel="1"/>
                                        </page>
                                        <page string="History">
                                            <separator colspan="4" string="Invoice Lines"/>
                                            <field colspan="4" name="invoice_lines" nolabel="1"/>
                                            <separator colspan="4" string="Stock Moves"/>
                                            <field colspan="4" name="move_ids" nolabel="1" widget="many2many"/>
                                        </page>
                                    </notebook>
                                </form>
                                <tree string="Sales Order Lines">
                                    <field colspan="4" name="name"/>
                                    <field name="product_uom_qty" string="Quantity"/>
                                    <field name="product_uom" string="Unit of Measure" groups="product.group_uom"/>
                                    <field groups="product.group_uos" name="product_uos_qty" string="Quantity (UoS)"/>
                                    <field groups="product.group_uos" name="product_uos" string="UoS"/>
                                    <field name="discount" groups="sale.group_discount_per_so_line"/>
                                    <field name="price_unit"/>
                                    <field name="price_subtotal" groups="base.group_sale_notes_subtotal"/>
                                </tree>
                            </field>

                            <div class="oe_form_subtotal_footer" colspan="4">
                                <div>
                                    <field name="amount_untaxed" sum="Untaxed amount"/>
                                </div>
                                <div>
                                    <field name="amount_tax"/>
                                </div>
                                <div class="oe_form_subtotal_footer_separator">
                                    <field name="amount_total"/>
                                </div>
                            </div>
                            <div class="oe_clear"/>

                            <separator colspan="4" string="Notes"/>
                            <field colspan="4" name="note" nolabel="1"/>
                        </page>
                        <page string="Other Information">
                            <group colspan="2" col="2" name="logistics">
                                <separator string="Logistic" colspan="2"/>
                                <field name="incoterm" widget="selection"/>
                                <field name="picking_policy" required="True"/>
                                <field name="order_policy" on_change="shipping_policy_change(order_policy)"/>
                                <field name="invoice_quantity" invisible="True"/>
                            </group>
                            <group colspan="2" col="2">
                                <separator string="References" colspan="2"/>
                                <field name="user_id"/>
                                <field groups="base.group_no_one" name="origin"/>
                                <field name="client_order_ref"/>
                            </group>
                            <group name="sale_pay" colspan="2" col="2">
                                <separator string="Conditions" colspan="2"/>
                                <field name="payment_term" widget="selection"/>
                                <field name="fiscal_position" widget="selection"/>
                                <field name="company_id" widget="selection" groups="base.group_multi_company"/>
                            </group>
                            <separator colspan="4" string="Notes" groups="base.group_sale_notes_subtotal"/>
                            <field colspan="4" name="note" nolabel="1" groups="base.group_sale_notes_subtotal"/>
                        </page>
                        <page string="History">
                            <separator colspan="4" string="Invoices"/>
                            <field colspan="4" name="invoice_ids" nolabel="1" context="{'form_view_ref':'account.invoice_form'}"/>
                            <separator colspan="4" string="Delivery Orders"/>
                            <field colspan="4" name="picking_ids" nolabel="1" context="{'default_type': 'out'}">
                                <tree colors="blue:state == 'draft';grey:state == 'cancel';red:state not in ('cancel', 'done') and min_date &lt; current_date" string="Delivery Orders">
                                    <field name="name"/>
                                    <field name="partner_id"/>
                                    <field name="origin"/>
                                    <field name="date"/>
                                    <field name="min_date"/>
                                    <field name="backorder_id"/>
                                    <field name="invoice_state"/>
                                    <field name="stock_journal_id" widget="selection"/>
                                    <field name="state"/>
                                    <button name="action_process" states="assigned" string="Deliver" type="object" icon="gtk-go-forward" context="{'default_type': 'out'}"/>
                                </tree>
                            </field>
                        </page>
                    </notebook>
                </sheet>
                <div class="oe_form_bottom">
                    <field name="message_ids_social" colspan="4" widget="ThreadView" nolabel="1"/>
                </div>
                </form>
            </field>
        </record>

        <record id="view_sales_order_filter" model="ir.ui.view">
            <field name="name">sale.order.list.select</field>
            <field name="model">sale.order</field>
            <field name="type">search</field>
            <field name="arch" type="xml">
                <search string="Search Sales Order">
                    <filter icon="terp-document-new" string="Quotations" name="draft" domain="[('state','=','draft')]" help="Sales Order that haven't yet been confirmed"/>
                    <filter icon="terp-check" string="Sales" name="sales" domain="[('state','in',('manual','progress'))]"/>
                    <separator orientation="vertical"/>
                    <filter icon="terp-dolar_ok!" string="To Invoice" domain="[('state','=','manual')]" help="Sales Order ready to be invoiced"/>
                    <separator orientation="vertical"/>
                    <field name="name"
                        filter_domain="['|', ('name','ilike',self),('client_order_ref','ilike',self)]"/>
                    <field name="partner_id"/>
                    <field name="user_id">
                        <filter domain="[('user_id','=',uid)]" help="My Sale Orders" icon="terp-personal"/>
                    </field>
                    <newline/>
                    <group expand="0" string="Group By...">
                        <filter string="Customer" icon="terp-personal" domain="[]" context="{'group_by':'partner_id'}"/>
                        <filter string="Salesperson" icon="terp-personal" domain="[]" context="{'group_by':'user_id'}"/>
                        <separator orientation="vertical"/>
                        <filter string="Status" icon="terp-stock_effects-object-colorize" domain="[]" context="{'group_by':'state'}"/>
                        <separator orientation="vertical"/>
                        <filter string="Order Date" icon="terp-go-month" domain="[]" context="{'group_by':'date_order'}"/>
                    </group>
               </search>
            </field>
        </record>

        <record id="action_order_form" model="ir.actions.act_window">
            <field name="name">Sales Orders</field>
            <field name="type">ir.actions.act_window</field>
            <field name="res_model">sale.order</field>
            <field name="view_type">form</field>
            <field name="view_mode">tree,form,calendar,graph</field>
            <field name="search_view_id" ref="view_sales_order_filter"/>
            <field name="context">{"search_default_sales":1}</field>
            <field name="help">Sales Orders help you manage quotations and orders from your customers. OpenERP suggests that you start by creating a quotation. Once it is confirmed, the quotation will be converted into a Sales Order. OpenERP can handle several types of products so that a sales order may trigger tasks, delivery orders, manufacturing orders, purchases and so on. Based on the configuration of the sales order, a draft invoice will be generated so that you just have to confirm it when you want to bill your customer.</field>
        </record>
        <menuitem action="action_order_form" id="menu_sale_order" parent="base.menu_sales" sequence="4" groups="base.group_sale_salesman,base.group_sale_manager"/>

        <record id="action_order_tree2" model="ir.actions.act_window">
            <field name="name">Sales in Exception</field>
            <field name="type">ir.actions.act_window</field>
            <field name="res_model">sale.order</field>
            <field name="view_type">form</field>
            <field name="view_mode">tree,form,calendar,graph</field>
            <field name="domain">[('state','in',('shipping_except','invoice_except'))]</field>
            <field name="filter" eval="True"/>
            <field name="search_view_id" ref="view_sales_order_filter"/>
        </record>

        <record id="action_order_tree4" model="ir.actions.act_window">
            <field name="name">Sales Order in Progress</field>
            <field name="type">ir.actions.act_window</field>
            <field name="res_model">sale.order</field>
            <field name="view_type">form</field>
            <field name="view_mode">tree,form,calendar,graph</field>
            <field name="domain">[('state','in',('progress','waiting_date','manual'))]</field>
            <field name="search_view_id" ref="view_sales_order_filter"/>
        </record>


        <record id="action_order_tree5" model="ir.actions.act_window">
            <field name="name">Quotations</field>
            <field name="type">ir.actions.act_window</field>
            <field name="res_model">sale.order</field>
            <field name="view_type">form</field>
            <field name="view_mode">tree,form,calendar,graph</field>
            <field name="context">{"search_default_draft":1}</field>
            <field name="search_view_id" ref="view_sales_order_filter"/>
            <field name="help">Create a quotation and send it to your customer. Once confirmed, it is converted to a sale order. From that point on, you can control how the sale order is invoiced, and how products are delivered.</field>
        </record>

        <menuitem id="menu_sale_quotations"
        action="action_order_tree5" parent="base.menu_sales"
        sequence="3" />

        <record id="action_order_tree" model="ir.actions.act_window">
            <field name="name">Old Quotations</field>
            <field name="type">ir.actions.act_window</field>
            <field name="res_model">sale.order</field>
            <field name="view_type">form</field>
            <field name="view_mode">tree,form,calendar,graph</field>
            <field name="domain">[('state','=','draft'),('date_order','&lt;',time.strftime('%Y-%m-%d %H:%M:%S'))]</field>
            <field name="filter" eval="True"/>
            <field name="search_view_id" ref="view_sales_order_filter"/>
        </record>

        <record id="view_order_line_graph" model="ir.ui.view">
            <field name="name">sale.order.line.graph</field>
            <field name="model">sale.order.line</field>
            <field name="type">graph</field>
            <field name="arch" type="xml">
                <graph string="Sales Order Lines">
                    <field name="product_id"/>
                    <field name="price_subtotal" operator="+"/>
                </graph>
            </field>
        </record>

        <record id="view_order_line_tree" model="ir.ui.view">
            <field name="name">sale.order.line.tree</field>
            <field name="model">sale.order.line</field>
            <field name="type">tree</field>
            <field name="arch" type="xml">
                <tree string="Sales Order Lines">
                    <field name="order_id"/>
                    <field name="order_partner_id"/>
                    <field name="product_id"/>
                    <field name="product_uom_qty" string="Qty"/>
                    <field name="product_uom" string="Unit of Measure" groups="product.group_uom"/>
                    <field name="salesman_id"/>
                    <field name="price_subtotal" sum="Total" groups="base.group_sale_notes_subtotal"/>
                    <field name="state"/>
                    <field name="invoiced"/>
                </tree>
            </field>
        </record>
        <record id="view_order_line_form2" model="ir.ui.view">
            <field name="name">sale.order.line.form2</field>
            <field name="model">sale.order.line</field>
            <field name="type">form</field>
            <field name="arch" type="xml">
                <form string="Sales Order Lines">
                    <group colspan="4" col="6">
                        <field name="order_id"/>
                        <field name="order_partner_id" readonly="1" invisible="1"/>
                        <field name="invoiced"/>

                        <field name="product_id" readonly="1"/>
                        <field name="product_uom_qty" readonly="1"/>
                        <field name="product_uom" groups="product.group_uom"/>
                        <newline/>

                        <field colspan="4" name="name" groups="base.group_no_one"/>
                        <field name="company_id" groups="base.group_multi_company" readonly="1"/>
                    </group>
                    <separator colspan="4" string="Price"/>
                    <group colspan="4" col="6">
                        <field name="price_unit"/>
                        <field name="discount" groups="sale.group_discount_per_so_line"/>
                        <field name="price_subtotal" groups="base.group_sale_notes_subtotal"/>
                    </group>
                    <separator colspan="4" string="Notes" groups="base.group_sale_notes_subtotal"/>
                    <field colspan="4" name="notes" nolabel="1" groups="base.group_sale_notes_subtotal"/>
                    <separator colspan="4"/>
                    <field name="state" widget="statusbar" statusbar_visible="draft,confirmed,done" statusbar_colors='{"exception":"red","cancel":"red"}'/>
                    <group col="3" colspan="2">
                        <button name="button_cancel" string="Cancel" type="object" icon="gtk-cancel" states="confirmed,exception"/>
                        <button colspan="1" name="%(action_view_sale_order_line_make_invoice)d" string="Create Invoice" type="action" states="done" icon="gtk-go-forward" attrs="{'invisible': [('invoiced', '=', 1)]}"/>
                        <button name="button_done" string="Done" type="object" states="confirmed,exception" icon="gtk-go-forward"/>
                    </group>
                </form>
            </field>
        </record>

        <record id="view_sales_order_line_filter" model="ir.ui.view">
            <field name="name">sale.order.line.select</field>
            <field name="model">sale.order.line</field>
            <field name="type">search</field>
            <field name="arch" type="xml">
                <search string="Search Sales Order">
                    <filter icon="terp-dolar_ok!" string="To Invoice" domain="[('invoiced','&lt;&gt;', 1),('state','=','done')]"  help="Sale Order Lines ready to be invoiced"/>
                    <separator orientation="vertical"/>
                    <field name="order_id"/>
                    <field name="order_partner_id"/>
                    <field name="product_id"/>
                    <field name="salesman_id">
                        <filter icon="terp-personnal" domain="[('salesman_id','=',uid)]" help="Sales Order Lines related to a Sales Order of mine"/>
                    </field>
                    <newline/>
                    <group expand="0" string="Group By...">
                        <filter string="Product" icon="terp-accessories-archiver" domain="[]" context="{'group_by':'product_id'}"/>
                        <filter string="Order" icon="terp-gtk-jump-to-rtl" domain="[]" context="{'group_by':'order_id'}"/>
                        <filter string="Salesperson" icon="terp-personal" domain="[]" context="{'group_by':'salesman_id'}"/>
                        <filter string="Status" icon="terp-stock_effects-object-colorize" domain="[]" context="{'group_by':'state'}"/>
                    </group>
                </search>
            </field>
        </record>

        <record id="view_sales_order_uninvoiced_line_filter" model="ir.ui.view">
            <field name="name">sale.order.uninvoiced.line</field>
            <field name="model">sale.order.line</field>
            <field name="type">search</field>
            <field name="arch" type="xml">
                <search string="Search Uninvoiced Lines">
                    <filter icon="terp-gtk-go-back-rtl" string="To Do" domain="[('state','=','confirmed')]" name="sale order" help="Confirmed sale order lines, not yet delivered"/>
                    <filter icon="terp-dialog-close" string="Done" domain="[('state','=','done')]" name="sale_order_done" help="Sale order lines done"/>
                    <separator orientation="vertical"/>
                    <filter icon="terp-accessories-archiver" string="Shipped" domain="[('state','=','done')]" name="unshipped" help="Sale Order Lines that are in 'done' state"/>
                    <filter icon="terp-dolar_ok!" string="Uninvoiced" name="uninvoiced" domain="[('invoiced','&lt;&gt;', 1),('state','&lt;&gt;','draft'),('state','&lt;&gt;','cancel')]" help="Sale Order Lines that are confirmed, done or in exception state and haven't yet been invoiced"/>
                    <separator orientation="vertical"/>
                    <field name="order_id"/>
                    <field name="order_partner_id"/>
                    <field name="product_id"/>
                    <field name="salesman_id">
                        <filter icon="terp-personal" domain="[('salesman_id','=',uid)]" help="My Sales Order Lines"/>
                    </field>
                    <newline/>
                    <group expand="0" string="Group By...">
                        <filter string="Order" icon="terp-gtk-jump-to-rtl" domain="[]" context="{'group_by':'order_id'}" help="Order reference"/>
                        <filter string="Product" icon="terp-accessories-archiver" domain="[]" context="{'group_by':'product_id'}"/>
                        <separator orientation="vertical"/>
                        <filter string="Status" icon="terp-stock_effects-object-colorize" domain="[]" context="{'group_by':'state'}"/>
                    </group>
                </search>
            </field>
        </record>

        <record id="action_order_line_tree2" model="ir.actions.act_window">
            <field name="name">Order Lines to Invoice</field>
            <field name="type">ir.actions.act_window</field>
            <field name="res_model">sale.order.line</field>
            <field name="view_type">form</field>
            <field name="view_mode">tree,form,graph</field>
            <field name="search_view_id" ref="view_sales_order_uninvoiced_line_filter"/>
            <field name="context">{"search_default_uninvoiced":1}</field>
            <field name="filter" eval="True"/>
            <field name="help">Here is a list of each sales order line to be invoiced. You can invoice sales orders partially, by lines of sales order. You do not need this list if you invoice from the delivery orders or if you invoice sales totally.</field>
        </record>

        <record id="action_order_line_tree3" model="ir.actions.act_window">
            <field name="name">Uninvoiced and Delivered Lines</field>
            <field name="type">ir.actions.act_window</field>
            <field name="res_model">sale.order.line</field>
            <field name="view_type">form</field>
            <field name="view_mode">tree,form,graph</field>
            <field name="domain">[('invoiced','&lt;&gt;', 1),('state','=','done')]</field>
            <field name="filter" eval="True"/>
        </record>

        <act_window
            context="{'search_default_partner_id': [active_id], 'default_partner_id': active_id}"
            id="act_res_partner_2_sale_order"
            name="Quotations and Sales"
            groups="base.group_sale_salesman"
            res_model="sale.order"
            src_model="res.partner"/>

        <act_window
            context="{'search_default_product_id': [active_id], 'default_product_id': active_id}"
            id="action_order_line_product_tree"
            name="Sales Order Lines"
            res_model="sale.order.line"
            src_model="product.product"
            groups="base.group_sale_salesman"/>

        <menuitem id="base.menu_invoiced" name="Invoicing" parent="base.menu_base_partner" sequence="5"/>
        <menuitem id="menu_invoicing_sales_order_lines" parent="base.menu_invoiced" action="action_order_line_tree2" sequence="10" groups="sale.group_invoice_so_lines"/>

    </data>
</openerp><|MERGE_RESOLUTION|>--- conflicted
+++ resolved
@@ -98,23 +98,7 @@
             <field name="arch" type="xml">
                 <form layout="manual">
                 <div class="oe_form_topbar">
-<<<<<<< HEAD
-                    <button name="invoice_recreate" states="invoice_except" string="Recreate Invoice" icon="gtk-go-forward"/>
-                    <button name="invoice_corrected" states="invoice_except" string="Ignore Exception" icon="gtk-apply"/>
-                    <button name="ship_recreate" states="shipping_except" string="Recreate Packing" icon="gtk-ok"/>
-                    <button name="ship_corrected" states="shipping_except" string="Ignore Exception" icon="gtk-apply"/>
-                    <button name="action_cancel" states="manual,progress" string="Cancel Order" type="object" icon="gtk-cancel"/>
-                    <button name="%(report_sale_order)d" string="Print Order" type="action" icon="gtk-print" states="waiting_date,manual,progress,done,shipping_except,invoice_except"/>
-                    <button name="manual_invoice" states="manual" string="Create Final Invoice" icon="gtk-go-forward" type="object" class="oe_form_button_hi"/>
-                    <button name="ship_cancel" states="shipping_except" string="Cancel Order" icon="gtk-cancel"/>
-                    <button name="action_cancel_draft" states="cancel" string="Set to Draft" type="object" icon="gtk-convert"/>
-                    <button name="cancel" states="draft" string="Cancel Order" icon="gtk-cancel"/>
-                    <button name="invoice_cancel" states="invoice_except" string="Cancel Order" icon="gtk-cancel"/>
-                    <button name="%(report_sale_order)d" string="Print Quotation" type="action" icon="gtk-print" states="draft" class="oe_form_button_hi"/>
-                    <button name="action_button_confirm" states="draft" string="Confirm Order" icon="gtk-apply" class="oe_form_button_hi" type="object"/>
-                    <button name="%(action_view_sale_advance_payment_inv)d" string="Advance Invoice" type="action" icon="gtk-execute" states="draft,manual"/>
-=======
-                    <button name="order_confirm" states="draft" string="Confirm Order"/>
+                    <button name="action_button_confirm" states="draft" string="Confirm Order" class="oe_form_button_hi" type="object"/>
                     <button name="manual_invoice" states="manual" string="Create Final Invoice" type="object"/>
                     <button name="invoice_recreate" states="invoice_except" string="Recreate Invoice"/>
                     <button name="invoice_corrected" states="invoice_except" string="Ignore Exception"/>
@@ -128,7 +112,6 @@
                     <button name="%(action_view_sale_advance_payment_inv)d" string="Advance Invoice" type="action" states="draft,manual"/>
                     <button name="action_cancel" states="manual,progress" string="Cancel Order" type="object"/>
                     <button name="cancel" states="draft" string="Cancel Order"/>
->>>>>>> d954a740
                     <div class="oe_right">
                         <field name="state" nolabel="1" widget="statusbar" statusbar_visible="draft,progress,done" statusbar_colors='{"shipping_except":"red","invoice_except":"red","waiting_date":"blue"}'/>
                     </div>
