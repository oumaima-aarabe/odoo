# Spanish translation for openobject-addons
# Copyright (c) 2012 Rosetta Contributors and Canonical Ltd 2012
# This file is distributed under the same license as the openobject-addons package.
# FIRST AUTHOR <EMAIL@ADDRESS>, 2012.
#
msgid ""
msgstr ""
"Project-Id-Version: openobject-addons\n"
"Report-Msgid-Bugs-To: FULL NAME <EMAIL@ADDRESS>\n"
"POT-Creation-Date: 2013-06-27 16:03+0000\n"
"PO-Revision-Date: 2012-12-12 12:51+0000\n"
"Last-Translator: Pedro Manuel Baeza <pedro.baeza@gmail.com>\n"
"Language-Team: Spanish <es@li.org>\n"
"MIME-Version: 1.0\n"
"Content-Type: text/plain; charset=UTF-8\n"
"Content-Transfer-Encoding: 8bit\n"
<<<<<<< HEAD
"X-Launchpad-Export-Date: 2013-06-28 05:42+0000\n"
"X-Generator: Launchpad (build 16681)\n"
=======
"X-Launchpad-Export-Date: 2013-08-08 04:39+0000\n"
"X-Generator: Launchpad (build 16723)\n"
>>>>>>> 7294b0eb

#. module: google_drive
#: model:ir.ui.menu,name:google_drive.menu_google_drive_config
msgid "Google Drive configuration"
msgstr ""

#. module: google_drive
#: code:addons/google_drive/google_drive.py:48
#, python-format
msgid "Key Error!"
msgstr "¡Error de clave!"

#. module: google_drive
#: view:google.drive.config:0
msgid ""
"The name of the attached document can use fixed or variable data. To "
"distinguish between documents in\n"
"                                Google Drive, use fixed words and fields. "
"For instance, in the example above, if you wrote Agrolait_%(name)s_Sales\n"
"                                in the Google Drive name field, the document "
"in your Google Drive and in OpenERP attachment will be named\n"
"                                'Agrolait_SO0001_Sales'."
msgstr ""

#. module: google_drive
#: view:google.drive.config:0
msgid ""
"- If filter is not specified, link of google document will appear in "
"\"More\" option for all users for all opportunities."
msgstr ""

#. module: google_drive
#: view:google.drive.config:0
msgid "To create a new filter:"
msgstr ""

#. module: google_drive
#: model:ir.model,name:google_drive.model_base_config_settings
msgid "base.config.settings"
msgstr ""

#. module: google_drive
#: model:ir.actions.act_window,help:google_drive.action_google_drive_users_config
msgid ""
"<p class=\"oe_view_nocontent_create\">\n"
"                    Click to add a new template.\n"
"                </p>\n"
"                <p>\n"
"                    Link your own google drive templates to any record of "
"OpenERP. If you have really specific documents you want your collaborator "
"fill in, e.g. Use a spreadsheet to control the quality of your product or "
"review the delivery checklist for each order in a foreign country, ... Its "
"very easy to manage them, link them to OpenERP and use them to collaborate "
"with your employees.\n"
"                </p>\n"
"            "
msgstr ""

#. module: google_drive
#: code:addons/google_drive/google_drive.py:150
#, python-format
msgid "Incorrect URL!"
msgstr ""

#. module: google_drive
#: view:base.config.settings:0
msgid "Configure your templates"
msgstr ""

#. module: google_drive
#: help:google.drive.config,name_template:0
msgid ""
"Choose how the new google drive will be named, on google side. Eg. "
"gdoc_%(field_name)s"
msgstr ""

#. module: google_drive
#: view:google.drive.config:0
msgid ""
"- Go to the OpenERP document you want to filter. For instance, go to "
"Opportunities and search on Sales Department."
msgstr ""

#. module: google_drive
#: view:google.drive.config:0
msgid ""
"- In this \"Search\" view, select the option \"Save Current Filter\", enter "
"the name (Ex: Sales Department)"
msgstr ""

#. module: google_drive
#: view:google.drive.config:0
msgid ""
"- If you select \"Share with all users\", link of google document in "
"\"More\" options will appear for all users in opportunities of Sales "
"Department."
msgstr ""

#. module: google_drive
#: view:google.drive.config:0
msgid ""
"- If you don't select \"Share with all users\", link of google document in "
"\"More\" options will not appear for other users in opportunities of Sales "
"Department."
msgstr ""

#. module: google_drive
#: code:addons/google_drive/google_drive.py:48
#, python-format
msgid "At least one key cannot be found in your Google Drive name pattern"
msgstr ""

#. module: google_drive
#: code:addons/google_drive/google_drive.py:150
#, python-format
msgid "Please enter a valid Google Document URL."
msgstr ""

#. module: google_drive
#: field:google.drive.config,google_drive_client_id:0
msgid "Google Client "
msgstr ""

#. module: google_drive
#: view:google.drive.config:0
msgid ""
"https://docs.google.com/document/d/1vOtpJK9scIQz6taD9tJRIETWbEw3fSiaQHArsJYcu"
"a4/edit"
msgstr ""

#. module: google_drive
#: field:google.drive.config,filter_id:0
msgid "Filter"
msgstr ""

#. module: google_drive
#: field:google.drive.config,name_template:0
msgid "Google Drive Name Pattern"
msgstr ""

#. module: google_drive
#: help:base.config.settings,google_drive_uri:0
msgid "The URL to generate the authorization code from Google"
msgstr ""

#. module: google_drive
#: model:ir.filters,name:google_drive.filter_partner
msgid "Customer"
msgstr ""

#. module: google_drive
#: field:google.drive.config,google_drive_resource_id:0
msgid "Resource Id"
msgstr ""

#. module: google_drive
#: code:addons/google_drive/google_drive.py:91
#, python-format
msgid "The Google Template cannot be found. Maybe it has been deleted."
msgstr ""

#. module: google_drive
#: model:ir.actions.act_window,name:google_drive.action_google_drive_users_config
#: model:ir.ui.menu,name:google_drive.menu_google_drive_model_config
msgid "Google Drive Templates"
msgstr ""

#. module: google_drive
#: code:addons/google_drive/google_drive.py:81
#, python-format
msgid ""
"Something went wrong during the token generation. Please request again an "
"authorization code in %(menu:base_setup.menu_general_configuration)s."
msgstr ""

#. module: google_drive
#: code:addons/google_drive/google_drive.py:124
#, python-format
msgid "Google Drive Error!"
msgstr ""

#. module: google_drive
#: field:base.config.settings,google_drive_uri:0
msgid "URI"
msgstr ""

#. module: google_drive
#: code:addons/google_drive/google_drive.py:124
#, python-format
msgid "Creating google drive may only be done by one at a time."
msgstr ""

#. module: google_drive
#: field:google.drive.config,model:0
#: field:google.drive.config,model_id:0
msgid "Model"
msgstr "Modelo"

#. module: google_drive
#: view:google.drive.config:0
msgid "Google Drive Configuration"
msgstr ""

#. module: google_drive
#: field:google.drive.config,name:0
msgid "Template Name"
msgstr ""

#. module: google_drive
#: constraint:google.drive.config:0
msgid ""
"Model of selected filter is not matching with model of current template."
msgstr ""

#. module: google_drive
#: field:google.drive.config,google_drive_template_url:0
msgid "Template URL"
msgstr ""

#. module: google_drive
#: view:base.config.settings:0
msgid "and paste it here"
msgstr ""

#. module: google_drive
#: field:base.config.settings,google_drive_authorization_code:0
msgid "Authorization Code"
msgstr ""

#. module: google_drive
#: model:ir.model,name:google_drive.model_google_drive_config
msgid "Google Drive templates config"
msgstr ""

#. module: google_drive
#: code:addons/google_drive/google_drive.py:64
#, python-format
msgid ""
"You haven't configured 'Authorization Code' generated from google, Please "
"generate and configure it in %(menu:base_setup.menu_general_configuration)s."
msgstr ""<|MERGE_RESOLUTION|>--- conflicted
+++ resolved
@@ -8,24 +8,19 @@
 "Project-Id-Version: openobject-addons\n"
 "Report-Msgid-Bugs-To: FULL NAME <EMAIL@ADDRESS>\n"
 "POT-Creation-Date: 2013-06-27 16:03+0000\n"
-"PO-Revision-Date: 2012-12-12 12:51+0000\n"
-"Last-Translator: Pedro Manuel Baeza <pedro.baeza@gmail.com>\n"
+"PO-Revision-Date: 2013-08-07 02:00+0000\n"
+"Last-Translator: Alejandro Santana <alejandrosantana@anubia.es>\n"
 "Language-Team: Spanish <es@li.org>\n"
 "MIME-Version: 1.0\n"
 "Content-Type: text/plain; charset=UTF-8\n"
 "Content-Transfer-Encoding: 8bit\n"
-<<<<<<< HEAD
-"X-Launchpad-Export-Date: 2013-06-28 05:42+0000\n"
-"X-Generator: Launchpad (build 16681)\n"
-=======
 "X-Launchpad-Export-Date: 2013-08-08 04:39+0000\n"
 "X-Generator: Launchpad (build 16723)\n"
->>>>>>> 7294b0eb
 
 #. module: google_drive
 #: model:ir.ui.menu,name:google_drive.menu_google_drive_config
 msgid "Google Drive configuration"
-msgstr ""
+msgstr "Configuración de Google Drive"
 
 #. module: google_drive
 #: code:addons/google_drive/google_drive.py:48
@@ -44,6 +39,11 @@
 "in your Google Drive and in OpenERP attachment will be named\n"
 "                                'Agrolait_SO0001_Sales'."
 msgstr ""
+"El nombre del documento adjunto puede contener información fija o variable. "
+"Para distinguir documentos en Google Drive, use palabras y campos fijos. "
+"Así, en el ejemplo anterior, si se escribió 'Agrolait_%(name)s_Sales' en el "
+"campo de nombre de GoogleDrive, el documento en su Google Drive y en los "
+"adjuntos de OpenERP se llamarán 'Agrolait_SO0001_Sales'."
 
 #. module: google_drive
 #: view:google.drive.config:0
@@ -51,16 +51,18 @@
 "- If filter is not specified, link of google document will appear in "
 "\"More\" option for all users for all opportunities."
 msgstr ""
+"- Si no especifica un filtro, el enlace del documento de Google aparecerá en "
+"la opción \"Más\" para todos los usuarios para todas las oportunidades."
 
 #. module: google_drive
 #: view:google.drive.config:0
 msgid "To create a new filter:"
-msgstr ""
+msgstr "Para crear un nuevo filtro:"
 
 #. module: google_drive
 #: model:ir.model,name:google_drive.model_base_config_settings
 msgid "base.config.settings"
-msgstr ""
+msgstr "base.config.settings"
 
 #. module: google_drive
 #: model:ir.actions.act_window,help:google_drive.action_google_drive_users_config
@@ -78,17 +80,29 @@
 "                </p>\n"
 "            "
 msgstr ""
+"<p class=\"oe_view_nocontent_create\">\n"
+"                    Pulse para añadir una plantilla.\n"
+"                </p>\n"
+"                <p>\n"
+"                    Enlace sus propias plantillas de Google Drive a "
+"cualquier registro de OpenERP. Si tiene documentos realmente específicos que "
+"quiere que su colaborador rellene (como usar una hoja de cálculo para "
+"controlar la calidad de su producto o revisar los detalles de entrega de "
+"cada pedido en un país extranjero,...) es muy sencillo gestionarlo. "
+"Enlácelos en OpenERP y úselos para colaborar con sus empleados.\n"
+"                </p>\n"
+"            "
 
 #. module: google_drive
 #: code:addons/google_drive/google_drive.py:150
 #, python-format
 msgid "Incorrect URL!"
-msgstr ""
+msgstr "¡URL incorrecta!"
 
 #. module: google_drive
 #: view:base.config.settings:0
 msgid "Configure your templates"
-msgstr ""
+msgstr "Configure sus plantillas"
 
 #. module: google_drive
 #: help:google.drive.config,name_template:0
@@ -96,6 +110,8 @@
 "Choose how the new google drive will be named, on google side. Eg. "
 "gdoc_%(field_name)s"
 msgstr ""
+"Elija el nombre de la nueva unidad de Google Drive, en el lado de Google. "
+"P.ej.: gdoc_%(field_name)s"
 
 #. module: google_drive
 #: view:google.drive.config:0
@@ -103,6 +119,8 @@
 "- Go to the OpenERP document you want to filter. For instance, go to "
 "Opportunities and search on Sales Department."
 msgstr ""
+"- Vaya al documento de OpenERP que quiera filtrar. Por ejemplo, vaya a "
+"Oportunidades y busque en el Departamento de ventas."
 
 #. module: google_drive
 #: view:google.drive.config:0
@@ -110,6 +128,8 @@
 "- In this \"Search\" view, select the option \"Save Current Filter\", enter "
 "the name (Ex: Sales Department)"
 msgstr ""
+"- En esta vista de \"Búsqueda\", seleccione la opción \"Guardar filtro "
+"actual\" e introduzca el nombre (p.ej.: Departamento de ventas)"
 
 #. module: google_drive
 #: view:google.drive.config:0
@@ -118,6 +138,9 @@
 "\"More\" options will appear for all users in opportunities of Sales "
 "Department."
 msgstr ""
+"- Si selecciona \"Compartir con todos los usuarios\", el enlace al documento "
+"de Google en la opción \"Más\" aparecerá para todos los usuarios en las "
+"oportunidades del Departamento de ventas."
 
 #. module: google_drive
 #: view:google.drive.config:0
@@ -126,23 +149,28 @@
 "\"More\" options will not appear for other users in opportunities of Sales "
 "Department."
 msgstr ""
+"- Si no selecciona \"Compartir con todos los usuarios\", el enlace al "
+"documento de Google en la opción \"Más\" no aparecerá para otros usuarios en "
+"las oportunidades del Departamento de ventas."
 
 #. module: google_drive
 #: code:addons/google_drive/google_drive.py:48
 #, python-format
 msgid "At least one key cannot be found in your Google Drive name pattern"
 msgstr ""
+"No se ha podido encontrar al menos una clave de su patrón de nombres de "
+"Google Drive"
 
 #. module: google_drive
 #: code:addons/google_drive/google_drive.py:150
 #, python-format
 msgid "Please enter a valid Google Document URL."
-msgstr ""
+msgstr "Por favor, introduzca una URL de documento de Google válida."
 
 #. module: google_drive
 #: field:google.drive.config,google_drive_client_id:0
 msgid "Google Client "
-msgstr ""
+msgstr "Cliente de Google "
 
 #. module: google_drive
 #: view:google.drive.config:0
@@ -150,43 +178,45 @@
 "https://docs.google.com/document/d/1vOtpJK9scIQz6taD9tJRIETWbEw3fSiaQHArsJYcu"
 "a4/edit"
 msgstr ""
+"https://docs.google.com/document/d/1vOtpJK9scIQz6taD9tJRIETWbEw3fSiaQHArsJYcu"
+"a4/edit"
 
 #. module: google_drive
 #: field:google.drive.config,filter_id:0
 msgid "Filter"
-msgstr ""
+msgstr "Filtro"
 
 #. module: google_drive
 #: field:google.drive.config,name_template:0
 msgid "Google Drive Name Pattern"
-msgstr ""
+msgstr "Patrón de nombres de Google Drive"
 
 #. module: google_drive
 #: help:base.config.settings,google_drive_uri:0
 msgid "The URL to generate the authorization code from Google"
-msgstr ""
+msgstr "La URL para generar el código de autorización de Google"
 
 #. module: google_drive
 #: model:ir.filters,name:google_drive.filter_partner
 msgid "Customer"
-msgstr ""
+msgstr "Cliente"
 
 #. module: google_drive
 #: field:google.drive.config,google_drive_resource_id:0
 msgid "Resource Id"
-msgstr ""
+msgstr "ID del recurso"
 
 #. module: google_drive
 #: code:addons/google_drive/google_drive.py:91
 #, python-format
 msgid "The Google Template cannot be found. Maybe it has been deleted."
-msgstr ""
+msgstr "No se encuentra la plantilla de Google. Tal vez se haya eliminado."
 
 #. module: google_drive
 #: model:ir.actions.act_window,name:google_drive.action_google_drive_users_config
 #: model:ir.ui.menu,name:google_drive.menu_google_drive_model_config
 msgid "Google Drive Templates"
-msgstr ""
+msgstr "Plantillas de Google Drive"
 
 #. module: google_drive
 #: code:addons/google_drive/google_drive.py:81
@@ -195,23 +225,27 @@
 "Something went wrong during the token generation. Please request again an "
 "authorization code in %(menu:base_setup.menu_general_configuration)s."
 msgstr ""
+"Algo ha ido mal durante la creación del testigo. Por favor, solicite un "
+"código de autorización otra vez en "
+"%(menu:base_setup.menu_general_configuration)s."
 
 #. module: google_drive
 #: code:addons/google_drive/google_drive.py:124
 #, python-format
 msgid "Google Drive Error!"
-msgstr ""
+msgstr "¡Error de Google Drive!"
 
 #. module: google_drive
 #: field:base.config.settings,google_drive_uri:0
 msgid "URI"
-msgstr ""
+msgstr "URI"
 
 #. module: google_drive
 #: code:addons/google_drive/google_drive.py:124
 #, python-format
 msgid "Creating google drive may only be done by one at a time."
 msgstr ""
+"Es posible que la creación de Google Drive sólo se pueda hacer de una en una."
 
 #. module: google_drive
 #: field:google.drive.config,model:0
@@ -222,38 +256,40 @@
 #. module: google_drive
 #: view:google.drive.config:0
 msgid "Google Drive Configuration"
-msgstr ""
+msgstr "Configuración de Google Drive"
 
 #. module: google_drive
 #: field:google.drive.config,name:0
 msgid "Template Name"
-msgstr ""
+msgstr "Nombre de la plantilla"
 
 #. module: google_drive
 #: constraint:google.drive.config:0
 msgid ""
 "Model of selected filter is not matching with model of current template."
 msgstr ""
+"El modelo del filtro seleccionado no coincide con el modelo de la plantilla "
+"actual."
 
 #. module: google_drive
 #: field:google.drive.config,google_drive_template_url:0
 msgid "Template URL"
-msgstr ""
+msgstr "URL de la plantilla"
 
 #. module: google_drive
 #: view:base.config.settings:0
 msgid "and paste it here"
-msgstr ""
+msgstr "y péguela aquí"
 
 #. module: google_drive
 #: field:base.config.settings,google_drive_authorization_code:0
 msgid "Authorization Code"
-msgstr ""
+msgstr "Cídigo de autorización"
 
 #. module: google_drive
 #: model:ir.model,name:google_drive.model_google_drive_config
 msgid "Google Drive templates config"
-msgstr ""
+msgstr "Configuración de plantillas de Google Drive"
 
 #. module: google_drive
 #: code:addons/google_drive/google_drive.py:64
@@ -261,4 +297,7 @@
 msgid ""
 "You haven't configured 'Authorization Code' generated from google, Please "
 "generate and configure it in %(menu:base_setup.menu_general_configuration)s."
-msgstr ""+msgstr ""
+"No ha configurado el 'código de autorización' generado por Google. Por "
+"favor, genérelo y configúrelo en "
+"%(menu:base_setup.menu_general_configuration)s."