# -*- encoding: utf-8 -*-
##############################################################################
#
#    OpenERP, Open Source Management Solution
#    Copyright (C) 2011 Cubic ERP - Teradata SAC (<http://cubicerp.com>).
#
#    This program is free software: you can redistribute it and/or modify
#    it under the terms of the GNU Affero General Public License as
#    published by the Free Software Foundation, either version 3 of the
#    License, or (at your option) any later version.
#
#    This program is distributed in the hope that it will be useful,
#    but WITHOUT ANY WARRANTY; without even the implied warranty of
#    MERCHANTABILITY or FITNESS FOR A PARTICULAR PURPOSE.  See the
#    GNU Affero General Public License for more details.
#
#    You should have received a copy of the GNU Affero General Public License
#    along with this program.  If not, see <http://www.gnu.org/licenses/>.
#
##############################################################################
{
    "name": "Panama Localization Chart Account",
    "version": "1.0",
    "description": """
Panamenian accounting chart and tax localization.

Plan contable panameño e impuestos de acuerdo a disposiciones vigentes

Con la Colaboración de 
- AHMNET CORP http://www.ahmnet.com

    """,
    "author": "Cubic ERP",
    "website": "http://cubicERP.com",
    "category": "Localization/Account Charts",
    "depends": [
			"account_chart",
			],
	"data":[
        "account_tax_code.xml",
        "l10n_pa_chart.xml",
        "account_tax.xml",
        "l10n_pa_wizard.xml",
			],
    "demo_xml": [
			],
    "active": False,
    "installable": True,
    "certificate" : "",
<<<<<<< HEAD
    'images': ['images/config_chart_l10n_cl.jpeg','images/l10n_cl_chart.jpeg'],
}
=======
}
# vim:expandtab:smartindent:tabstop=4:softtabstop=4:shiftwidth=4:
>>>>>>> 0aab81cd
<|MERGE_RESOLUTION|>--- conflicted
+++ resolved
@@ -47,10 +47,4 @@
     "active": False,
     "installable": True,
     "certificate" : "",
-<<<<<<< HEAD
-    'images': ['images/config_chart_l10n_cl.jpeg','images/l10n_cl_chart.jpeg'],
-}
-=======
-}
-# vim:expandtab:smartindent:tabstop=4:softtabstop=4:shiftwidth=4:
->>>>>>> 0aab81cd
+}