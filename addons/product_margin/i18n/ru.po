--- conflicted
+++ resolved
@@ -6,23 +6,14 @@
 msgstr ""
 "Project-Id-Version: OpenERP Server 6.0dev\n"
 "Report-Msgid-Bugs-To: support@openerp.com\n"
-<<<<<<< HEAD
-"POT-Creation-Date: 2010-10-18 17:46+0000\n"
-"PO-Revision-Date: 2010-10-29 09:37+0000\n"
-=======
 "POT-Creation-Date: 2010-11-18 16:12+0000\n"
 "PO-Revision-Date: 2010-11-22 07:07+0000\n"
->>>>>>> 192810c7
 "Last-Translator: Chertykov Denis <chertykov@gmail.com>\n"
 "Language-Team: \n"
 "MIME-Version: 1.0\n"
 "Content-Type: text/plain; charset=UTF-8\n"
 "Content-Transfer-Encoding: 8bit\n"
-<<<<<<< HEAD
-"X-Launchpad-Export-Date: 2010-10-30 05:47+0000\n"
-=======
 "X-Launchpad-Export-Date: 2010-11-23 05:03+0000\n"
->>>>>>> 192810c7
 "X-Generator: Launchpad (build Unknown)\n"
 
 #. module: product_margin
@@ -52,9 +43,9 @@
 msgstr ""
 
 #. module: product_margin
-#: field:product.margin,to_date:0
-msgid "To"
-msgstr "Кому"
+#: sql_constraint:ir.module.module:0
+msgid "The name of the module must be unique !"
+msgstr "Название модуля должно быть уникальным !"
 
 #. module: product_margin
 #: field:product.product,date_to:0
@@ -162,6 +153,11 @@
 msgstr "Общая стоимость"
 
 #. module: product_margin
+#: sql_constraint:ir.module.module:0
+msgid "The certificate ID of the module must be unique !"
+msgstr "Идентификатор сертификата модуля должен быть уникальным !"
+
+#. module: product_margin
 #: constraint:ir.ui.view:0
 msgid "Invalid XML for View Architecture!"
 msgstr "Неправильный XML для просмотра архитектуры!"
@@ -238,12 +234,17 @@
 #. module: product_margin
 #: view:product.margin:0
 msgid "Properties categories"
-msgstr ""
+msgstr "Категории продукта"
 
 #. module: product_margin
 #: help:product.product,total_margin_rate:0
 msgid "Total margin * 100 / Turnover"
 msgstr ""
+
+#. module: product_margin
+#: field:product.margin,to_date:0
+msgid "To"
+msgstr "Кому"
 
 #. module: product_margin
 #: view:product.product:0
@@ -306,6 +307,11 @@
 msgstr "Сумма количеств в счетах заказчика"
 
 #. module: product_margin
+#: sql_constraint:ir.model.fields:0
+msgid "Size of the field can never be less than 1 !"
+msgstr ""
+
+#. module: product_margin
 #: model:ir.model,name:product_margin.model_product_margin
 msgid "Product Margin"
 msgstr "Наценка ТМЦ"
