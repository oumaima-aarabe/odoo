--- conflicted
+++ resolved
@@ -8,19 +8,14 @@
 "Project-Id-Version: openobject-addons\n"
 "Report-Msgid-Bugs-To: FULL NAME <EMAIL@ADDRESS>\n"
 "POT-Creation-Date: 2012-02-08 00:36+0000\n"
-"PO-Revision-Date: 2012-05-27 02:57+0000\n"
+"PO-Revision-Date: 2012-05-29 01:29+0000\n"
 "Last-Translator: Akira Hiyama <Unknown>\n"
 "Language-Team: Japanese <ja@li.org>\n"
 "MIME-Version: 1.0\n"
 "Content-Type: text/plain; charset=UTF-8\n"
 "Content-Transfer-Encoding: 8bit\n"
-<<<<<<< HEAD
-"X-Launchpad-Export-Date: 2012-05-28 05:18+0000\n"
-"X-Generator: Launchpad (build 15288)\n"
-=======
 "X-Launchpad-Export-Date: 2012-05-30 05:21+0000\n"
 "X-Generator: Launchpad (build 15316)\n"
->>>>>>> 35962e14
 
 #. module: membership
 #: model:process.transition,name:membership.process_transition_invoicetoassociate0
@@ -48,12 +43,12 @@
 #. module: membership
 #: field:report.membership,num_paid:0
 msgid "# Paid"
-msgstr "支払番号"
+msgstr "支払済数"
 
 #. module: membership
 #: field:report.membership,tot_earned:0
 msgid "Earned Amount"
-msgstr "稼いだ金額"
+msgstr "獲得金額"
 
 #. module: membership
 #: model:ir.model,name:membership.model_report_membership
@@ -80,157 +75,157 @@
 #: view:report.membership:0
 #: field:report.membership,company_id:0
 msgid "Company"
-msgstr ""
+msgstr "会社"
 
 #. module: membership
 #: view:res.partner:0
 msgid "Ending Date Of Membership"
-msgstr ""
+msgstr "会員の終了日"
 
 #. module: membership
 #: field:product.product,membership_date_to:0
 msgid "Date to"
-msgstr ""
+msgstr "終了日"
 
 #. module: membership
 #: model:process.transition,name:membership.process_transition_waitingtoinvoice0
 msgid "Waiting to invoice"
-msgstr ""
+msgstr "請求書待機中"
 
 #. module: membership
 #: view:report.membership:0
 msgid "This will display paid, old and total earned columns"
-msgstr ""
+msgstr "これは支払済、古い合計収入列を表示します。"
 
 #. module: membership
 #: view:res.partner:0
 msgid "Suppliers"
-msgstr ""
+msgstr "仕入先"
 
 #. module: membership
 #: selection:membership.membership_line,state:0
 #: selection:report.membership,membership_state:0
 #: selection:res.partner,membership_state:0
 msgid "Non Member"
-msgstr ""
+msgstr "非会員"
 
 #. module: membership
 #: model:product.template,name:membership.membership_2_product_template
 msgid "Basic Membership"
-msgstr ""
+msgstr "基本会員"
 
 #. module: membership
 #: view:res.partner:0
 msgid "All Members"
-msgstr ""
+msgstr "全会員"
 
 #. module: membership
 #: field:res.partner,membership_stop:0
 msgid "Stop membership date"
-msgstr ""
+msgstr "脱退日"
 
 #. module: membership
 #: model:process.transition,name:membership.process_transition_producttomember0
 msgid "Product to member"
-msgstr ""
+msgstr "会員への製品"
 
 #. module: membership
 #: view:res.partner:0
 msgid "Join Membership"
-msgstr ""
+msgstr "会員への参加"
 
 #. module: membership
 #: field:res.partner,associate_member:0
 msgid "Associate member"
-msgstr ""
+msgstr "準会員"
 
 #. module: membership
 #: model:process.node,note:membership.process_node_associatedmember0
 msgid "Member is associated."
-msgstr ""
+msgstr "会員は関連付けられました。"
 
 #. module: membership
 #: view:report.membership:0
 msgid "   Month   "
-msgstr ""
+msgstr "   月   "
 
 #. module: membership
 #: field:report.membership,tot_pending:0
 msgid "Pending Amount"
-msgstr ""
+msgstr "保留中金額"
 
 #. module: membership
 #: model:process.transition,note:membership.process_transition_associationpartner0
 msgid "Associated partner."
-msgstr ""
+msgstr "関連パートナ"
 
 #. module: membership
 #: view:res.partner:0
 msgid "Supplier Partners"
-msgstr ""
+msgstr "仕入先パートナ"
 
 #. module: membership
 #: field:report.membership,num_invoiced:0
 msgid "# Invoiced"
-msgstr ""
+msgstr "請求済数"
 
 #. module: membership
 #: constraint:account.invoice:0
 msgid "Invalid BBA Structured Communication !"
-msgstr ""
+msgstr "無効なBBA（ブロードバンドアクセス）構造の通信"
 
 #. module: membership
 #: model:ir.actions.act_window,name:membership.action_report_membership_tree
 #: model:ir.ui.menu,name:membership.menu_report_membership
 msgid "Members Analysis"
-msgstr ""
+msgstr "会員分析"
 
 #. module: membership
 #: view:res.partner:0
 msgid "End Membership Date"
-msgstr ""
+msgstr "会員の終了日"
 
 #. module: membership
 #: field:product.product,membership_date_from:0
 msgid "Date from"
-msgstr ""
+msgstr "開始日"
 
 #. module: membership
 #: code:addons/membership/membership.py:414
 #, python-format
 msgid "Partner doesn't have an address to make the invoice."
-msgstr ""
+msgstr "パートナは請求書を作成するための住所を持っていません。"
 
 #. module: membership
 #: model:ir.model,name:membership.model_res_partner
 #: field:membership.membership_line,partner:0
 msgid "Partner"
-msgstr ""
+msgstr "パートナ"
 
 #. module: membership
 #: model:process.transition,name:membership.process_transition_invoicetopaid0
 msgid "Invoice to paid"
-msgstr ""
+msgstr "支払請求書"
 
 #. module: membership
 #: view:res.partner:0
 msgid "Customer Partners"
-msgstr ""
+msgstr "顧客パートナ"
 
 #. module: membership
 #: view:res.partner:0
 msgid "Partners"
-msgstr ""
+msgstr "パートナ"
 
 #. module: membership
 #: field:membership.membership_line,date_from:0
 msgid "From"
-msgstr ""
+msgstr "送信者"
 
 #. module: membership
 #: constraint:membership.membership_line:0
 msgid "Error, this membership product is out of date"
-msgstr ""
+msgstr "エラー。この会員製品は期間外です。"
 
 #. module: membership
 #: help:res.partner,membership_state:0
@@ -249,186 +244,193 @@
 "                    -Paid Member: A member who has paid the membership "
 "amount."
 msgstr ""
+"会員の状態を次のように表します。\n"
+"                    ・ 非会員：どの会員にも申し込んでいない\n"
+"                    ・ キャンセル会員：会員をキャンセルした\n"
+"                    ・ 旧会員：会員の有効期限切れ\n"
+"                    ・ 待機会員：会員に申込を行い、請求書が作成される予定\n"
+"                    ・ 請求済会員：請求書を作成済\n"
+"                    ・ 支払済会員：会員金額を支払済"
 
 #. module: membership
 #: model:process.transition.action,name:membership.process_transition_action_create0
 msgid "Create"
-msgstr ""
+msgstr "作成"
 
 #. module: membership
 #: view:product.product:0
 msgid "Membership products"
-msgstr ""
+msgstr "会員製品"
 
 #. module: membership
 #: model:ir.model,name:membership.model_membership_membership_line
 msgid "Member line"
-msgstr ""
+msgstr "会員行"
 
 #. module: membership
 #: help:report.membership,date_from:0
 #: field:res.partner,membership_start:0
 msgid "Start membership date"
-msgstr ""
+msgstr "会員開始日"
 
 #. module: membership
 #: view:report.membership:0
 msgid "Events created in current month"
-msgstr ""
+msgstr "今月、作成したイベント"
 
 #. module: membership
 #: view:report.membership:0
 msgid "This will display waiting, invoiced and total pending columns"
-msgstr ""
+msgstr "これは待機中、請求済の合計保留中列を表示します。"
 
 #. module: membership
 #: code:addons/membership/membership.py:410
 #: code:addons/membership/membership.py:413
 #, python-format
 msgid "Error !"
-msgstr ""
+msgstr "エラー"
 
 #. module: membership
 #: model:process.node,name:membership.process_node_paidmember0
 msgid "Paid member"
-msgstr ""
+msgstr "支払番号"
 
 #. module: membership
 #: view:report.membership:0
 msgid "    Month-1    "
-msgstr ""
+msgstr "    月-1    "
 
 #. module: membership
 #: view:report.membership:0
 msgid "Events created in last month"
-msgstr ""
+msgstr "先月、作成したイベント"
 
 #. module: membership
 #: field:report.membership,num_waiting:0
 msgid "# Waiting"
-msgstr ""
+msgstr "待機数"
 
 #. module: membership
 #: view:report.membership:0
 msgid "Events created in current year"
-msgstr ""
+msgstr "今年度に作成したイベント"
 
 #. module: membership
 #: model:ir.actions.act_window,name:membership.action_membership_members
 #: model:ir.ui.menu,name:membership.menu_members
 #: view:res.partner:0
 msgid "Members"
-msgstr ""
+msgstr "会員"
 
 #. module: membership
 #: view:res.partner:0
 msgid "Invoiced/Paid/Free"
-msgstr ""
+msgstr "請求済 / 支払済 / 無料"
 
 #. module: membership
 #: model:process.node,note:membership.process_node_invoicedmember0
 msgid "Open invoice."
-msgstr ""
+msgstr "請求書を開く"
 
 #. module: membership
 #: selection:report.membership,month:0
 msgid "July"
-msgstr ""
+msgstr "7月"
 
 #. module: membership
 #: model:product.template,name:membership.membership_0_product_template
 msgid "Golden Membership"
-msgstr ""
+msgstr "ゴールド会員"
 
 #. module: membership
 #: help:res.partner,associate_member:0
 msgid ""
 "A member with whom you want to associate your membership.It will consider "
 "the membership state of the associated member."
-msgstr ""
+msgstr "あなたが関連付けたい会員。それは会員の関係性の会員状態を考慮します。"
 
 #. module: membership
 #: field:membership.membership_line,membership_id:0
 #: view:report.membership:0
 #: field:report.membership,membership_id:0
 msgid "Membership Product"
-msgstr ""
+msgstr "会員の製品"
 
 #. module: membership
 #: model:process.transition,note:membership.process_transition_producttomember0
 msgid "Define product for membership."
-msgstr ""
+msgstr "会員のための製品を定義して下さい。"
 
 #. module: membership
 #: model:process.transition,note:membership.process_transition_invoicetoassociate0
 msgid "Invoiced member may be Associated member."
-msgstr ""
+msgstr "請求済会員は会員と関係付けることができます。"
 
 #. module: membership
 #: view:membership.invoice:0
 msgid "Join"
-msgstr ""
+msgstr "参加"
 
 #. module: membership
 #: help:product.product,membership_date_to:0
 #: help:res.partner,membership_stop:0
 msgid "Date until which membership remains active."
-msgstr ""
+msgstr "会員の有効期限となる日付です。"
 
 #. module: membership
 #: field:res.partner,membership_cancel:0
 msgid "Cancel membership date"
-msgstr ""
+msgstr "会員キャンセル日"
 
 #. module: membership
 #: field:membership.membership_line,date:0
 msgid "Join Date"
-msgstr ""
+msgstr "参加日"
 
 #. module: membership
 #: help:res.partner,free_member:0
 msgid "Select if you want to give membership free of cost."
-msgstr ""
+msgstr "無料で与えたい会員を選択して下さい。"
 
 #. module: membership
 #: model:process.node,name:membership.process_node_setassociation0
 msgid "Set association"
-msgstr ""
+msgstr "関連を設定"
 
 #. module: membership
 #: view:res.partner:0
 msgid " Membership State"
-msgstr ""
+msgstr " 会員状態"
 
 #. module: membership
 #: view:res.partner:0
 msgid "Memberships"
-msgstr ""
+msgstr "会員"
 
 #. module: membership
 #: model:process.node,note:membership.process_node_paidmember0
 msgid "Membership invoice paid."
-msgstr ""
+msgstr "会員請求書は支払済です。"
 
 #. module: membership
 #: model:ir.model,name:membership.model_product_template
 msgid "Product Template"
-msgstr ""
+msgstr "製品テンプレート"
 
 #. module: membership
 #: selection:report.membership,month:0
 msgid "September"
-msgstr ""
+msgstr "9月"
 
 #. module: membership
 #: selection:report.membership,month:0
 msgid "December"
-msgstr ""
+msgstr "12月"
 
 #. module: membership
 #: model:ir.model,name:membership.model_account_invoice_line
 msgid "Invoice Line"
-msgstr ""
+msgstr "請求書行"
 
 #. module: membership
 #: help:membership.membership_line,state:0
@@ -447,138 +449,145 @@
 "                        -Paid Member: A member who has paid the membership "
 "amount."
 msgstr ""
+"会員の状態を次のように表します。\n"
+"                    ・ 非会員：どの会員にも申し込んでいない\n"
+"                    ・ キャンセル会員：会員をキャンセルした\n"
+"                    ・ 旧会員：会員の有効期限切れ\n"
+"                    ・ 待機会員：会員に申込を行い、請求書が作成される予定\n"
+"                    ・ 請求済会員：請求書を作成済\n"
+"                    ・ 支払済会員：会員金額を支払済"
 
 #. module: membership
 #: view:report.membership:0
 #: field:report.membership,month:0
 msgid "Month"
-msgstr ""
+msgstr "月"
 
 #. module: membership
 #: view:product.product:0
 msgid "Group by..."
-msgstr ""
+msgstr "グル―化…"
 
 #. module: membership
 #: code:addons/membership/membership.py:411
 #, python-format
 msgid "Partner is a free Member."
-msgstr ""
+msgstr "パートナは無料会員です。"
 
 #. module: membership
 #: model:product.pricelist,name:membership.list1m
 msgid "Member Sale Pricelist"
-msgstr ""
+msgstr "会員販売価格表"
 
 #. module: membership
 #: field:report.membership,associate_member_id:0
 #: view:res.partner:0
 msgid "Associate Member"
-msgstr ""
+msgstr "関連会員"
 
 #. module: membership
 #: help:product.product,membership_date_from:0
 #: help:res.partner,membership_start:0
 msgid "Date from which membership becomes active."
-msgstr ""
+msgstr "会員として有効になる日付です。"
 
 #. module: membership
 #: view:report.membership:0
 msgid "Associated Partner"
-msgstr ""
+msgstr "関連パートナ"
 
 #. module: membership
 #: model:ir.model,name:membership.model_membership_invoice
 #: view:membership.invoice:0
 msgid "Membership Invoice"
-msgstr ""
+msgstr "会員請求書"
 
 #. module: membership
 #: view:report.membership:0
 #: field:report.membership,user_id:0
 #: view:res.partner:0
 msgid "Salesman"
-msgstr ""
+msgstr "販売員"
 
 #. module: membership
 #: model:process.node,note:membership.process_node_membershipproduct0
 msgid "Define membership product."
-msgstr ""
+msgstr "会員製品を定義して下さい。"
 
 #. module: membership
 #: view:product.product:0
 msgid "Category"
-msgstr ""
+msgstr "分類"
 
 #. module: membership
 #: selection:membership.membership_line,state:0
 #: selection:report.membership,membership_state:0
 #: selection:res.partner,membership_state:0
 msgid "Free Member"
-msgstr ""
+msgstr "無料会員"
 
 #. module: membership
 #: model:product.pricelist.version,name:membership.ver1m
 msgid "Member Sale Pricelist Version"
-msgstr ""
+msgstr "会員販売価格表バージョン"
 
 #. module: membership
 #: constraint:product.template:0
 msgid ""
 "Error: The default UOM and the purchase UOM must be in the same category."
-msgstr ""
+msgstr "エラー：デフォルトの単位と仕入単位は同じ分類でなければいけません。"
 
 #. module: membership
 #: view:report.membership:0
 msgid "Forecast"
-msgstr ""
+msgstr "予測"
 
 #. module: membership
 #: field:report.membership,partner_id:0
 msgid "Member"
-msgstr ""
+msgstr "会員"
 
 #. module: membership
 #: view:product.product:0
 msgid "Date From"
-msgstr ""
+msgstr "開始日"
 
 #. module: membership
 #: model:process.node,name:membership.process_node_associatedmember0
 msgid "Associated member"
-msgstr ""
+msgstr "関連会員"
 
 #. module: membership
 #: view:product.product:0
 msgid "Accounting Info"
-msgstr ""
+msgstr "会計情報"
 
 #. module: membership
 #: help:report.membership,date_to:0
 msgid "End membership date"
-msgstr ""
+msgstr "会員終了日"
 
 #. module: membership
 #: view:res.partner:0
 msgid "Customers"
-msgstr ""
+msgstr "顧客"
 
 #. module: membership
 #: selection:report.membership,month:0
 msgid "August"
-msgstr ""
+msgstr "8月"
 
 #. module: membership
 #: model:ir.actions.act_window,name:membership.action_membership_products
 #: model:ir.ui.menu,name:membership.menu_membership_products
 #: view:product.product:0
 msgid "Membership Products"
-msgstr ""
+msgstr "会員製品"
 
 #. module: membership
 #: selection:report.membership,month:0
 msgid "June"
-msgstr ""
+msgstr "6月"
 
 #. module: membership
 #: model:ir.ui.menu,name:membership.menu_membership
@@ -589,167 +598,167 @@
 #: view:res.partner:0
 #: field:res.partner,member_lines:0
 msgid "Membership"
-msgstr ""
+msgstr "会員"
 
 #. module: membership
 #: selection:membership.membership_line,state:0
 #: selection:report.membership,membership_state:0
 #: selection:res.partner,membership_state:0
 msgid "Invoiced Member"
-msgstr ""
+msgstr "請求済会員"
 
 #. module: membership
 #: help:membership.membership_line,date:0
 msgid "Date on which member has joined the membership"
-msgstr ""
+msgstr "会員となった日付"
 
 #. module: membership
 #: selection:membership.membership_line,state:0
 #: selection:report.membership,membership_state:0
 #: selection:res.partner,membership_state:0
 msgid "Waiting Member"
-msgstr ""
+msgstr "待機会員"
 
 #. module: membership
 #: model:process.transition,name:membership.process_transition_associationpartner0
 msgid "Association Partner"
-msgstr ""
+msgstr "関連パートナ"
 
 #. module: membership
 #: field:report.membership,date_from:0
 #: view:res.partner:0
 msgid "Start Date"
-msgstr ""
+msgstr "開始日"
 
 #. module: membership
 #: selection:report.membership,month:0
 msgid "November"
-msgstr ""
+msgstr "11月"
 
 #. module: membership
 #: help:product.product,membership:0
 msgid "Select if a product is a membership product."
-msgstr ""
+msgstr "製品が会員製品の時に選択して下さい。"
 
 #. module: membership
 #: field:membership.membership_line,state:0
 msgid "Membership State"
-msgstr ""
+msgstr "会員状態"
 
 #. module: membership
 #: selection:report.membership,month:0
 msgid "October"
-msgstr ""
+msgstr "10月"
 
 #. module: membership
 #: view:product.product:0
 msgid "Sale Description"
-msgstr ""
+msgstr "販売説明"
 
 #. module: membership
 #: selection:report.membership,month:0
 msgid "January"
-msgstr ""
+msgstr "1月"
 
 #. module: membership
 #: view:res.partner:0
 msgid "Membership Partners"
-msgstr ""
+msgstr "会員パートナ"
 
 #. module: membership
 #: view:product.product:0
 msgid "Membership Fee"
-msgstr ""
+msgstr "会員料金"
 
 #. module: membership
 #: field:res.partner,membership_amount:0
 msgid "Membership amount"
-msgstr ""
+msgstr "会員金額"
 
 #. module: membership
 #: help:res.partner,membership_amount:0
 msgid "The price negotiated by the partner"
-msgstr ""
+msgstr "パートナ別交渉価格"
 
 #. module: membership
 #: sql_constraint:account.invoice:0
 msgid "Invoice Number must be unique per Company!"
-msgstr ""
+msgstr "請求書番号は会社ごとに固有である必要があります。"
 
 #. module: membership
 #: view:res.partner:0
 msgid "None/Canceled/Old/Waiting"
-msgstr ""
+msgstr "非 / キャンセル / 旧 / 待機"
 
 #. module: membership
 #: selection:membership.membership_line,state:0
 #: selection:report.membership,membership_state:0
 #: selection:res.partner,membership_state:0
 msgid "Old Member"
-msgstr ""
+msgstr "旧会員"
 
 #. module: membership
 #: field:membership.membership_line,date_to:0
 msgid "To"
-msgstr ""
+msgstr "終了"
 
 #. module: membership
 #: view:report.membership:0
 #: field:report.membership,membership_state:0
 #: field:res.partner,membership_state:0
 msgid "Current Membership State"
-msgstr ""
+msgstr "現在の会員状態"
 
 #. module: membership
 #: view:product.product:0
 msgid "General"
-msgstr ""
+msgstr "一般"
 
 #. module: membership
 #: model:process.transition,note:membership.process_transition_waitingtoinvoice0
 msgid "Draft invoice is now open."
-msgstr ""
+msgstr "ドラフト請求書が今、開かれました。"
 
 #. module: membership
 #: view:product.product:0
 msgid "Inactive"
-msgstr ""
+msgstr "非アクティブ"
 
 #. module: membership
 #: model:ir.model,name:membership.model_account_invoice
 #: field:membership.membership_line,account_invoice_id:0
 msgid "Invoice"
-msgstr ""
+msgstr "請求書"
 
 #. module: membership
 #: view:membership.invoice:0
 msgid "Close"
-msgstr ""
+msgstr "閉じる"
 
 #. module: membership
 #: view:res.partner:0
 msgid "All non Members"
-msgstr ""
+msgstr "全非会員"
 
 #. module: membership
 #: view:product.product:0
 msgid "Information"
-msgstr ""
+msgstr "情報"
 
 #. module: membership
 #: field:membership.membership_line,account_invoice_line:0
 msgid "Account Invoice line"
-msgstr ""
+msgstr "アカウント請求書行"
 
 #. module: membership
 #: view:product.product:0
 msgid "Categorization"
-msgstr ""
+msgstr "分類化"
 
 #. module: membership
 #: model:process.node,note:membership.process_node_waitingmember0
 msgid "Draft invoice for membership."
-msgstr ""
+msgstr "会員のためのドラフト請求書"
 
 #. module: membership
 #: field:membership.invoice,member_price:0
@@ -757,123 +766,123 @@
 #: model:product.price.type,name:membership.product_price_type_memberprice
 #: field:product.template,member_price:0
 msgid "Member Price"
-msgstr ""
+msgstr "会員価格"
 
 #. module: membership
 #: view:product.product:0
 msgid "Purchase Description"
-msgstr ""
+msgstr "仕入説明"
 
 #. module: membership
 #: model:ir.model,name:membership.model_product_product
 msgid "Product"
-msgstr ""
+msgstr "製品"
 
 #. module: membership
 #: view:product.product:0
 msgid "Description"
-msgstr ""
+msgstr "説明"
 
 #. module: membership
 #: field:res.partner,free_member:0
 msgid "Free member"
-msgstr ""
+msgstr "無料会員"
 
 #. module: membership
 #: selection:report.membership,month:0
 msgid "May"
-msgstr ""
+msgstr "5月"
 
 #. module: membership
 #: model:product.template,name:membership.membership_1_product_template
 msgid "Silver Membership"
-msgstr ""
+msgstr "シルバー会員"
 
 #. module: membership
 #: view:product.product:0
 msgid "Sale Taxes"
-msgstr ""
+msgstr "消費税"
 
 #. module: membership
 #: field:report.membership,date_to:0
 #: view:res.partner:0
 msgid "End Date"
-msgstr ""
+msgstr "終了日"
 
 #. module: membership
 #: selection:report.membership,month:0
 msgid "February"
-msgstr ""
+msgstr "2月"
 
 #. module: membership
 #: model:process.node,name:membership.process_node_invoicedmember0
 msgid "Invoiced member"
-msgstr ""
+msgstr "請求済会員"
 
 #. module: membership
 #: selection:report.membership,month:0
 msgid "April"
-msgstr ""
+msgstr "4月"
 
 #. module: membership
 #: view:res.partner:0
 msgid "Starting Date Of Membership"
-msgstr ""
+msgstr "会員の開始日"
 
 #. module: membership
 #: help:res.partner,membership_cancel:0
 msgid "Date on which membership has been cancelled"
-msgstr ""
+msgstr "会員をキャンセルした日付"
 
 #. module: membership
 #: field:membership.membership_line,date_cancel:0
 msgid "Cancel date"
-msgstr ""
+msgstr "キャンセル日"
 
 #. module: membership
 #: model:process.node,name:membership.process_node_waitingmember0
 msgid "Waiting member"
-msgstr ""
+msgstr "待機会員"
 
 #. module: membership
 #: model:ir.actions.act_window,name:membership.action_membership_invoice_view
 msgid "Invoice Membership"
-msgstr ""
+msgstr "請求会員"
 
 #. module: membership
 #: model:process.node,name:membership.process_node_membershipproduct0
 msgid "Membership product"
-msgstr ""
+msgstr "会員製粉"
 
 #. module: membership
 #: help:membership.membership_line,member_price:0
 msgid "Amount for the membership"
-msgstr ""
+msgstr "会員金額"
 
 #. module: membership
 #: constraint:res.partner:0
 msgid "Error ! You cannot create recursive associated members."
-msgstr ""
+msgstr "エラー。再帰的な関係となる会員を作ることはできません。"
 
 #. module: membership
 #: selection:membership.membership_line,state:0
 #: selection:report.membership,membership_state:0
 #: selection:res.partner,membership_state:0
 msgid "Cancelled Member"
-msgstr ""
+msgstr "キャンセル済会員"
 
 #. module: membership
 #: constraint:product.product:0
 msgid "Error: Invalid ean code"
-msgstr ""
+msgstr "エラー：無効な商品識別番号です。"
 
 #. module: membership
 #: view:report.membership:0
 #: field:report.membership,year:0
 msgid "Year"
-msgstr ""
+msgstr "年"
 
 #. module: membership
 #: view:report.membership:0
 msgid "Revenue Done"
-msgstr ""+msgstr "売上完了"