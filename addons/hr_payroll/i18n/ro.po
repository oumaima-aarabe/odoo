# Romanian translation for openobject-addons
# Copyright (c) 2014 Rosetta Contributors and Canonical Ltd 2014
# This file is distributed under the same license as the openobject-addons package.
# FIRST AUTHOR <EMAIL@ADDRESS>, 2014.
#
msgid ""
msgstr ""
<<<<<<< HEAD
"Project-Id-Version: openobject-addons\n"
"Report-Msgid-Bugs-To: FULL NAME <EMAIL@ADDRESS>\n"
"POT-Creation-Date: 2014-09-23 16:27+0000\n"
"PO-Revision-Date: 2014-08-14 16:10+0000\n"
"Last-Translator: FULL NAME <EMAIL@ADDRESS>\n"
"Language-Team: Romanian <ro@li.org>\n"
=======
"Project-Id-Version: Odoo 8.0\n"
"Report-Msgid-Bugs-To: \n"
"POT-Creation-Date: 2015-01-21 14:07+0000\n"
"PO-Revision-Date: 2016-03-24 14:25+0000\n"
"Last-Translator: Martin Trigaux\n"
"Language-Team: Romanian (http://www.transifex.com/odoo/odoo-8/language/ro/)\n"
>>>>>>> 1d5db336
"MIME-Version: 1.0\n"
"Content-Type: text/plain; charset=UTF-8\n"
"Content-Transfer-Encoding: 8bit\n"
"X-Launchpad-Export-Date: 2014-09-24 09:12+0000\n"
"X-Generator: Launchpad (build 17196)\n"

#. module: hr_payroll
#: code:addons/hr_payroll/hr_payroll.py:77
#, python-format
msgid "%s (copy)"
msgstr "%s (copie)"

#. module: hr_payroll
#: help:hr.payslip,state:0
msgid ""
"* When the payslip is created the status is 'Draft'.            \n"
"* If the payslip is under verification, the status is 'Waiting'.             "
"\n"
"* If the payslip is confirmed then status is set to 'Done'.            \n"
"* When user cancel payslip the status is 'Rejected'."
msgstr ""
"* Atunci cand fluturasul de salariu este creat, starea este 'Ciorna'.        "
"    \n"
"* Daca fluturasul de salariu este in curs de verificare, starea este 'In "
"asteptare'.            \n"
"* Daca fluturasul de salariu este confirmat, atunci starea este setata pe "
"'Efectuat'.            \n"
"* Atunci cand utilizatorul anuleaza fluturasul de salariu, starea este "
"'Respins'."

#. module: hr_payroll
#: model:ir.actions.act_window,help:hr_payroll.action_contribution_register_form
msgid ""
"<p class=\"oe_view_nocontent_create\">\n"
"                Click to add a new contribution register.\n"
"              </p><p>\n"
"                A contribution register is a third party involved in the "
"salary\n"
"                payment of the employees. It can be the social security, "
"the\n"
"                estate or anyone that collect or inject money on payslips.\n"
"              </p>\n"
"            "
msgstr ""
"<clasa p=\"oe_vizualizare_niciuncontinut_creeaza\">\n"
"                Dati click pentru a adauga un nou registru de contributii.\n"
"              </p><p>\n"
"                Un registru de contributii este o parte terta implicata in "
"plata\n"
"                salariilor angajatilor. Poate fi securitatea sociala,\n"
"                statul sau oricine colecteaza sau introduce bani pe "
"fluturasii de salariu.\n"
"              </p>\n"
"            "

#. module: hr_payroll
#: view:hr.payslip:hr_payroll.view_hr_payslip_form
msgid "Accounting"
msgstr "Contabilitate"

#. module: hr_payroll
#: view:hr.payslip:hr_payroll.view_hr_payslip_form
msgid "Accounting Information"
msgstr ""

#. module: hr_payroll
#: field:hr.payslip.line,active:0
#: field:hr.salary.rule,active:0
msgid "Active"
msgstr "Activ(a)"

#. module: hr_payroll
#: view:hr.payslip:hr_payroll.view_hr_payslip_form
msgid "Add an internal note..."
msgstr ""

#. module: hr_payroll
#: view:website:hr_payroll.report_payslip
#: view:website:hr_payroll.report_payslipdetails
msgid "Address"
msgstr "Adresa"

#. module: hr_payroll
#: model:ir.actions.act_window,name:hr_payroll.act_children_salary_rules
msgid "All Children Rules"
msgstr "Toate regulile subordonate"

#. module: hr_payroll
#: selection:hr.payslip.line,condition_select:0
#: selection:hr.salary.rule,condition_select:0
msgid "Always True"
msgstr "Intotdeauna adevarat"

#. module: hr_payroll
#: field:hr.payslip.input,amount:0
#: field:hr.payslip.line,amount:0
#: view:website:hr_payroll.report_contributionregister
#: view:website:hr_payroll.report_payslip
#: view:website:hr_payroll.report_payslipdetails
msgid "Amount"
msgstr "Suma"

#. module: hr_payroll
#: view:hr.payslip.line:hr_payroll.view_hr_payslip_line_filter
#: field:hr.payslip.line,amount_select:0
#: field:hr.salary.rule,amount_select:0
msgid "Amount Type"
msgstr "Tip suma"

#. module: hr_payroll
#: selection:hr.contract,schedule_pay:0
msgid "Annually"
msgstr "Anual"

#. module: hr_payroll
#: field:hr.payslip.line,appears_on_payslip:0
#: field:hr.salary.rule,appears_on_payslip:0
msgid "Appears on Payslip"
msgstr "Apare pe Fluturasul de salariu"

#. module: hr_payroll
#: help:hr.payslip.line,condition_python:0
#: help:hr.salary.rule,condition_python:0
msgid ""
"Applied this rule for calculation if condition is true. You can specify "
"condition like basic > 1000."
msgstr ""
"Aplicati aceasta regula pentru calcul daca conditia este adevarata. Puteti "
"specifica conditia ca baza > 1000."

#. module: hr_payroll
#: view:website:hr_payroll.report_payslip
#: view:website:hr_payroll.report_payslipdetails
msgid "Authorized signature"
msgstr ""

#. module: hr_payroll
#: view:website:hr_payroll.report_payslip
#: view:website:hr_payroll.report_payslipdetails
msgid "Bank Account"
msgstr "Cont bancar"

#. module: hr_payroll
#: selection:hr.contract,schedule_pay:0
msgid "Bi-monthly"
msgstr "Bilunar"

#. module: hr_payroll
#: selection:hr.contract,schedule_pay:0
msgid "Bi-weekly"
msgstr "Bi-saptamanal"

#. module: hr_payroll
#: view:hr.payslip.line:hr_payroll.view_hr_payslip_line_form
msgid "Calculations"
msgstr "Calcule"

#. module: hr_payroll
#: view:payslip.lines.contribution.register:hr_payroll.view_payslip_lines_contribution_register
msgid "Cancel"
msgstr "Anulati"

#. module: hr_payroll
#: view:hr.payslip:hr_payroll.view_hr_payslip_form
msgid "Cancel Payslip"
msgstr "Anulati Foaia de salariu"

#. module: hr_payroll
#: field:hr.payslip.line,category_id:0
#: view:hr.salary.rule:hr_payroll.view_hr_rule_filter
#: field:hr.salary.rule,category_id:0
msgid "Category"
msgstr "Categorie"

#. module: hr_payroll
#: view:hr.salary.rule:hr_payroll.hr_salary_rule_form
msgid "Child Rules"
msgstr "Reguli secundare"

#. module: hr_payroll
#: field:hr.payslip.line,child_ids:0
#: field:hr.salary.rule,child_ids:0
msgid "Child Salary Rule"
msgstr "Regula salariala subordonata"

#. module: hr_payroll
#: field:hr.payroll.structure,children_ids:0
#: field:hr.salary.rule.category,children_ids:0
msgid "Children"
msgstr "Subordonati"

#. module: hr_payroll
#: view:hr.salary.rule:hr_payroll.hr_salary_rule_form
msgid "Children Definition"
msgstr "Definitie conturi subordonate"

#. module: hr_payroll
#: view:hr.payslip.run:hr_payroll.hr_payslip_run_form
#: selection:hr.payslip.run,state:0
msgid "Close"
msgstr "Inchideti"

#. module: hr_payroll
#: field:hr.payslip.input,code:0
#: field:hr.payslip.line,code:0
#: field:hr.payslip.worked_days,code:0
#: field:hr.rule.input,code:0
#: field:hr.salary.rule,code:0
#: field:hr.salary.rule.category,code:0
#: view:website:hr_payroll.report_contributionregister
#: view:website:hr_payroll.report_payslip
#: view:website:hr_payroll.report_payslipdetails
msgid "Code"
msgstr "Cod"

#. module: hr_payroll
#: view:hr.payslip:hr_payroll.view_hr_payslip_filter
msgid "Companies"
msgstr "Companii"

#. module: hr_payroll
#: field:hr.contribution.register,company_id:0
#: field:hr.payroll.structure,company_id:0
#: field:hr.payslip,company_id:0
#: field:hr.payslip.line,company_id:0
#: field:hr.salary.rule,company_id:0
#: field:hr.salary.rule.category,company_id:0
msgid "Company"
msgstr "Compania"

#. module: hr_payroll
#: view:hr.salary.rule:hr_payroll.hr_salary_rule_form
msgid "Company Contribution"
msgstr "Contributie companie"

#. module: hr_payroll
#: view:hr.salary.rule:hr_payroll.hr_salary_rule_form
msgid "Computation"
msgstr "Calcul"

#. module: hr_payroll
#: view:hr.payslip:hr_payroll.view_hr_payslip_form
msgid "Compute Sheet"
msgstr "Calculati bilantul"

#. module: hr_payroll
#: field:hr.payslip.line,condition_select:0
#: field:hr.salary.rule,condition_select:0
msgid "Condition Based on"
msgstr "Conditie bazata pe"

#. module: hr_payroll
#: view:hr.salary.rule:hr_payroll.hr_salary_rule_form
msgid "Conditions"
msgstr "Conditii"

#. module: hr_payroll
#: view:hr.payslip:hr_payroll.view_hr_payslip_form
msgid "Confirm"
msgstr "Confirmati"

#. module: hr_payroll
#: field:hr.payslip,contract_id:0
#: field:hr.payslip.input,contract_id:0
#: field:hr.payslip.line,contract_id:0
#: field:hr.payslip.worked_days,contract_id:0
#: model:ir.model,name:hr_payroll.model_hr_contract
msgid "Contract"
msgstr "Contract"

#. module: hr_payroll
#: view:hr.contribution.register:hr_payroll.hr_contribution_register_form
msgid "Contribution"
msgstr "Contributie"

#. module: hr_payroll
#: view:hr.payslip.line:hr_payroll.view_hr_payslip_line_filter
#: field:hr.payslip.line,register_id:0
#: field:hr.salary.rule,register_id:0
#: model:ir.model,name:hr_payroll.model_hr_contribution_register
msgid "Contribution Register"
msgstr "Registru contributii"

#. module: hr_payroll
#: view:payslip.lines.contribution.register:hr_payroll.view_payslip_lines_contribution_register
msgid "Contribution Register's Payslip Lines"
msgstr "Linii Fluturasi de salariu dupa Registrul contributiei"

#. module: hr_payroll
#: view:hr.contribution.register:hr_payroll.hr_contribution_register_filter
#: view:hr.contribution.register:hr_payroll.hr_contribution_register_tree
#: model:ir.actions.act_window,name:hr_payroll.action_contribution_register_form
#: model:ir.ui.menu,name:hr_payroll.menu_action_hr_contribution_register_form
msgid "Contribution Registers"
msgstr "Registre contributie"

#. module: hr_payroll
#: help:hr.config.settings,module_hr_payroll_account:0
msgid "Create journal entries from payslips"
msgstr "Creeaza inregistrari in registru din fluturasii de salariu"

#. module: hr_payroll
#: field:hr.contribution.register,create_uid:0
#: field:hr.payroll.structure,create_uid:0
#: field:hr.payslip,create_uid:0
#: field:hr.payslip.employees,create_uid:0
#: field:hr.payslip.input,create_uid:0
#: field:hr.payslip.line,create_uid:0
#: field:hr.payslip.run,create_uid:0
#: field:hr.payslip.worked_days,create_uid:0
#: field:hr.rule.input,create_uid:0
#: field:hr.salary.rule,create_uid:0
#: field:hr.salary.rule.category,create_uid:0
#: field:payslip.lines.contribution.register,create_uid:0
msgid "Created by"
msgstr ""

#. module: hr_payroll
#: field:hr.contribution.register,create_date:0
#: field:hr.payroll.structure,create_date:0
#: field:hr.payslip,create_date:0
#: field:hr.payslip.employees,create_date:0
#: field:hr.payslip.input,create_date:0
#: field:hr.payslip.line,create_date:0
#: field:hr.payslip.run,create_date:0
#: field:hr.payslip.worked_days,create_date:0
#: field:hr.rule.input,create_date:0
#: field:hr.salary.rule,create_date:0
#: field:hr.salary.rule.category,create_date:0
#: field:payslip.lines.contribution.register,create_date:0
msgid "Created on"
msgstr ""

#. module: hr_payroll
#: field:hr.payslip,credit_note:0
#: field:hr.payslip.run,credit_note:0
msgid "Credit Note"
msgstr "Nota de credit"

#. module: hr_payroll
#: field:hr.payslip,date_from:0
#: field:hr.payslip.run,date_start:0
#: field:payslip.lines.contribution.register,date_from:0
#: view:website:hr_payroll.report_payslip
#: view:website:hr_payroll.report_payslipdetails
msgid "Date From"
msgstr "Data de la"

#. module: hr_payroll
#: view:website:hr_payroll.report_contributionregister
msgid "Date From:"
msgstr ""

#. module: hr_payroll
#: field:hr.payslip,date_to:0
#: field:hr.payslip.run,date_end:0
#: field:payslip.lines.contribution.register,date_to:0
#: view:website:hr_payroll.report_payslip
#: view:website:hr_payroll.report_payslipdetails
msgid "Date To"
msgstr "Data pana la"

#. module: hr_payroll
#: view:website:hr_payroll.report_contributionregister
msgid "Date To:"
msgstr ""

#. module: hr_payroll
#: help:hr.payslip,struct_id:0
msgid ""
"Defines the rules that have to be applied to this payslip, accordingly to "
"the contract chosen. If you let empty the field contract, this field isn't "
"mandatory anymore and thus the rules applied will be all the rules set on "
"the structure of all contracts of the employee valid for the chosen period"
msgstr ""
"Defineste regulile care trebuie sa fie aplicate pentru acest fluturas de "
"salariu, in functie de contractul ales. Daca lasati necompletat campul "
"contract, acest camp nu mai este obligatoriu si astfel regulile aplicate vor "
"fi toate regulile configurate in structura tuturor contractelor angajatului "
"valabile pentru perioada aleasa"

#. module: hr_payroll
#: view:hr.contribution.register:hr_payroll.hr_contribution_register_form
#: field:hr.contribution.register,note:0
#: field:hr.payroll.structure,note:0
#: field:hr.payslip.input,name:0
#: field:hr.payslip.line,note:0
#: field:hr.payslip.worked_days,name:0
#: field:hr.rule.input,name:0
#: view:hr.salary.rule:hr_payroll.hr_salary_rule_form
#: field:hr.salary.rule,note:0
#: field:hr.salary.rule.category,note:0
msgid "Description"
msgstr "Descriere"

#. module: hr_payroll
#: view:website:hr_payroll.report_payslip
#: view:website:hr_payroll.report_payslipdetails
msgid "Designation"
msgstr "Denumire"

#. module: hr_payroll
#: view:hr.payslip:hr_payroll.view_hr_payslip_form
msgid "Details By Salary Rule Category"
msgstr "Detalii dupa Categoria Regulii Salariale"

#. module: hr_payroll
#: field:hr.payslip,details_by_salary_rule_category:0
#: view:website:hr_payroll.report_payslipdetails
msgid "Details by Salary Rule Category"
msgstr "Detalii dupa Categoria Regulii salariale"

#. module: hr_payroll
#: view:hr.payslip:hr_payroll.view_hr_payslip_filter
#: selection:hr.payslip,state:0
#: view:hr.payslip.run:hr_payroll.hr_payslip_run_filter
msgid "Done"
msgstr "Efectuat"

#. module: hr_payroll
#: view:hr.payslip.run:hr_payroll.hr_payslip_run_filter
msgid "Done Payslip Batches"
msgstr "Loturi Fluturas de salariu realizate"

#. module: hr_payroll
#: view:hr.payslip:hr_payroll.view_hr_payslip_filter
msgid "Done Slip"
msgstr "Fluturas de salariu efectuat"

#. module: hr_payroll
#: view:hr.payslip:hr_payroll.view_hr_payslip_filter
#: selection:hr.payslip,state:0
#: view:hr.payslip.run:hr_payroll.hr_payslip_run_filter
#: selection:hr.payslip.run,state:0
msgid "Draft"
msgstr "Ciorna"

#. module: hr_payroll
#: view:hr.payslip.run:hr_payroll.hr_payslip_run_filter
msgid "Draft Payslip Batches"
msgstr "Loturi Ciorna Fluturasi de salariu"

#. module: hr_payroll
#: view:hr.payslip:hr_payroll.view_hr_payslip_filter
msgid "Draft Slip"
msgstr "Fluturas de salariu ciorna"

#. module: hr_payroll
#: view:website:hr_payroll.report_payslip
#: view:website:hr_payroll.report_payslipdetails
msgid "Email"
msgstr "Email"

#. module: hr_payroll
#: field:hr.payslip,employee_id:0
#: field:hr.payslip.line,employee_id:0
#: model:ir.model,name:hr_payroll.model_hr_employee
msgid "Employee"
msgstr "Angajat"

#. module: hr_payroll
#: view:hr.payroll.structure:hr_payroll.view_hr_employee_grade_form
#: view:hr.payroll.structure:hr_payroll.view_hr_payroll_structure_list_view
msgid "Employee Function"
msgstr "Functia angajatului"

#. module: hr_payroll
#: model:ir.actions.act_window,name:hr_payroll.action_view_hr_payslip_form
#: model:ir.ui.menu,name:hr_payroll.menu_department_tree
msgid "Employee Payslips"
msgstr "Fluturasi de salariu angajat"

#. module: hr_payroll
#: view:hr.payslip:hr_payroll.view_hr_payslip_filter
#: view:hr.payslip.employees:hr_payroll.view_hr_payslip_by_employees
#: field:hr.payslip.employees,employee_ids:0
#: view:hr.payslip.line:hr_payroll.view_hr_payslip_line_filter
msgid "Employees"
msgstr "Angajati"

#. module: hr_payroll
#: constraint:hr.payroll.structure:0
msgid "Error ! You cannot create a recursive Salary Structure."
msgstr "Eroare! Nu puteți crea o Structură de Salarii recursivă"

#. module: hr_payroll
#: code:addons/hr_payroll/hr_payroll.py:851
#: code:addons/hr_payroll/hr_payroll.py:856
#: code:addons/hr_payroll/hr_payroll.py:862
#: code:addons/hr_payroll/hr_payroll.py:879
#: code:addons/hr_payroll/hr_payroll.py:885
#, python-format
msgid "Error!"
msgstr "Eroare!"

#. module: hr_payroll
#: help:hr.payslip.line,register_id:0
#: help:hr.salary.rule,register_id:0
msgid "Eventual third party involved in the salary payment of the employees."
msgstr "Partea terta implicata in plata salariului angajatilor."

#. module: hr_payroll
#: field:hr.payslip.line,amount_fix:0
#: selection:hr.payslip.line,amount_select:0
#: field:hr.salary.rule,amount_fix:0
#: selection:hr.salary.rule,amount_select:0
msgid "Fixed Amount"
msgstr "Suma fixa"

#. module: hr_payroll
#: help:hr.payslip.line,amount_percentage:0
#: help:hr.salary.rule,amount_percentage:0
msgid "For example, enter 50.0 to apply a percentage of 50%"
msgstr "De exemplu, introduceti 50.0 pentru a aplica un procent de 50%"

#. module: hr_payroll
#: view:hr.salary.rule:hr_payroll.hr_salary_rule_form
msgid "General"
msgstr "General"

#. module: hr_payroll
#: view:hr.payslip.employees:hr_payroll.view_hr_payslip_by_employees
msgid "Generate"
msgstr "Generati"

#. module: hr_payroll
#: view:hr.payslip.run:hr_payroll.hr_payslip_run_form
#: model:ir.actions.act_window,name:hr_payroll.action_hr_payslip_by_employees
msgid "Generate Payslips"
msgstr "Generati Fluturasi de salariu"

#. module: hr_payroll
#: model:ir.model,name:hr_payroll.model_hr_payslip_employees
msgid "Generate payslips for all selected employees"
msgstr "Generati fluturasii de salariu pentru toti angajatii selectati"

#. module: hr_payroll
#: view:hr.payslip:hr_payroll.view_hr_payslip_filter
#: view:hr.payslip.line:hr_payroll.view_hr_payslip_line_filter
#: view:hr.salary.rule:hr_payroll.view_hr_rule_filter
msgid "Group By"
msgstr ""

#. module: hr_payroll
#: field:hr.contribution.register,id:0
#: field:hr.payroll.structure,id:0
#: field:hr.payslip,id:0
#: field:hr.payslip.employees,id:0
#: field:hr.payslip.input,id:0
#: field:hr.payslip.line,id:0
#: field:hr.payslip.run,id:0
#: field:hr.payslip.worked_days,id:0
#: field:hr.rule.input,id:0
#: field:hr.salary.rule,id:0
#: field:hr.salary.rule.category,id:0
#: field:payslip.lines.contribution.register,id:0
#: field:report.hr_payroll.report_contributionregister,id:0
#: field:report.hr_payroll.report_payslip,id:0
#: field:report.hr_payroll.report_payslipdetails,id:0
msgid "ID"
msgstr ""

#. module: hr_payroll
#: view:website:hr_payroll.report_payslip
#: view:website:hr_payroll.report_payslipdetails
msgid "Identification No"
msgstr "Nr de identificare"

#. module: hr_payroll
#: help:hr.payslip.run,credit_note:0
msgid ""
"If its checked, indicates that all payslips generated from here are refund "
"payslips."
msgstr ""
"Daca este bifat, indica faptul ca toti fluturasii de salariu generati de "
"aici sunt restituiri."

#. module: hr_payroll
#: help:hr.payslip.line,active:0
#: help:hr.salary.rule,active:0
msgid ""
"If the active field is set to false, it will allow you to hide the salary "
"rule without removing it."
msgstr ""
"Daca campul activ este setat pe fals, va va permite sa ascundeti regula "
"salariala fara a o sterge."

#. module: hr_payroll
#: help:hr.payslip,credit_note:0
msgid "Indicates this payslip has a refund of another"
msgstr "Indica faptul ca acest fluturas de salariu reprezinta o restituire"

#. module: hr_payroll
#: view:hr.payslip:hr_payroll.view_hr_payslip_form
#: view:hr.salary.rule:hr_payroll.hr_salary_rule_form
msgid "Input Data"
msgstr "Introducere Date"

#. module: hr_payroll
#: field:hr.payslip.line,input_ids:0
#: view:hr.salary.rule:hr_payroll.hr_salary_rule_form
#: field:hr.salary.rule,input_ids:0
msgid "Inputs"
msgstr "Input-uri"

#. module: hr_payroll
#: field:hr.payslip,note:0
msgid "Internal Note"
msgstr ""

#. module: hr_payroll
#: help:hr.salary.rule,quantity:0
msgid ""
"It is used in computation for percentage and fixed amount.For e.g. A rule "
"for Meal Voucher having fixed amount of 1€ per worked day can have its "
"quantity defined in expression like worked_days.WORK100.number_of_days."
msgstr ""
"Este folosit la calculul procentajului si al sumei fixe. De ex. O regula "
"pentru Tichetul de masa care are suma fixa de 1 € pe ziua lucratoare poate "
"avea cantitatea definita intr-o expresie precum "
"zile_lucrate.MUNCA100.numarul_de_zile."

#. module: hr_payroll
#: help:hr.payslip.input,amount:0
msgid ""
"It is used in computation. For e.g. A rule for sales having 1% commission of "
"basic salary for per product can defined in expression like result = "
"inputs.SALEURO.amount * contract.wage*0.01."
msgstr ""
"Este utilizat la calcul. De ex. O regula pentru vanzari care are 1% comision "
"din salariul de baza per produs poate fi definita in expresie ca rezultat = "
"introduceri.SALEURO.suma * contract.salariu*0.01"

#. module: hr_payroll
#: field:hr.contribution.register,write_uid:0
#: field:hr.payroll.structure,write_uid:0
#: field:hr.payslip,write_uid:0
#: field:hr.payslip.employees,write_uid:0
#: field:hr.payslip.input,write_uid:0
#: field:hr.payslip.line,write_uid:0
#: field:hr.payslip.run,write_uid:0
#: field:hr.payslip.worked_days,write_uid:0
#: field:hr.rule.input,write_uid:0
#: field:hr.salary.rule,write_uid:0
#: field:hr.salary.rule.category,write_uid:0
#: field:payslip.lines.contribution.register,write_uid:0
msgid "Last Updated by"
msgstr ""

#. module: hr_payroll
#: field:hr.contribution.register,write_date:0
#: field:hr.payroll.structure,write_date:0
#: field:hr.payslip,write_date:0
#: field:hr.payslip.employees,write_date:0
#: field:hr.payslip.input,write_date:0
#: field:hr.payslip.line,write_date:0
#: field:hr.payslip.run,write_date:0
#: field:hr.payslip.worked_days,write_date:0
#: field:hr.rule.input,write_date:0
#: field:hr.salary.rule,write_date:0
#: field:hr.salary.rule.category,write_date:0
#: field:payslip.lines.contribution.register,write_date:0
msgid "Last Updated on"
msgstr ""

#. module: hr_payroll
#: field:hr.config.settings,module_hr_payroll_account:0
msgid "Link your payroll to accounting system"
msgstr "Conectati salarizarea cu sistemul contabil"

#. module: hr_payroll
#: help:hr.salary.rule.category,parent_id:0
msgid ""
"Linking a salary category to its parent is used only for the reporting "
"purpose."
msgstr ""
"Conectarea unei categorii salariale la principal este utilizata doar in "
"scopul raportarii."

#. module: hr_payroll
#: field:hr.payslip,paid:0
msgid "Made Payment Order ? "
msgstr "Faceti Ordinul de plata? "

#. module: hr_payroll
#: field:hr.payslip.line,condition_range_max:0
#: field:hr.salary.rule,condition_range_max:0
msgid "Maximum Range"
msgstr "Limita maxima"

#. module: hr_payroll
#: field:hr.payslip.line,condition_range_min:0
#: field:hr.salary.rule,condition_range_min:0
msgid "Minimum Range"
msgstr "Limita minima"

#. module: hr_payroll
#: view:hr.payslip:hr_payroll.view_hr_payslip_form
msgid "Miscellaneous"
msgstr "Diverse"

#. module: hr_payroll
#: selection:hr.contract,schedule_pay:0
msgid "Monthly"
msgstr "Lunar"

#. module: hr_payroll
#: field:hr.contribution.register,name:0
#: field:hr.payroll.structure,name:0
#: field:hr.payslip.line,name:0
#: field:hr.payslip.run,name:0
#: field:hr.salary.rule,name:0
#: field:hr.salary.rule.category,name:0
#: view:website:hr_payroll.report_contributionregister
#: view:website:hr_payroll.report_payslip
#: view:website:hr_payroll.report_payslipdetails
msgid "Name"
msgstr "Nume"

#. module: hr_payroll
#: code:addons/hr_payroll/hr_payroll.py:415
#, python-format
msgid "Normal Working Days paid at 100%"
msgstr "Zile lucratoare obisnuite platite 100%"

#. module: hr_payroll
#: view:hr.salary.rule.category:hr_payroll.hr_salary_rule_category_form
msgid "Notes"
msgstr "Note"

#. module: hr_payroll
#: field:hr.payslip.worked_days,number_of_days:0
msgid "Number of Days"
msgstr "Numarul de zile"

#. module: hr_payroll
#: field:hr.payslip.worked_days,number_of_hours:0
msgid "Number of Hours"
msgstr "Numar de Ore"

#. module: hr_payroll
#: view:hr.payslip:hr_payroll.view_hr_payslip_form
msgid "Other Inputs"
msgstr "Alte Intrari"

#. module: hr_payroll
#: field:hr.payroll.structure,parent_id:0
#: field:hr.salary.rule.category,parent_id:0
msgid "Parent"
msgstr "Parinte"

#. module: hr_payroll
#: field:hr.payslip.line,parent_rule_id:0
#: field:hr.salary.rule,parent_rule_id:0
msgid "Parent Salary Rule"
msgstr "Regula salariala principala"

#. module: hr_payroll
#: field:hr.contribution.register,partner_id:0
msgid "Partner"
msgstr "Partener"

#. module: hr_payroll
#: field:hr.payslip.input,payslip_id:0
#: field:hr.payslip.line,slip_id:0
#: field:hr.payslip.worked_days,payslip_id:0
#: model:ir.model,name:hr_payroll.model_hr_payslip
#: view:website:hr_payroll.report_payslip
#: view:website:hr_payroll.report_payslipdetails
msgid "Pay Slip"
msgstr "Fluturas de salariu"

#. module: hr_payroll
#: view:hr.payslip:hr_payroll.view_hr_payslip_filter
msgid "PaySlip Batch"
msgstr "Fluturas de salariu Lot"

#. module: hr_payroll
#: model:ir.actions.report.xml,name:hr_payroll.payslip_details_report
msgid "PaySlip Details"
msgstr "Detalii Fluturas de salariu"

#. module: hr_payroll
#: model:ir.actions.act_window,name:hr_payroll.action_payslip_lines_contribution_register
msgid "PaySlip Lines"
msgstr "Linii fluturas de salariu"

#. module: hr_payroll
#: model:ir.actions.report.xml,name:hr_payroll.action_contribution_register
msgid "PaySlip Lines By Conribution Register"
msgstr "Linii Fluturas de salariu dupa Registrul Contributiei"

#. module: hr_payroll
#: view:website:hr_payroll.report_contributionregister
msgid "PaySlip Lines by Contribution Register"
msgstr "Linii fluturas de salariu dupa Contributia inregistrata"

#. module: hr_payroll
#: model:ir.model,name:hr_payroll.model_payslip_lines_contribution_register
msgid "PaySlip Lines by Contribution Registers"
msgstr "Linii Fluturas de salariu dupa Registrele de contributie"

#. module: hr_payroll
#: view:website:hr_payroll.report_contributionregister
msgid "PaySlip Name"
msgstr "Numele Fluturasului de salariu"

#. module: hr_payroll
#: model:ir.ui.menu,name:hr_payroll.menu_hr_payroll_reporting
#: model:ir.ui.menu,name:hr_payroll.menu_hr_root_payroll
#: model:ir.ui.menu,name:hr_payroll.payroll_configure
msgid "Payroll"
msgstr "Stat de plata"

#. module: hr_payroll
#: view:hr.payroll.structure:hr_payroll.view_hr_payroll_structure_filter
msgid "Payroll Structures"
msgstr "Structuri Stat de plata"

#. module: hr_payroll
#: view:hr.payslip:hr_payroll.view_hr_payslip_form
#: model:ir.actions.report.xml,name:hr_payroll.action_report_payslip
msgid "Payslip"
msgstr "Fluturas de salariu"

#. module: hr_payroll
#: constraint:hr.payslip:0
msgid "Payslip 'Date From' must be before 'Date To'."
msgstr ""
"'Data de la' de pe fluturasul de salariu trebuie sa fie inainte de 'Data "
"pana la'."

#. module: hr_payroll
#: field:hr.payslip,payslip_run_id:0
#: view:hr.payslip.run:hr_payroll.hr_payslip_run_filter
#: model:ir.model,name:hr_payroll.model_hr_payslip_run
msgid "Payslip Batches"
msgstr "Fluturas loturi"

#. module: hr_payroll
#: view:hr.payslip:hr_payroll.view_hr_payslip_form
#: field:hr.payslip,payslip_count:0
#: model:ir.actions.act_window,name:hr_payroll.act_payslip_lines
msgid "Payslip Computation Details"
msgstr "Detalii Calcul Fluturas de salariu"

#. module: hr_payroll
#: model:ir.model,name:hr_payroll.model_hr_payslip_input
msgid "Payslip Input"
msgstr "Introducere Fluturas de salariu"

#. module: hr_payroll
#: field:hr.payslip,input_line_ids:0
msgid "Payslip Inputs"
msgstr "Introducere Fluturas de salariu"

#. module: hr_payroll
#: view:hr.payslip:hr_payroll.view_hr_payslip_form
#: view:hr.payslip.line:hr_payroll.view_hr_payslip_line_form
#: model:ir.model,name:hr_payroll.model_hr_payslip_line
msgid "Payslip Line"
msgstr "Linie fluturas de salariu"

#. module: hr_payroll
#: view:hr.payslip:hr_payroll.view_hr_payslip_form
#: field:hr.payslip,line_ids:0
#: view:hr.payslip.line:hr_payroll.view_hr_payslip_line_filter
#: model:ir.actions.act_window,name:hr_payroll.act_contribution_reg_payslip_lines
msgid "Payslip Lines"
msgstr "Linii Fluturas de salariu"

#. module: hr_payroll
#: view:website:hr_payroll.report_payslipdetails
msgid "Payslip Lines by Contribution Register"
msgstr ""

#. module: hr_payroll
#: field:hr.payslip,name:0
msgid "Payslip Name"
msgstr ""

#. module: hr_payroll
#: field:hr.payslip,worked_days_line_ids:0
#: model:ir.model,name:hr_payroll.model_hr_payslip_worked_days
msgid "Payslip Worked Days"
msgstr "Fluturas de salariu pentru Zilele lucrate"

#. module: hr_payroll
#: view:hr.employee:hr_payroll.payroll_hr_employee_view_form
#: field:hr.employee,payslip_count:0
#: field:hr.employee,slip_ids:0
#: view:hr.payslip:hr_payroll.view_hr_payslip_filter
#: view:hr.payslip:hr_payroll.view_hr_payslip_tree
#: view:hr.payslip.run:hr_payroll.hr_payslip_run_form
#: field:hr.payslip.run,slip_ids:0
#: model:ir.actions.act_window,name:hr_payroll.act_hr_employee_payslip_list
msgid "Payslips"
msgstr "Fluturasi de salariu"

#. module: hr_payroll
#: view:hr.payslip.run:hr_payroll.hr_payslip_run_form
#: view:hr.payslip.run:hr_payroll.hr_payslip_run_tree
#: model:ir.actions.act_window,name:hr_payroll.action_hr_payslip_run_tree
#: model:ir.ui.menu,name:hr_payroll.menu_hr_payslip_run
msgid "Payslips Batches"
msgstr "Loturi Fluturasi de salariu"

#. module: hr_payroll
#: view:hr.payslip.employees:hr_payroll.view_hr_payslip_by_employees
msgid "Payslips by Employees"
msgstr "Fluturasi de salariu dupa Angajati"

#. module: hr_payroll
#: field:hr.payslip.line,amount_percentage:0
#: selection:hr.payslip.line,amount_select:0
#: field:hr.salary.rule,amount_percentage:0
#: selection:hr.salary.rule,amount_select:0
msgid "Percentage (%)"
msgstr "Procentaj (%)"

#. module: hr_payroll
#: field:hr.payslip.line,amount_percentage_base:0
#: field:hr.salary.rule,amount_percentage_base:0
msgid "Percentage based on"
msgstr "Procent bazat pe"

#. module: hr_payroll
#: view:hr.payslip:hr_payroll.view_hr_payslip_form
#: view:hr.payslip.run:hr_payroll.hr_payslip_run_form
msgid "Period"
msgstr "Perioada"

#. module: hr_payroll
#: view:payslip.lines.contribution.register:hr_payroll.view_payslip_lines_contribution_register
msgid "Print"
msgstr "Tipariti"

#. module: hr_payroll
#: field:hr.payslip.line,amount_python_compute:0
#: selection:hr.payslip.line,amount_select:0
#: field:hr.salary.rule,amount_python_compute:0
#: selection:hr.salary.rule,amount_select:0
msgid "Python Code"
msgstr "Cod Python"

#. module: hr_payroll
#: field:hr.payslip.line,condition_python:0
#: field:hr.salary.rule,condition_python:0
msgid "Python Condition"
msgstr "Conditie Python"

#. module: hr_payroll
#: selection:hr.payslip.line,condition_select:0
#: selection:hr.salary.rule,condition_select:0
msgid "Python Expression"
msgstr "Expresie Pyhton"

#. module: hr_payroll
#: field:hr.payslip.line,quantity:0
#: field:hr.salary.rule,quantity:0
msgid "Quantity"
msgstr "Cantitate"

#. module: hr_payroll
#: view:website:hr_payroll.report_contributionregister
msgid "Quantity/Rate"
msgstr "Cantitate/Rata"

#. module: hr_payroll
#: view:website:hr_payroll.report_payslip
#: view:website:hr_payroll.report_payslipdetails
msgid "Quantity/rate"
msgstr ""

#. module: hr_payroll
#: selection:hr.contract,schedule_pay:0
msgid "Quarterly"
msgstr "Trimestrial"

#. module: hr_payroll
#: selection:hr.payslip.line,condition_select:0
#: selection:hr.salary.rule,condition_select:0
msgid "Range"
msgstr "Limita"

#. module: hr_payroll
#: field:hr.payslip.line,condition_range:0
#: field:hr.salary.rule,condition_range:0
msgid "Range Based on"
msgstr "Limita bazata pe"

#. module: hr_payroll
#: field:hr.payslip.line,rate:0
msgid "Rate (%)"
msgstr "Rata (%)"

#. module: hr_payroll
#: field:hr.payroll.structure,code:0
#: field:hr.payslip,number:0
#: view:website:hr_payroll.report_payslip
#: view:website:hr_payroll.report_payslipdetails
msgid "Reference"
msgstr "Referinta"

#. module: hr_payroll
#: view:hr.payslip:hr_payroll.view_hr_payslip_form
msgid "Refund"
msgstr "Restituire"

#. module: hr_payroll
#: code:addons/hr_payroll/hr_payroll.py:334
#, python-format
msgid "Refund Payslip"
msgstr "Fluturas de salariu restituiri"

#. module: hr_payroll
#: code:addons/hr_payroll/hr_payroll.py:324
#, python-format
msgid "Refund: "
msgstr "Rambursare "

#. module: hr_payroll
#: field:hr.contribution.register,register_line_ids:0
msgid "Register Line"
msgstr "Inregistrare linie"

#. module: hr_payroll
#: view:website:hr_payroll.report_contributionregister
msgid "Register Name:"
msgstr ""

#. module: hr_payroll
#: selection:hr.payslip,state:0
msgid "Rejected"
msgstr "Respins"

#. module: hr_payroll
#: field:hr.payslip.line,salary_rule_id:0
msgid "Rule"
msgstr "Regula"

#. module: hr_payroll
#: view:hr.salary.rule.category:hr_payroll.hr_salary_rule_category_form
msgid "Salary Categories"
msgstr "Categorii Salariale"

#. module: hr_payroll
#: view:hr.payslip:hr_payroll.view_hr_payslip_form
msgid "Salary Computation"
msgstr "Calcul Salariu"

#. module: hr_payroll
#: view:hr.salary.rule.category:hr_payroll.hr_salary_rule_category_tree
#: view:hr.salary.rule.category:hr_payroll.hr_salary_rule_category_tree_view
#: view:hr.salary.rule.category:hr_payroll.view_hr_salary_rule_category_filter
#: model:ir.actions.act_window,name:hr_payroll.action_hr_salary_rule_category
#: model:ir.ui.menu,name:hr_payroll.menu_hr_salary_rule_category
msgid "Salary Rule Categories"
msgstr "Categorii Regula salariala"

#. module: hr_payroll
#: model:ir.actions.act_window,name:hr_payroll.action_hr_salary_rule_category_tree_view
#: model:ir.ui.menu,name:hr_payroll.menu_hr_salary_rule_category_tree_view
msgid "Salary Rule Categories Hierarchy"
msgstr "Ierarhie Categorii Regula Salariala"

#. module: hr_payroll
#: view:hr.payslip.line:hr_payroll.view_hr_payslip_line_filter
#: model:ir.model,name:hr_payroll.model_hr_salary_rule_category
#: view:website:hr_payroll.report_payslipdetails
msgid "Salary Rule Category"
msgstr "Regula Categorie salariala"

#. module: hr_payroll
#: field:hr.rule.input,input_id:0
#: model:ir.model,name:hr_payroll.model_hr_rule_input
msgid "Salary Rule Input"
msgstr "Introducere Regula Salariala"

#. module: hr_payroll
#: view:hr.payroll.structure:hr_payroll.view_hr_employee_grade_form
#: field:hr.payroll.structure,rule_ids:0
#: view:hr.salary.rule:hr_payroll.hr_salary_rule_form
#: view:hr.salary.rule:hr_payroll.hr_salary_rule_list
#: view:hr.salary.rule:hr_payroll.hr_salary_rule_tree
#: view:hr.salary.rule:hr_payroll.view_hr_rule_filter
#: model:ir.actions.act_window,name:hr_payroll.action_salary_rule_form
#: model:ir.ui.menu,name:hr_payroll.menu_action_hr_salary_rule_form
msgid "Salary Rules"
msgstr "Reguli salariale"

#. module: hr_payroll
#: code:addons/hr_payroll/hr_payroll.py:658
#, python-format
msgid "Salary Slip of %s for %s"
msgstr "Fluturas de salariu %s pentru %s"

#. module: hr_payroll
#: field:hr.contract,struct_id:0
#: view:hr.payroll.structure:hr_payroll.view_hr_payroll_structure_tree
#: view:hr.payslip:hr_payroll.view_hr_payslip_form
#: view:hr.payslip.line:hr_payroll.view_hr_payslip_line_tree
#: model:ir.model,name:hr_payroll.model_hr_payroll_structure
msgid "Salary Structure"
msgstr "Structura salariu"

#. module: hr_payroll
#: model:ir.actions.act_window,name:hr_payroll.action_view_hr_payroll_structure_list_form
#: model:ir.ui.menu,name:hr_payroll.menu_hr_payroll_structure_view
msgid "Salary Structures"
msgstr "Structuri salariu"

#. module: hr_payroll
#: model:ir.actions.act_window,name:hr_payroll.action_view_hr_payroll_structure_tree
#: model:ir.ui.menu,name:hr_payroll.menu_hr_payroll_structure_tree
msgid "Salary Structures Hierarchy"
msgstr "Ierarhia Structurilor Salariale"

#. module: hr_payroll
#: field:hr.contract,schedule_pay:0
msgid "Scheduled Pay"
msgstr "Plata programata"

#. module: hr_payroll
#: view:hr.payslip.run:hr_payroll.hr_payslip_run_filter
msgid "Search Payslip Batches"
msgstr "Cautati Loturi Fluturasi de salariu"

#. module: hr_payroll
#: view:hr.payslip.line:hr_payroll.view_hr_payslip_line_filter
msgid "Search Payslip Lines"
msgstr "Cautari Liniile Fluturasului de salariu"

#. module: hr_payroll
#: view:hr.payslip:hr_payroll.view_hr_payslip_filter
msgid "Search Payslips"
msgstr "Cautati Fluturasii de salariu"

#. module: hr_payroll
#: view:hr.salary.rule:hr_payroll.view_hr_rule_filter
msgid "Search Salary Rule"
msgstr "Cautati Regula salariala"

#. module: hr_payroll
#: selection:hr.contract,schedule_pay:0
msgid "Semi-annually"
msgstr "Semi-anual"

#. module: hr_payroll
#: field:hr.payslip.input,sequence:0
#: field:hr.payslip.line,sequence:0
#: field:hr.payslip.worked_days,sequence:0
#: field:hr.salary.rule,sequence:0
msgid "Sequence"
msgstr "Secventa"

#. module: hr_payroll
#: view:hr.payslip:hr_payroll.view_hr_payslip_form
#: view:hr.payslip.run:hr_payroll.hr_payslip_run_form
msgid "Set to Draft"
msgstr "Setati ca ciorna"

#. module: hr_payroll
#: view:hr.payslip:hr_payroll.view_hr_payslip_filter
msgid "States"
msgstr "Stari"

#. module: hr_payroll
#: field:hr.payslip,state:0
#: field:hr.payslip.run,state:0
msgid "Status"
msgstr "Stare"

#. module: hr_payroll
#: field:hr.payslip,struct_id:0
msgid "Structure"
msgstr "Structura"

#. module: hr_payroll
#: help:hr.employee,total_wage:0
msgid "Sum of all current contract's wage of employee."
msgstr "Suma tuturor salariilor pe baza de contract ale angajatului"

#. module: hr_payroll
#: help:hr.payslip.line,code:0
#: help:hr.salary.rule,code:0
msgid ""
"The code of salary rules can be used as reference in computation of other "
"rules. In that case, it is case sensitive."
msgstr ""
"Codul regulilor salariale poate fi folosit ca referinta la calculul altor "
"reguli. In acest caz, este sensibil la majuscule."

#. module: hr_payroll
#: help:hr.payslip.input,code:0
#: help:hr.payslip.worked_days,code:0
#: help:hr.rule.input,code:0
msgid "The code that can be used in the salary rules"
msgstr "Codul care poate fi utilizat in regulile salariale"

#. module: hr_payroll
#: help:hr.payslip.line,amount_select:0
#: help:hr.salary.rule,amount_select:0
msgid "The computation method for the rule amount."
msgstr "Metoda de calcul pentru regula sumei."

#. module: hr_payroll
#: help:hr.payslip.input,contract_id:0
#: help:hr.payslip.worked_days,contract_id:0
msgid "The contract for which applied this input"
msgstr "Contractul pentru care se aplica aceasta introducere"

#. module: hr_payroll
#: help:hr.payslip.line,condition_range_max:0
#: help:hr.salary.rule,condition_range_max:0
msgid "The maximum amount, applied for this rule."
msgstr "Suma maxima, aplicata pentru aceasta regula."

#. module: hr_payroll
#: help:hr.payslip.line,condition_range_min:0
#: help:hr.salary.rule,condition_range_min:0
msgid "The minimum amount, applied for this rule."
msgstr "Suma minima, aplicata pentru aceasta regula."

#. module: hr_payroll
#: help:hr.payslip.line,condition_range:0
#: help:hr.salary.rule,condition_range:0
msgid ""
"This will be used to compute the % fields values; in general it is on basic, "
"but you can also use categories code fields in lowercase as a variable names "
"(hra, ma, lta, etc.) and the variable basic."
msgstr ""
"Acesta va fi folosit pentru a calcula valorile campurilor %s; in general "
"este de baza, dar puteti de asemenea sa folositi campurile categorii de "
"coduri cu litere mici ca nume al variabilei (hra, ma, lta, etc.) si "
"valiabila de baza."

#. module: hr_payroll
#: view:hr.payslip.employees:hr_payroll.view_hr_payslip_by_employees
msgid ""
"This wizard will generate payslips for all selected employee(s) based on the "
"dates and credit note specified on Payslips Run."
msgstr ""
"Acest asistent va genera fluturasi de salariu pentru toti angajatii "
"selectati pe baza datelor si a notelor de credit specificate in Executarea "
"Fluturasilor de salariu."

#. module: hr_payroll
#: field:hr.payslip.line,total:0
#: view:website:hr_payroll.report_contributionregister
#: view:website:hr_payroll.report_payslip
#: view:website:hr_payroll.report_payslipdetails
msgid "Total"
msgstr "Total"

#. module: hr_payroll
#: field:hr.employee,total_wage:0
msgid "Total Basic Salary"
msgstr "Total Salariu de baza"

#. module: hr_payroll
#: view:hr.payslip:hr_payroll.view_hr_payslip_form
msgid "Total Working Days"
msgstr "Total Zile lucratoare"

#. module: hr_payroll
#: help:hr.payslip.line,sequence:0
#: help:hr.salary.rule,sequence:0
msgid "Use to arrange calculation sequence"
msgstr "Folositi pentru a aranja secventa calculului"

#. module: hr_payroll
#: help:hr.payslip.line,appears_on_payslip:0
#: help:hr.salary.rule,appears_on_payslip:0
msgid "Used to display the salary rule on payslip."
msgstr "Folosit pentru a afisa regula salariala in fluturasul de salariu."

#. module: hr_payroll
#: selection:hr.payslip,state:0
msgid "Waiting"
msgstr "In asteptare"

#. module: hr_payroll
#: code:addons/hr_payroll/hr_payroll.py:353
#: code:addons/hr_payroll/wizard/hr_payroll_payslips_by_employees.py:52
#, python-format
msgid "Warning!"
msgstr "Avertisment!"

#. module: hr_payroll
#: selection:hr.contract,schedule_pay:0
msgid "Weekly"
msgstr "Saptamanal(a)"

#. module: hr_payroll
#: view:hr.payslip:hr_payroll.view_hr_payslip_form
msgid "Worked Day"
msgstr "Ziua lucrata"

#. module: hr_payroll
#: view:hr.payslip:hr_payroll.view_hr_payslip_form
msgid "Worked Days"
msgstr "Zile lucrate"

#. module: hr_payroll
#: view:hr.payslip:hr_payroll.view_hr_payslip_form
msgid "Worked Days & Inputs"
msgstr "Zile lucrate & Inregistrari"

#. module: hr_payroll
#: code:addons/hr_payroll/hr_payroll.py:856
#, python-format
msgid "Wrong percentage base or quantity defined for salary rule %s (%s)."
msgstr ""
"Baza procentuala sau cantitate gresita definita pentru regula salariala %s "
"(%s)."

#. module: hr_payroll
#: code:addons/hr_payroll/hr_payroll.py:862
#, python-format
msgid "Wrong python code defined for salary rule %s (%s)."
msgstr "Cod python gresit definit pentru regula salariala %s (%s)."

#. module: hr_payroll
#: code:addons/hr_payroll/hr_payroll.py:885
#, python-format
msgid "Wrong python condition defined for salary rule %s (%s)."
msgstr "Conditie python gresita definita pentru regula salariala %s (%s)."

#. module: hr_payroll
#: code:addons/hr_payroll/hr_payroll.py:851
#, python-format
msgid "Wrong quantity defined for salary rule %s (%s)."
msgstr "Cantitate gresita definita pentru regula salariala %s (%s)."

#. module: hr_payroll
#: code:addons/hr_payroll/hr_payroll.py:879
#, python-format
msgid "Wrong range condition defined for salary rule %s (%s)."
msgstr "Conditie gresita a limitei definita pentru regula salariala %s (%s)."

#. module: hr_payroll
#: code:addons/hr_payroll/hr_payroll.py:353
#, python-format
msgid "You cannot delete a payslip which is not draft or cancelled!"
msgstr ""
"Nu puteti sterge un fluturas de salariu care nu este ciorna sau anulat!"

#. module: hr_payroll
#: code:addons/hr_payroll/wizard/hr_payroll_payslips_by_employees.py:52
#, python-format
msgid "You must select employee(s) to generate payslip(s)."
msgstr ""
"Trebuie sa selectati angajatii pentru a genera fluturasii de salariu."

#. module: hr_payroll
#: help:hr.payslip.line,amount_percentage_base:0
#: help:hr.salary.rule,amount_percentage_base:0
msgid "result will be affected to a variable"
msgstr "rezultatul va fi afectat de o variabila"<|MERGE_RESOLUTION|>--- conflicted
+++ resolved
@@ -1,30 +1,22 @@
-# Romanian translation for openobject-addons
-# Copyright (c) 2014 Rosetta Contributors and Canonical Ltd 2014
-# This file is distributed under the same license as the openobject-addons package.
-# FIRST AUTHOR <EMAIL@ADDRESS>, 2014.
-#
+# Translation of Odoo Server.
+# This file contains the translation of the following modules:
+# * hr_payroll
+# 
+# Translators:
+# FIRST AUTHOR <EMAIL@ADDRESS>, 2014
 msgid ""
 msgstr ""
-<<<<<<< HEAD
-"Project-Id-Version: openobject-addons\n"
-"Report-Msgid-Bugs-To: FULL NAME <EMAIL@ADDRESS>\n"
-"POT-Creation-Date: 2014-09-23 16:27+0000\n"
-"PO-Revision-Date: 2014-08-14 16:10+0000\n"
-"Last-Translator: FULL NAME <EMAIL@ADDRESS>\n"
-"Language-Team: Romanian <ro@li.org>\n"
-=======
 "Project-Id-Version: Odoo 8.0\n"
 "Report-Msgid-Bugs-To: \n"
 "POT-Creation-Date: 2015-01-21 14:07+0000\n"
 "PO-Revision-Date: 2016-03-24 14:25+0000\n"
 "Last-Translator: Martin Trigaux\n"
 "Language-Team: Romanian (http://www.transifex.com/odoo/odoo-8/language/ro/)\n"
->>>>>>> 1d5db336
 "MIME-Version: 1.0\n"
 "Content-Type: text/plain; charset=UTF-8\n"
-"Content-Transfer-Encoding: 8bit\n"
-"X-Launchpad-Export-Date: 2014-09-24 09:12+0000\n"
-"X-Generator: Launchpad (build 17196)\n"
+"Content-Transfer-Encoding: \n"
+"Language: ro\n"
+"Plural-Forms: nplurals=3; plural=(n==1?0:(((n%100>19)||((n%100==0)&&(n!=0)))?2:1));\n"
 
 #. module: hr_payroll
 #: code:addons/hr_payroll/hr_payroll.py:77
@@ -36,19 +28,10 @@
 #: help:hr.payslip,state:0
 msgid ""
 "* When the payslip is created the status is 'Draft'.            \n"
-"* If the payslip is under verification, the status is 'Waiting'.             "
-"\n"
+"* If the payslip is under verification, the status is 'Waiting'.             \n"
 "* If the payslip is confirmed then status is set to 'Done'.            \n"
 "* When user cancel payslip the status is 'Rejected'."
-msgstr ""
-"* Atunci cand fluturasul de salariu este creat, starea este 'Ciorna'.        "
-"    \n"
-"* Daca fluturasul de salariu este in curs de verificare, starea este 'In "
-"asteptare'.            \n"
-"* Daca fluturasul de salariu este confirmat, atunci starea este setata pe "
-"'Efectuat'.            \n"
-"* Atunci cand utilizatorul anuleaza fluturasul de salariu, starea este "
-"'Respins'."
+msgstr "* Atunci cand fluturasul de salariu este creat, starea este 'Ciorna'.            \n* Daca fluturasul de salariu este in curs de verificare, starea este 'In asteptare'.            \n* Daca fluturasul de salariu este confirmat, atunci starea este setata pe 'Efectuat'.            \n* Atunci cand utilizatorul anuleaza fluturasul de salariu, starea este 'Respins'."
 
 #. module: hr_payroll
 #: model:ir.actions.act_window,help:hr_payroll.action_contribution_register_form
@@ -56,24 +39,12 @@
 "<p class=\"oe_view_nocontent_create\">\n"
 "                Click to add a new contribution register.\n"
 "              </p><p>\n"
-"                A contribution register is a third party involved in the "
-"salary\n"
-"                payment of the employees. It can be the social security, "
-"the\n"
+"                A contribution register is a third party involved in the salary\n"
+"                payment of the employees. It can be the social security, the\n"
 "                estate or anyone that collect or inject money on payslips.\n"
 "              </p>\n"
 "            "
-msgstr ""
-"<clasa p=\"oe_vizualizare_niciuncontinut_creeaza\">\n"
-"                Dati click pentru a adauga un nou registru de contributii.\n"
-"              </p><p>\n"
-"                Un registru de contributii este o parte terta implicata in "
-"plata\n"
-"                salariilor angajatilor. Poate fi securitatea sociala,\n"
-"                statul sau oricine colecteaza sau introduce bani pe "
-"fluturasii de salariu.\n"
-"              </p>\n"
-"            "
+msgstr "<clasa p=\"oe_vizualizare_niciuncontinut_creeaza\">\n                Dati click pentru a adauga un nou registru de contributii.\n              </p><p>\n                Un registru de contributii este o parte terta implicata in plata\n                salariilor angajatilor. Poate fi securitatea sociala,\n                statul sau oricine colecteaza sau introduce bani pe fluturasii de salariu.\n              </p>\n            "
 
 #. module: hr_payroll
 #: view:hr.payslip:hr_payroll.view_hr_payslip_form
@@ -83,18 +54,17 @@
 #. module: hr_payroll
 #: view:hr.payslip:hr_payroll.view_hr_payslip_form
 msgid "Accounting Information"
-msgstr ""
-
-#. module: hr_payroll
-#: field:hr.payslip.line,active:0
-#: field:hr.salary.rule,active:0
+msgstr "Informații Contabile"
+
+#. module: hr_payroll
+#: field:hr.payslip.line,active:0 field:hr.salary.rule,active:0
 msgid "Active"
 msgstr "Activ(a)"
 
 #. module: hr_payroll
 #: view:hr.payslip:hr_payroll.view_hr_payslip_form
 msgid "Add an internal note..."
-msgstr ""
+msgstr "Adaugați o notă internă..."
 
 #. module: hr_payroll
 #: view:website:hr_payroll.report_payslip
@@ -114,8 +84,7 @@
 msgstr "Intotdeauna adevarat"
 
 #. module: hr_payroll
-#: field:hr.payslip.input,amount:0
-#: field:hr.payslip.line,amount:0
+#: field:hr.payslip.input,amount:0 field:hr.payslip.line,amount:0
 #: view:website:hr_payroll.report_contributionregister
 #: view:website:hr_payroll.report_payslip
 #: view:website:hr_payroll.report_payslipdetails
@@ -124,8 +93,7 @@
 
 #. module: hr_payroll
 #: view:hr.payslip.line:hr_payroll.view_hr_payslip_line_filter
-#: field:hr.payslip.line,amount_select:0
-#: field:hr.salary.rule,amount_select:0
+#: field:hr.payslip.line,amount_select:0 field:hr.salary.rule,amount_select:0
 msgid "Amount Type"
 msgstr "Tip suma"
 
@@ -146,9 +114,7 @@
 msgid ""
 "Applied this rule for calculation if condition is true. You can specify "
 "condition like basic > 1000."
-msgstr ""
-"Aplicati aceasta regula pentru calcul daca conditia este adevarata. Puteti "
-"specifica conditia ca baza > 1000."
+msgstr "Aplicati aceasta regula pentru calcul daca conditia este adevarata. Puteti specifica conditia ca baza > 1000."
 
 #. module: hr_payroll
 #: view:website:hr_payroll.report_payslip
@@ -200,8 +166,7 @@
 msgstr "Reguli secundare"
 
 #. module: hr_payroll
-#: field:hr.payslip.line,child_ids:0
-#: field:hr.salary.rule,child_ids:0
+#: field:hr.payslip.line,child_ids:0 field:hr.salary.rule,child_ids:0
 msgid "Child Salary Rule"
 msgstr "Regula salariala subordonata"
 
@@ -223,12 +188,9 @@
 msgstr "Inchideti"
 
 #. module: hr_payroll
-#: field:hr.payslip.input,code:0
-#: field:hr.payslip.line,code:0
-#: field:hr.payslip.worked_days,code:0
-#: field:hr.rule.input,code:0
-#: field:hr.salary.rule,code:0
-#: field:hr.salary.rule.category,code:0
+#: field:hr.payslip.input,code:0 field:hr.payslip.line,code:0
+#: field:hr.payslip.worked_days,code:0 field:hr.rule.input,code:0
+#: field:hr.salary.rule,code:0 field:hr.salary.rule.category,code:0
 #: view:website:hr_payroll.report_contributionregister
 #: view:website:hr_payroll.report_payslip
 #: view:website:hr_payroll.report_payslipdetails
@@ -242,10 +204,8 @@
 
 #. module: hr_payroll
 #: field:hr.contribution.register,company_id:0
-#: field:hr.payroll.structure,company_id:0
-#: field:hr.payslip,company_id:0
-#: field:hr.payslip.line,company_id:0
-#: field:hr.salary.rule,company_id:0
+#: field:hr.payroll.structure,company_id:0 field:hr.payslip,company_id:0
+#: field:hr.payslip.line,company_id:0 field:hr.salary.rule,company_id:0
 #: field:hr.salary.rule.category,company_id:0
 msgid "Company"
 msgstr "Compania"
@@ -282,8 +242,7 @@
 msgstr "Confirmati"
 
 #. module: hr_payroll
-#: field:hr.payslip,contract_id:0
-#: field:hr.payslip.input,contract_id:0
+#: field:hr.payslip,contract_id:0 field:hr.payslip.input,contract_id:0
 #: field:hr.payslip.line,contract_id:0
 #: field:hr.payslip.worked_days,contract_id:0
 #: model:ir.model,name:hr_payroll.model_hr_contract
@@ -297,8 +256,7 @@
 
 #. module: hr_payroll
 #: view:hr.payslip.line:hr_payroll.view_hr_payslip_line_filter
-#: field:hr.payslip.line,register_id:0
-#: field:hr.salary.rule,register_id:0
+#: field:hr.payslip.line,register_id:0 field:hr.salary.rule,register_id:0
 #: model:ir.model,name:hr_payroll.model_hr_contribution_register
 msgid "Contribution Register"
 msgstr "Registru contributii"
@@ -323,45 +281,36 @@
 
 #. module: hr_payroll
 #: field:hr.contribution.register,create_uid:0
-#: field:hr.payroll.structure,create_uid:0
-#: field:hr.payslip,create_uid:0
-#: field:hr.payslip.employees,create_uid:0
-#: field:hr.payslip.input,create_uid:0
-#: field:hr.payslip.line,create_uid:0
-#: field:hr.payslip.run,create_uid:0
-#: field:hr.payslip.worked_days,create_uid:0
-#: field:hr.rule.input,create_uid:0
+#: field:hr.payroll.structure,create_uid:0 field:hr.payslip,create_uid:0
+#: field:hr.payslip.employees,create_uid:0 field:hr.payslip.input,create_uid:0
+#: field:hr.payslip.line,create_uid:0 field:hr.payslip.run,create_uid:0
+#: field:hr.payslip.worked_days,create_uid:0 field:hr.rule.input,create_uid:0
 #: field:hr.salary.rule,create_uid:0
 #: field:hr.salary.rule.category,create_uid:0
 #: field:payslip.lines.contribution.register,create_uid:0
 msgid "Created by"
-msgstr ""
+msgstr "Creat de"
 
 #. module: hr_payroll
 #: field:hr.contribution.register,create_date:0
-#: field:hr.payroll.structure,create_date:0
-#: field:hr.payslip,create_date:0
+#: field:hr.payroll.structure,create_date:0 field:hr.payslip,create_date:0
 #: field:hr.payslip.employees,create_date:0
-#: field:hr.payslip.input,create_date:0
-#: field:hr.payslip.line,create_date:0
+#: field:hr.payslip.input,create_date:0 field:hr.payslip.line,create_date:0
 #: field:hr.payslip.run,create_date:0
 #: field:hr.payslip.worked_days,create_date:0
-#: field:hr.rule.input,create_date:0
-#: field:hr.salary.rule,create_date:0
+#: field:hr.rule.input,create_date:0 field:hr.salary.rule,create_date:0
 #: field:hr.salary.rule.category,create_date:0
 #: field:payslip.lines.contribution.register,create_date:0
 msgid "Created on"
-msgstr ""
-
-#. module: hr_payroll
-#: field:hr.payslip,credit_note:0
-#: field:hr.payslip.run,credit_note:0
+msgstr "Creat în"
+
+#. module: hr_payroll
+#: field:hr.payslip,credit_note:0 field:hr.payslip.run,credit_note:0
 msgid "Credit Note"
 msgstr "Nota de credit"
 
 #. module: hr_payroll
-#: field:hr.payslip,date_from:0
-#: field:hr.payslip.run,date_start:0
+#: field:hr.payslip,date_from:0 field:hr.payslip.run,date_start:0
 #: field:payslip.lines.contribution.register,date_from:0
 #: view:website:hr_payroll.report_payslip
 #: view:website:hr_payroll.report_payslipdetails
@@ -374,8 +323,7 @@
 msgstr ""
 
 #. module: hr_payroll
-#: field:hr.payslip,date_to:0
-#: field:hr.payslip.run,date_end:0
+#: field:hr.payslip,date_to:0 field:hr.payslip.run,date_end:0
 #: field:payslip.lines.contribution.register,date_to:0
 #: view:website:hr_payroll.report_payslip
 #: view:website:hr_payroll.report_payslipdetails
@@ -394,24 +342,15 @@
 "the contract chosen. If you let empty the field contract, this field isn't "
 "mandatory anymore and thus the rules applied will be all the rules set on "
 "the structure of all contracts of the employee valid for the chosen period"
-msgstr ""
-"Defineste regulile care trebuie sa fie aplicate pentru acest fluturas de "
-"salariu, in functie de contractul ales. Daca lasati necompletat campul "
-"contract, acest camp nu mai este obligatoriu si astfel regulile aplicate vor "
-"fi toate regulile configurate in structura tuturor contractelor angajatului "
-"valabile pentru perioada aleasa"
+msgstr "Defineste regulile care trebuie sa fie aplicate pentru acest fluturas de salariu, in functie de contractul ales. Daca lasati necompletat campul contract, acest camp nu mai este obligatoriu si astfel regulile aplicate vor fi toate regulile configurate in structura tuturor contractelor angajatului valabile pentru perioada aleasa"
 
 #. module: hr_payroll
 #: view:hr.contribution.register:hr_payroll.hr_contribution_register_form
-#: field:hr.contribution.register,note:0
-#: field:hr.payroll.structure,note:0
-#: field:hr.payslip.input,name:0
-#: field:hr.payslip.line,note:0
-#: field:hr.payslip.worked_days,name:0
-#: field:hr.rule.input,name:0
+#: field:hr.contribution.register,note:0 field:hr.payroll.structure,note:0
+#: field:hr.payslip.input,name:0 field:hr.payslip.line,note:0
+#: field:hr.payslip.worked_days,name:0 field:hr.rule.input,name:0
 #: view:hr.salary.rule:hr_payroll.hr_salary_rule_form
-#: field:hr.salary.rule,note:0
-#: field:hr.salary.rule.category,note:0
+#: field:hr.salary.rule,note:0 field:hr.salary.rule.category,note:0
 msgid "Description"
 msgstr "Descriere"
 
@@ -474,8 +413,7 @@
 msgstr "Email"
 
 #. module: hr_payroll
-#: field:hr.payslip,employee_id:0
-#: field:hr.payslip.line,employee_id:0
+#: field:hr.payslip,employee_id:0 field:hr.payslip.line,employee_id:0
 #: model:ir.model,name:hr_payroll.model_hr_employee
 msgid "Employee"
 msgstr "Angajat"
@@ -516,15 +454,13 @@
 msgstr "Eroare!"
 
 #. module: hr_payroll
-#: help:hr.payslip.line,register_id:0
-#: help:hr.salary.rule,register_id:0
+#: help:hr.payslip.line,register_id:0 help:hr.salary.rule,register_id:0
 msgid "Eventual third party involved in the salary payment of the employees."
 msgstr "Partea terta implicata in plata salariului angajatilor."
 
 #. module: hr_payroll
 #: field:hr.payslip.line,amount_fix:0
-#: selection:hr.payslip.line,amount_select:0
-#: field:hr.salary.rule,amount_fix:0
+#: selection:hr.payslip.line,amount_select:0 field:hr.salary.rule,amount_fix:0
 #: selection:hr.salary.rule,amount_select:0
 msgid "Fixed Amount"
 msgstr "Suma fixa"
@@ -561,26 +497,21 @@
 #: view:hr.payslip.line:hr_payroll.view_hr_payslip_line_filter
 #: view:hr.salary.rule:hr_payroll.view_hr_rule_filter
 msgid "Group By"
-msgstr ""
-
-#. module: hr_payroll
-#: field:hr.contribution.register,id:0
-#: field:hr.payroll.structure,id:0
-#: field:hr.payslip,id:0
-#: field:hr.payslip.employees,id:0
-#: field:hr.payslip.input,id:0
-#: field:hr.payslip.line,id:0
-#: field:hr.payslip.run,id:0
-#: field:hr.payslip.worked_days,id:0
-#: field:hr.rule.input,id:0
-#: field:hr.salary.rule,id:0
+msgstr "Grupează după"
+
+#. module: hr_payroll
+#: field:hr.contribution.register,id:0 field:hr.payroll.structure,id:0
+#: field:hr.payslip,id:0 field:hr.payslip.employees,id:0
+#: field:hr.payslip.input,id:0 field:hr.payslip.line,id:0
+#: field:hr.payslip.run,id:0 field:hr.payslip.worked_days,id:0
+#: field:hr.rule.input,id:0 field:hr.salary.rule,id:0
 #: field:hr.salary.rule.category,id:0
 #: field:payslip.lines.contribution.register,id:0
 #: field:report.hr_payroll.report_contributionregister,id:0
 #: field:report.hr_payroll.report_payslip,id:0
 #: field:report.hr_payroll.report_payslipdetails,id:0
 msgid "ID"
-msgstr ""
+msgstr "ID"
 
 #. module: hr_payroll
 #: view:website:hr_payroll.report_payslip
@@ -593,19 +524,14 @@
 msgid ""
 "If its checked, indicates that all payslips generated from here are refund "
 "payslips."
-msgstr ""
-"Daca este bifat, indica faptul ca toti fluturasii de salariu generati de "
-"aici sunt restituiri."
-
-#. module: hr_payroll
-#: help:hr.payslip.line,active:0
-#: help:hr.salary.rule,active:0
+msgstr "Daca este bifat, indica faptul ca toti fluturasii de salariu generati de aici sunt restituiri."
+
+#. module: hr_payroll
+#: help:hr.payslip.line,active:0 help:hr.salary.rule,active:0
 msgid ""
 "If the active field is set to false, it will allow you to hide the salary "
 "rule without removing it."
-msgstr ""
-"Daca campul activ este setat pe fals, va va permite sa ascundeti regula "
-"salariala fara a o sterge."
+msgstr "Daca campul activ este setat pe fals, va va permite sa ascundeti regula salariala fara a o sterge."
 
 #. module: hr_payroll
 #: help:hr.payslip,credit_note:0
@@ -628,7 +554,7 @@
 #. module: hr_payroll
 #: field:hr.payslip,note:0
 msgid "Internal Note"
-msgstr ""
+msgstr "Nota interna"
 
 #. module: hr_payroll
 #: help:hr.salary.rule,quantity:0
@@ -636,54 +562,38 @@
 "It is used in computation for percentage and fixed amount.For e.g. A rule "
 "for Meal Voucher having fixed amount of 1€ per worked day can have its "
 "quantity defined in expression like worked_days.WORK100.number_of_days."
-msgstr ""
-"Este folosit la calculul procentajului si al sumei fixe. De ex. O regula "
-"pentru Tichetul de masa care are suma fixa de 1 € pe ziua lucratoare poate "
-"avea cantitatea definita intr-o expresie precum "
-"zile_lucrate.MUNCA100.numarul_de_zile."
+msgstr "Este folosit la calculul procentajului si al sumei fixe. De ex. O regula pentru Tichetul de masa care are suma fixa de 1 € pe ziua lucratoare poate avea cantitatea definita intr-o expresie precum zile_lucrate.MUNCA100.numarul_de_zile."
 
 #. module: hr_payroll
 #: help:hr.payslip.input,amount:0
 msgid ""
-"It is used in computation. For e.g. A rule for sales having 1% commission of "
-"basic salary for per product can defined in expression like result = "
+"It is used in computation. For e.g. A rule for sales having 1% commission of"
+" basic salary for per product can defined in expression like result = "
 "inputs.SALEURO.amount * contract.wage*0.01."
-msgstr ""
-"Este utilizat la calcul. De ex. O regula pentru vanzari care are 1% comision "
-"din salariul de baza per produs poate fi definita in expresie ca rezultat = "
-"introduceri.SALEURO.suma * contract.salariu*0.01"
+msgstr "Este utilizat la calcul. De ex. O regula pentru vanzari care are 1% comision din salariul de baza per produs poate fi definita in expresie ca rezultat = introduceri.SALEURO.suma * contract.salariu*0.01"
 
 #. module: hr_payroll
 #: field:hr.contribution.register,write_uid:0
-#: field:hr.payroll.structure,write_uid:0
-#: field:hr.payslip,write_uid:0
-#: field:hr.payslip.employees,write_uid:0
-#: field:hr.payslip.input,write_uid:0
-#: field:hr.payslip.line,write_uid:0
-#: field:hr.payslip.run,write_uid:0
-#: field:hr.payslip.worked_days,write_uid:0
-#: field:hr.rule.input,write_uid:0
-#: field:hr.salary.rule,write_uid:0
-#: field:hr.salary.rule.category,write_uid:0
+#: field:hr.payroll.structure,write_uid:0 field:hr.payslip,write_uid:0
+#: field:hr.payslip.employees,write_uid:0 field:hr.payslip.input,write_uid:0
+#: field:hr.payslip.line,write_uid:0 field:hr.payslip.run,write_uid:0
+#: field:hr.payslip.worked_days,write_uid:0 field:hr.rule.input,write_uid:0
+#: field:hr.salary.rule,write_uid:0 field:hr.salary.rule.category,write_uid:0
 #: field:payslip.lines.contribution.register,write_uid:0
 msgid "Last Updated by"
-msgstr ""
+msgstr "Ultima actualizare făcută de"
 
 #. module: hr_payroll
 #: field:hr.contribution.register,write_date:0
-#: field:hr.payroll.structure,write_date:0
-#: field:hr.payslip,write_date:0
-#: field:hr.payslip.employees,write_date:0
-#: field:hr.payslip.input,write_date:0
-#: field:hr.payslip.line,write_date:0
-#: field:hr.payslip.run,write_date:0
-#: field:hr.payslip.worked_days,write_date:0
-#: field:hr.rule.input,write_date:0
+#: field:hr.payroll.structure,write_date:0 field:hr.payslip,write_date:0
+#: field:hr.payslip.employees,write_date:0 field:hr.payslip.input,write_date:0
+#: field:hr.payslip.line,write_date:0 field:hr.payslip.run,write_date:0
+#: field:hr.payslip.worked_days,write_date:0 field:hr.rule.input,write_date:0
 #: field:hr.salary.rule,write_date:0
 #: field:hr.salary.rule.category,write_date:0
 #: field:payslip.lines.contribution.register,write_date:0
 msgid "Last Updated on"
-msgstr ""
+msgstr "Ultima actualizare în"
 
 #. module: hr_payroll
 #: field:hr.config.settings,module_hr_payroll_account:0
@@ -695,9 +605,7 @@
 msgid ""
 "Linking a salary category to its parent is used only for the reporting "
 "purpose."
-msgstr ""
-"Conectarea unei categorii salariale la principal este utilizata doar in "
-"scopul raportarii."
+msgstr "Conectarea unei categorii salariale la principal este utilizata doar in scopul raportarii."
 
 #. module: hr_payroll
 #: field:hr.payslip,paid:0
@@ -727,12 +635,9 @@
 msgstr "Lunar"
 
 #. module: hr_payroll
-#: field:hr.contribution.register,name:0
-#: field:hr.payroll.structure,name:0
-#: field:hr.payslip.line,name:0
-#: field:hr.payslip.run,name:0
-#: field:hr.salary.rule,name:0
-#: field:hr.salary.rule.category,name:0
+#: field:hr.contribution.register,name:0 field:hr.payroll.structure,name:0
+#: field:hr.payslip.line,name:0 field:hr.payslip.run,name:0
+#: field:hr.salary.rule,name:0 field:hr.salary.rule.category,name:0
 #: view:website:hr_payroll.report_contributionregister
 #: view:website:hr_payroll.report_payslip
 #: view:website:hr_payroll.report_payslipdetails
@@ -783,8 +688,7 @@
 msgstr "Partener"
 
 #. module: hr_payroll
-#: field:hr.payslip.input,payslip_id:0
-#: field:hr.payslip.line,slip_id:0
+#: field:hr.payslip.input,payslip_id:0 field:hr.payslip.line,slip_id:0
 #: field:hr.payslip.worked_days,payslip_id:0
 #: model:ir.model,name:hr_payroll.model_hr_payslip
 #: view:website:hr_payroll.report_payslip
@@ -848,9 +752,7 @@
 #. module: hr_payroll
 #: constraint:hr.payslip:0
 msgid "Payslip 'Date From' must be before 'Date To'."
-msgstr ""
-"'Data de la' de pe fluturasul de salariu trebuie sa fie inainte de 'Data "
-"pana la'."
+msgstr "'Data de la' de pe fluturasul de salariu trebuie sa fie inainte de 'Data pana la'."
 
 #. module: hr_payroll
 #: field:hr.payslip,payslip_run_id:0
@@ -884,8 +786,7 @@
 msgstr "Linie fluturas de salariu"
 
 #. module: hr_payroll
-#: view:hr.payslip:hr_payroll.view_hr_payslip_form
-#: field:hr.payslip,line_ids:0
+#: view:hr.payslip:hr_payroll.view_hr_payslip_form field:hr.payslip,line_ids:0
 #: view:hr.payslip.line:hr_payroll.view_hr_payslip_line_filter
 #: model:ir.actions.act_window,name:hr_payroll.act_contribution_reg_payslip_lines
 msgid "Payslip Lines"
@@ -909,8 +810,7 @@
 
 #. module: hr_payroll
 #: view:hr.employee:hr_payroll.payroll_hr_employee_view_form
-#: field:hr.employee,payslip_count:0
-#: field:hr.employee,slip_ids:0
+#: field:hr.employee,payslip_count:0 field:hr.employee,slip_ids:0
 #: view:hr.payslip:hr_payroll.view_hr_payslip_filter
 #: view:hr.payslip:hr_payroll.view_hr_payslip_tree
 #: view:hr.payslip.run:hr_payroll.hr_payslip_run_form
@@ -978,8 +878,7 @@
 msgstr "Expresie Pyhton"
 
 #. module: hr_payroll
-#: field:hr.payslip.line,quantity:0
-#: field:hr.salary.rule,quantity:0
+#: field:hr.payslip.line,quantity:0 field:hr.salary.rule,quantity:0
 msgid "Quantity"
 msgstr "Cantitate"
 
@@ -1017,8 +916,7 @@
 msgstr "Rata (%)"
 
 #. module: hr_payroll
-#: field:hr.payroll.structure,code:0
-#: field:hr.payslip,number:0
+#: field:hr.payroll.structure,code:0 field:hr.payslip,number:0
 #: view:website:hr_payroll.report_payslip
 #: view:website:hr_payroll.report_payslipdetails
 msgid "Reference"
@@ -1169,10 +1067,8 @@
 msgstr "Semi-anual"
 
 #. module: hr_payroll
-#: field:hr.payslip.input,sequence:0
-#: field:hr.payslip.line,sequence:0
-#: field:hr.payslip.worked_days,sequence:0
-#: field:hr.salary.rule,sequence:0
+#: field:hr.payslip.input,sequence:0 field:hr.payslip.line,sequence:0
+#: field:hr.payslip.worked_days,sequence:0 field:hr.salary.rule,sequence:0
 msgid "Sequence"
 msgstr "Secventa"
 
@@ -1188,8 +1084,7 @@
 msgstr "Stari"
 
 #. module: hr_payroll
-#: field:hr.payslip,state:0
-#: field:hr.payslip.run,state:0
+#: field:hr.payslip,state:0 field:hr.payslip.run,state:0
 msgid "Status"
 msgstr "Stare"
 
@@ -1204,25 +1099,20 @@
 msgstr "Suma tuturor salariilor pe baza de contract ale angajatului"
 
 #. module: hr_payroll
-#: help:hr.payslip.line,code:0
-#: help:hr.salary.rule,code:0
+#: help:hr.payslip.line,code:0 help:hr.salary.rule,code:0
 msgid ""
 "The code of salary rules can be used as reference in computation of other "
 "rules. In that case, it is case sensitive."
-msgstr ""
-"Codul regulilor salariale poate fi folosit ca referinta la calculul altor "
-"reguli. In acest caz, este sensibil la majuscule."
-
-#. module: hr_payroll
-#: help:hr.payslip.input,code:0
-#: help:hr.payslip.worked_days,code:0
+msgstr "Codul regulilor salariale poate fi folosit ca referinta la calculul altor reguli. In acest caz, este sensibil la majuscule."
+
+#. module: hr_payroll
+#: help:hr.payslip.input,code:0 help:hr.payslip.worked_days,code:0
 #: help:hr.rule.input,code:0
 msgid "The code that can be used in the salary rules"
 msgstr "Codul care poate fi utilizat in regulile salariale"
 
 #. module: hr_payroll
-#: help:hr.payslip.line,amount_select:0
-#: help:hr.salary.rule,amount_select:0
+#: help:hr.payslip.line,amount_select:0 help:hr.salary.rule,amount_select:0
 msgid "The computation method for the rule amount."
 msgstr "Metoda de calcul pentru regula sumei."
 
@@ -1248,24 +1138,17 @@
 #: help:hr.payslip.line,condition_range:0
 #: help:hr.salary.rule,condition_range:0
 msgid ""
-"This will be used to compute the % fields values; in general it is on basic, "
-"but you can also use categories code fields in lowercase as a variable names "
-"(hra, ma, lta, etc.) and the variable basic."
-msgstr ""
-"Acesta va fi folosit pentru a calcula valorile campurilor %s; in general "
-"este de baza, dar puteti de asemenea sa folositi campurile categorii de "
-"coduri cu litere mici ca nume al variabilei (hra, ma, lta, etc.) si "
-"valiabila de baza."
+"This will be used to compute the % fields values; in general it is on basic,"
+" but you can also use categories code fields in lowercase as a variable "
+"names (hra, ma, lta, etc.) and the variable basic."
+msgstr "Acesta va fi folosit pentru a calcula valorile campurilor %s; in general este de baza, dar puteti de asemenea sa folositi campurile categorii de coduri cu litere mici ca nume al variabilei (hra, ma, lta, etc.) si valiabila de baza."
 
 #. module: hr_payroll
 #: view:hr.payslip.employees:hr_payroll.view_hr_payslip_by_employees
 msgid ""
-"This wizard will generate payslips for all selected employee(s) based on the "
-"dates and credit note specified on Payslips Run."
-msgstr ""
-"Acest asistent va genera fluturasi de salariu pentru toti angajatii "
-"selectati pe baza datelor si a notelor de credit specificate in Executarea "
-"Fluturasilor de salariu."
+"This wizard will generate payslips for all selected employee(s) based on the"
+" dates and credit note specified on Payslips Run."
+msgstr "Acest asistent va genera fluturasi de salariu pentru toti angajatii selectati pe baza datelor si a notelor de credit specificate in Executarea Fluturasilor de salariu."
 
 #. module: hr_payroll
 #: field:hr.payslip.line,total:0
@@ -1286,8 +1169,7 @@
 msgstr "Total Zile lucratoare"
 
 #. module: hr_payroll
-#: help:hr.payslip.line,sequence:0
-#: help:hr.salary.rule,sequence:0
+#: help:hr.payslip.line,sequence:0 help:hr.salary.rule,sequence:0
 msgid "Use to arrange calculation sequence"
 msgstr "Folositi pentru a aranja secventa calculului"
 
@@ -1333,9 +1215,7 @@
 #: code:addons/hr_payroll/hr_payroll.py:856
 #, python-format
 msgid "Wrong percentage base or quantity defined for salary rule %s (%s)."
-msgstr ""
-"Baza procentuala sau cantitate gresita definita pentru regula salariala %s "
-"(%s)."
+msgstr "Baza procentuala sau cantitate gresita definita pentru regula salariala %s (%s)."
 
 #. module: hr_payroll
 #: code:addons/hr_payroll/hr_payroll.py:862
@@ -1365,15 +1245,18 @@
 #: code:addons/hr_payroll/hr_payroll.py:353
 #, python-format
 msgid "You cannot delete a payslip which is not draft or cancelled!"
-msgstr ""
-"Nu puteti sterge un fluturas de salariu care nu este ciorna sau anulat!"
+msgstr "Nu puteti sterge un fluturas de salariu care nu este ciorna sau anulat!"
 
 #. module: hr_payroll
 #: code:addons/hr_payroll/wizard/hr_payroll_payslips_by_employees.py:52
 #, python-format
 msgid "You must select employee(s) to generate payslip(s)."
-msgstr ""
-"Trebuie sa selectati angajatii pentru a genera fluturasii de salariu."
+msgstr "Trebuie sa selectati angajatii pentru a genera fluturasii de salariu."
+
+#. module: hr_payroll
+#: view:payslip.lines.contribution.register:hr_payroll.view_payslip_lines_contribution_register
+msgid "or"
+msgstr "sau"
 
 #. module: hr_payroll
 #: help:hr.payslip.line,amount_percentage_base:0
