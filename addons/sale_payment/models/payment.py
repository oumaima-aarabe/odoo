--- conflicted
+++ resolved
@@ -75,7 +75,6 @@
         return super(PaymentTransaction, self)._set_transaction_done()
 
     @api.model
-<<<<<<< HEAD
     def _compute_reference_prefix(self, values):
         prefix = super(PaymentTransaction, self)._compute_reference_prefix(values)
         if not prefix and values and values.get('sale_order_ids'):
@@ -95,104 +94,6 @@
         if len(sale_order_ids) == 1:
             action['res_id'] = sale_order_ids[0]
             action['view_mode'] = 'form'
-=======
-    def form_feedback(self, data, acquirer_name):
-        """ Override to confirm the sales order, if defined, and if the transaction
-        is done. """
-        tx = None
-        res = super(PaymentTransaction, self).form_feedback(data, acquirer_name)
-
-        # fetch the tx
-        tx_find_method_name = '_%s_form_get_tx_from_data' % acquirer_name
-        if hasattr(self, tx_find_method_name):
-            tx = getattr(self, tx_find_method_name)(data)
-        _logger.info('<%s> transaction processed: tx ref:%s, tx amount: %s', acquirer_name, tx.reference if tx else 'n/a', tx.amount if tx else 'n/a')
-
-        if tx and tx.sale_order_id:
-            # Auto-confirm SO if necessary
-            tx._confirm_so()
-
-        return res
-
-    # --------------------------------------------------
-    # Sale management
-    # --------------------------------------------------
-
-    def _confirm_so(self):
-        """ Check tx state, confirm the potential SO """
-        self.ensure_one()
-        if self.sale_order_id.state not in ['draft', 'sent', 'sale']:
-            _logger.warning('<%s> transaction STATE INCORRECT for order %s (ID %s, state %s)', self.acquirer_id.provider, self.sale_order_id.name, self.sale_order_id.id, self.sale_order_id.state)
-            return 'pay_sale_invalid_doc_state'
-        if not float_compare(self.amount, self.sale_order_id.amount_total, 2) == 0:
-            _logger.warning(
-                '<%s> transaction AMOUNT MISMATCH for order %s (ID %s): expected %r, got %r',
-                self.acquirer_id.provider, self.sale_order_id.name, self.sale_order_id.id,
-                self.sale_order_id.amount_total, self.amount,
-            )
-            self.sale_order_id.message_post(
-                subject=_("Amount Mismatch (%s)") % self.acquirer_id.provider,
-                body=_("The sale order was not confirmed despite response from the acquirer (%s): SO amount is %r but acquirer replied with %r.") % (
-                    self.acquirer_id.provider,
-                    self.sale_order_id.amount_total,
-                    self.amount,
-                )
-            )
-            return 'pay_sale_tx_amount'
-
-        if self.state == 'authorized' and self.acquirer_id.capture_manually:
-            _logger.info('<%s> transaction authorized, auto-confirming order %s (ID %s)', self.acquirer_id.provider, self.sale_order_id.name, self.sale_order_id.id)
-            if self.sale_order_id.state in ('draft', 'sent'):
-                self.sale_order_id.with_context(send_email=True).action_confirm()
-        elif self.state == 'done':
-            _logger.info('<%s> transaction completed, auto-confirming order %s (ID %s)', self.acquirer_id.provider, self.sale_order_id.name, self.sale_order_id.id)
-            if self.sale_order_id.state in ('draft', 'sent'):
-                self.sale_order_id.with_context(send_email=True).action_confirm()
-        elif self.state not in ['cancel', 'error'] and self.sale_order_id.state == 'draft':
-            _logger.info('<%s> transaction pending/to confirm manually, sending quote email for order %s (ID %s)', self.acquirer_id.provider, self.sale_order_id.name, self.sale_order_id.id)
-            self.sale_order_id.force_quotation_send()
-        else:
-            _logger.warning('<%s> transaction MISMATCH for order %s (ID %s)', self.acquirer_id.provider, self.sale_order_id.name, self.sale_order_id.id)
-            return 'pay_sale_tx_state'
-        return True
-
-    def _generate_and_pay_invoice(self):
-        self.sale_order_id._force_lines_to_invoice_policy_order()
-
-        # force company to ensure journals/accounts etc. are correct
-        # company_id needed for default_get on account.journal
-        # force_company needed for company_dependent fields
-        ctx_company = {'company_id': self.sale_order_id.company_id.id,
-                       'force_company': self.sale_order_id.company_id.id}
-
-        # We might fail to create the invoice because there is no invoiceable lines. This will
-        # raise a UserError and break the workflow. Better catch the error.
-        try:
-            created_invoice = self.sale_order_id.with_context(**ctx_company).action_invoice_create()
-            created_invoice = self.env['account.invoice'].browse(created_invoice).with_context(**ctx_company)
-        except UserError:
-            _logger.warning('<%s> transaction completed, could not auto-generate invoice for %s (ID %s)',
-                            self.acquirer_id.provider, self.sale_order_id.name, self.sale_order_id.id, exc_info=True)
-            return
-
-        if created_invoice:
-            _logger.info('<%s> transaction completed, auto-generated invoice %s (ID %s) for %s (ID %s)',
-                         self.acquirer_id.provider, created_invoice.name, created_invoice.id, self.sale_order_id.name, self.sale_order_id.id)
-
-            created_invoice.action_invoice_open()
-            if not self.acquirer_id.journal_id:
-                default_journal = self.env['account.journal'].search([('type', '=', 'bank')], limit=1)
-                if not default_journal:
-                    _logger.warning('<%s> transaction completed, could not auto-generate payment for %s (ID %s) (no journal set on acquirer)',
-                                    self.acquirer_id.provider, self.sale_order_id.name, self.sale_order_id.id)
-                    return False
-                self.acquirer_id.journal_id = default_journal
-            # TDE Note: in post-v11 we could probably add an explicit parameter + update account.payment tx directly at creation, not afterwards
-            created_invoice.with_context(default_currency_id=self.currency_id.id).pay_and_reconcile(self.acquirer_id.journal_id, pay_amount=created_invoice.amount_total)
-            if created_invoice.payment_ids:
-                created_invoice.payment_ids[0].payment_transaction_id = self
-            self._post_process_after_done(invoice_id=created_invoice)
->>>>>>> 37eed7c5
         else:
             action['view_mode'] = 'tree,form'
             action['domain'] = [('id', 'in', sale_order_ids)]
@@ -202,87 +103,6 @@
     # Tools for payment
     # --------------------------------------------------
 
-<<<<<<< HEAD
-=======
-    def confirm_sale_token(self):
-        """ Confirm a transaction token and call SO confirmation if it is a success.
-
-        :return: True if success; error string otherwise """
-        self.ensure_one()
-        if self.payment_token_id and self.partner_id == self.sale_order_id.partner_id:
-            try:
-                s2s_result = self.s2s_do_transaction()
-            except Exception as e:
-                _logger.warning(
-                    _("<%s> transaction (%s) failed: <%s>") %
-                    (self.acquirer_id.provider, self.id, str(e)))
-                return 'pay_sale_tx_fail'
-
-            valid_state = 'authorized' if self.acquirer_id.capture_manually else 'done'
-            if not s2s_result or self.state != valid_state:
-                _logger.warning(
-                    _("<%s> transaction (%s) invalid state: %s") %
-                    (self.acquirer_id.provider, self.id, self.state_message))
-                return 'pay_sale_tx_state'
-
-            try:
-                return self._confirm_so()
-            except Exception as e:
-                _logger.warning(
-                    _("<%s> transaction (%s) order confirmation failed: <%s>") %
-                    (self.acquirer_id.provider, self.id, str(e)))
-                return 'pay_sale_tx_confirm'
-        return 'pay_sale_tx_token'
-
-    def _check_or_create_sale_tx(self, order, acquirer, payment_token=None, tx_type='form', add_tx_values=None, reset_draft=True):
-        tx = self
-        if not tx:
-            tx = self.search([('reference', '=', order.name)], limit=1)
-
-        if tx.state in ['error', 'cancel']:  # filter incorrect states
-            tx = False
-        if (tx and tx.acquirer_id != acquirer) or (tx and tx.sale_order_id != order):  # filter unmatching
-            tx = False
-        if tx and payment_token and tx.payment_token_id and payment_token != tx.payment_token_id:  # new or distinct token
-            tx = False
-
-        # still draft tx, no more info -> rewrite on tx or create a new one depending on parameter
-        if tx and tx.state == 'draft':
-            if reset_draft:
-                tx.write(dict(
-                    self.on_change_partner_id(order.partner_id.id).get('value', {}),
-                    amount=order.amount_total,
-                    type=tx_type)
-                )
-            else:
-                tx = False
-
-        if not tx:
-            tx_values = {
-                'acquirer_id': acquirer.id,
-                'type': tx_type,
-                'amount': order.amount_total,
-                'currency_id': order.pricelist_id.currency_id.id,
-                'partner_id': order.partner_id.id,
-                'partner_country_id': order.partner_id.country_id.id,
-                'reference': self._get_next_reference(order.name, acquirer=acquirer),
-                'sale_order_id': order.id,
-            }
-            if add_tx_values:
-                tx_values.update(add_tx_values)
-            if payment_token and payment_token.sudo().partner_id == order.partner_id:
-                tx_values['payment_token_id'] = payment_token.id
-
-            tx = self.create(tx_values)
-
-        # update quotation
-        order.write({
-            'payment_tx_id': tx.id,
-        })
-
-        return tx
-
->>>>>>> 37eed7c5
     def render_sale_button(self, order, return_url, submit_txt=None, render_values=None):
         values = {
             'return_url': return_url,
