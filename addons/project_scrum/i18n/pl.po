# Translation of OpenERP Server.
# This file contains the translation of the following modules:
#	* project_scrum
#
msgid ""
msgstr ""
"Project-Id-Version: OpenERP Server 6.0dev\n"
"Report-Msgid-Bugs-To: support@openerp.com\n"
"POT-Creation-Date: 2011-01-11 11:15+0000\n"
"PO-Revision-Date: 2010-09-29 09:03+0000\n"
"Last-Translator: OpenERP Administrators <Unknown>\n"
"Language-Team: \n"
"MIME-Version: 1.0\n"
"Content-Type: text/plain; charset=UTF-8\n"
"Content-Transfer-Encoding: 8bit\n"
<<<<<<< HEAD
"X-Launchpad-Export-Date: 2011-03-18 04:42+0000\n"
"X-Generator: Launchpad (build 12559)\n"
=======
"X-Launchpad-Export-Date: 2011-04-29 04:53+0000\n"
"X-Generator: Launchpad (build 12758)\n"
>>>>>>> 19a27dbd

#. module: project_scrum
#: help:project.scrum.email,scrum_master_email:0
msgid "Email Id of Scrum Master"
msgstr ""

#. module: project_scrum
#: view:project.scrum.backlog.assign.sprint:0
msgid "_Assign"
msgstr ""

#. module: project_scrum
#: field:project.scrum.meeting,name:0
msgid "Meeting Name"
msgstr "Nazwa spotkania"

#. module: project_scrum
#: model:process.transition,note:project_scrum.process_transition_backlogtask0
msgid "From backlog create task."
msgstr ""

#. module: project_scrum
#: view:project.scrum.product.backlog:0
#: field:project.scrum.product.backlog,user_id:0
msgid "Author"
msgstr "Autor"

#. module: project_scrum
#: model:ir.module.module,description:project_scrum.module_meta_information
msgid ""
"\n"
"    This module implements all concepts defined by the scrum project\n"
"    management methodology for IT companies:\n"
"    * Project with sprints, product owner, scrum master\n"
"    * Sprints with reviews, daily meetings, feedbacks\n"
"    * Product backlog\n"
"    * Sprint backlog\n"
"\n"
"    It adds some concepts to the project management module:\n"
"    * Mid-term, long-term road-map\n"
"    * Customers/functional requests VS technical ones\n"
"\n"
"    It also creates a new reporting:\n"
"    * Burn-down chart\n"
"\n"
"    The scrum projects and tasks inherit from the real projects and\n"
"    tasks, so you can continue working on normal tasks that will also\n"
"    include tasks from scrum projects.\n"
"\n"
"    More information on the methodology:\n"
"    * http://controlchaos.com\n"
"    "
msgstr ""

#. module: project_scrum
#: view:project.scrum.meeting:0
#: view:project.scrum.sprint:0
msgid "What did you do since the last meeting?"
msgstr "Co wykonałeś od ostatniego spotkania?"

#. module: project_scrum
#: model:ir.actions.act_window,help:project_scrum.action_sprint_all_tree
msgid ""
"The scrum agile methodology is used in software development projects. In "
"this methodology, a sprint is a short period of time (e.g. one month) during "
"which the team implements a list of product backlogs. The sprint review is "
"organized when the team presents its work to the customer and product owner."
msgstr ""

#. module: project_scrum
#: view:project.scrum.meeting:0
#: view:project.scrum.product.backlog:0
#: view:project.scrum.sprint:0
msgid "Group By..."
msgstr "Grupuj wg..."

#. module: project_scrum
#: model:process.node,note:project_scrum.process_node_productbacklog0
msgid "Create task from backlogs"
msgstr ""

#. module: project_scrum
#: model:ir.module.module,shortdesc:project_scrum.module_meta_information
msgid "Scrum, Agile Development Method"
msgstr ""

#. module: project_scrum
#: field:project.scrum.product.backlog,progress:0
msgid "Progress"
msgstr "Postęp"

#. module: project_scrum
#: field:project.scrum.meeting,user_id:0
#: view:project.scrum.sprint:0
#: field:project.scrum.sprint,scrum_master_id:0
msgid "Scrum Master"
msgstr ""

#. module: project_scrum
#: code:addons/project_scrum/project_scrum.py:83
#, python-format
msgid "The sprint '%s' has been opened."
msgstr ""

#. module: project_scrum
#: constraint:project.project:0
msgid "Error! project start-date must be lower then project end-date."
msgstr ""

#. module: project_scrum
#: view:project.scrum.meeting:0
#: view:project.scrum.sprint:0
msgid "Are your Sprint Backlog estimate accurate ?"
msgstr ""

#. module: project_scrum
#: view:project.scrum.sprint:0
msgid "Retrospective"
msgstr "Retrospekcja"

#. module: project_scrum
#: view:project.scrum.meeting:0
msgid "Send Email"
msgstr ""

#. module: project_scrum
#: constraint:project.task:0
msgid "Error ! You cannot create recursive tasks."
msgstr ""

#. module: project_scrum
#: model:ir.actions.act_window,name:project_scrum.dblc_proj
msgid "View project's backlog"
msgstr ""

#. module: project_scrum
#: view:project.scrum.product.backlog:0
#: view:project.scrum.sprint:0
msgid "Set to Draft"
msgstr "Ustaw na projekt"

#. module: project_scrum
#: model:ir.model,name:project_scrum.model_project_scrum_backlog_merge
msgid "Merge Product Backlogs"
msgstr ""

#. module: project_scrum
#: model:ir.actions.act_window,name:project_scrum.action_scrum_backlog_merge
#: view:project.scrum.backlog.merge:0
msgid "Merge Backlogs"
msgstr ""

#. module: project_scrum
#: code:addons/project_scrum/wizard/project_scrum_email.py:53
#, python-format
msgid "Scrum Meeting : %s"
msgstr ""

#. module: project_scrum
#: view:project.task:0
msgid "Backlog"
msgstr ""

#. module: project_scrum
#: model:ir.model,name:project_scrum.model_project_scrum_email
msgid "project.scrum.email"
msgstr ""

#. module: project_scrum
#: constraint:project.project:0
msgid "Error! You cannot assign escalation to the same project!"
msgstr ""

#. module: project_scrum
#: field:project.scrum.sprint,name:0
msgid "Sprint Name"
msgstr ""

#. module: project_scrum
#: model:ir.model,name:project_scrum.model_project_task
msgid "Task"
msgstr "Zadanie"

#. module: project_scrum
#: view:postpone.wizard:0
msgid "Ok"
msgstr ""

#. module: project_scrum
#: view:project.scrum.product.backlog:0
msgid "Spent hours"
msgstr ""

#. module: project_scrum
#: model:ir.actions.act_window,help:project_scrum.action_meeting_form
msgid ""
"The scrum agile methodology is used in software development projects. In "
"this methodology, a daily meeting is organized by the scrum master with his "
"team in order to detect the difficulties the team faced/will face."
msgstr ""

#. module: project_scrum
#: code:addons/project_scrum/project_scrum.py:316
#, python-format
msgid "Please provide email address for product owner defined on sprint."
msgstr ""

#. module: project_scrum
#: code:addons/project_scrum/project_scrum.py:327
#, python-format
msgid "Scrum Meeting of %s"
msgstr ""

#. module: project_scrum
#: code:addons/project_scrum/wizard/project_scrum_backlog_sprint.py:57
#, python-format
msgid "Product Backlog '%s' is converted into Task %d."
msgstr ""

#. module: project_scrum
#: code:addons/project_scrum/wizard/project_scrum_backlog_sprint.py:62
#, python-format
msgid "Product Backlog '%s' is assigned sprint:%s"
msgstr ""

#. module: project_scrum
#: code:addons/project_scrum/wizard/project_scrum_backlog_sprint.py:57
#: code:addons/project_scrum/wizard/project_scrum_backlog_sprint.py:62
#: model:ir.model,name:project_scrum.model_project_scrum_product_backlog
#: view:project.scrum.product.backlog:0
#: field:project.task,product_backlog_id:0
#, python-format
msgid "Product Backlog"
msgstr ""

#. module: project_scrum
#: model:ir.model,name:project_scrum.model_project_project
#: field:project.scrum.backlog.merge,project_id:0
#: field:project.scrum.meeting,project_id:0
#: view:project.scrum.product.backlog:0
#: field:project.scrum.product.backlog,project_id:0
#: view:project.scrum.sprint:0
#: field:project.scrum.sprint,project_id:0
msgid "Project"
msgstr "Projekt"

#. module: project_scrum
#: view:project.scrum.product.backlog:0
msgid "Start Task"
msgstr ""

#. module: project_scrum
#: code:addons/project_scrum/wizard/project_scrum_email.py:90
#: code:addons/project_scrum/wizard/project_scrum_email.py:93
#: code:addons/project_scrum/wizard/project_scrum_email.py:96
#, python-format
msgid "None"
msgstr ""

#. module: project_scrum
#: view:project.scrum.product.backlog:0
msgid "Change Stage"
msgstr "Zmień etap"

#. module: project_scrum
#: view:project.scrum.sprint:0
msgid "Sprint Info"
msgstr ""

#. module: project_scrum
#: field:project.scrum.sprint,date_stop:0
msgid "Ending Date"
msgstr "Data końcowa"

#. module: project_scrum
#: view:project.scrum.meeting:0
#: view:project.scrum.sprint:0
msgid "Links"
msgstr ""

#. module: project_scrum
#: help:project.scrum.sprint,effective_hours:0
msgid "Computed using the sum of the task work done."
msgstr "Obliczone według sum czasów wykonanych zadań."

#. module: project_scrum
#: code:addons/project_scrum/wizard/project_scrum_email.py:91
#, python-format
msgid "Task for Today"
msgstr "Zadanie na dziś"

#. module: project_scrum
#: field:project.scrum.backlog.assign.sprint,state_open:0
msgid "Open Backlog"
msgstr ""

#. module: project_scrum
#: view:project.scrum.product.backlog:0
msgid "Total Spent Hours"
msgstr ""

#. module: project_scrum
#: field:project.scrum.sprint,date_start:0
msgid "Starting Date"
msgstr "Data rozpoczęcia"

#. module: project_scrum
#: code:addons/project_scrum/wizard/project_scrum_email.py:94
#, python-format
msgid "Blocking points encountered:"
msgstr ""

#. module: project_scrum
#: view:project.scrum.sprint:0
msgid "Planning"
msgstr "Planowanie"

#. module: project_scrum
#: view:project.scrum.backlog.assign.sprint:0
#: view:project.scrum.backlog.create.task:0
#: view:project.scrum.email:0
msgid "_Cancel"
msgstr ""

#. module: project_scrum
#: help:project.scrum.sprint,scrum_master_id:0
msgid "The person who is maintains the processes for the product"
msgstr ""

#. module: project_scrum
#: view:project.scrum.product.backlog:0
#: field:project.scrum.product.backlog,expected_hours:0
#: field:project.scrum.sprint,expected_hours:0
msgid "Planned Hours"
msgstr "Planowane godziny"

#. module: project_scrum
#: field:project.scrum.email,subject:0
msgid "Subject"
msgstr ""

#. module: project_scrum
#: view:board.board:0
#: model:ir.actions.act_window,name:project_scrum.action_sprint_all_dashboard_tree
#: model:ir.actions.act_window,name:project_scrum.action_sprint_all_tree
#: model:ir.ui.menu,name:project_scrum.menu_action_sprint_all_tree
#: view:project.scrum.product.backlog:0
#: view:project.scrum.sprint:0
msgid "Sprints"
msgstr ""

#. module: project_scrum
#: code:addons/project_scrum/project_scrum.py:314
#, python-format
msgid "Email notification could not be sent to the product owner %s"
msgstr ""

#. module: project_scrum
#: field:project.scrum.backlog.assign.sprint,convert_to_task:0
msgid "Convert To Task"
msgstr ""

#. module: project_scrum
#: view:project.scrum.backlog.merge:0
msgid "Are you sure you want to merge these Backlogs?"
msgstr ""

#. module: project_scrum
#: help:project.scrum.backlog.create.task,user_id:0
msgid "Responsible user who can work on task"
msgstr ""

#. module: project_scrum
#: view:project.scrum.product.backlog:0
#: field:project.scrum.product.backlog,state:0
#: view:project.scrum.sprint:0
#: field:project.scrum.sprint,state:0
msgid "State"
msgstr "Stan"

#. module: project_scrum
#: model:ir.actions.act_window,name:project_scrum.action_sprint_task_open
msgid "View sprint Tasks"
msgstr ""

#. module: project_scrum
#: field:project.scrum.sprint,meeting_ids:0
msgid "Daily Scrum"
msgstr ""

#. module: project_scrum
#: view:project.scrum.backlog.create.task:0
msgid "C_onvert"
msgstr ""

#. module: project_scrum
#: model:ir.actions.act_window,name:project_scrum.action_product_backlog_form
#: model:ir.ui.menu,name:project_scrum.menu_action_product_backlog_form
#: view:project.scrum.product.backlog:0
msgid "Product Backlogs"
msgstr ""

#. module: project_scrum
#: code:addons/project_scrum/project_scrum.py:301
#: code:addons/project_scrum/project_scrum.py:303
#: code:addons/project_scrum/project_scrum.py:314
#: code:addons/project_scrum/project_scrum.py:316
#, python-format
msgid "Error !"
msgstr ""

#. module: project_scrum
#: field:project.scrum.product.backlog,create_date:0
msgid "Creation Date"
msgstr "Data utworzenia"

#. module: project_scrum
#: view:project.scrum.meeting:0
#: view:project.scrum.sprint:0
msgid "Are there anything blocking you?"
msgstr "Czy coś ci przeszkadza ?"

#. module: project_scrum
#: model:ir.ui.menu,name:project_scrum.menu_scrum
msgid "Scrum"
msgstr ""

#. module: project_scrum
#: field:project.scrum.meeting,question_today:0
msgid "Tasks for today"
msgstr "Zadania na dzisiaj"

#. module: project_scrum
#: code:addons/project_scrum/wizard/project_scrum_email.py:88
#: field:project.scrum.meeting,question_yesterday:0
#, python-format
msgid "Tasks since yesterday"
msgstr "Zadania od wczoraj"

#. module: project_scrum
#: code:addons/project_scrum/wizard/project_scrum_backlog_merger.py:39
#: code:addons/project_scrum/wizard/project_scrum_backlog_merger.py:71
#, python-format
msgid "Warning"
msgstr ""

#. module: project_scrum
#: model:ir.model,name:project_scrum.model_project_scrum_backlog_assign_sprint
msgid "Assign sprint to backlogs"
msgstr ""

#. module: project_scrum
#: help:project.scrum.sprint,expected_hours:0
msgid "Estimated time to do the task."
msgstr "Szacowany czas wykonania zadania."

#. module: project_scrum
#: field:project.scrum.product.backlog,task_hours:0
msgid "Task Hours"
msgstr "Godziny zadania"

#. module: project_scrum
#: view:project.scrum.sprint:0
msgid "Dates"
msgstr "Daty"

#. module: project_scrum
#: view:project.scrum.sprint:0
msgid "Send to Scrum Master"
msgstr ""

#. module: project_scrum
#: selection:project.scrum.product.backlog,state:0
#: selection:project.scrum.sprint,state:0
msgid "Cancelled"
msgstr "Anulowano"

#. module: project_scrum
#: model:ir.actions.act_window,name:project_scrum.dblc_proj2
msgid "View project's tasks"
msgstr "Widok zadań prjektu"

#. module: project_scrum
#: code:addons/project_scrum/wizard/project_scrum_email.py:56
#, python-format
msgid ""
"Hello  , \n"
"I am sending you Scrum Meeting : %s for the Sprint  '%s' of Project '%s'"
msgstr ""

#. module: project_scrum
#: view:project.scrum.meeting:0
msgid "Daily"
msgstr "Codziennie"

#. module: project_scrum
#: field:project.scrum.sprint,backlog_ids:0
msgid "Sprint Backlog"
msgstr ""

#. module: project_scrum
#: view:project.scrum.product.backlog:0
msgid "Delegate"
msgstr "Przydziel"

#. module: project_scrum
#: view:board.board:0
msgid "My Board"
msgstr "Moja konsola"

#. module: project_scrum
#: view:postpone.wizard:0
msgid "Postpone Backlog"
msgstr ""

#. module: project_scrum
#: view:board.board:0
#: model:ir.actions.act_window,name:project_scrum.action_view_task_progress_graph
#: view:project.task:0
msgid "Task Progress"
msgstr ""

#. module: project_scrum
#: field:project.scrum.meeting,date:0
msgid "Meeting Date"
msgstr "Data spotkania"

#. module: project_scrum
#: model:ir.actions.act_window,name:project_scrum.act_scrum_sprint_2_project_task
#: view:project.scrum.meeting:0
#: field:project.scrum.meeting,task_ids:0
#: view:project.scrum.product.backlog:0
#: view:project.scrum.sprint:0
msgid "Tasks"
msgstr "Zadania"

#. module: project_scrum
#: field:project.scrum.email,product_owner_email:0
msgid "Product Owner Email"
msgstr ""

#. module: project_scrum
#: view:project.scrum.email:0
msgid "_Send"
msgstr ""

#. module: project_scrum
#: help:project.scrum.backlog.assign.sprint,sprint_id:0
msgid "Select Sprint to assign backlog."
msgstr ""

#. module: project_scrum
#: help:project.scrum.product.backlog,progress:0
#: help:project.scrum.sprint,progress:0
msgid "Computed as: Time Spent / Total Time."
msgstr "Obliczone jako: Czas przepracowany / Czas całkowity"

#. module: project_scrum
#: view:project.scrum.meeting:0
#: view:project.scrum.sprint:0
msgid "Month"
msgstr ""

#. module: project_scrum
#: field:project.scrum.meeting,question_blocks:0
msgid "Blocks encountered"
msgstr ""

#. module: project_scrum
#: help:project.scrum.backlog.assign.sprint,state_open:0
msgid "Change the state of product backlogs to open if its in draft state"
msgstr ""

#. module: project_scrum
#: view:project.scrum.email:0
#: field:project.scrum.email,message:0
msgid "Message"
msgstr ""

#. module: project_scrum
#: field:project.scrum.email,scrum_master_email:0
msgid "Scrum Master Email"
msgstr ""

#. module: project_scrum
#: help:project.project,product_owner_id:0
#: help:project.scrum.sprint,product_owner_id:0
msgid "The person who is responsible for the product"
msgstr "Osoba odpowiedzialna za produkt"

#. module: project_scrum
#: view:project.scrum.meeting:0
#: view:project.scrum.sprint:0
msgid "Scrum Sprint"
msgstr ""

#. module: project_scrum
#: view:project.scrum.sprint:0
msgid "Product owner"
msgstr ""

#. module: project_scrum
#: view:project.scrum.sprint:0
msgid "Review"
msgstr "Przegląd"

#. module: project_scrum
#: field:project.scrum.sprint,retrospective:0
msgid "Sprint Retrospective"
msgstr ""

#. module: project_scrum
#: field:project.scrum.product.backlog,note:0
msgid "Note"
msgstr "Uwaga"

#. module: project_scrum
#: selection:project.scrum.product.backlog,state:0
#: selection:project.scrum.sprint,state:0
msgid "Draft"
msgstr "Projekt"

#. module: project_scrum
#: help:project.task,product_backlog_id:0
msgid ""
"Related product backlog that contains this task. Used in SCRUM methodology"
msgstr ""

#. module: project_scrum
#: view:project.scrum.meeting:0
#: view:project.scrum.sprint:0
msgid "What do you plan to do till the next meeting?"
msgstr "Co planujesz wykonać do następego spotkania?"

#. module: project_scrum
#: model:ir.actions.act_window,name:project_scrum.action_postpone_wizard
#: view:postpone.wizard:0
#: view:project.scrum.product.backlog:0
msgid "Postpone"
msgstr ""

#. module: project_scrum
#: view:project.scrum.product.backlog:0
#: selection:project.scrum.product.backlog,state:0
#: view:project.scrum.sprint:0
#: selection:project.scrum.sprint,state:0
msgid "Pending"
msgstr "Oczekujący"

#. module: project_scrum
#: view:project.scrum.meeting:0
#: view:project.scrum.sprint:0
msgid "Optional Info"
msgstr "Informacja opcjonalna"

#. module: project_scrum
#: model:ir.model,name:project_scrum.model_project_scrum_backlog_create_task
msgid "Create Tasks from Product Backlogs"
msgstr ""

#. module: project_scrum
#: help:project.project,sprint_size:0
msgid "Number of days allocated for sprint"
msgstr ""

#. module: project_scrum
#: field:project.project,product_owner_id:0
#: field:project.scrum.sprint,product_owner_id:0
msgid "Product Owner"
msgstr "Właściciel produktu"

#. module: project_scrum
#: help:project.scrum.product.backlog,sequence:0
msgid "Gives the sequence order when displaying a list of product backlog."
msgstr ""

#. module: project_scrum
#: model:process.node,name:project_scrum.process_node_productbacklog0
#: view:project.scrum.product.backlog:0
msgid "Product backlog"
msgstr ""

#. module: project_scrum
#: model:ir.actions.act_window,name:project_scrum.act_scrum_sprint_2_product_backlog
msgid "Backlogs"
msgstr ""

#. module: project_scrum
#: code:addons/project_scrum/project_scrum.py:326
#, python-format
msgid "Thank you"
msgstr "Dziękuję"

#. module: project_scrum
#: help:project.scrum.backlog.assign.sprint,convert_to_task:0
msgid "Create Task for Product Backlog"
msgstr ""

#. module: project_scrum
#: field:project.scrum.product.backlog,active:0
msgid "Active"
msgstr "Aktywne"

#. module: project_scrum
#: model:ir.actions.act_window,name:project_scrum.action_meeting_form
#: model:ir.ui.menu,name:project_scrum.menu_action_meeting_form
msgid "Scrum Meetings"
msgstr ""

#. module: project_scrum
#: help:project.scrum.product.backlog,expected_hours:0
msgid "Estimated total time to do the Backlog"
msgstr ""

#. module: project_scrum
#: help:project.scrum.backlog.merge,project_id:0
msgid "Select project for the new product backlog"
msgstr ""

#. module: project_scrum
#: view:project.scrum.backlog.merge:0
msgid "Merge"
msgstr "Połącz"

#. module: project_scrum
#: model:ir.actions.act_window,name:project_scrum.action_sprint_backlog_open
msgid "View sprint backlog"
msgstr ""

#. module: project_scrum
#: field:project.scrum.meeting,question_backlog:0
msgid "Backlog Accurate"
msgstr ""

#. module: project_scrum
#: model:ir.actions.act_window,name:project_scrum.action_scrum_backlog_to_task
#: view:project.scrum.backlog.create.task:0
#: view:project.scrum.product.backlog:0
msgid "Convert to Task"
msgstr "Konwertuj do zadania"

#. module: project_scrum
#: help:project.scrum.sprint,project_id:0
msgid ""
"If you have [?] in the project name, it means there are no analytic account "
"linked to this project."
msgstr ""
"Jeśli masz [?] w nazwie projektu, to znaczy, że do projektu nie przypisano "
"konta analitycznego."

#. module: project_scrum
#: field:project.scrum.product.backlog,sequence:0
msgid "Sequence"
msgstr "Numeracja"

#. module: project_scrum
#: view:project.scrum.sprint:0
msgid "Send to Product Owner"
msgstr ""

#. module: project_scrum
#: view:board.board:0
#: model:ir.actions.act_window,name:project_scrum.action_view_backlog_progress_graph
#: view:project.scrum.product.backlog:0
msgid "Backlog Progress"
msgstr ""

#. module: project_scrum
#: code:addons/project_scrum/project_scrum.py:301
#, python-format
msgid "Email notification could not be sent to the scrum master %s"
msgstr ""

#. module: project_scrum
#: view:project.scrum.product.backlog:0
#: selection:project.scrum.product.backlog,state:0
#: selection:project.scrum.sprint,state:0
msgid "Done"
msgstr "Wykonano"

#. module: project_scrum
#: view:project.scrum.backlog.merge:0
#: view:project.scrum.product.backlog:0
msgid "Cancel"
msgstr "Anuluj"

#. module: project_scrum
#: view:postpone.wizard:0
#: view:project.scrum.product.backlog:0
#: view:project.scrum.sprint:0
msgid "Close"
msgstr ""

#. module: project_scrum
#: view:project.scrum.product.backlog:0
#: selection:project.scrum.product.backlog,state:0
#: view:project.scrum.sprint:0
#: selection:project.scrum.sprint,state:0
msgid "Open"
msgstr "Otwarte"

#. module: project_scrum
#: view:project.scrum.sprint:0
#: field:project.scrum.sprint,effective_hours:0
msgid "Effective hours"
msgstr "Godziny efektywne"

#. module: project_scrum
#: view:project.scrum.product.backlog:0
msgid "Information"
msgstr ""

#. module: project_scrum
#: view:project.scrum.product.backlog:0
msgid "Remaining Hours"
msgstr "Pozostałe godziny"

#. module: project_scrum
#: view:project.scrum.sprint:0
msgid "Responsible"
msgstr ""

#. module: project_scrum
#: field:project.scrum.product.backlog,name:0
msgid "Feature"
msgstr "Cecha"

#. module: project_scrum
#: view:project.scrum.meeting:0
#: view:project.scrum.product.backlog:0
#: view:project.scrum.sprint:0
#: view:project.task:0
msgid "Current"
msgstr ""

#. module: project_scrum
#: view:project.scrum.product.backlog:0
msgid "My Backlogs"
msgstr ""

#. module: project_scrum
#: view:project.scrum.email:0
msgid "Send Email for Scrum Meeting Details"
msgstr ""

#. module: project_scrum
#: model:ir.actions.act_window,help:project_scrum.action_product_backlog_form
msgid ""
"The scrum agile methodology is used in software development projects. The "
"Product Backlog is the list of features to be implemented. A product backlog "
"can be planified in a development sprint and may be split into several "
"tasks. The product backlog is managed by the product owner of the project."
msgstr ""

#. module: project_scrum
#: model:process.transition,name:project_scrum.process_transition_backlogtask0
msgid "Backlog Task"
msgstr ""

#. module: project_scrum
#: view:project.scrum.product.backlog:0
#: view:project.scrum.sprint:0
msgid "Planned hours"
msgstr "Planowane godziny"

#. module: project_scrum
#: model:ir.actions.act_window,name:project_scrum.action_project_scrum_email
#: model:ir.model,name:project_scrum.model_project_scrum_meeting
#: view:project.scrum.email:0
#: view:project.scrum.meeting:0
#: view:project.scrum.sprint:0
msgid "Scrum Meeting"
msgstr ""

#. module: project_scrum
#: model:ir.actions.report.xml,name:project_scrum.report_scrum_sprint_burndown_chart
#: view:project.scrum.sprint:0
msgid "Burndown Chart"
msgstr ""

#. module: project_scrum
#: view:project.scrum.sprint:0
msgid "Daily Meetings"
msgstr "Spotkania dzienne"

#. module: project_scrum
#: view:project.scrum.sprint:0
msgid "Expected hours"
msgstr "Spodziewane godziny"

#. module: project_scrum
#: field:project.project,sprint_size:0
msgid "Sprint Days"
msgstr ""

#. module: project_scrum
#: help:project.scrum.email,product_owner_email:0
msgid "Email Id of Product Owner"
msgstr ""

#. module: project_scrum
#: field:project.scrum.sprint,progress:0
msgid "Progress (0-100)"
msgstr "Postęp (0-100)"

#. module: project_scrum
#: code:addons/project_scrum/project_scrum.py:324
#, python-format
msgid ""
"Hello %s,\n"
" \n"
"I am sending you Daily Meeting Details of date %s for the Sprint %s\n"
msgstr ""

#. module: project_scrum
#: code:addons/project_scrum/project_scrum.py:325
#, python-format
msgid ""
"\n"
"*Tasks since yesterday:\n"
"_______________________%s\n"
"*Task for Today:\n"
"_______________________ %s\n"
"\n"
"*Blocks encountered:\n"
"_______________________ %s"
msgstr ""

#. module: project_scrum
#: help:project.scrum.product.backlog,active:0
msgid ""
"If Active field is set to true, it will allow you to hide the product "
"backlog without removing it."
msgstr ""

#. module: project_scrum
#: help:project.scrum.product.backlog,task_hours:0
msgid "Estimated time of the total hours of the tasks"
msgstr ""

#. module: project_scrum
#: view:project.project:0
msgid "Scrum Data"
msgstr ""

#. module: project_scrum
#: field:project.project,scrum:0
msgid "Is a Scrum Project"
msgstr ""

#. module: project_scrum
#: view:project.scrum.product.backlog:0
msgid "Edit"
msgstr ""

#. module: project_scrum
#: field:project.scrum.product.backlog,tasks_id:0
msgid "Tasks Details"
msgstr "Szczegóły zadania"

#. module: project_scrum
#: model:ir.model,name:project_scrum.model_postpone_wizard
msgid "postpone.wizard"
msgstr ""

#. module: project_scrum
#: view:project.scrum.product.backlog:0
msgid "Total Planned Hours"
msgstr ""

#. module: project_scrum
#: view:project.scrum.backlog.merge:0
msgid ""
"This wizard merge backlogs and create one new backlog with draft state (Old "
"backlogs Will be deleted). And it also merge old tasks from backlogs"
msgstr ""

#. module: project_scrum
#: code:addons/project_scrum/project_scrum.py:303
#, python-format
msgid "Please provide email address for scrum master defined on sprint."
msgstr ""

#. module: project_scrum
#: view:project.scrum.backlog.merge:0
msgid "Select the project for merged backlogs"
msgstr ""

#. module: project_scrum
#: view:board.board:0
#: model:ir.actions.act_window,name:project_scrum.action_view_my_scrum_sprint_tree
msgid "My Sprint"
msgstr ""

#. module: project_scrum
#: field:project.scrum.product.backlog,effective_hours:0
msgid "Spent Hours"
msgstr "Przepracowane godziny"

#. module: project_scrum
#: help:project.scrum.product.backlog,effective_hours:0
msgid "Computed using the sum of the time spent on every related tasks"
msgstr "Obliczone na podstawie sumy czasu spędzonego nad każdym zadaniem"

#. module: project_scrum
#: model:ir.actions.act_window,name:project_scrum.open_board_project_scrum
#: model:ir.ui.menu,name:project_scrum.menu_deshboard_scurm
msgid "Scrum Dashboard"
msgstr ""

#. module: project_scrum
#: model:ir.model,name:project_scrum.model_project_scrum_sprint
msgid "Project Scrum Sprint"
msgstr ""

#. module: project_scrum
#: view:project.scrum.product.backlog:0
msgid "Feature Description"
msgstr "Opis funkcji"

#. module: project_scrum
#: code:addons/project_scrum/wizard/project_scrum_backlog_merger.py:71
#, python-format
msgid "Please select any Project."
msgstr ""

#. module: project_scrum
#: code:addons/project_scrum/wizard/project_scrum_email.py:97
#, python-format
msgid "Thank you,"
msgstr ""

#. module: project_scrum
#: code:addons/project_scrum/project_scrum.py:90
#, python-format
msgid "The sprint '%s' has been closed."
msgstr ""

#. module: project_scrum
#: model:ir.actions.act_window,name:project_scrum.action_scrum_backlog_to_sprint
#: view:project.scrum.backlog.assign.sprint:0
msgid "Assign Sprint"
msgstr ""

#. module: project_scrum
#: field:project.scrum.backlog.create.task,user_id:0
msgid "Assign To"
msgstr "Przypisz do"

#. module: project_scrum
#: view:postpone.wizard:0
msgid "Are you sure to postpone Backlog ?"
msgstr ""

#. module: project_scrum
#: field:project.scrum.backlog.assign.sprint,sprint_id:0
#: view:project.scrum.meeting:0
#: field:project.scrum.meeting,sprint_id:0
#: view:project.scrum.product.backlog:0
#: field:project.scrum.product.backlog,sprint_id:0
#: view:project.task:0
#: field:project.task,sprint_id:0
msgid "Sprint"
msgstr "Sprint"

#. module: project_scrum
#: code:addons/project_scrum/wizard/project_scrum_backlog_merger.py:39
#, python-format
msgid "Please select at least two product Backlogs"
msgstr ""

#. module: project_scrum
#: field:project.scrum.sprint,review:0
msgid "Sprint Review"
msgstr ""

#~ msgid "My tasks"
#~ msgstr "Moje zadania"

#~ msgid "Subproject"
#~ msgstr "Podprojekt"

#~ msgid "Importance"
#~ msgstr "Ważność"

#~ msgid "Scrum Task"
#~ msgstr "Zadanie Scrum"

#~ msgid "Very urgent"
#~ msgstr "Bardzo pilne"

#~ msgid "Notes"
#~ msgstr "Uwagi"

#~ msgid "Team Name"
#~ msgstr "Nazwa Zespołu"

#~ msgid "All Tasks"
#~ msgstr "Wszystkie zadania"

#~ msgid "Deadline"
#~ msgstr "Ostateczny czas ukończenia:"

#~ msgid "Priority"
#~ msgstr "Priorytet"

#~ msgid "Type"
#~ msgstr "Typ"

#~ msgid "Medium"
#~ msgstr "Średni"

#~ msgid "Projects"
#~ msgstr "Projekty"

#~ msgid "Invalid XML for View Architecture!"
#~ msgstr "XML niewłaściwy dla tej architektury wyświetlania!"

#~ msgid "Task Details"
#~ msgstr "Szczegóły zadania"

#~ msgid "Contact"
#~ msgstr "Kontakt"

#~ msgid ""
#~ "The Object name must start with x_ and not contain any special character !"
#~ msgstr ""
#~ "Nazwa obiektu musi zaczynać się od x_ oraz nie może zawierać znaków "
#~ "specjalnych !"

#~ msgid "Template"
#~ msgstr "Szablon"

#~ msgid "Project Members"
#~ msgstr "Członkowie projektu"

#~ msgid "Scrum Projects"
#~ msgstr "Projekty scrum"

#~ msgid "Analytic Account"
#~ msgstr "Konto analityczne"

#~ msgid "Partner"
#~ msgstr "Partner"

#~ msgid "Total Time"
#~ msgstr "Czas całkowity"

#~ msgid "Planned Time"
#~ msgstr "Czas planowany"

#~ msgid "Progress (%)"
#~ msgstr "Postęp (%)"

#~ msgid "Create Tasks"
#~ msgstr "Utwórz zadania"

#~ msgid "Low"
#~ msgstr "Niski"

#~ msgid "My opened tasks"
#~ msgstr "Moje otwarte zadania"

#~ msgid "Status"
#~ msgstr "Stan"

#~ msgid "Project Manager"
#~ msgstr "Menedżer projektu"

#~ msgid "User"
#~ msgstr "Użytkownik"

#~ msgid "Project Name"
#~ msgstr "Nazwa projektu"

#~ msgid "Date Closed"
#~ msgstr "Data zamknięcia"

#~ msgid "Parent Task"
#~ msgstr "Zadanie nadrzędne"

#~ msgid "Description"
#~ msgstr "Opis"

#~ msgid "Running"
#~ msgstr "Uruchomione"

#~ msgid "Edit Projects"
#~ msgstr "Edytuj projekty"

#~ msgid "Urgent"
#~ msgstr "Pilne"

#~ msgid "Context"
#~ msgstr "Kontekst"

#~ msgid "Users"
#~ msgstr "Użytkownicy"

#~ msgid "Parent project"
#~ msgstr "Projekt nadrzędny"

#~ msgid "Created tasks"
#~ msgstr "Utworzone zadania"

#~ msgid "Error ! You can not create recursive projects."
#~ msgstr "Błąd ! Nie możesz tworzyć rekurencyjnych projektów."

#~ msgid "Invalid model name in the action definition."
#~ msgstr "Nieprawidłowa nazwa modelu w definicji akcji."

#~ msgid "Delegated Tasks"
#~ msgstr "Zadania przekazane"

#~ msgid ""
#~ "Project's member. Not used in any computation, just for information purpose."
#~ msgstr "Członek projektu. Nie stosowane w obliczeniach, tylko do informacji."

#~ msgid ""
#~ "Estimated time to do the task, usually set by the project manager when the "
#~ "task is in draft state."
#~ msgstr ""
#~ "Szacowany czas wykonania zadania. Zwykle ustalany przez menedżera projektu "
#~ "kiedy zadanie jest w stanie projektu."

#~ msgid "Internal description of the project."
#~ msgstr "Wewnętrzny opis projektu"

#~ msgid "Time Spent"
#~ msgstr "Spędzony czas"

#~ msgid ""
#~ "Computed as: Total Time - Estimated Time. It gives the difference of the "
#~ "time estimated by the project manager and the real time to close the task."
#~ msgstr ""
#~ "Obliczone jako: Czas całkowity - Czas szacowany. Jest różnicą pomiędzy "
#~ "czasem szacowanym przez menedżera projektu, a rzeczywistym czasem do "
#~ "zamknięcia projektu."

#~ msgid "Work done"
#~ msgstr "Praca wykonana"

#~ msgid "Assigned to"
#~ msgstr "Przypisano do"

#~ msgid "Delegated To"
#~ msgstr "Przekazano"

#~ msgid "Working Time"
#~ msgstr "Czas pracy"

#~ msgid "Sum of spent hours of all tasks related to this project."
#~ msgstr ""
#~ "Suma przepracowanych godzin we wszystkich zadaniach związanych z tym "
#~ "projektem."

#~ msgid ""
#~ "Link this project to an analytic account if you need financial management on "
#~ "projects. It enables you to connect projects with budgets, planning, cost "
#~ "and revenue analysis, timesheets on projects, etc."
#~ msgstr ""
#~ "Połącz projekt z kontem analitycznym, jeśli chcesz zarządzać finansowaniem "
#~ "projektu. To pozwoli ci związać projekt z budżetem, planowaniem, analizą "
#~ "kosztów i przychodów, kartami czasu pracy itp."

#~ msgid "Warn Manager"
#~ msgstr "Ostrzeż menedżera"

#~ msgid "Very Low"
#~ msgstr "Bardzo niski"

#~ msgid "In Progress"
#~ msgstr "W trakcie przetwarzania"

#~ msgid "What are you working on today ?"
#~ msgstr "Nad czym pracujesz dzisiaj ?"

#~ msgid "Total Hours"
#~ msgstr "Suma godzin"

#~ msgid "Hours Spent"
#~ msgstr "Przepracowane godziny"

#~ msgid "Expected End"
#~ msgstr "Spodziewany koniec"

#~ msgid "Mail Footer"
#~ msgstr "Stopka wiadomości"

#~ msgid ""
#~ "Total remaining time, can be re-estimated periodically by the assignee of "
#~ "the task."
#~ msgstr ""
#~ "Czas pozostały. Może być okresowo przeszacowany przez osobę przypisaną do "
#~ "zadania."

#~ msgid "Editable"
#~ msgstr "Edytowalne"

#~ msgid "What have you accomplished since yesterday ?"
#~ msgstr "Co osiągnąłeś od wczoraj ?"

#~ msgid "Owners"
#~ msgstr "Właściciele"

#~ msgid "Mail Header"
#~ msgstr "Magłówek wiadomości"

#~ msgid ""
#~ "If you check this, the user will have a popup when closing a task that "
#~ "propose a message to send by email to the customer."
#~ msgstr ""
#~ "Jeśli będzie zaznaczone, to użytkownik zobaczy okno przy zamykaniu zadania z "
#~ "propozycję wysłania wiadomości do klienta."

#~ msgid "Percent of tasks closed according to the total of tasks todo."
#~ msgstr "Procent zadań zamkniętych do sumy zadań do wykonania."

#~ msgid ""
#~ "If you check this field, the project manager will receive a request each "
#~ "time a task is completed by his team."
#~ msgstr ""
#~ "Jeśli zaznaczysz to pole, to menedżer projektu otrzyma zgłoszenie za każdym "
#~ "razem, gdy zadanie zostanie wypełnione przez zespół."

#~ msgid "Computed as: Time Spent + Remaining Time."
#~ msgstr "Obliczone jako: Czas spędzony + Czas pozostały"

#~ msgid "Error! You can not create recursive analytic accounts."
#~ msgstr "Błąd! Nie możesz tworzyć rekurencyjnych kont analitycznych"

#~ msgid "Delay Hours"
#~ msgstr "Opóźnienie"

#~ msgid "Opened tasks"
#~ msgstr "Otwarte zadania"

#~ msgid "Optionnal Info"
#~ msgstr "Informacja opcjonalna"

#~ msgid "Is there anything blocking you ?"
#~ msgstr "Czy coś ci przeszkadza ?"

#~ msgid "Sum of total hours of all tasks related to this project."
#~ msgstr "Suma godzin wszystkich zadań związanych z tym projektem."

#~ msgid "Warn Partner"
#~ msgstr "Ostrzeż partnera"

#~ msgid "Sum of planned hours of all tasks related to this project."
#~ msgstr "Suma planowanych godzin dla wszystkich zadań projektu."

#~ msgid "Set Open"
#~ msgstr "Ustaw na otwarte"

#~ msgid "Task summary"
#~ msgstr "Podsumowanie zadania"

#~ msgid ""
#~ "Footer added at the beginning of the email for the warning message sent to "
#~ "the customer when a task is closed."
#~ msgstr ""
#~ "Nagłówek dodawany na początek wiadomości informującej klienta o zamknięciu "
#~ "zadania."

#, python-format
#~ msgid "I am sending you Daily Meeting Details of date"
#~ msgstr "Wysyłam Ci szczegóły codziennego spotkania z daty"

#~ msgid "Hello"
#~ msgstr "Witaj"<|MERGE_RESOLUTION|>--- conflicted
+++ resolved
@@ -7,29 +7,24 @@
 "Project-Id-Version: OpenERP Server 6.0dev\n"
 "Report-Msgid-Bugs-To: support@openerp.com\n"
 "POT-Creation-Date: 2011-01-11 11:15+0000\n"
-"PO-Revision-Date: 2010-09-29 09:03+0000\n"
-"Last-Translator: OpenERP Administrators <Unknown>\n"
+"PO-Revision-Date: 2011-04-03 11:58+0000\n"
+"Last-Translator: Grzegorz Grzelak (OpenGLOBE.pl) <grzegorz@openglobe.pl>\n"
 "Language-Team: \n"
 "MIME-Version: 1.0\n"
 "Content-Type: text/plain; charset=UTF-8\n"
 "Content-Transfer-Encoding: 8bit\n"
-<<<<<<< HEAD
-"X-Launchpad-Export-Date: 2011-03-18 04:42+0000\n"
-"X-Generator: Launchpad (build 12559)\n"
-=======
 "X-Launchpad-Export-Date: 2011-04-29 04:53+0000\n"
 "X-Generator: Launchpad (build 12758)\n"
->>>>>>> 19a27dbd
 
 #. module: project_scrum
 #: help:project.scrum.email,scrum_master_email:0
 msgid "Email Id of Scrum Master"
-msgstr ""
+msgstr "Id email mistrza młyna"
 
 #. module: project_scrum
 #: view:project.scrum.backlog.assign.sprint:0
 msgid "_Assign"
-msgstr ""
+msgstr "_Przydziel"
 
 #. module: project_scrum
 #: field:project.scrum.meeting,name:0
@@ -116,18 +111,18 @@
 #: view:project.scrum.sprint:0
 #: field:project.scrum.sprint,scrum_master_id:0
 msgid "Scrum Master"
-msgstr ""
+msgstr "Mistrz młyna"
 
 #. module: project_scrum
 #: code:addons/project_scrum/project_scrum.py:83
 #, python-format
 msgid "The sprint '%s' has been opened."
-msgstr ""
+msgstr "Sprint '%s' został otwarty."
 
 #. module: project_scrum
 #: constraint:project.project:0
 msgid "Error! project start-date must be lower then project end-date."
-msgstr ""
+msgstr "Błąd ! data początkowa projektu musi być mniejsza od daty końcowej."
 
 #. module: project_scrum
 #: view:project.scrum.meeting:0
@@ -143,17 +138,17 @@
 #. module: project_scrum
 #: view:project.scrum.meeting:0
 msgid "Send Email"
-msgstr ""
+msgstr "Wyślij E-mail"
 
 #. module: project_scrum
 #: constraint:project.task:0
 msgid "Error ! You cannot create recursive tasks."
-msgstr ""
+msgstr "Błąd ! Nie możesz tworzyć rekurencyjnych zadań."
 
 #. module: project_scrum
 #: model:ir.actions.act_window,name:project_scrum.dblc_proj
 msgid "View project's backlog"
-msgstr ""
+msgstr "Przejrzyj zakres projektu"
 
 #. module: project_scrum
 #: view:project.scrum.product.backlog:0
@@ -164,24 +159,24 @@
 #. module: project_scrum
 #: model:ir.model,name:project_scrum.model_project_scrum_backlog_merge
 msgid "Merge Product Backlogs"
-msgstr ""
+msgstr "Połącz zakresy produktu"
 
 #. module: project_scrum
 #: model:ir.actions.act_window,name:project_scrum.action_scrum_backlog_merge
 #: view:project.scrum.backlog.merge:0
 msgid "Merge Backlogs"
-msgstr ""
+msgstr "Połącz zakresy zadań"
 
 #. module: project_scrum
 #: code:addons/project_scrum/wizard/project_scrum_email.py:53
 #, python-format
 msgid "Scrum Meeting : %s"
-msgstr ""
+msgstr "Spotkanie młynowe : %s"
 
 #. module: project_scrum
 #: view:project.task:0
 msgid "Backlog"
-msgstr ""
+msgstr "Zakres"
 
 #. module: project_scrum
 #: model:ir.model,name:project_scrum.model_project_scrum_email
@@ -191,12 +186,12 @@
 #. module: project_scrum
 #: constraint:project.project:0
 msgid "Error! You cannot assign escalation to the same project!"
-msgstr ""
+msgstr "Błąd! Nie możesz wiązać przydziału do tego samego projektu!"
 
 #. module: project_scrum
 #: field:project.scrum.sprint,name:0
 msgid "Sprint Name"
-msgstr ""
+msgstr "Nazwa sprintu"
 
 #. module: project_scrum
 #: model:ir.model,name:project_scrum.model_project_task
@@ -211,7 +206,7 @@
 #. module: project_scrum
 #: view:project.scrum.product.backlog:0
 msgid "Spent hours"
-msgstr ""
+msgstr "Poświęcone godziny"
 
 #. module: project_scrum
 #: model:ir.actions.act_window,help:project_scrum.action_meeting_form
@@ -225,13 +220,13 @@
 #: code:addons/project_scrum/project_scrum.py:316
 #, python-format
 msgid "Please provide email address for product owner defined on sprint."
-msgstr ""
+msgstr "Wprowadź adres email właściciela produktu zdefiniowanego w sprincie."
 
 #. module: project_scrum
 #: code:addons/project_scrum/project_scrum.py:327
 #, python-format
 msgid "Scrum Meeting of %s"
-msgstr ""
+msgstr "Spotkanie młynowe dla %s"
 
 #. module: project_scrum
 #: code:addons/project_scrum/wizard/project_scrum_backlog_sprint.py:57
@@ -253,7 +248,7 @@
 #: field:project.task,product_backlog_id:0
 #, python-format
 msgid "Product Backlog"
-msgstr ""
+msgstr "Zakres produktu"
 
 #. module: project_scrum
 #: model:ir.model,name:project_scrum.model_project_project
@@ -269,7 +264,7 @@
 #. module: project_scrum
 #: view:project.scrum.product.backlog:0
 msgid "Start Task"
-msgstr ""
+msgstr "Rozpocznij zadanie"
 
 #. module: project_scrum
 #: code:addons/project_scrum/wizard/project_scrum_email.py:90
@@ -277,7 +272,7 @@
 #: code:addons/project_scrum/wizard/project_scrum_email.py:96
 #, python-format
 msgid "None"
-msgstr ""
+msgstr "Brak"
 
 #. module: project_scrum
 #: view:project.scrum.product.backlog:0
@@ -287,7 +282,7 @@
 #. module: project_scrum
 #: view:project.scrum.sprint:0
 msgid "Sprint Info"
-msgstr ""
+msgstr "Informacja o sprincie"
 
 #. module: project_scrum
 #: field:project.scrum.sprint,date_stop:0
@@ -298,7 +293,7 @@
 #: view:project.scrum.meeting:0
 #: view:project.scrum.sprint:0
 msgid "Links"
-msgstr ""
+msgstr "Odnośniki"
 
 #. module: project_scrum
 #: help:project.scrum.sprint,effective_hours:0
@@ -314,12 +309,12 @@
 #. module: project_scrum
 #: field:project.scrum.backlog.assign.sprint,state_open:0
 msgid "Open Backlog"
-msgstr ""
+msgstr "Otwórz zakres"
 
 #. module: project_scrum
 #: view:project.scrum.product.backlog:0
 msgid "Total Spent Hours"
-msgstr ""
+msgstr "Suma spędzonych godzin"
 
 #. module: project_scrum
 #: field:project.scrum.sprint,date_start:0
@@ -330,7 +325,7 @@
 #: code:addons/project_scrum/wizard/project_scrum_email.py:94
 #, python-format
 msgid "Blocking points encountered:"
-msgstr ""
+msgstr "Stwierdzone przeszkody:"
 
 #. module: project_scrum
 #: view:project.scrum.sprint:0
@@ -342,12 +337,12 @@
 #: view:project.scrum.backlog.create.task:0
 #: view:project.scrum.email:0
 msgid "_Cancel"
-msgstr ""
+msgstr "_Anuluj"
 
 #. module: project_scrum
 #: help:project.scrum.sprint,scrum_master_id:0
 msgid "The person who is maintains the processes for the product"
-msgstr ""
+msgstr "Osoba utrzymująca proces dla produktu"
 
 #. module: project_scrum
 #: view:project.scrum.product.backlog:0
@@ -359,7 +354,7 @@
 #. module: project_scrum
 #: field:project.scrum.email,subject:0
 msgid "Subject"
-msgstr ""
+msgstr "Temat"
 
 #. module: project_scrum
 #: view:board.board:0
@@ -369,28 +364,28 @@
 #: view:project.scrum.product.backlog:0
 #: view:project.scrum.sprint:0
 msgid "Sprints"
-msgstr ""
+msgstr "Sprinty"
 
 #. module: project_scrum
 #: code:addons/project_scrum/project_scrum.py:314
 #, python-format
 msgid "Email notification could not be sent to the product owner %s"
-msgstr ""
+msgstr "Maile informacyjne nie będą wysyłane do właściciela produktu %s"
 
 #. module: project_scrum
 #: field:project.scrum.backlog.assign.sprint,convert_to_task:0
 msgid "Convert To Task"
-msgstr ""
+msgstr "Skonwertuj do zadania"
 
 #. module: project_scrum
 #: view:project.scrum.backlog.merge:0
 msgid "Are you sure you want to merge these Backlogs?"
-msgstr ""
+msgstr "Jesteś pewien, że chcesz połączyć te zakresy?"
 
 #. module: project_scrum
 #: help:project.scrum.backlog.create.task,user_id:0
 msgid "Responsible user who can work on task"
-msgstr ""
+msgstr "Użytkownik odpowiedzialny do pracy przy zadaniu"
 
 #. module: project_scrum
 #: view:project.scrum.product.backlog:0
@@ -403,24 +398,24 @@
 #. module: project_scrum
 #: model:ir.actions.act_window,name:project_scrum.action_sprint_task_open
 msgid "View sprint Tasks"
-msgstr ""
+msgstr "Podgląd zadań sprintu"
 
 #. module: project_scrum
 #: field:project.scrum.sprint,meeting_ids:0
 msgid "Daily Scrum"
-msgstr ""
+msgstr "Dzienny młyn"
 
 #. module: project_scrum
 #: view:project.scrum.backlog.create.task:0
 msgid "C_onvert"
-msgstr ""
+msgstr "K_onwertuj"
 
 #. module: project_scrum
 #: model:ir.actions.act_window,name:project_scrum.action_product_backlog_form
 #: model:ir.ui.menu,name:project_scrum.menu_action_product_backlog_form
 #: view:project.scrum.product.backlog:0
 msgid "Product Backlogs"
-msgstr ""
+msgstr "Zakresy produktu"
 
 #. module: project_scrum
 #: code:addons/project_scrum/project_scrum.py:301
@@ -429,7 +424,7 @@
 #: code:addons/project_scrum/project_scrum.py:316
 #, python-format
 msgid "Error !"
-msgstr ""
+msgstr "Błąd !"
 
 #. module: project_scrum
 #: field:project.scrum.product.backlog,create_date:0
@@ -445,7 +440,7 @@
 #. module: project_scrum
 #: model:ir.ui.menu,name:project_scrum.menu_scrum
 msgid "Scrum"
-msgstr ""
+msgstr "Młyn"
 
 #. module: project_scrum
 #: field:project.scrum.meeting,question_today:0
@@ -464,12 +459,12 @@
 #: code:addons/project_scrum/wizard/project_scrum_backlog_merger.py:71
 #, python-format
 msgid "Warning"
-msgstr ""
+msgstr "Ostrzeżenie"
 
 #. module: project_scrum
 #: model:ir.model,name:project_scrum.model_project_scrum_backlog_assign_sprint
 msgid "Assign sprint to backlogs"
-msgstr ""
+msgstr "Przypisz sprint do zakresów"
 
 #. module: project_scrum
 #: help:project.scrum.sprint,expected_hours:0
@@ -489,7 +484,7 @@
 #. module: project_scrum
 #: view:project.scrum.sprint:0
 msgid "Send to Scrum Master"
-msgstr ""
+msgstr "Wyślij do mistrza młyna"
 
 #. module: project_scrum
 #: selection:project.scrum.product.backlog,state:0
@@ -518,7 +513,7 @@
 #. module: project_scrum
 #: field:project.scrum.sprint,backlog_ids:0
 msgid "Sprint Backlog"
-msgstr ""
+msgstr "Zakres sprintu"
 
 #. module: project_scrum
 #: view:project.scrum.product.backlog:0
@@ -533,14 +528,14 @@
 #. module: project_scrum
 #: view:postpone.wizard:0
 msgid "Postpone Backlog"
-msgstr ""
+msgstr "Odłóż zakres"
 
 #. module: project_scrum
 #: view:board.board:0
 #: model:ir.actions.act_window,name:project_scrum.action_view_task_progress_graph
 #: view:project.task:0
 msgid "Task Progress"
-msgstr ""
+msgstr "Postęp zadania"
 
 #. module: project_scrum
 #: field:project.scrum.meeting,date:0
@@ -559,17 +554,17 @@
 #. module: project_scrum
 #: field:project.scrum.email,product_owner_email:0
 msgid "Product Owner Email"
-msgstr ""
+msgstr "Adres właściciela produktu"
 
 #. module: project_scrum
 #: view:project.scrum.email:0
 msgid "_Send"
-msgstr ""
+msgstr "_Wyślij"
 
 #. module: project_scrum
 #: help:project.scrum.backlog.assign.sprint,sprint_id:0
 msgid "Select Sprint to assign backlog."
-msgstr ""
+msgstr "Wybierz sprint do przypisania zakresu"
 
 #. module: project_scrum
 #: help:project.scrum.product.backlog,progress:0
@@ -581,28 +576,28 @@
 #: view:project.scrum.meeting:0
 #: view:project.scrum.sprint:0
 msgid "Month"
-msgstr ""
+msgstr "Miesiąc"
 
 #. module: project_scrum
 #: field:project.scrum.meeting,question_blocks:0
 msgid "Blocks encountered"
-msgstr ""
+msgstr "Stwierdzone przeszkody"
 
 #. module: project_scrum
 #: help:project.scrum.backlog.assign.sprint,state_open:0
 msgid "Change the state of product backlogs to open if its in draft state"
-msgstr ""
+msgstr "Zmień stan zakresów produktu na otwarty, jeśli są w stanie projekt"
 
 #. module: project_scrum
 #: view:project.scrum.email:0
 #: field:project.scrum.email,message:0
 msgid "Message"
-msgstr ""
+msgstr "Wiadomość"
 
 #. module: project_scrum
 #: field:project.scrum.email,scrum_master_email:0
 msgid "Scrum Master Email"
-msgstr ""
+msgstr "Email mistrza młyna"
 
 #. module: project_scrum
 #: help:project.project,product_owner_id:0
@@ -614,12 +609,12 @@
 #: view:project.scrum.meeting:0
 #: view:project.scrum.sprint:0
 msgid "Scrum Sprint"
-msgstr ""
+msgstr "Spotkanie sprintowe"
 
 #. module: project_scrum
 #: view:project.scrum.sprint:0
 msgid "Product owner"
-msgstr ""
+msgstr "Właściciel produktu"
 
 #. module: project_scrum
 #: view:project.scrum.sprint:0
@@ -629,12 +624,12 @@
 #. module: project_scrum
 #: field:project.scrum.sprint,retrospective:0
 msgid "Sprint Retrospective"
-msgstr ""
+msgstr "Retrospekcja sprintu"
 
 #. module: project_scrum
 #: field:project.scrum.product.backlog,note:0
 msgid "Note"
-msgstr "Uwaga"
+msgstr "Notatka"
 
 #. module: project_scrum
 #: selection:project.scrum.product.backlog,state:0
@@ -659,7 +654,7 @@
 #: view:postpone.wizard:0
 #: view:project.scrum.product.backlog:0
 msgid "Postpone"
-msgstr ""
+msgstr "Przełóż"
 
 #. module: project_scrum
 #: view:project.scrum.product.backlog:0
@@ -678,12 +673,12 @@
 #. module: project_scrum
 #: model:ir.model,name:project_scrum.model_project_scrum_backlog_create_task
 msgid "Create Tasks from Product Backlogs"
-msgstr ""
+msgstr "Utwórz zadania z zakresu produktu"
 
 #. module: project_scrum
 #: help:project.project,sprint_size:0
 msgid "Number of days allocated for sprint"
-msgstr ""
+msgstr "Liczba dni przewidziana na sprint"
 
 #. module: project_scrum
 #: field:project.project,product_owner_id:0
@@ -694,18 +689,18 @@
 #. module: project_scrum
 #: help:project.scrum.product.backlog,sequence:0
 msgid "Gives the sequence order when displaying a list of product backlog."
-msgstr ""
+msgstr "Określa kolejność na listach zakresów produktu"
 
 #. module: project_scrum
 #: model:process.node,name:project_scrum.process_node_productbacklog0
 #: view:project.scrum.product.backlog:0
 msgid "Product backlog"
-msgstr ""
+msgstr "Zakres produktu"
 
 #. module: project_scrum
 #: model:ir.actions.act_window,name:project_scrum.act_scrum_sprint_2_product_backlog
 msgid "Backlogs"
-msgstr ""
+msgstr "Zakresy"
 
 #. module: project_scrum
 #: code:addons/project_scrum/project_scrum.py:326
@@ -716,7 +711,7 @@
 #. module: project_scrum
 #: help:project.scrum.backlog.assign.sprint,convert_to_task:0
 msgid "Create Task for Product Backlog"
-msgstr ""
+msgstr "Utwórz zadanie dla zakresu produktu"
 
 #. module: project_scrum
 #: field:project.scrum.product.backlog,active:0
@@ -727,17 +722,17 @@
 #: model:ir.actions.act_window,name:project_scrum.action_meeting_form
 #: model:ir.ui.menu,name:project_scrum.menu_action_meeting_form
 msgid "Scrum Meetings"
-msgstr ""
+msgstr "Spotkania młynowe"
 
 #. module: project_scrum
 #: help:project.scrum.product.backlog,expected_hours:0
 msgid "Estimated total time to do the Backlog"
-msgstr ""
+msgstr "Szacunkowy czas wykonania zakresu"
 
 #. module: project_scrum
 #: help:project.scrum.backlog.merge,project_id:0
 msgid "Select project for the new product backlog"
-msgstr ""
+msgstr "Wybierz projekt dla nowego zakresu produktu"
 
 #. module: project_scrum
 #: view:project.scrum.backlog.merge:0
@@ -747,7 +742,7 @@
 #. module: project_scrum
 #: model:ir.actions.act_window,name:project_scrum.action_sprint_backlog_open
 msgid "View sprint backlog"
-msgstr ""
+msgstr "Przejrzyj zakres sprintu"
 
 #. module: project_scrum
 #: field:project.scrum.meeting,question_backlog:0
@@ -778,20 +773,20 @@
 #. module: project_scrum
 #: view:project.scrum.sprint:0
 msgid "Send to Product Owner"
-msgstr ""
+msgstr "Wyślij do właściciela produktu"
 
 #. module: project_scrum
 #: view:board.board:0
 #: model:ir.actions.act_window,name:project_scrum.action_view_backlog_progress_graph
 #: view:project.scrum.product.backlog:0
 msgid "Backlog Progress"
-msgstr ""
+msgstr "Postęp zakresu"
 
 #. module: project_scrum
 #: code:addons/project_scrum/project_scrum.py:301
 #, python-format
 msgid "Email notification could not be sent to the scrum master %s"
-msgstr ""
+msgstr "Email informacyjny nie może być wysłany do mistrza młyna %s"
 
 #. module: project_scrum
 #: view:project.scrum.product.backlog:0
@@ -811,7 +806,7 @@
 #: view:project.scrum.product.backlog:0
 #: view:project.scrum.sprint:0
 msgid "Close"
-msgstr ""
+msgstr "Zamknięte"
 
 #. module: project_scrum
 #: view:project.scrum.product.backlog:0
@@ -830,7 +825,7 @@
 #. module: project_scrum
 #: view:project.scrum.product.backlog:0
 msgid "Information"
-msgstr ""
+msgstr "Informacja"
 
 #. module: project_scrum
 #: view:project.scrum.product.backlog:0
@@ -840,7 +835,7 @@
 #. module: project_scrum
 #: view:project.scrum.sprint:0
 msgid "Responsible"
-msgstr ""
+msgstr "Odpowiedzialny"
 
 #. module: project_scrum
 #: field:project.scrum.product.backlog,name:0
@@ -853,12 +848,12 @@
 #: view:project.scrum.sprint:0
 #: view:project.task:0
 msgid "Current"
-msgstr ""
+msgstr "Bieżące"
 
 #. module: project_scrum
 #: view:project.scrum.product.backlog:0
 msgid "My Backlogs"
-msgstr ""
+msgstr "Moje zakresy"
 
 #. module: project_scrum
 #: view:project.scrum.email:0
@@ -877,7 +872,7 @@
 #. module: project_scrum
 #: model:process.transition,name:project_scrum.process_transition_backlogtask0
 msgid "Backlog Task"
-msgstr ""
+msgstr "Zadanie zakresu"
 
 #. module: project_scrum
 #: view:project.scrum.product.backlog:0
@@ -892,13 +887,13 @@
 #: view:project.scrum.meeting:0
 #: view:project.scrum.sprint:0
 msgid "Scrum Meeting"
-msgstr ""
+msgstr "Spotkanie młynowe"
 
 #. module: project_scrum
 #: model:ir.actions.report.xml,name:project_scrum.report_scrum_sprint_burndown_chart
 #: view:project.scrum.sprint:0
 msgid "Burndown Chart"
-msgstr ""
+msgstr "Wykres wykonania"
 
 #. module: project_scrum
 #: view:project.scrum.sprint:0
@@ -913,12 +908,12 @@
 #. module: project_scrum
 #: field:project.project,sprint_size:0
 msgid "Sprint Days"
-msgstr ""
+msgstr "Dni sprintu"
 
 #. module: project_scrum
 #: help:project.scrum.email,product_owner_email:0
 msgid "Email Id of Product Owner"
-msgstr ""
+msgstr "Id emaila właściciela produktu"
 
 #. module: project_scrum
 #: field:project.scrum.sprint,progress:0
@@ -963,17 +958,17 @@
 #. module: project_scrum
 #: view:project.project:0
 msgid "Scrum Data"
-msgstr ""
+msgstr "Dane młyna"
 
 #. module: project_scrum
 #: field:project.project,scrum:0
 msgid "Is a Scrum Project"
-msgstr ""
+msgstr "Jest projektem młynowym"
 
 #. module: project_scrum
 #: view:project.scrum.product.backlog:0
 msgid "Edit"
-msgstr ""
+msgstr "Edytuj"
 
 #. module: project_scrum
 #: field:project.scrum.product.backlog,tasks_id:0
@@ -988,7 +983,7 @@
 #. module: project_scrum
 #: view:project.scrum.product.backlog:0
 msgid "Total Planned Hours"
-msgstr ""
+msgstr "Suma planowanych godzin"
 
 #. module: project_scrum
 #: view:project.scrum.backlog.merge:0
@@ -996,6 +991,9 @@
 "This wizard merge backlogs and create one new backlog with draft state (Old "
 "backlogs Will be deleted). And it also merge old tasks from backlogs"
 msgstr ""
+"Ten kreator łączy zakresy i tworzy nowy zakres w stanie projekt (poprzednie "
+"zakresy zostaną usunięte). Kreator połączy również zadania z poprzednich "
+"zakresów."
 
 #. module: project_scrum
 #: code:addons/project_scrum/project_scrum.py:303
@@ -1006,18 +1004,18 @@
 #. module: project_scrum
 #: view:project.scrum.backlog.merge:0
 msgid "Select the project for merged backlogs"
-msgstr ""
+msgstr "Wybierz projekt dla łączonych zakresów"
 
 #. module: project_scrum
 #: view:board.board:0
 #: model:ir.actions.act_window,name:project_scrum.action_view_my_scrum_sprint_tree
 msgid "My Sprint"
-msgstr ""
+msgstr "Mój sprint"
 
 #. module: project_scrum
 #: field:project.scrum.product.backlog,effective_hours:0
 msgid "Spent Hours"
-msgstr "Przepracowane godziny"
+msgstr "Spędzone godziny"
 
 #. module: project_scrum
 #: help:project.scrum.product.backlog,effective_hours:0
@@ -1028,12 +1026,12 @@
 #: model:ir.actions.act_window,name:project_scrum.open_board_project_scrum
 #: model:ir.ui.menu,name:project_scrum.menu_deshboard_scurm
 msgid "Scrum Dashboard"
-msgstr ""
+msgstr "Konsola Scrum"
 
 #. module: project_scrum
 #: model:ir.model,name:project_scrum.model_project_scrum_sprint
 msgid "Project Scrum Sprint"
-msgstr ""
+msgstr "Sprint projektu młynowego"
 
 #. module: project_scrum
 #: view:project.scrum.product.backlog:0
@@ -1044,25 +1042,25 @@
 #: code:addons/project_scrum/wizard/project_scrum_backlog_merger.py:71
 #, python-format
 msgid "Please select any Project."
-msgstr ""
+msgstr "Wybierz projekt"
 
 #. module: project_scrum
 #: code:addons/project_scrum/wizard/project_scrum_email.py:97
 #, python-format
 msgid "Thank you,"
-msgstr ""
+msgstr "Dziękuję,"
 
 #. module: project_scrum
 #: code:addons/project_scrum/project_scrum.py:90
 #, python-format
 msgid "The sprint '%s' has been closed."
-msgstr ""
+msgstr "Sprint '%s' został zamknięty"
 
 #. module: project_scrum
 #: model:ir.actions.act_window,name:project_scrum.action_scrum_backlog_to_sprint
 #: view:project.scrum.backlog.assign.sprint:0
 msgid "Assign Sprint"
-msgstr ""
+msgstr "Przypisz sprint"
 
 #. module: project_scrum
 #: field:project.scrum.backlog.create.task,user_id:0
@@ -1072,7 +1070,7 @@
 #. module: project_scrum
 #: view:postpone.wizard:0
 msgid "Are you sure to postpone Backlog ?"
-msgstr ""
+msgstr "Jesteś pewien, że chcesz odłożyć zakres?"
 
 #. module: project_scrum
 #: field:project.scrum.backlog.assign.sprint,sprint_id:0
@@ -1089,12 +1087,12 @@
 #: code:addons/project_scrum/wizard/project_scrum_backlog_merger.py:39
 #, python-format
 msgid "Please select at least two product Backlogs"
-msgstr ""
+msgstr "Wybierz co najmniej dwa zakresy produktu"
 
 #. module: project_scrum
 #: field:project.scrum.sprint,review:0
 msgid "Sprint Review"
-msgstr ""
+msgstr "Przegląd sprintu"
 
 #~ msgid "My tasks"
 #~ msgstr "Moje zadania"
