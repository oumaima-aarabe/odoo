--- conflicted
+++ resolved
@@ -4,11 +4,8 @@
 from datetime import date
 
 from odoo import api, models
-<<<<<<< HEAD
+from odoo.exceptions import UserError
 from odoo.tools import pycompat
-=======
-from odoo.exceptions import UserError
->>>>>>> 278e478d
 
 
 class EmployeesYearlySalaryReport(models.AbstractModel):
@@ -131,14 +128,10 @@
         return self.total
 
     @api.model
-<<<<<<< HEAD
     def get_report_values(self, docids, data=None):
-=======
-    def render_html(self, docids, data=None):
         if not self.env.context.get('active_model') or not self.env.context.get('active_id'):
             raise UserError(_("Some data are missing, this report cannot be printed."))
 
->>>>>>> 278e478d
         model = self.env.context.get('active_model')
         docs = self.env[model].browse(self.env.context.get('active_id'))
         return {
