# -*- coding: utf-8 -*-
# Part of Odoo. See LICENSE file for full copyright and licensing details.

import logging

import openerp

from openerp import tools
from openerp.osv import fields, osv
from openerp.tools.translate import _

class pos_config(osv.osv):
    _inherit = 'pos.config' 
    _columns = {
        'iface_discount': fields.boolean('Order Discounts', help='Allow the cashier to give discounts on the whole order.'),
<<<<<<< HEAD
        'discount_pc': fields.float('Default Percentage', help='The default discount percentage'),
        'discount_product_id': fields.many2one('product.product','Discount Product', domain="[('available_in_pos', '=', True)]",
                                               help='The product used to model the discount'),
=======
        'discount_pc': fields.float('Discount Percentage', help='The default discount percentage.'),
        'discount_product_id': fields.many2one('product.product','Discount Product', help='The product used to record the discount. The ability to discount on the whole order will be disabled if this field is empty.'),
>>>>>>> c298cf32
    }
    _defaults = {
        'discount_pc': 10,
    }<|MERGE_RESOLUTION|>--- conflicted
+++ resolved
@@ -13,14 +13,9 @@
     _inherit = 'pos.config' 
     _columns = {
         'iface_discount': fields.boolean('Order Discounts', help='Allow the cashier to give discounts on the whole order.'),
-<<<<<<< HEAD
-        'discount_pc': fields.float('Default Percentage', help='The default discount percentage'),
-        'discount_product_id': fields.many2one('product.product','Discount Product', domain="[('available_in_pos', '=', True)]",
-                                               help='The product used to model the discount'),
-=======
         'discount_pc': fields.float('Discount Percentage', help='The default discount percentage.'),
-        'discount_product_id': fields.many2one('product.product','Discount Product', help='The product used to record the discount. The ability to discount on the whole order will be disabled if this field is empty.'),
->>>>>>> c298cf32
+        'discount_product_id': fields.many2one('product.product','Discount Product',  domain="[('available_in_pos', '=', True)]",
+                                               help='The product used to record the discount. The ability to discount on the whole order will be disabled if this field is empty.'),
     }
     _defaults = {
         'discount_pc': 10,
