--- conflicted
+++ resolved
@@ -208,20 +208,7 @@
         return {'type': 'ir.actions.act_window_close'}
 
     def get_lead_details(self, cr, uid, lead_id, context=None):
-        body = ["""Dear,
-
-Below is possibly an interesting lead for you.
-
-OpenERP Leads are now forwarded to our trusted partners, through our OpenERP CRM.
-We hope that this one will provide you an interesting project, as they've recently contacted us showing interest in our software.
-
-Please keep your account manager informed about the advancements of this lead or if you are not able to answer to its requests by replying to this email. This way, we can keep track of closed leads or forward them to other partners.
-
-Please don't forget to propose our OpenERP Publisher's Warranty at the beginning of your implementation projects, together with your services quotation. The Warranty will provide unlimited bugfixing that will avoid you waste time on bugs detected during the implementation. It also provides free migration services for the current stable version at the time of signature; otherwise if we released a new version during your implementation, the customer would not always be able to easily migrate to newer versions. Please find all related information via http://www.openerp.com/services/pricing
-
-Kind regards, OpenERP Team
-
-            """, "\n\n"]
+        body = []
         lead_proxy = self.pool.get('crm.lead')
         lead = lead_proxy.browse(cr, uid, lead_id, context=context)
         if not lead.type or lead.type == 'lead' or not lead.partner_address_id:
@@ -301,12 +288,8 @@
         defaults.update({
             'subject' : '%s: %s - %s' % (_('Fwd'), 'Openerp lead forward', lead.name),
             'body' : body,
-<<<<<<< HEAD
-            'email_cc' : ''
-=======
             'email_cc' : email_cc,
             'email_to' : email or 'dummy@dummy.ly'
->>>>>>> 06bf2268
         })
         return defaults
 
