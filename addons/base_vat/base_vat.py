--- conflicted
+++ resolved
@@ -316,9 +316,6 @@
             
             return int(vat[10]) == dig_check
         else:
-<<<<<<< HEAD
-            return False
-=======
             return False
 
     # VAT validation in Turkey, contributed by # Levent Karakas @ Eska Yazilim A.S.
@@ -361,7 +358,4 @@
             c2 = c2 % 10
             return int(vat[9]) == c1 and int(vat[10]) == c2
 
-        return False
-
-# vim:expandtab:smartindent:tabstop=4:softtabstop=4:shiftwidth=4:
->>>>>>> 8ad11055
+        return False