<?xml version="1.0"?>
<openerp>
    <data>

        <menuitem  id="menu_project_confi" name="Issues" parent="project.menu_definitions" sequence="2"/>

        <record model="ir.ui.view" id="project_issue_version_search_view">
            <field name="name">Issue Version</field>
            <field name="model">project.issue.version</field>
            <field name="type">search</field>
            <field name="arch" type="xml">
                <search string="Issue Version">
                    <field name="name"/>
                    <field name="active"/>
                </search>
            </field>
        </record>
        <record model="ir.ui.view" id="project_issue_version_form_view">
            <field name="name">Issue Version</field>
            <field name="model">project.issue.version</field>
            <field name="type">form</field>
            <field name="arch" type="xml">
                <form string="Issue Version">
                    <field name="name"/>
                    <field name="active"/>
                </form>
            </field>
        </record>
        <record id="project_issue_version_action" model="ir.actions.act_window">
            <field name="name">Versions</field>
            <field name="res_model">project.issue.version</field>
            <field name="view_type">form</field>
            <field name="help">You can use the issues tracker in OpenERP to handle bugs in the software development project, to handle claims in after-sales services, etc. Define here the different versions of your products on which you can work on issues.</field>
        </record>
        <menuitem action="project_issue_version_action" id="menu_project_issue_version_act" parent="menu_project_confi" groups="base.group_no_one"/>

        <record id="project_issue_categ_action" model="ir.actions.act_window">
            <field name="name">Issue Categories</field>
            <field name="res_model">crm.case.categ</field>
            <field name="view_type">form</field>
            <field name="view_id" ref="crm.crm_case_categ_tree-view"/>
            <field name="domain">[('object_id.model', '=', 'project.issue')]</field>
            <field name="context" eval="{'object_id': ref('model_project_issue')}"/>
        </record>

        <menuitem action="project_issue_categ_action" name="Categories" id="menu_project_issue_category_act" parent="menu_project_confi" groups="base.group_no_one"/>

        <record model="ir.ui.view" id="project_issue_form_view">
            <field name="name">Project Issue Tracker Form</field>
            <field name="model">project.issue</field>
            <field name="type">form</field>
            <field name="arch" type="xml">
                <form layout="manual">
<<<<<<< HEAD
=======
                <div class="oe_form_topbar">
                    <button name="case_open" string="Open" states="draft,pending" type="object"/>
                    <button name="case_close" string="Done" states="open,draft,pending" type="object"/>
                    <button name="case_pending" string="Pending" states="draft,open" type="object"/>
                    <button name="case_reset" string="Reset to New" states="done,cancel" type="object"/>
                    <button name="case_escalate" string="Escalate" states="open,draft,pending" type="object"/>
                    <button name="case_cancel" string="Cancel" states="draft,open,pending" type="object"/>
                    <div class="oe_right">
                        <field name="state" nolabel="1" widget="statusbar" statusbar_visible="draft,open,done" statusbar_colors='{"pending":"blue"}'/>
                    </div>
                    <div class="oe_clear"/>
                </div>
>>>>>>> b3fa4ccf
                <sheet string="Issue Tracker Form" layout="auto">
                    <group colspan="4" col="6">
                        <field name="name"/>
                        <field name="project_id" required="True" on_change="on_change_project(project_id)"/>
                        <group colspan="2" col="3">
                            <field name="categ_id" widget="selection" domain="[('object_id.model', '=', 'project.issue')]"/>
                            <button string="Send New Email"
                                name="%(mail.action_email_compose_message_wizard)d"
                                icon="terp-mail-message-new" type="action"/>
                        </group>
                        <field name="user_id"/>
                        <field name="version_id" colspan="2" widget="selection"/>
                        <group colspan="2" col="4">
                            <field name="type_id" string="Stages" />
                            <button name="prev_type" string="Previous" type="object" icon="gtk-go-back" help="Change to Previous Stage"/>
                            <button name="next_type" string="Next" type="object" icon="gtk-go-forward" help="Change to Next Stage"/>
                        </group>
                    </group>
                    <notebook colspan="4">
                        <page string="General">
                            <group col="2" colspan="2">
                            <separator colspan="2" string="Contact Information"/>
                            <field name="partner_id"  on_change="onchange_partner_id(partner_id, email_from)"/>
                            <field name="email_from"/>
                            </group>
                            <group col="3" colspan="2">
                            <separator colspan="3" string="Status"/>
                            <field name="priority" colspan="3"/>
                            <field name="task_id" on_change="onchange_task_id(task_id)"/>
                            <button string="Convert To Task" name="convert_issue_task" icon="gtk-index" type="object"
                                attrs="{'invisible':[('task_id','!=',False)]}" />
                            <field name="progress" colspan="3" widget="progressbar" attrs="{'invisible':[('task_id','=',False)]}"/>
                            </group>
                            <separator string= "Description" colspan="4"/>
                            <field name="description" nolabel="1" colspan="4"/>
                            <separator colspan="4"/>
                        </page>
                        <page string="Extra Info">
                            <group col="4" colspan="4">
                                <separator string="Statistics" colspan="4" col="4"/>
                                <field name="day_open"/>
                                <field name="day_close"/>
                                <field name="working_hours_open" widget="float_time"/>
                                <field name="working_hours_close" widget="float_time"/>
                                <field name="inactivity_days"/>
                                <field name="days_since_creation"/>
                            </group>
                            <group colspan="4" col="4">
                                <separator string="References" colspan="4"/>
                                <field name="id"/>
                                <field name="active"/>
                            </group>
                        </page>
                    </notebook>
                </sheet>
<<<<<<< HEAD
	            <div class="oe_form_sheet_width">
	                <field name="message_ids" colspan="4" widget="ThreadView" nolabel="1"/>
	            </div>
=======
                <div class="oe_form_sheet_width">
                    <field name="message_ids_social" colspan="4" widget="ThreadView" nolabel="1"/>
                </div>
>>>>>>> b3fa4ccf
                </form>
            </field>
        </record>

        <record model="ir.ui.view" id="project_issue_tree_view">
            <field name="name">Project Issue Tracker Tree</field>
            <field name="model">project.issue</field>
            <field name="type">tree</field>
            <field name="arch" type="xml">
                <tree string="Issue Tracker Tree" fonts="bold:needaction_pending==True" colors="black:state=='open';blue:state=='pending';grey:state in ('cancel', 'done')">
                    <field name="needaction_pending" invisible="1"/>
                    <field name="id"/>
                    <field name="create_date" groups="base.group_no_one"/>
                    <field name="name"/>
                    <field name="partner_id"/>
                    <field name="project_id" />
                    <field name="priority" string="Priority"/>
                    <field name="type_id" widget="selection" readonly="1" string="Stages" />
                    <button name="prev_type" string="Previous" type="object" icon="gtk-go-back" help="Change to Previous Stage"/>
                    <button name="next_type" string="Next" type="object" icon="gtk-go-forward" help="Change to Next Stage"/>
                    <field name="version_id" widget="selection"/>
                    <field name="user_id"/>
                    <field name="progress" widget="progressbar" attrs="{'invisible':[('task_id','=',False)]}"/>
                    <field name="state"/>
                    <button name="case_cancel" string="Cancel" states="draft,open,pending" type="object" icon="gtk-cancel"/>
                    <button name="case_close" string="Done" states="open,draft,pending" type="object" icon="gtk-jump-to"/>
                    <button name="case_open" string="Open" states="draft,pending" type="object" icon="gtk-go-forward" help="To Do"/>
                    <button name="case_pending" string="Pending" states="draft,open" type="object" icon="gtk-media-pause"/>
                    <button name="case_escalate" string="Escalate" states="open,draft,pending" type="object" icon="gtk-go-up"/>
                    <button name="case_reset" string="Reset to New" states="done,cancel" type="object" icon="gtk-convert"/>
                    <field name="categ_id" invisible="1"/>
                    <field name="task_id" invisible="1"/>
                </tree>
            </field>
        </record>

        <record id="view_project_issue_filter" model="ir.ui.view">
            <field name="name">Project Issue Tracker Search</field>
            <field name="model">project.issue</field>
            <field name="type">search</field>
            <field name="arch" type="xml">
                <search string="Issue Tracker Search">
                    <group>
                        <filter string="New" icon="terp-document-new" name="draft" domain="[('state','=','draft')]" help="New Issues"/>
                        <filter string="To Do" name="todo" domain="[('state','=','open')]" help="To Do Issues" icon="terp-check"/>
                        <filter string="Pending" domain="[('state','=','pending')]"  help="Pending Issues" icon="terp-gtk-media-pause"/>
                        <separator orientation="vertical"/>
                        <field name="name" string="Issue / Partner" filter_domain="['|', '|', ('partner_id','ilike',self), ('email_from','ilike',self), ('name','ilike',self)]"/>
                        <field name="user_id">
                            <filter domain="[('user_id','=',False)]"  help="Unassigned Issues" icon="terp-personal-" />
                        </field>
                        <field name="project_id"/>
                        <field name="id"/>
                    </group>
                    <newline/>
                    <group expand="0" string="Group By..." >
                        <filter string="Responsible" icon="terp-personal"
                            domain="[]" context="{'group_by':'user_id'}" />
                        <filter string="Partner" icon="terp-partner" domain="[]"
                            context="{'group_by':'partner_id'}" />
                        <separator orientation="vertical"/>
                        <filter string="Project"  icon="terp-folder-violet" domain="[]"
                            context="{'group_by':'project_id'}" />
                        <filter string="Version" icon="terp-gtk-jump-to-rtl"
                            domain="[]" context="{'group_by':'version_id'}" />
                        <separator orientation="vertical"/>
                        <filter string="Category" icon="terp-stock_symbol-selection" domain="[]"
                            context="{'group_by':'categ_id'}" />
                        <filter string="Priority" icon="terp-rating-rated" domain="[]"
                            context="{'group_by':'priority'}" />
                        <filter string="Stage" icon="terp-stage" domain="[]"
                            context="{'group_by':'type_id'}" />
                        <filter string="State" icon="terp-stock_effects-object-colorize" domain="[]"
                            context="{'group_by':'state'}" />
                        <separator orientation="vertical" />
                        <filter string="Month" icon="terp-go-month"
                            domain="[]" context="{'group_by':'create_date'}" help="Creation Month"/>
                    </group>
                </search>
            </field>
        </record>

        <record model="ir.ui.view" id="project_issue_calendar_view">
            <field name="name">Project Issue Tracker Calendar</field>
            <field name="model">project.issue</field>
            <field name="type">calendar</field>
            <field name="priority" eval="2"/>
            <field name="arch" type="xml">
                <calendar string="Issues" date_start="date" color="user_id" date_delay="duration">
                    <field name="name"/>
                    <field name="partner_id"/>
                </calendar>
            </field>
        </record>


    <!-- Project Issue Karban View-->

    <record model="ir.ui.view" id="project_issue_kanban_view">
        <field name="name">Project Issue Kanban</field>
        <field name="model">project.issue</field>
        <field name="type">kanban</field>
        <field name="arch" type="xml">
            <kanban default_group_by="type_id">
                <field name="color"/>
                <field name="state"/>
                <field name="priority"/>
                <field name="user_email"/>
                <field name="user_id"/>
                <templates>
                    <t t-name="kanban-box">
                        <t t-set="color" t-value="kanban_color(record.color.raw_value || record.state.raw_value)"/>
                        <div t-att-class="color + (record.priority.raw_value == 1 ? ' oe_kanban_color_alert' : '')">
                            <div class="oe_kanban_box oe_kanban_color_border">
                                <table class="oe_kanban_table oe_kanban_box_header oe_kanban_color_bgdark oe_kanban_color_border oe_kanban_draghandle">
                                <tr>
                                    <td align="left" valign="middle" width="16">
                                        <a t-if="record.priority.raw_value == 1" icon="star-on" type="object" name="set_normal_priority"/>
                                        <a t-if="record.priority.raw_value != 1" icon="star-off" type="object" name="set_high_priority" style="opacity:0.6; filter:alpha(opacity=60);"/>
                                    </td>
                                    <td align="left" valign="middle" class="oe_kanban_title">
                                        <field name="name"/>
                                    </td>
                                    <td valign="top" width="22">
                                        <img t-att-src="kanban_gravatar(record.user_email.value, 22)" class="oe_kanban_gravatar" t-att-title="record.user_id.value"/>
                                    </td>
                                </tr>
                                </table>
                                <div class="oe_kanban_box_content oe_kanban_color_bglight oe_kanban_box_show_onclick_trigger oe_kanban_color_border">
                                    <div t-if="record.partner_id.raw_value">
                                        <field name="partner_id"/>
                                    </div>
                                    <div t-if="record.project_id.raw_value">
                                        <field name="project_id"/>
                                    </div>
                                    <div t-if="record.version_id.raw_value">
                                        <i><field name="version_id"/></i>
                                    </div>
                                </div>
                                <div class="oe_kanban_buttons_set oe_kanban_color_border oe_kanban_color_bglight oe_kanban_box_show_onclick">
                                    <div class="oe_kanban_left">
                                        <a string="Edit" icon="gtk-edit" type="edit"/>
                                        <a string="Change Color" icon="color-picker" type="color" name="color"/>
                                        <a string="Send New Email" name="%(mail.action_email_compose_message_wizard)d" icon="terp-mail-message-new" type="action"/>
                                        <a string="Add Internal Note" name="%(crm.action_crm_add_note)d" context="{'model': 'crm.lead' }" icon="terp-document-new" type="action"/>
                                        <a string="Escalate" name="case_escalate"  icon="gtk-go-up" type="object"/>
                                        <a string="Convert To Task" name="convert_issue_task" icon="gtk-index" type="object"/>
                                    </div>
                                    <div class="oe_kanban_right">
                                        <a name="case_open" string="Open" states="draft,pending" type="object" icon="kanban-apply" />
                                        <a name="case_pending" string="Pending" states="draft,open" type="object" icon="kanban-pause"/>
                                        <a name="case_close" string="Close" states="open,draft,pending" type="object" icon="kanban-stop"/>
                                    </div>
                                    <div class="oe_kanban_clear"/>
                                </div>
                            </div>
                        </div>
                    </t>
                </templates>
            </kanban>
        </field>
    </record>






        # ------------------------------------------------------
        # Feature Requests
        # ------------------------------------------------------

        <record model="ir.ui.view" id="project_feature_tree_view">
            <field name="name">Project Issue- Feature Tracker Tree</field>
            <field name="model">project.issue</field>
            <field name="type">tree</field>
            <field name="arch" type="xml">
                <tree string="Feature Tracker Tree" fonts="bold:needaction_pending==True" colors="red:state=='open';black:state in ('draft', 'cancel','done','pending')">
                    <field name="id"/>
                    <field name="needaction_pending" invisible="1"/>
                    <field name="name" string="Feature description"/>
                    <field name="partner_id"/>
                    <field name="priority" string="Priority"/>
                    <field name="type_id" widget="selection" readonly="1"/>
                    <button name="prev_type" string="Previous" type="object" icon="gtk-go-back" help="Change to Previous Stage"/>
                    <button name="next_type" string="Next" type="object" icon="gtk-go-forward" help="Change to Next Stage"/>
                    <field name="version_id"/>
                    <field name="user_id"/>
                    <field name="state"/>
                    <button name="case_cancel" string="Cancel" states="draft,open,pending" type="object" icon="gtk-cancel"/>
                    <button name="case_close" string="Done" states="open,draft,pending" type="object" icon="gtk-jump-to"/>
                    <button name="case_open" string="Open" states="draft,pending" type="object" icon="gtk-go-forward"/>
                    <button name="case_pending" string="Pending" states="draft,open" type="object" icon="gtk-media-pause"/>
                    <button name="case_escalate" string="Escalate" states="open,draft,pending" type="object" icon="gtk-go-up"/>
                    <button name="case_reset" string="Reset to New" states="done,cancel" type="object" icon="gtk-convert"/>
                </tree>
            </field>
        </record>

        <record id="view_project_feature_filter" model="ir.ui.view">
            <field name="name">Project Issue - Feature Tracker Search</field>
            <field name="model">project.issue</field>
            <field name="type">search</field>
            <field name="arch" type="xml">
                <search string="Feature Tracker Search">
                    <filter icon="terp-go-today" string="Today" 
                        domain="[('date','=',time.strftime('%%Y-%%m-%%d'))]" help="Today's features"/>
                    <separator orientation="vertical"/>
                    <group>
                        <field name="name" string="Feature description"/>
                        <field name="user_id"/>
                        <field name="state">
                        <filter icon="terp-check" domain="[('state','in',('open','draft'))]" help="Current Features" name="current_feature"/>
                        <filter icon="terp-camera_test" domain="[('state','=','open')]" help="Open Features"/>
                        </field>
                        <field name="project_id" string="Project"/>
                    </group>
                </search>
            </field>
        </record>
        
        <act_window id="act_project_project_2_project_issue_all"
            name="Issues"
            src_model="project.project"
            res_model="project.issue"
            view_type="form"
            view_mode="kanban,tree,form,calendar,graph"
            context="{'search_default_project_id': [active_id], 'default_project_id': active_id}"/>

    # ------------------------------------------------------
    # Project
    # ------------------------------------------------------

        <record id="view_project_form_inherited" model="ir.ui.view">
            <field name="name">project.project.form.inherited</field>
            <field name="model">project.project</field>
            <field name="type">form</field>
            <field name="inherit_id" ref="project.edit_project"/>
            <field name="arch" type="xml">
            	<field name="use_tasks" position="after">
                    <field name="use_issues"/>
                </field>
                <field name="priority" position="before">
                    <field name="project_escalation_id"/>
                    <field name="reply_to"/>
                </field>
            </field>
       </record>
        
        <record id="view_project_kanban_inherited" model="ir.ui.view">
            <field name="name">project.project.kanban.inherited</field>
            <field name="model">project.project</field>
            <field name="type">kanban</field>
            <field name="inherit_id" ref="project.view_project_kanban"/>
            <field name="arch" type="xml">
                <field name="use_tasks" position="after">
                    <field name="use_issues"/>
                    <field name="issue_count" invisible="1"/>
                </field>
                <xpath expr="//div[@id='list']" position="inside">
                    <a t-if="record.use_issues.raw_value" class="oe_project_buttons"
                        id="2" name="%(act_project_project_2_project_issue_all)d" type="action">
                        Issues(<field name="issue_count"/>)</a>
                </xpath>
            </field>
        </record>
    </data>
</openerp><|MERGE_RESOLUTION|>--- conflicted
+++ resolved
@@ -51,8 +51,6 @@
             <field name="type">form</field>
             <field name="arch" type="xml">
                 <form layout="manual">
-<<<<<<< HEAD
-=======
                 <div class="oe_form_topbar">
                     <button name="case_open" string="Open" states="draft,pending" type="object"/>
                     <button name="case_close" string="Done" states="open,draft,pending" type="object"/>
@@ -65,7 +63,6 @@
                     </div>
                     <div class="oe_clear"/>
                 </div>
->>>>>>> b3fa4ccf
                 <sheet string="Issue Tracker Form" layout="auto">
                     <group colspan="4" col="6">
                         <field name="name"/>
@@ -121,15 +118,9 @@
                         </page>
                     </notebook>
                 </sheet>
-<<<<<<< HEAD
 	            <div class="oe_form_sheet_width">
 	                <field name="message_ids" colspan="4" widget="ThreadView" nolabel="1"/>
 	            </div>
-=======
-                <div class="oe_form_sheet_width">
-                    <field name="message_ids_social" colspan="4" widget="ThreadView" nolabel="1"/>
-                </div>
->>>>>>> b3fa4ccf
                 </form>
             </field>
         </record>
