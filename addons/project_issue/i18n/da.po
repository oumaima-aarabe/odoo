# Danish translation for openobject-addons
# Copyright (c) 2014 Rosetta Contributors and Canonical Ltd 2014
# This file is distributed under the same license as the openobject-addons package.
# FIRST AUTHOR <EMAIL@ADDRESS>, 2014.
#
msgid ""
msgstr ""
<<<<<<< HEAD
"Project-Id-Version: openobject-addons\n"
"Report-Msgid-Bugs-To: FULL NAME <EMAIL@ADDRESS>\n"
"POT-Creation-Date: 2014-09-23 16:27+0000\n"
"PO-Revision-Date: 2014-08-14 16:10+0000\n"
"Last-Translator: FULL NAME <EMAIL@ADDRESS>\n"
"Language-Team: Danish <da@li.org>\n"
=======
"Project-Id-Version: Odoo 8.0\n"
"Report-Msgid-Bugs-To: \n"
"POT-Creation-Date: 2015-01-21 14:07+0000\n"
"PO-Revision-Date: 2016-04-11 12:48+0000\n"
"Last-Translator: Martin Trigaux\n"
"Language-Team: Danish (http://www.transifex.com/odoo/odoo-8/language/da/)\n"
>>>>>>> 0410d118
"MIME-Version: 1.0\n"
"Content-Type: text/plain; charset=UTF-8\n"
"Content-Transfer-Encoding: 8bit\n"
"X-Launchpad-Export-Date: 2014-09-24 09:29+0000\n"
"X-Generator: Launchpad (build 17196)\n"

#. module: project_issue
#: field:project.issue.report,email:0
msgid "# Emails"
msgstr ""

#. module: project_issue
#: field:res.partner,issue_count:0
msgid "# Issues"
msgstr ""

#. module: project_issue
#: field:project.issue.report,nbr:0
msgid "# of Issues"
msgstr "# sager"

#. module: project_issue
#: code:addons/project_issue/project_issue.py:299
#, python-format
msgid "%s (copy)"
msgstr ""

#. module: project_issue
#: model:ir.actions.act_window,help:project_issue.project_issue_version_action
msgid ""
"<p class=\"oe_view_nocontent_create\">\n"
"                Click to add a new version.\n"
"              </p><p>\n"
"                Define here the different versions of your products on "
"which\n"
"                you can work on issues.\n"
"              </p>\n"
"            "
msgstr ""

#. module: project_issue
#: model:ir.actions.act_window,help:project_issue.act_project_project_2_project_issue_all
#: model:ir.actions.act_window,help:project_issue.action_view_issues
msgid ""
"<p>\n"
"                    The Odoo issues tacker allows you to efficiantly manage "
"things\n"
"                    like internal requests, software development bugs, "
"customer\n"
"                    complaints, project troubles, material breakdowns, etc.\n"
"                </p>\n"
"            "
msgstr ""

#. module: project_issue
#: model:ir.actions.act_window,help:project_issue.project_issue_categ_act0
msgid ""
"<p>\n"
"                The Odoo issues tacker allows you to efficiantly manage "
"things\n"
"                like internal requests, software development bugs, customer\n"
"                complaints, project troubles, material breakdowns, etc.\n"
"            </p>\n"
"        "
msgstr ""

#. module: project_issue
#: help:project.issue,kanban_state:0
msgid ""
"A Issue's kanban state indicates special situations affecting it:\n"
" * Normal is the default situation\n"
" * Blocked indicates something is preventing the progress of this issue\n"
" * Ready for next stage indicates the issue is ready to be pulled to the "
"next stage"
msgstr ""

#. module: project_issue
#: field:project.issue,active:0
#: field:project.issue.version,active:0
msgid "Active"
msgstr ""

#. module: project_issue
#: view:project.issue:project_issue.project_issue_form_view
msgid "Add an internal note..."
msgstr ""

#. module: project_issue
#: help:project.config.settings,fetchmail_issue:0
msgid ""
"Allows you to configure your incoming mail server, and create issues from "
"incoming emails."
msgstr ""

#. module: project_issue
#: model:ir.model,name:project_issue.model_account_analytic_account
msgid "Analytic Account"
msgstr ""

#. module: project_issue
#: field:project.issue,date_open:0
msgid "Assigned"
msgstr ""

#. module: project_issue
#: view:project.issue:project_issue.view_project_issue_filter
#: field:project.issue,user_id:0
#: view:project.issue.report:project_issue.view_project_issue_report_filter
#: field:project.issue.report,user_id:0
msgid "Assigned to"
msgstr ""

#. module: project_issue
#: field:project.issue.report,delay_close:0
msgid "Avg. Delay to Close"
msgstr ""

#. module: project_issue
#: field:project.issue.report,delay_open:0
msgid "Avg. Delay to Open"
msgstr ""

#. module: project_issue
#: field:project.issue.report,working_hours_close:0
msgid "Avg. Working Hours to Close"
msgstr ""

#. module: project_issue
#: field:project.issue.report,working_hours_open:0
msgid "Avg. Working Hours to Open"
msgstr ""

#. module: project_issue
#: selection:project.issue,kanban_state:0
msgid "Blocked"
msgstr ""

#. module: project_issue
#: model:ir.filters,name:project_issue.filter_issue_report_responsible
msgid "By Responsible"
msgstr ""

#. module: project_issue
#: view:project.issue:project_issue.project_issue_kanban_view
msgid "Category:"
msgstr ""

#. module: project_issue
#: field:project.issue,channel:0
#: field:project.issue.report,channel:0
msgid "Channel"
msgstr ""

#. module: project_issue
#: help:account.analytic.account,use_issues:0
msgid "Check this field if this project manages issues"
msgstr ""

#. module: project_issue
#: field:project.issue,date_closed:0
msgid "Closed"
msgstr ""

#. module: project_issue
#: field:project.issue,color:0
msgid "Color Index"
msgstr ""

#. module: project_issue
#: help:project.issue.report,channel:0
msgid "Communication Channel."
msgstr ""

#. module: project_issue
#: help:project.issue,channel:0
msgid "Communication channel."
msgstr ""

#. module: project_issue
#: view:project.issue:project_issue.view_project_issue_filter
#: field:project.issue,company_id:0
#: view:project.issue.report:project_issue.view_project_issue_report_filter
#: field:project.issue.report,company_id:0
msgid "Company"
msgstr ""

#. module: project_issue
#: help:project.issue,progress:0
msgid "Computed as: Time Spent / Total Time."
msgstr ""

#. module: project_issue
#: view:project.config.settings:project_issue.view_config_settings
msgid "Configure"
msgstr ""

#. module: project_issue
#: field:project.issue,partner_id:0
#: field:project.issue.report,partner_id:0
msgid "Contact"
msgstr ""

#. module: project_issue
#: view:project.issue:project_issue.view_project_issue_filter
#: view:project.issue.report:project_issue.view_project_issue_report_filter
#: field:project.issue.report,create_date:0
msgid "Create Date"
msgstr ""

#. module: project_issue
#: view:project.issue:project_issue.view_project_issue_filter
#: view:project.issue.report:project_issue.view_project_issue_report_filter
msgid "Create Day"
msgstr ""

#. module: project_issue
#: field:project.config.settings,fetchmail_issue:0
msgid "Create issues from an incoming email account "
msgstr "Opret sager fra en indgående mail-konto "

#. module: project_issue
#: field:project.issue,create_uid:0
#: field:project.issue.version,create_uid:0
msgid "Created by"
msgstr ""

#. module: project_issue
#: field:project.issue.version,create_date:0
msgid "Created on"
msgstr ""

#. module: project_issue
#: field:project.issue,create_date:0
msgid "Creation Date"
msgstr ""

#. module: project_issue
#: code:addons/project_issue/project_issue.py:424
#, python-format
msgid "Customer"
msgstr ""

#. module: project_issue
#: code:addons/project_issue/project_issue.py:426
#, python-format
msgid "Customer Email"
msgstr ""

#. module: project_issue
#: field:project.issue,date:0
msgid "Date"
msgstr ""

#. module: project_issue
#: field:project.issue.report,date_closed:0
msgid "Date of Closing"
msgstr ""

#. module: project_issue
#: field:project.issue.report,opening_date:0
msgid "Date of Opening"
msgstr ""

#. module: project_issue
#: help:project.issue,message_last_post:0
msgid "Date of the last message posted on the record."
msgstr ""

#. module: project_issue
#: field:project.issue,days_since_creation:0
msgid "Days since creation date"
msgstr ""

#. module: project_issue
#: field:project.issue,inactivity_days:0
msgid "Days since last action"
msgstr ""

#. module: project_issue
#: field:project.issue,day_open:0
msgid "Days to Assign"
msgstr ""

#. module: project_issue
#: field:project.issue,day_close:0
msgid "Days to Close"
msgstr ""

#. module: project_issue
#: field:project.issue,date_deadline:0
msgid "Deadline"
msgstr ""

#. module: project_issue
#: model:project.category,name:project_issue.project_issue_category_03
msgid "Deadly bug"
msgstr ""

#. module: project_issue
#: model:ir.filters,name:project_issue.filter_issue_report_delay
msgid "Delay"
msgstr ""

#. module: project_issue
#: view:project.issue:project_issue.project_issue_kanban_view
msgid "Delete"
msgstr ""

#. module: project_issue
#: view:project.issue:project_issue.project_issue_form_view
msgid "Description"
msgstr ""

#. module: project_issue
#: help:project.issue,days_since_creation:0
msgid "Difference in days between creation date and current date"
msgstr ""

#. module: project_issue
#: help:project.issue,inactivity_days:0
msgid "Difference in days between last action and current date"
msgstr ""

#. module: project_issue
#: field:project.issue,duration:0
msgid "Duration"
msgstr ""

#. module: project_issue
#: view:project.issue:project_issue.project_issue_kanban_view
msgid "Edit..."
msgstr ""

#. module: project_issue
#: field:project.issue,email_from:0
msgid "Email"
msgstr ""

#. module: project_issue
#: constraint:project.project:0
msgid "Error! You cannot assign escalation to the same project!"
msgstr ""

#. module: project_issue
#: view:project.issue:project_issue.project_issue_form_view
msgid "Extra Info"
msgstr ""

#. module: project_issue
#: view:project.issue:project_issue.project_feature_tree_view
msgid "Feature Tracker Tree"
msgstr ""

#. module: project_issue
#: view:project.issue:project_issue.project_feature_tree_view
msgid "Feature description"
msgstr ""

#. module: project_issue
#: field:project.issue,message_follower_ids:0
msgid "Followers"
msgstr ""

#. module: project_issue
#: view:project.issue:project_issue.view_project_issue_filter
#: view:project.issue.report:project_issue.view_project_issue_report_filter
msgid "Group By"
msgstr ""

#. module: project_issue
#: selection:project.issue,priority:0
#: selection:project.issue.report,priority:0
msgid "High"
msgstr ""

#. module: project_issue
#: help:project.issue,message_summary:0
msgid ""
"Holds the Chatter summary (number of messages, ...). This summary is "
"directly in html format in order to be inserted in kanban views."
msgstr ""

#. module: project_issue
#: field:project.issue,id:0
#: field:project.issue.report,id:0
#: field:project.issue.version,id:0
msgid "ID"
msgstr ""

#. module: project_issue
#: help:project.project,project_escalation_id:0
msgid ""
"If any issue is escalated from the current Project, it will be listed under "
"the project selected here."
msgstr ""

#. module: project_issue
#: help:project.issue,message_unread:0
msgid "If checked new messages require your attention."
msgstr ""

#. module: project_issue
#: field:project.issue,message_is_follower:0
msgid "Is a Follower"
msgstr ""

#. module: project_issue
#: view:project.issue:project_issue.project_issue_form_view
#: view:project.issue:project_issue.view_project_issue_filter
#: field:project.issue,name:0
msgid "Issue"
msgstr ""

#. module: project_issue
#: model:mail.message.subtype,name:project_issue.mt_issue_assigned
#: model:mail.message.subtype,name:project_issue.mt_project_issue_assigned
msgid "Issue Assigned"
msgstr ""

#. module: project_issue
#: model:mail.message.subtype,name:project_issue.mt_issue_blocked
#: model:mail.message.subtype,name:project_issue.mt_project_issue_blocked
msgid "Issue Blocked"
msgstr ""

#. module: project_issue
#: model:mail.message.subtype,name:project_issue.mt_issue_new
#: model:mail.message.subtype,name:project_issue.mt_project_issue_new
msgid "Issue Created"
msgstr ""

#. module: project_issue
#: model:mail.message.subtype,description:project_issue.mt_issue_ready
#: model:mail.message.subtype,name:project_issue.mt_issue_ready
msgid "Issue Ready for Next Stage"
msgstr ""

#. module: project_issue
#: model:mail.message.subtype,name:project_issue.mt_project_issue_stage
msgid "Issue Stage Changed"
msgstr ""

#. module: project_issue
#: view:project.issue:project_issue.view_project_issue_filter
msgid "Issue Tracker Search"
msgstr ""

#. module: project_issue
#: view:project.issue:project_issue.project_issue_tree_view
msgid "Issue Tracker Tree"
msgstr ""

#. module: project_issue
#: view:project.issue.version:project_issue.project_issue_version_form_view
#: view:project.issue.version:project_issue.project_issue_version_search_view
msgid "Issue Version"
msgstr ""

#. module: project_issue
#: model:mail.message.subtype,description:project_issue.mt_issue_assigned
msgid "Issue assigned"
msgstr ""

#. module: project_issue
#: model:mail.message.subtype,description:project_issue.mt_issue_blocked
msgid "Issue blocked"
msgstr ""

#. module: project_issue
#: model:mail.message.subtype,description:project_issue.mt_issue_new
msgid "Issue created"
msgstr ""

#. module: project_issue
#: field:account.analytic.account,use_issues:0
#: model:ir.actions.act_window,name:project_issue.act_project_project_2_project_issue_all
#: model:ir.actions.act_window,name:project_issue.action_view_issues
#: model:ir.actions.act_window,name:project_issue.project_issue_categ_act0
#: model:ir.ui.menu,name:project_issue.menu_project_confi
#: model:ir.ui.menu,name:project_issue.menu_project_issue_track
#: view:project.issue:project_issue.project_issue_calendar_view
#: view:project.project:project_issue.view_project_form_inherited
#: view:project.project:project_issue.view_project_kanban_inherited
#: field:project.project,issue_count:0
#: view:res.partner:project_issue.res_partner_issues_button_view
msgid "Issues"
msgstr "Sager"

#. module: project_issue
#: model:ir.actions.act_window,name:project_issue.action_project_issue_report
#: model:ir.ui.menu,name:project_issue.menu_project_issue_report_tree
msgid "Issues Analysis"
msgstr "Sags analyse"

#. module: project_issue
#: field:project.issue,kanban_state:0
msgid "Kanban State"
msgstr ""

#. module: project_issue
#: field:project.issue,date_action_last:0
msgid "Last Action"
msgstr ""

#. module: project_issue
#: view:project.issue:project_issue.view_project_issue_filter
msgid "Last Message"
msgstr ""

#. module: project_issue
#: field:project.issue,message_last_post:0
msgid "Last Message Date"
msgstr ""

#. module: project_issue
#: field:project.issue,date_last_stage_update:0
#: field:project.issue.report,date_last_stage_update:0
msgid "Last Stage Update"
msgstr ""

#. module: project_issue
#: field:project.issue,write_uid:0
#: field:project.issue.version,write_uid:0
msgid "Last Updated by"
msgstr ""

#. module: project_issue
#: field:project.issue.version,write_date:0
msgid "Last Updated on"
msgstr ""

#. module: project_issue
#: model:project.category,name:project_issue.project_issue_category_01
msgid "Little problem"
msgstr ""

#. module: project_issue
#: selection:project.issue,priority:0
#: selection:project.issue.report,priority:0
msgid "Low"
msgstr ""

#. module: project_issue
#: field:project.issue,message_ids:0
msgid "Messages"
msgstr ""

#. module: project_issue
#: help:project.issue,message_ids:0
msgid "Messages and communication history"
msgstr ""

#. module: project_issue
#: view:project.issue:project_issue.view_project_issue_filter
#: view:project.issue.report:project_issue.view_project_issue_report_filter
msgid "My Issues"
msgstr "Mine sager"

#. module: project_issue
#: view:project.issue:project_issue.view_project_issue_filter
#: view:project.issue.report:project_issue.view_project_issue_report_filter
msgid "New"
msgstr ""

#. module: project_issue
#: view:project.issue:project_issue.view_project_issue_filter
msgid "New Mail"
msgstr ""

#. module: project_issue
#: field:project.issue,date_action_next:0
msgid "Next Action"
msgstr ""

#. module: project_issue
#: code:addons/project_issue/project_issue.py:440
#, python-format
msgid "No Subject"
msgstr ""

#. module: project_issue
#: selection:project.issue,kanban_state:0
#: selection:project.issue,priority:0
#: selection:project.issue.report,priority:0
msgid "Normal"
msgstr ""

#. module: project_issue
#: help:project.issue.report,delay_close:0
msgid "Number of Days to close the project issue"
msgstr ""

#. module: project_issue
#: help:project.issue.report,delay_open:0
msgid "Number of Days to open the project issue."
msgstr ""

#. module: project_issue
#: model:project.category,name:project_issue.project_issue_category_02
msgid "PBCK"
msgstr ""

#. module: project_issue
#: model:ir.model,name:project_issue.model_res_partner
msgid "Partner"
msgstr ""

#. module: project_issue
#: view:project.issue:project_issue.project_feature_tree_view
#: view:project.issue:project_issue.project_issue_tree_view
#: view:project.issue:project_issue.view_project_issue_filter
#: field:project.issue,priority:0
#: view:project.issue.report:project_issue.view_project_issue_report_filter
#: field:project.issue.report,priority:0
msgid "Priority"
msgstr ""

#. module: project_issue
#: field:project.issue,description:0
msgid "Private Note"
msgstr ""

#. module: project_issue
#: field:project.issue,progress:0
msgid "Progress (%)"
msgstr ""

#. module: project_issue
#: model:ir.model,name:project_issue.model_project_project
#: view:project.issue:project_issue.view_project_issue_filter
#: field:project.issue,project_id:0
#: view:project.issue.report:project_issue.view_project_issue_report_filter
#: field:project.issue.report,project_id:0
msgid "Project"
msgstr ""

#. module: project_issue
#: field:project.project,project_escalation_id:0
msgid "Project Escalation"
msgstr ""

#. module: project_issue
#: model:ir.model,name:project_issue.model_project_issue
#: view:project.issue.report:project_issue.view_project_issue_report_graph
msgid "Project Issue"
msgstr ""

#. module: project_issue
#: view:project.issue:project_issue.project_issue_graph_view
msgid "Project Issues"
msgstr ""

#. module: project_issue
#: view:project.issue:project_issue.project_issue_kanban_view
msgid "Project:"
msgstr ""

#. module: project_issue
#: selection:project.issue,kanban_state:0
msgid "Ready for next stage"
msgstr ""

#. module: project_issue
#: field:project.issue.report,reviewer_id:0
msgid "Reviewer"
msgstr ""

#. module: project_issue
#: field:project.issue.report,section_id:0
msgid "Sale Team"
msgstr ""

#. module: project_issue
#: field:project.issue,section_id:0
msgid "Sales Team"
msgstr ""

#. module: project_issue
#: help:project.issue,section_id:0
msgid ""
"Sales team to which Case belongs to.                             Define "
"Responsible user and Email account for mail gateway."
msgstr ""

#. module: project_issue
#: view:project.issue.report:project_issue.view_project_issue_report_filter
msgid "Search"
msgstr ""

#. module: project_issue
#: view:project.issue:project_issue.view_project_issue_filter
#: field:project.issue,stage_id:0
#: view:project.issue.report:project_issue.view_project_issue_report_filter
#: field:project.issue.report,stage_id:0
msgid "Stage"
msgstr ""

#. module: project_issue
#: model:mail.message.subtype,name:project_issue.mt_issue_stage
msgid "Stage Changed"
msgstr ""

#. module: project_issue
#: model:mail.message.subtype,description:project_issue.mt_issue_stage
#: model:mail.message.subtype,description:project_issue.mt_project_issue_stage
msgid "Stage changed"
msgstr ""

#. module: project_issue
#: view:project.issue:project_issue.project_issue_form_view
msgid "Statistics"
msgstr ""

#. module: project_issue
#: view:project.issue:project_issue.project_issue_form_view
msgid "Status"
msgstr ""

#. module: project_issue
#: field:project.issue,message_summary:0
msgid "Summary"
msgstr ""

#. module: project_issue
#: field:project.issue,categ_ids:0
msgid "Tags"
msgstr ""

#. module: project_issue
#: view:project.issue:project_issue.view_project_issue_filter
#: field:project.issue,task_id:0
#: view:project.issue.report:project_issue.view_project_issue_report_filter
#: field:project.issue.report,task_id:0
msgid "Task"
msgstr ""

#. module: project_issue
#: help:project.issue,email_cc:0
msgid ""
"These email addresses will be added to the CC field of all inbound and "
"outbound emails for this record before being sent. Separate multiple email "
"addresses with a comma"
msgstr ""

#. module: project_issue
#: help:project.issue,email_from:0
msgid "These people will receive email."
msgstr ""

#. module: project_issue
#: model:ir.actions.act_window,help:project_issue.action_project_issue_report
msgid ""
"This report on the project issues allows you to analyse the quality of your "
"support or after-sales services. You can track the issues per age. You can "
"analyse the time required to open or close an issue, the number of email to "
"exchange and the time spent on average by issues."
msgstr ""

#. module: project_issue
#: view:project.issue:project_issue.view_project_issue_filter
#: view:project.issue.report:project_issue.view_project_issue_report_filter
msgid "Unassigned"
msgstr ""

#. module: project_issue
#: field:project.issue,message_unread:0
msgid "Unread Messages"
msgstr ""

#. module: project_issue
#: field:project.issue,write_date:0
msgid "Update Date"
msgstr ""

#. module: project_issue
#: field:project.issue,user_email:0
msgid "User Email"
msgstr ""

#. module: project_issue
#: field:project.issue,version_id:0
#: field:project.issue.report,version_id:0
msgid "Version"
msgstr ""

#. module: project_issue
#: field:project.issue.version,name:0
msgid "Version Number"
msgstr ""

#. module: project_issue
#: model:ir.actions.act_window,name:project_issue.project_issue_version_action
#: model:ir.ui.menu,name:project_issue.menu_project_issue_version_act
msgid "Versions"
msgstr ""

#. module: project_issue
#: code:addons/project_issue/project_issue.py:397
#, python-format
msgid "Warning!"
msgstr ""

#. module: project_issue
#: field:project.issue,email_cc:0
msgid "Watchers Emails"
msgstr ""

#. module: project_issue
#: field:project.issue,working_hours_open:0
msgid "Working Hours to assign the Issue"
msgstr ""

#. module: project_issue
#: field:project.issue,working_hours_close:0
msgid "Working Hours to close the Issue"
msgstr ""

#. module: project_issue
#: code:addons/project_issue/project_issue.py:397
#, python-format
msgid ""
"You cannot escalate this issue.\n"
"The relevant Project has not configured the Escalation Project!"
msgstr ""

#. module: project_issue
#: code:addons/project_issue/project_issue.py:348
#, python-format
msgid "issues"
msgstr ""

#. module: project_issue
#: field:project.project,issue_ids:0
msgid "unknown"
msgstr ""

#. module: project_issue
#: view:project.project:project_issue.view_project_form_inherited
msgid "{'invisible': [('use_tasks', '=', False),('use_issues','=',False)]}"
msgstr ""

#. module: project_issue
#: view:project.project:project_issue.view_project_form_inherited
msgid "{'on_change': 'on_change_use_tasks_or_issues(use_tasks, use_issues)'}"
msgstr ""

#. module: project_issue
#: view:project.issue:project_issue.project_issue_form_view
msgid "⇒ Escalate"
msgstr ""<|MERGE_RESOLUTION|>--- conflicted
+++ resolved
@@ -1,40 +1,32 @@
-# Danish translation for openobject-addons
-# Copyright (c) 2014 Rosetta Contributors and Canonical Ltd 2014
-# This file is distributed under the same license as the openobject-addons package.
-# FIRST AUTHOR <EMAIL@ADDRESS>, 2014.
-#
-msgid ""
-msgstr ""
-<<<<<<< HEAD
-"Project-Id-Version: openobject-addons\n"
-"Report-Msgid-Bugs-To: FULL NAME <EMAIL@ADDRESS>\n"
-"POT-Creation-Date: 2014-09-23 16:27+0000\n"
-"PO-Revision-Date: 2014-08-14 16:10+0000\n"
-"Last-Translator: FULL NAME <EMAIL@ADDRESS>\n"
-"Language-Team: Danish <da@li.org>\n"
-=======
+# Translation of Odoo Server.
+# This file contains the translation of the following modules:
+# * project_issue
+# 
+# Translators:
+# FIRST AUTHOR <EMAIL@ADDRESS>, 2014
+msgid ""
+msgstr ""
 "Project-Id-Version: Odoo 8.0\n"
 "Report-Msgid-Bugs-To: \n"
 "POT-Creation-Date: 2015-01-21 14:07+0000\n"
 "PO-Revision-Date: 2016-04-11 12:48+0000\n"
 "Last-Translator: Martin Trigaux\n"
 "Language-Team: Danish (http://www.transifex.com/odoo/odoo-8/language/da/)\n"
->>>>>>> 0410d118
 "MIME-Version: 1.0\n"
 "Content-Type: text/plain; charset=UTF-8\n"
-"Content-Transfer-Encoding: 8bit\n"
-"X-Launchpad-Export-Date: 2014-09-24 09:29+0000\n"
-"X-Generator: Launchpad (build 17196)\n"
+"Content-Transfer-Encoding: \n"
+"Language: da\n"
+"Plural-Forms: nplurals=2; plural=(n != 1);\n"
 
 #. module: project_issue
 #: field:project.issue.report,email:0
 msgid "# Emails"
-msgstr ""
+msgstr "Emails"
 
 #. module: project_issue
 #: field:res.partner,issue_count:0
 msgid "# Issues"
-msgstr ""
+msgstr "Sager"
 
 #. module: project_issue
 #: field:project.issue.report,nbr:0
@@ -45,7 +37,7 @@
 #: code:addons/project_issue/project_issue.py:299
 #, python-format
 msgid "%s (copy)"
-msgstr ""
+msgstr "%s (kopi)"
 
 #. module: project_issue
 #: model:ir.actions.act_window,help:project_issue.project_issue_version_action
@@ -53,8 +45,7 @@
 "<p class=\"oe_view_nocontent_create\">\n"
 "                Click to add a new version.\n"
 "              </p><p>\n"
-"                Define here the different versions of your products on "
-"which\n"
+"                Define here the different versions of your products on which\n"
 "                you can work on issues.\n"
 "              </p>\n"
 "            "
@@ -65,10 +56,8 @@
 #: model:ir.actions.act_window,help:project_issue.action_view_issues
 msgid ""
 "<p>\n"
-"                    The Odoo issues tacker allows you to efficiantly manage "
-"things\n"
-"                    like internal requests, software development bugs, "
-"customer\n"
+"                    The Odoo issues tacker allows you to efficiantly manage things\n"
+"                    like internal requests, software development bugs, customer\n"
 "                    complaints, project troubles, material breakdowns, etc.\n"
 "                </p>\n"
 "            "
@@ -78,8 +67,7 @@
 #: model:ir.actions.act_window,help:project_issue.project_issue_categ_act0
 msgid ""
 "<p>\n"
-"                The Odoo issues tacker allows you to efficiantly manage "
-"things\n"
+"                The Odoo issues tacker allows you to efficiantly manage things\n"
 "                like internal requests, software development bugs, customer\n"
 "                complaints, project troubles, material breakdowns, etc.\n"
 "            </p>\n"
@@ -92,37 +80,35 @@
 "A Issue's kanban state indicates special situations affecting it:\n"
 " * Normal is the default situation\n"
 " * Blocked indicates something is preventing the progress of this issue\n"
-" * Ready for next stage indicates the issue is ready to be pulled to the "
-"next stage"
-msgstr ""
-
-#. module: project_issue
-#: field:project.issue,active:0
-#: field:project.issue.version,active:0
+" * Ready for next stage indicates the issue is ready to be pulled to the next stage"
+msgstr ""
+
+#. module: project_issue
+#: field:project.issue,active:0 field:project.issue.version,active:0
 msgid "Active"
-msgstr ""
+msgstr "Aktive"
 
 #. module: project_issue
 #: view:project.issue:project_issue.project_issue_form_view
 msgid "Add an internal note..."
-msgstr ""
+msgstr "Tilføj en intern note"
 
 #. module: project_issue
 #: help:project.config.settings,fetchmail_issue:0
 msgid ""
 "Allows you to configure your incoming mail server, and create issues from "
 "incoming emails."
-msgstr ""
+msgstr "Gør det muligt at konfigurere serveren til indgående post, og oprette emner fra indgående e-mails."
 
 #. module: project_issue
 #: model:ir.model,name:project_issue.model_account_analytic_account
 msgid "Analytic Account"
-msgstr ""
+msgstr "Analyse konto"
 
 #. module: project_issue
 #: field:project.issue,date_open:0
 msgid "Assigned"
-msgstr ""
+msgstr "Tildelt"
 
 #. module: project_issue
 #: view:project.issue:project_issue.view_project_issue_filter
@@ -130,7 +116,7 @@
 #: view:project.issue.report:project_issue.view_project_issue_report_filter
 #: field:project.issue.report,user_id:0
 msgid "Assigned to"
-msgstr ""
+msgstr "Tildelt til"
 
 #. module: project_issue
 #: field:project.issue.report,delay_close:0
@@ -145,7 +131,7 @@
 #. module: project_issue
 #: field:project.issue.report,working_hours_close:0
 msgid "Avg. Working Hours to Close"
-msgstr ""
+msgstr "Gemnemsnitlig arbejds timer til luk"
 
 #. module: project_issue
 #: field:project.issue.report,working_hours_open:0
@@ -155,48 +141,47 @@
 #. module: project_issue
 #: selection:project.issue,kanban_state:0
 msgid "Blocked"
-msgstr ""
+msgstr "Blokeret"
 
 #. module: project_issue
 #: model:ir.filters,name:project_issue.filter_issue_report_responsible
 msgid "By Responsible"
-msgstr ""
+msgstr "Af ansvarlige"
 
 #. module: project_issue
 #: view:project.issue:project_issue.project_issue_kanban_view
 msgid "Category:"
-msgstr ""
-
-#. module: project_issue
-#: field:project.issue,channel:0
-#: field:project.issue.report,channel:0
+msgstr "Kategori:"
+
+#. module: project_issue
+#: field:project.issue,channel:0 field:project.issue.report,channel:0
 msgid "Channel"
-msgstr ""
+msgstr "Kanal"
 
 #. module: project_issue
 #: help:account.analytic.account,use_issues:0
 msgid "Check this field if this project manages issues"
-msgstr ""
+msgstr "Markér dette felt, hvis dette projekt administrerer spørgsmål"
 
 #. module: project_issue
 #: field:project.issue,date_closed:0
 msgid "Closed"
-msgstr ""
+msgstr "Lukket"
 
 #. module: project_issue
 #: field:project.issue,color:0
 msgid "Color Index"
-msgstr ""
+msgstr "Farve index"
 
 #. module: project_issue
 #: help:project.issue.report,channel:0
 msgid "Communication Channel."
-msgstr ""
+msgstr "Kommunikationskanal."
 
 #. module: project_issue
 #: help:project.issue,channel:0
 msgid "Communication channel."
-msgstr ""
+msgstr "Kommunikationskanal."
 
 #. module: project_issue
 #: view:project.issue:project_issue.view_project_issue_filter
@@ -204,7 +189,7 @@
 #: view:project.issue.report:project_issue.view_project_issue_report_filter
 #: field:project.issue.report,company_id:0
 msgid "Company"
-msgstr ""
+msgstr "Firma"
 
 #. module: project_issue
 #: help:project.issue,progress:0
@@ -214,26 +199,25 @@
 #. module: project_issue
 #: view:project.config.settings:project_issue.view_config_settings
 msgid "Configure"
-msgstr ""
-
-#. module: project_issue
-#: field:project.issue,partner_id:0
-#: field:project.issue.report,partner_id:0
+msgstr "Konfigurér"
+
+#. module: project_issue
+#: field:project.issue,partner_id:0 field:project.issue.report,partner_id:0
 msgid "Contact"
-msgstr ""
+msgstr "Kontakt"
 
 #. module: project_issue
 #: view:project.issue:project_issue.view_project_issue_filter
 #: view:project.issue.report:project_issue.view_project_issue_report_filter
 #: field:project.issue.report,create_date:0
 msgid "Create Date"
-msgstr ""
+msgstr "Oprettelses dato"
 
 #. module: project_issue
 #: view:project.issue:project_issue.view_project_issue_filter
 #: view:project.issue.report:project_issue.view_project_issue_report_filter
 msgid "Create Day"
-msgstr ""
+msgstr "Opret dag"
 
 #. module: project_issue
 #: field:project.config.settings,fetchmail_issue:0
@@ -241,77 +225,76 @@
 msgstr "Opret sager fra en indgående mail-konto "
 
 #. module: project_issue
-#: field:project.issue,create_uid:0
-#: field:project.issue.version,create_uid:0
+#: field:project.issue,create_uid:0 field:project.issue.version,create_uid:0
 msgid "Created by"
-msgstr ""
+msgstr "Oprettet af"
 
 #. module: project_issue
 #: field:project.issue.version,create_date:0
 msgid "Created on"
-msgstr ""
+msgstr "Oprettet den"
 
 #. module: project_issue
 #: field:project.issue,create_date:0
 msgid "Creation Date"
-msgstr ""
+msgstr "Oprettelses dato"
 
 #. module: project_issue
 #: code:addons/project_issue/project_issue.py:424
 #, python-format
 msgid "Customer"
-msgstr ""
+msgstr "Kunde"
 
 #. module: project_issue
 #: code:addons/project_issue/project_issue.py:426
 #, python-format
 msgid "Customer Email"
-msgstr ""
+msgstr "Kunde email"
 
 #. module: project_issue
 #: field:project.issue,date:0
 msgid "Date"
-msgstr ""
+msgstr "Dato"
 
 #. module: project_issue
 #: field:project.issue.report,date_closed:0
 msgid "Date of Closing"
-msgstr ""
+msgstr "Dato for afslutning"
 
 #. module: project_issue
 #: field:project.issue.report,opening_date:0
 msgid "Date of Opening"
-msgstr ""
+msgstr "Dato for opstarts"
 
 #. module: project_issue
 #: help:project.issue,message_last_post:0
 msgid "Date of the last message posted on the record."
-msgstr ""
+msgstr "Dato for sidste besked på denne post."
 
 #. module: project_issue
 #: field:project.issue,days_since_creation:0
 msgid "Days since creation date"
-msgstr ""
+msgstr "Dage siden opstart"
 
 #. module: project_issue
 #: field:project.issue,inactivity_days:0
 msgid "Days since last action"
-msgstr ""
+msgstr "Dage siden sidste handling"
 
 #. module: project_issue
 #: field:project.issue,day_open:0
 msgid "Days to Assign"
-msgstr ""
+msgstr "Dage til tildeling"
 
 #. module: project_issue
 #: field:project.issue,day_close:0
 msgid "Days to Close"
-msgstr ""
+msgstr "Dage til at lukke"
 
 #. module: project_issue
 #: field:project.issue,date_deadline:0
 msgid "Deadline"
-msgstr ""
+msgstr "Deadline"
 
 #. module: project_issue
 #: model:project.category,name:project_issue.project_issue_category_03
@@ -321,52 +304,52 @@
 #. module: project_issue
 #: model:ir.filters,name:project_issue.filter_issue_report_delay
 msgid "Delay"
-msgstr ""
+msgstr "Forsinkelse"
 
 #. module: project_issue
 #: view:project.issue:project_issue.project_issue_kanban_view
 msgid "Delete"
-msgstr ""
+msgstr "Slet"
 
 #. module: project_issue
 #: view:project.issue:project_issue.project_issue_form_view
 msgid "Description"
-msgstr ""
+msgstr "Beskrivelse"
 
 #. module: project_issue
 #: help:project.issue,days_since_creation:0
 msgid "Difference in days between creation date and current date"
-msgstr ""
+msgstr "Forskel i dage mellem oprettelsesdato og aktuel dato"
 
 #. module: project_issue
 #: help:project.issue,inactivity_days:0
 msgid "Difference in days between last action and current date"
-msgstr ""
+msgstr "Forskel i dage mellem sidste handling og aktuel dato"
 
 #. module: project_issue
 #: field:project.issue,duration:0
 msgid "Duration"
-msgstr ""
+msgstr "Varighed"
 
 #. module: project_issue
 #: view:project.issue:project_issue.project_issue_kanban_view
 msgid "Edit..."
-msgstr ""
+msgstr "Rediger..."
 
 #. module: project_issue
 #: field:project.issue,email_from:0
 msgid "Email"
-msgstr ""
+msgstr "E-mail"
 
 #. module: project_issue
 #: constraint:project.project:0
 msgid "Error! You cannot assign escalation to the same project!"
-msgstr ""
+msgstr "Fejl! Du kan ikke tildele optrapning til samme projekt!"
 
 #. module: project_issue
 #: view:project.issue:project_issue.project_issue_form_view
 msgid "Extra Info"
-msgstr ""
+msgstr "Ekstra info"
 
 #. module: project_issue
 #: view:project.issue:project_issue.project_feature_tree_view
@@ -376,91 +359,90 @@
 #. module: project_issue
 #: view:project.issue:project_issue.project_feature_tree_view
 msgid "Feature description"
-msgstr ""
+msgstr "Funktion Beskrivelse"
 
 #. module: project_issue
 #: field:project.issue,message_follower_ids:0
 msgid "Followers"
-msgstr ""
+msgstr "Folk der følger dig"
 
 #. module: project_issue
 #: view:project.issue:project_issue.view_project_issue_filter
 #: view:project.issue.report:project_issue.view_project_issue_report_filter
 msgid "Group By"
-msgstr ""
+msgstr "Gruppér efter"
 
 #. module: project_issue
 #: selection:project.issue,priority:0
 #: selection:project.issue.report,priority:0
 msgid "High"
-msgstr ""
+msgstr "Høj"
 
 #. module: project_issue
 #: help:project.issue,message_summary:0
 msgid ""
 "Holds the Chatter summary (number of messages, ...). This summary is "
 "directly in html format in order to be inserted in kanban views."
-msgstr ""
-
-#. module: project_issue
-#: field:project.issue,id:0
-#: field:project.issue.report,id:0
+msgstr "Indeholder chat sammendraget (antal beskeder). Dette sammendrag er i html format for at kunne sættes ind i kanban views."
+
+#. module: project_issue
+#: field:project.issue,id:0 field:project.issue.report,id:0
 #: field:project.issue.version,id:0
 msgid "ID"
-msgstr ""
+msgstr "Id"
 
 #. module: project_issue
 #: help:project.project,project_escalation_id:0
 msgid ""
 "If any issue is escalated from the current Project, it will be listed under "
 "the project selected here."
-msgstr ""
+msgstr "Hvis alle spørgsmål er eskaleret fra det aktuelle projekt, vil det blive noteret under den valgte her projekt."
 
 #. module: project_issue
 #: help:project.issue,message_unread:0
 msgid "If checked new messages require your attention."
-msgstr ""
+msgstr "Hvis afmærket, kræver nye beskeder din attention"
 
 #. module: project_issue
 #: field:project.issue,message_is_follower:0
 msgid "Is a Follower"
-msgstr ""
+msgstr "Er en \"følger\""
 
 #. module: project_issue
 #: view:project.issue:project_issue.project_issue_form_view
 #: view:project.issue:project_issue.view_project_issue_filter
 #: field:project.issue,name:0
 msgid "Issue"
-msgstr ""
+msgstr "Sag"
 
 #. module: project_issue
 #: model:mail.message.subtype,name:project_issue.mt_issue_assigned
 #: model:mail.message.subtype,name:project_issue.mt_project_issue_assigned
 msgid "Issue Assigned"
-msgstr ""
+msgstr "Sag tildelt"
 
 #. module: project_issue
 #: model:mail.message.subtype,name:project_issue.mt_issue_blocked
 #: model:mail.message.subtype,name:project_issue.mt_project_issue_blocked
 msgid "Issue Blocked"
-msgstr ""
+msgstr "Sag blokeret"
 
 #. module: project_issue
 #: model:mail.message.subtype,name:project_issue.mt_issue_new
 #: model:mail.message.subtype,name:project_issue.mt_project_issue_new
 msgid "Issue Created"
-msgstr ""
+msgstr "Sag oprettet"
 
 #. module: project_issue
 #: model:mail.message.subtype,description:project_issue.mt_issue_ready
 #: model:mail.message.subtype,name:project_issue.mt_issue_ready
 msgid "Issue Ready for Next Stage"
-msgstr ""
+msgstr "Sag klar til næste face"
 
 #. module: project_issue
 #: model:mail.message.subtype,name:project_issue.mt_project_issue_stage
 msgid "Issue Stage Changed"
-msgstr ""
+msgstr "Sag status er ændret"
 
 #. module: project_issue
 #: view:project.issue:project_issue.view_project_issue_filter
@@ -476,22 +458,22 @@
 #: view:project.issue.version:project_issue.project_issue_version_form_view
 #: view:project.issue.version:project_issue.project_issue_version_search_view
 msgid "Issue Version"
-msgstr ""
+msgstr "Sags-version"
 
 #. module: project_issue
 #: model:mail.message.subtype,description:project_issue.mt_issue_assigned
 msgid "Issue assigned"
-msgstr ""
+msgstr "Sag tildelt"
 
 #. module: project_issue
 #: model:mail.message.subtype,description:project_issue.mt_issue_blocked
 msgid "Issue blocked"
-msgstr ""
+msgstr "Sag blokeret"
 
 #. module: project_issue
 #: model:mail.message.subtype,description:project_issue.mt_issue_new
 msgid "Issue created"
-msgstr ""
+msgstr "Sag oprettet"
 
 #. module: project_issue
 #: field:account.analytic.account,use_issues:0
@@ -517,60 +499,59 @@
 #. module: project_issue
 #: field:project.issue,kanban_state:0
 msgid "Kanban State"
-msgstr ""
+msgstr "Kanban status"
 
 #. module: project_issue
 #: field:project.issue,date_action_last:0
 msgid "Last Action"
-msgstr ""
+msgstr "Sidste handling"
 
 #. module: project_issue
 #: view:project.issue:project_issue.view_project_issue_filter
 msgid "Last Message"
-msgstr ""
+msgstr "Sidste besked"
 
 #. module: project_issue
 #: field:project.issue,message_last_post:0
 msgid "Last Message Date"
-msgstr ""
+msgstr "Sidste dato for besked"
 
 #. module: project_issue
 #: field:project.issue,date_last_stage_update:0
 #: field:project.issue.report,date_last_stage_update:0
 msgid "Last Stage Update"
-msgstr ""
-
-#. module: project_issue
-#: field:project.issue,write_uid:0
-#: field:project.issue.version,write_uid:0
+msgstr "Sidste fase opdatering"
+
+#. module: project_issue
+#: field:project.issue,write_uid:0 field:project.issue.version,write_uid:0
 msgid "Last Updated by"
-msgstr ""
+msgstr "Sidst opdateret af"
 
 #. module: project_issue
 #: field:project.issue.version,write_date:0
 msgid "Last Updated on"
-msgstr ""
+msgstr "Sidst opdateret den"
 
 #. module: project_issue
 #: model:project.category,name:project_issue.project_issue_category_01
 msgid "Little problem"
-msgstr ""
+msgstr "Mindre problem"
 
 #. module: project_issue
 #: selection:project.issue,priority:0
 #: selection:project.issue.report,priority:0
 msgid "Low"
-msgstr ""
+msgstr "Lav"
 
 #. module: project_issue
 #: field:project.issue,message_ids:0
 msgid "Messages"
-msgstr ""
+msgstr "Meddelelser"
 
 #. module: project_issue
 #: help:project.issue,message_ids:0
 msgid "Messages and communication history"
-msgstr ""
+msgstr "Besked- og kommunikations historik"
 
 #. module: project_issue
 #: view:project.issue:project_issue.view_project_issue_filter
@@ -582,35 +563,34 @@
 #: view:project.issue:project_issue.view_project_issue_filter
 #: view:project.issue.report:project_issue.view_project_issue_report_filter
 msgid "New"
-msgstr ""
+msgstr "Ny"
 
 #. module: project_issue
 #: view:project.issue:project_issue.view_project_issue_filter
 msgid "New Mail"
-msgstr ""
+msgstr "Ny E-Mail"
 
 #. module: project_issue
 #: field:project.issue,date_action_next:0
 msgid "Next Action"
-msgstr ""
+msgstr "Næste handling"
 
 #. module: project_issue
 #: code:addons/project_issue/project_issue.py:440
 #, python-format
 msgid "No Subject"
-msgstr ""
-
-#. module: project_issue
-#: selection:project.issue,kanban_state:0
-#: selection:project.issue,priority:0
+msgstr "Intet emne"
+
+#. module: project_issue
+#: selection:project.issue,kanban_state:0 selection:project.issue,priority:0
 #: selection:project.issue.report,priority:0
 msgid "Normal"
-msgstr ""
+msgstr "Normal"
 
 #. module: project_issue
 #: help:project.issue.report,delay_close:0
 msgid "Number of Days to close the project issue"
-msgstr ""
+msgstr "Antal dage til at lukke sagen"
 
 #. module: project_issue
 #: help:project.issue.report,delay_open:0
@@ -625,7 +605,7 @@
 #. module: project_issue
 #: model:ir.model,name:project_issue.model_res_partner
 msgid "Partner"
-msgstr ""
+msgstr "Partner"
 
 #. module: project_issue
 #: view:project.issue:project_issue.project_feature_tree_view
@@ -635,17 +615,17 @@
 #: view:project.issue.report:project_issue.view_project_issue_report_filter
 #: field:project.issue.report,priority:0
 msgid "Priority"
-msgstr ""
+msgstr "Prioritet"
 
 #. module: project_issue
 #: field:project.issue,description:0
 msgid "Private Note"
-msgstr ""
+msgstr "Privat note"
 
 #. module: project_issue
 #: field:project.issue,progress:0
 msgid "Progress (%)"
-msgstr ""
+msgstr "Fremdrift (%)"
 
 #. module: project_issue
 #: model:ir.model,name:project_issue.model_project_project
@@ -654,60 +634,60 @@
 #: view:project.issue.report:project_issue.view_project_issue_report_filter
 #: field:project.issue.report,project_id:0
 msgid "Project"
-msgstr ""
+msgstr "Projekt"
 
 #. module: project_issue
 #: field:project.project,project_escalation_id:0
 msgid "Project Escalation"
-msgstr ""
+msgstr "Projekt eskalering"
 
 #. module: project_issue
 #: model:ir.model,name:project_issue.model_project_issue
 #: view:project.issue.report:project_issue.view_project_issue_report_graph
 msgid "Project Issue"
-msgstr ""
+msgstr "Projektemne"
 
 #. module: project_issue
 #: view:project.issue:project_issue.project_issue_graph_view
 msgid "Project Issues"
-msgstr ""
+msgstr "Projekt sager"
 
 #. module: project_issue
 #: view:project.issue:project_issue.project_issue_kanban_view
 msgid "Project:"
-msgstr ""
+msgstr "Projekt:"
 
 #. module: project_issue
 #: selection:project.issue,kanban_state:0
 msgid "Ready for next stage"
-msgstr ""
+msgstr "Klar til næste fase"
 
 #. module: project_issue
 #: field:project.issue.report,reviewer_id:0
 msgid "Reviewer"
-msgstr ""
+msgstr "Efterset af"
 
 #. module: project_issue
 #: field:project.issue.report,section_id:0
 msgid "Sale Team"
-msgstr ""
+msgstr "Salgs team"
 
 #. module: project_issue
 #: field:project.issue,section_id:0
 msgid "Sales Team"
-msgstr ""
+msgstr "Salgs team"
 
 #. module: project_issue
 #: help:project.issue,section_id:0
 msgid ""
 "Sales team to which Case belongs to.                             Define "
 "Responsible user and Email account for mail gateway."
-msgstr ""
+msgstr "Salg team til hvilket tilfælde tilhører. Definer Ansvarlig bruger og e-mail-konto til mail-gateway."
 
 #. module: project_issue
 #: view:project.issue.report:project_issue.view_project_issue_report_filter
 msgid "Search"
-msgstr ""
+msgstr "Søg"
 
 #. module: project_issue
 #: view:project.issue:project_issue.view_project_issue_filter
@@ -715,38 +695,38 @@
 #: view:project.issue.report:project_issue.view_project_issue_report_filter
 #: field:project.issue.report,stage_id:0
 msgid "Stage"
-msgstr ""
+msgstr "Fase"
 
 #. module: project_issue
 #: model:mail.message.subtype,name:project_issue.mt_issue_stage
 msgid "Stage Changed"
-msgstr ""
+msgstr "Fase ændret"
 
 #. module: project_issue
 #: model:mail.message.subtype,description:project_issue.mt_issue_stage
 #: model:mail.message.subtype,description:project_issue.mt_project_issue_stage
 msgid "Stage changed"
-msgstr ""
+msgstr "Fase ændret"
 
 #. module: project_issue
 #: view:project.issue:project_issue.project_issue_form_view
 msgid "Statistics"
-msgstr ""
+msgstr "Statistikker"
 
 #. module: project_issue
 #: view:project.issue:project_issue.project_issue_form_view
 msgid "Status"
-msgstr ""
+msgstr "Status"
 
 #. module: project_issue
 #: field:project.issue,message_summary:0
 msgid "Summary"
-msgstr ""
+msgstr "Oversigt"
 
 #. module: project_issue
 #: field:project.issue,categ_ids:0
 msgid "Tags"
-msgstr ""
+msgstr "Tags"
 
 #. module: project_issue
 #: view:project.issue:project_issue.view_project_issue_filter
@@ -754,7 +734,7 @@
 #: view:project.issue.report:project_issue.view_project_issue_report_filter
 #: field:project.issue.report,task_id:0
 msgid "Task"
-msgstr ""
+msgstr "Opgave"
 
 #. module: project_issue
 #: help:project.issue,email_cc:0
@@ -762,12 +742,12 @@
 "These email addresses will be added to the CC field of all inbound and "
 "outbound emails for this record before being sent. Separate multiple email "
 "addresses with a comma"
-msgstr ""
+msgstr "Disse mailadresser vil blive tilføjet i CC feltet på alle indkommende og udgående mails for denne post før afsendelse. Adskil flere mailadresser med et komma"
 
 #. module: project_issue
 #: help:project.issue,email_from:0
 msgid "These people will receive email."
-msgstr ""
+msgstr "Disse personer vil modtage mail."
 
 #. module: project_issue
 #: model:ir.actions.act_window,help:project_issue.action_project_issue_report
@@ -776,56 +756,55 @@
 "support or after-sales services. You can track the issues per age. You can "
 "analyse the time required to open or close an issue, the number of email to "
 "exchange and the time spent on average by issues."
-msgstr ""
+msgstr "Denne rapport om projektet spørgsmål kan du analysere kvaliteten af din støtte eller eftersalgsservice. Du kan spore de spørgsmål pr alder. Du kan analysere den tid, der kræves for at åbne eller lukke et problem, at antallet af e-mail udveksling og varigheden med gennemsnitligt spørgsmål."
 
 #. module: project_issue
 #: view:project.issue:project_issue.view_project_issue_filter
 #: view:project.issue.report:project_issue.view_project_issue_report_filter
 msgid "Unassigned"
-msgstr ""
+msgstr "Ikke tildelt"
 
 #. module: project_issue
 #: field:project.issue,message_unread:0
 msgid "Unread Messages"
-msgstr ""
+msgstr "Ulæste beskeder"
 
 #. module: project_issue
 #: field:project.issue,write_date:0
 msgid "Update Date"
-msgstr ""
+msgstr "Opdater dato"
 
 #. module: project_issue
 #: field:project.issue,user_email:0
 msgid "User Email"
-msgstr ""
-
-#. module: project_issue
-#: field:project.issue,version_id:0
-#: field:project.issue.report,version_id:0
+msgstr "Bruger Email"
+
+#. module: project_issue
+#: field:project.issue,version_id:0 field:project.issue.report,version_id:0
 msgid "Version"
-msgstr ""
+msgstr "Version"
 
 #. module: project_issue
 #: field:project.issue.version,name:0
 msgid "Version Number"
-msgstr ""
+msgstr "Versionsnummer"
 
 #. module: project_issue
 #: model:ir.actions.act_window,name:project_issue.project_issue_version_action
 #: model:ir.ui.menu,name:project_issue.menu_project_issue_version_act
 msgid "Versions"
-msgstr ""
+msgstr "Versioner"
 
 #. module: project_issue
 #: code:addons/project_issue/project_issue.py:397
 #, python-format
 msgid "Warning!"
-msgstr ""
+msgstr "Advarsel!"
 
 #. module: project_issue
 #: field:project.issue,email_cc:0
 msgid "Watchers Emails"
-msgstr ""
+msgstr "Watchers Emails"
 
 #. module: project_issue
 #: field:project.issue,working_hours_open:0
@@ -849,12 +828,12 @@
 #: code:addons/project_issue/project_issue.py:348
 #, python-format
 msgid "issues"
-msgstr ""
+msgstr "Sager"
 
 #. module: project_issue
 #: field:project.project,issue_ids:0
 msgid "unknown"
-msgstr ""
+msgstr "ukendt"
 
 #. module: project_issue
 #: view:project.project:project_issue.view_project_form_inherited
