--- conflicted
+++ resolved
@@ -158,11 +158,7 @@
             <para style="terp_default_Right_9">[[ formatLang(line_ids['discount'], dp='Sale Price') ]]</para>
           </td>
           <td>
-<<<<<<< HEAD
-            <para style="terp_default_Right_9">[[ formatLang(line_ids['price_unit']) ]] </para>
-=======
             <para style="terp_default_Right_9">[[ formatLang(line_ids['price_unit'], dp='Sale Price') ]] [[ company.currency_id.symbol ]]</para>
->>>>>>> 4750ff6c
           </td>
           <td>
             <para style="terp_default_Right_9">[[ formatLang(line_ids['total'], dp='Sale Price') ]] [[ company.currency_id.symbol ]]</para>
@@ -181,11 +177,7 @@
           <para style="terp_tblheader_General_Right">Total:</para>
         </td>
         <td>
-<<<<<<< HEAD
-          <para style="terp_default_Right_9_Bold">[[ formatLang(pos_payment_date_total(data['form'])) or removeParentNode('blockTable')]] [[ company.currency_id.symbol ]]</para>
-=======
-          <para style="terp_default_Right_9">[[ formatLang(pos_payment_date_total(data['form']), dp='Sale Price') or removeParentNode('blockTable')]] [[ company.currency_id.symbol ]]</para>
->>>>>>> 4750ff6c
+          <para style="terp_default_Right_9_Bold">[[ formatLang(pos_payment_date_total(data['form']), dp='Sale Price') or removeParentNode('blockTable')]] [[ company.currency_id.symbol ]]</para>
         </td>
       </tr>
     </blockTable>
