<?xml version="1.0" encoding="utf-8"?>
<openerp>
<data>
<template id="report_saledetails">
    <t t-call="report.html_container">
    <t t-call="report.internal_layout">
        <div class="page">

            <div class="text-center">
                <h2>Sales Details</h2>

                <strong><t t-esc="date_start" t-options="{'widget': 'datetime'}"/> - <t t-esc="date_stop" t-options="{'widget': 'datetime'}"/></strong>
            </div>

            <!-- Orderlines -->
            <h3>Products</h3>
            <table  class="table table-condensed">
                <thead><tr>
                    <th>Product</th>
                    <th>Quantity</th>
                    <th>Price Unit</th>
                </tr></thead>
                <tbody>
                <tr t-foreach='products' t-as='line'>
                    <td><t t-esc="line['product_name']" /></td>
                    <td>
                        <t t-esc="line['quantity']" />
                        <t t-if='line["uom"] != "Unit(s)"'>
                            <t t-esc='line["uom"]' /> 
                        </t>
                    </td>
                    <td>
                        <t t-esc='line["price_unit"]' />
                    <t t-if='line["discount"] != 0'>
                        Disc: <t t-esc='line["discount"]' />%
                    </t>
                    </td>
                </tr>
                </tbody>
            </table>

            <br/>

            <h3>Payments</h3>
            <table  class="table table-condensed">
                <thead><tr>
                    <th>Name</th>
                    <th>Total</th>
                </tr></thead>
                <tbody>
                <tr t-foreach='payments' t-as='payment'>
                    <td><t t-esc="payment['name']" /></td>
                    <td><t t-esc="payment['total']" t-options="{'widget': 'float', 'precision': currency_precision}"/></td>
                </tr>
                </tbody>
            </table>

            <br/>

            <h3>Taxes</h3>
            <table  class="table table-condensed">
                <thead><tr>
                    <th>Name</th>
                    <th>Tax Amount</th>
                    <th>Base Amount</th>
                </tr></thead>
                <tbody>
                <tr t-foreach='taxes' t-as='tax'>
                    <td><t t-esc="tax['name']" /></td>
<<<<<<< HEAD
                    <td><t t-esc="tax['tax_amount']" /></td>
                    <td><t t-esc="tax['base_amount']" /></td>
=======
                    <td><t t-esc="tax['total']" t-options="{'widget': 'float', 'precision': currency_precision}"/></td>
>>>>>>> cd31e826
                </tr>
                </tbody>
            </table>

            <br/>
            <br/>

            <strong>Total: <t t-esc='total_paid' t-options="{'widget': 'float', 'precision': currency_precision}"/></strong>

        </div>
    </t>
    </t>
</template>
</data>
</openerp><|MERGE_RESOLUTION|>--- conflicted
+++ resolved
@@ -67,12 +67,8 @@
                 <tbody>
                 <tr t-foreach='taxes' t-as='tax'>
                     <td><t t-esc="tax['name']" /></td>
-<<<<<<< HEAD
-                    <td><t t-esc="tax['tax_amount']" /></td>
-                    <td><t t-esc="tax['base_amount']" /></td>
-=======
-                    <td><t t-esc="tax['total']" t-options="{'widget': 'float', 'precision': currency_precision}"/></td>
->>>>>>> cd31e826
+                    <td><t t-esc="tax['tax_amount']" t-options="{'widget': 'float', 'precision': currency_precision}"/></td>
+                    <td><t t-esc="tax['base_amount']" t-options="{'widget': 'float', 'precision': currency_precision}"/></td>
                 </tr>
                 </tbody>
             </table>
