# -*- coding: utf-8 -*-
# Part of Odoo. See LICENSE file for full copyright and licensing details.
import logging
from datetime import timedelta
from functools import partial

import psycopg2
import pytz

from odoo import api, fields, models, tools, _
from odoo.tools import float_is_zero
from odoo.exceptions import UserError
from odoo.http import request
import odoo.addons.decimal_precision as dp

_logger = logging.getLogger(__name__)


class PosOrder(models.Model):
    _name = "pos.order"
    _description = "Point of Sale Orders"
    _order = "id desc"

    @api.model
    def _amount_line_tax(self, line, fiscal_position_id):
        taxes = line.tax_ids.filtered(lambda t: t.company_id.id == line.order_id.company_id.id)
        if fiscal_position_id:
            taxes = fiscal_position_id.map_tax(taxes, line.product_id, line.order_id.partner_id)
        price = line.price_unit * (1 - (line.discount or 0.0) / 100.0)
        taxes = taxes.compute_all(price, line.order_id.pricelist_id.currency_id, line.qty, product=line.product_id, partner=line.order_id.partner_id or False)['taxes']
        return sum(tax.get('amount', 0.0) for tax in taxes)

    @api.model
    def _order_fields(self, ui_order):
        process_line = partial(self.env['pos.order.line']._order_line_fields)
        return {
            'name':         ui_order['name'],
            'user_id':      ui_order['user_id'] or False,
            'session_id':   ui_order['pos_session_id'],
            'lines':        [process_line(l) for l in ui_order['lines']] if ui_order['lines'] else False,
            'pos_reference': ui_order['name'],
            'partner_id':   ui_order['partner_id'] or False,
            'date_order':   ui_order['creation_date'],
            'fiscal_position_id': ui_order['fiscal_position_id']
        }

    def _payment_fields(self, ui_paymentline):
        return {
            'amount':       ui_paymentline['amount'] or 0.0,
            'payment_date': ui_paymentline['name'],
            'statement_id': ui_paymentline['statement_id'],
            'payment_name': ui_paymentline.get('note', False),
            'journal':      ui_paymentline['journal_id'],
        }

    # This deals with orders that belong to a closed session. In order
    # to recover from this situation we create a new rescue session,
    # making it obvious that something went wrong.
    # A new, separate, rescue session is preferred for every such recovery,
    # to avoid adding unrelated orders to live sessions.
    def _get_valid_session(self, order):
        PosSession = self.env['pos.session']
        closed_session = PosSession.browse(order['pos_session_id'])

        _logger.warning('session %s (ID: %s) was closed but received order %s (total: %s) belonging to it',
                        closed_session.name,
                        closed_session.id,
                        order['name'],
                        order['amount_total'])
        rescue_session = PosSession.search([
            ('name', 'like', '(RESCUE FOR %(session)s)' % {'session': closed_session.name}),
            ('state', 'not in', ('closed', 'closing_control')),
        ], limit=1)
        if rescue_session:
            _logger.warning('reusing recovery session %s for saving order %s', rescue_session.name, order['name'])
            return rescue_session

        _logger.warning('attempting to create recovery session for saving order %s', order['name'])
        new_session = PosSession.create({
            'config_id': closed_session.config_id.id,
            'name': '(RESCUE FOR %(session)s)' % {'session': closed_session.name},
        })
        # bypass opening_control (necessary when using cash control)
        new_session.action_pos_session_open()

        return new_session

    def _match_payment_to_invoice(self, order):
        account_precision = self.env['decimal.precision'].precision_get('Account')

        # ignore orders with an amount_paid of 0 because those are returns through the POS
        if not float_is_zero(order['amount_return'], account_precision) and not float_is_zero(order['amount_paid'], account_precision):
            cur_amount_paid = 0
            payments_to_keep = []
            for payment in order.get('statement_ids'):
                if cur_amount_paid + payment[2]['amount'] > order['amount_total']:
                    payment[2]['amount'] = order['amount_total'] - cur_amount_paid
                    payments_to_keep.append(payment)
                    break
                cur_amount_paid += payment[2]['amount']
                payments_to_keep.append(payment)
            order['statement_ids'] = payments_to_keep
            order['amount_return'] = 0

    @api.model
    def _process_order(self, pos_order):
        prec_acc = self.env['decimal.precision'].precision_get('Account')
        pos_session = self.env['pos.session'].browse(pos_order['pos_session_id'])
        if pos_session.state == 'closing_control' or pos_session.state == 'closed':
            pos_order['pos_session_id'] = self._get_valid_session(pos_order).id
        order = self.create(self._order_fields(pos_order))
        journal_ids = set()
        for payments in pos_order['statement_ids']:
            if not float_is_zero(payments[2]['amount'], precision_digits=prec_acc):
                order.add_payment(self._payment_fields(payments[2]))
            journal_ids.add(payments[2]['journal_id'])

        if pos_session.sequence_number <= pos_order['sequence_number']:
            pos_session.write({'sequence_number': pos_order['sequence_number'] + 1})
            pos_session.refresh()

        if not float_is_zero(pos_order['amount_return'], prec_acc):
            cash_journal_id = pos_session.cash_journal_id.id
            if not cash_journal_id:
                # Select for change one of the cash journals used in this
                # payment
                cash_journal = self.env['account.journal'].search([
                    ('type', '=', 'cash'),
                    ('id', 'in', list(journal_ids)),
                ], limit=1)
                if not cash_journal:
                    # If none, select for change one of the cash journals of the POS
                    # This is used for example when a customer pays by credit card
                    # an amount higher than total amount of the order and gets cash back
                    cash_journal = [statement.journal_id for statement in pos_session.statement_ids if statement.journal_id.type == 'cash']
                    if not cash_journal:
                        raise UserError(_("No cash statement found for this session. Unable to record returned cash."))
                cash_journal_id = cash_journal[0].id
            order.add_payment({
                'amount': -pos_order['amount_return'],
                'payment_date': fields.Datetime.now(),
                'payment_name': _('return'),
                'journal': cash_journal_id,
            })
        return order

    def _prepare_analytic_account(self, line):
        '''This method is designed to be inherited in a custom module'''
        return False

    def _create_account_move(self, dt, ref, journal_id, company_id):
        date_tz_user = fields.Datetime.context_timestamp(self, fields.Datetime.from_string(dt))
        date_tz_user = fields.Date.to_string(date_tz_user)
        return self.env['account.move'].sudo().create({'ref': ref, 'journal_id': journal_id, 'date': date_tz_user})

    def _prepare_invoice(self):
        """
        Prepare the dict of values to create the new invoice for a pos order.
        """
        return {
            'name': self.name,
            'origin': self.name,
            'account_id': self.partner_id.property_account_receivable_id.id,
<<<<<<< HEAD
            'journal_id': self.session_id.config_id.invoice_journal_id.id,
=======
            'company_id': self.company_id.id,
            'journal_id': self.sale_journal.id,
>>>>>>> aa578e1b
            'type': 'out_invoice',
            'reference': self.name,
            'partner_id': self.partner_id.id,
            'comment': self.note or '',
            # considering partner's sale pricelist's currency
            'currency_id': self.pricelist_id.currency_id.id,
            'user_id': self.env.uid,
        }

    def _action_create_invoice_line(self, line=False, invoice_id=False):
        InvoiceLine = self.env['account.invoice.line']
        inv_name = line.product_id.name_get()[0][1]
        inv_line = {
            'invoice_id': invoice_id,
            'product_id': line.product_id.id,
            'quantity': line.qty,
            'account_analytic_id': self._prepare_analytic_account(line),
            'name': inv_name,
        }
        # Oldlin trick
        invoice_line = InvoiceLine.sudo().new(inv_line)
        invoice_line._onchange_product_id()
        invoice_line.invoice_line_tax_ids = invoice_line.invoice_line_tax_ids.filtered(lambda t: t.company_id.id == line.order_id.company_id.id).ids
        fiscal_position_id = line.order_id.fiscal_position_id
        if fiscal_position_id:
            invoice_line.invoice_line_tax_ids = fiscal_position_id.map_tax(invoice_line.invoice_line_tax_ids, line.product_id, line.order_id.partner_id)
        invoice_line.invoice_line_tax_ids = invoice_line.invoice_line_tax_ids.ids
        # We convert a new id object back to a dictionary to write to
        # bridge between old and new api
        inv_line = invoice_line._convert_to_write({name: invoice_line[name] for name in invoice_line._cache})
        inv_line.update(price_unit=line.price_unit, discount=line.discount)
        return InvoiceLine.sudo().create(inv_line)

    def _create_account_move_line(self, session=None, move=None):
        # Tricky, via the workflow, we only have one id in the ids variable
        """Create a account move line of order grouped by products or not."""
        IrProperty = self.env['ir.property']
        ResPartner = self.env['res.partner']

        if session and not all(session.id == order.session_id.id for order in self):
            raise UserError(_('Selected orders do not have the same session!'))

        grouped_data = {}
        have_to_group_by = session and session.config_id.group_by or False
        rounding_method = session and session.config_id.company_id.tax_calculation_rounding_method

        for order in self.filtered(lambda o: not o.account_move or order.state == 'paid'):
            current_company = order.sale_journal.company_id
            account_def = IrProperty.get(
                'property_account_receivable_id', 'res.partner')
            order_account = order.partner_id.property_account_receivable_id.id or account_def and account_def.id
            partner_id = ResPartner._find_accounting_partner(order.partner_id).id or False
            if move is None:
                # Create an entry for the sale
                journal_id = self.env['ir.config_parameter'].sudo().get_param(
                    'pos.closing.journal_id_%s' % current_company.id, default=order.sale_journal.id)
                move = self._create_account_move(
                    order.session_id.start_at, order.name, int(journal_id), order.company_id.id)

            def insert_data(data_type, values):
                # if have_to_group_by:
                values.update({
                    'partner_id': partner_id,
                    'move_id': move.id,
                })

                if data_type == 'product':
                    key = ('product', values['partner_id'], (values['product_id'], tuple(values['tax_ids'][0][2]), values['name']), values['analytic_account_id'], values['debit'] > 0)
                elif data_type == 'tax':
                    key = ('tax', values['partner_id'], values['tax_line_id'], values['debit'] > 0)
                elif data_type == 'counter_part':
                    key = ('counter_part', values['partner_id'], values['account_id'], values['debit'] > 0)
                else:
                    return

                grouped_data.setdefault(key, [])

                if have_to_group_by:
                    if not grouped_data[key]:
                        grouped_data[key].append(values)
                    else:
                        current_value = grouped_data[key][0]
                        current_value['quantity'] = current_value.get('quantity', 0.0) + values.get('quantity', 0.0)
                        current_value['credit'] = current_value.get('credit', 0.0) + values.get('credit', 0.0)
                        current_value['debit'] = current_value.get('debit', 0.0) + values.get('debit', 0.0)
                else:
                    grouped_data[key].append(values)

            # because of the weird way the pos order is written, we need to make sure there is at least one line,
            # because just after the 'for' loop there are references to 'line' and 'income_account' variables (that
            # are set inside the for loop)
            # TOFIX: a deep refactoring of this method (and class!) is needed
            # in order to get rid of this stupid hack
            assert order.lines, _('The POS order must have lines when calling this method')
            # Create an move for each order line
            cur = order.pricelist_id.currency_id
            for line in order.lines:
                amount = line.price_subtotal

                # Search for the income account
                if line.product_id.property_account_income_id.id:
                    income_account = line.product_id.property_account_income_id.id
                elif line.product_id.categ_id.property_account_income_categ_id.id:
                    income_account = line.product_id.categ_id.property_account_income_categ_id.id
                else:
                    raise UserError(_('Please define income '
                                      'account for this product: "%s" (id:%d).')
                                    % (line.product_id.name, line.product_id.id))

                name = line.product_id.name
                if line.notice:
                    # add discount reason in move
                    name = name + ' (' + line.notice + ')'

                # Create a move for the line for the order line
                insert_data('product', {
                    'name': name,
                    'quantity': line.qty,
                    'product_id': line.product_id.id,
                    'account_id': income_account,
                    'analytic_account_id': self._prepare_analytic_account(line),
                    'credit': ((amount > 0) and amount) or 0.0,
                    'debit': ((amount < 0) and -amount) or 0.0,
                    'tax_ids': [(6, 0, line.tax_ids_after_fiscal_position.ids)],
                    'partner_id': partner_id
                })

                # Create the tax lines
                taxes = line.tax_ids_after_fiscal_position.filtered(lambda t: t.company_id.id == current_company.id)
                if not taxes:
                    continue
                price = line.price_unit * (1 - (line.discount or 0.0) / 100.0)
                for tax in taxes.compute_all(price, cur, line.qty)['taxes']:
                    insert_data('tax', {
                        'name': _('Tax') + ' ' + tax['name'],
                        'product_id': line.product_id.id,
                        'quantity': line.qty,
                        'account_id': tax['account_id'] or income_account,
                        'credit': ((tax['amount'] > 0) and tax['amount']) or 0.0,
                        'debit': ((tax['amount'] < 0) and -tax['amount']) or 0.0,
                        'tax_line_id': tax['id'],
                        'partner_id': partner_id
                    })

            # round tax lines per order
            if rounding_method == 'round_globally':
                for group_key, group_value in grouped_data.iteritems():
                    if group_key[0] == 'tax':
                        for line in group_value:
                            line['credit'] = cur.round(line['credit'])
                            line['debit'] = cur.round(line['debit'])

            # counterpart
            insert_data('counter_part', {
                'name': _("Trade Receivables"),  # order.name,
                'account_id': order_account,
                'credit': ((order.amount_total < 0) and -order.amount_total) or 0.0,
                'debit': ((order.amount_total > 0) and order.amount_total) or 0.0,
                'partner_id': partner_id
            })

            order.write({'state': 'done', 'account_move': move.id})

        all_lines = []
        for group_key, group_data in grouped_data.iteritems():
            for value in group_data:
                all_lines.append((0, 0, value),)
        if move:  # In case no order was changed
            move.sudo().write({'line_ids': all_lines})
            move.sudo().post()
        return True

    def _reconcile_payments(self):
        for order in self:
            aml = order.statement_ids.mapped('journal_entry_ids').mapped('line_ids') | order.account_move.line_ids | order.invoice_id.move_id.line_ids
            aml = aml.filtered(lambda r: not r.reconciled and r.account_id.internal_type == 'receivable' and r.partner_id == order.partner_id.commercial_partner_id)
            try:
                aml.reconcile()
            except:
                # There might be unexpected situations where the automatic reconciliation won't
                # work. We don't want the user to be blocked because of this, since the automatic
                # reconciliation is introduced for convenience, not for mandatory accounting
                # reasons.
                _logger.error('Reconciliation did not work for order %s', order.name)
                continue

    def _default_session(self):
        return self.env['pos.session'].search([('state', '=', 'opened'), ('user_id', '=', self.env.uid)], limit=1)

    def _default_pricelist(self):
        return self._default_session().config_id.pricelist_id

    name = fields.Char(string='Order Ref', required=True, readonly=True, copy=False, default='/')
    company_id = fields.Many2one('res.company', string='Company', required=True, readonly=True, default=lambda self: self.env.user.company_id)
    date_order = fields.Datetime(string='Order Date', readonly=True, index=True, default=fields.Datetime.now)
    user_id = fields.Many2one(
        comodel_name='res.users', string='Salesman',
        help="Person who uses the cash register. It can be a reliever, a student or an interim employee.",
        default=lambda self: self.env.uid,
        states={'done': [('readonly', True)], 'invoiced': [('readonly', True)]},
    )
    amount_tax = fields.Float(compute='_compute_amount_all', string='Taxes', digits=0)
    amount_total = fields.Float(compute='_compute_amount_all', string='Total', digits=0)
    amount_paid = fields.Float(compute='_compute_amount_all', string='Paid', states={'draft': [('readonly', False)]}, readonly=True, digits=0)
    amount_return = fields.Float(compute='_compute_amount_all', string='Returned', digits=0)
    lines = fields.One2many('pos.order.line', 'order_id', string='Order Lines', states={'draft': [('readonly', False)]}, readonly=True, copy=True)
    statement_ids = fields.One2many('account.bank.statement.line', 'pos_statement_id', string='Payments', states={'draft': [('readonly', False)]}, readonly=True)
    pricelist_id = fields.Many2one('product.pricelist', string='Pricelist', required=True, states={
                                   'draft': [('readonly', False)]}, readonly=True, default=_default_pricelist)
    partner_id = fields.Many2one('res.partner', string='Customer', change_default=True, index=True, states={'draft': [('readonly', False)], 'paid': [('readonly', False)]})
    sequence_number = fields.Integer(string='Sequence Number', help='A session-unique sequence number for the order', default=1)

    session_id = fields.Many2one(
        'pos.session', string='Session', required=True, index=True,
        domain="[('state', '=', 'opened')]", states={'draft': [('readonly', False)]},
        readonly=True, default=_default_session)
    config_id = fields.Many2one('pos.config', related='session_id.config_id', string="Point of Sale")
    state = fields.Selection(
        [('draft', 'New'), ('cancel', 'Cancelled'), ('paid', 'Paid'), ('done', 'Posted'), ('invoiced', 'Invoiced')],
        'Status', readonly=True, copy=False, default='draft')

    invoice_id = fields.Many2one('account.invoice', string='Invoice', copy=False)
    account_move = fields.Many2one('account.move', string='Journal Entry', readonly=True, copy=False)
    picking_id = fields.Many2one('stock.picking', string='Picking', readonly=True, copy=False)
    picking_type_id = fields.Many2one('stock.picking.type', related='session_id.config_id.picking_type_id', string="Picking Type")
    location_id = fields.Many2one(
        comodel_name='stock.location',
        related='session_id.config_id.stock_location_id',
        string="Location", store=True,
        readonly=True,
    )
    note = fields.Text(string='Internal Notes')
    nb_print = fields.Integer(string='Number of Print', readonly=True, copy=False, default=0)
    pos_reference = fields.Char(string='Receipt Ref', readonly=True, copy=False)
    sale_journal = fields.Many2one('account.journal', related='session_id.config_id.journal_id', string='Sale Journal', store=True, readonly=True)
    fiscal_position_id = fields.Many2one(
        comodel_name='account.fiscal.position', string='Fiscal Position',
        default=lambda self: self._default_session().config_id.default_fiscal_position_id,
        readonly=True,
        states={'draft': [('readonly', False)]},
    )

    @api.depends('statement_ids', 'lines.price_subtotal_incl', 'lines.discount')
    def _compute_amount_all(self):
        for order in self:
            order.amount_paid = order.amount_return = order.amount_tax = 0.0
            currency = order.pricelist_id.currency_id
            order.amount_paid = sum(payment.amount for payment in order.statement_ids)
            order.amount_return = sum(payment.amount < 0 and payment.amount or 0 for payment in order.statement_ids)
            order.amount_tax = currency.round(sum(self._amount_line_tax(line, order.fiscal_position_id) for line in order.lines))
            amount_untaxed = currency.round(sum(line.price_subtotal for line in order.lines))
            order.amount_total = order.amount_tax + amount_untaxed

    @api.onchange('partner_id')
    def _onchange_partner_id(self):
        if self.partner_id:
            self.pricelist = self.partner_id.property_product_pricelist.id

    @api.multi
    def write(self, vals):
        res = super(PosOrder, self).write(vals)
        Partner = self.env['res.partner']
        # If you change the partner of the PoS order, change also the partner of the associated bank statement lines
        if 'partner_id' in vals:
            for order in self:
                partner_id = False
                if order.invoice_id:
                    raise UserError(_("You cannot change the partner of a POS order for which an invoice has already been issued."))
                if vals['partner_id']:
                    partner = Partner.browse(vals['partner_id'])
                    partner_id = Partner._find_accounting_partner(partner).id
                order.statement_ids.write({'partner_id': partner_id})
        return res

    @api.multi
    def unlink(self):
        for pos_order in self.filtered(lambda pos_order: pos_order.state not in ['draft', 'cancel']):
            raise UserError(_('In order to delete a sale, it must be new or cancelled.'))
        return super(PosOrder, self).unlink()

    @api.model
    def create(self, values):
        if values.get('session_id'):
            # set name based on the sequence specified on the config
            session = self.env['pos.session'].browse(values['session_id'])
            values['name'] = session.config_id.sequence_id._next()
            values.setdefault('pricelist_id', session.config_id.pricelist_id.id)
        else:
            # fallback on any pos.order sequence
            values['name'] = self.env['ir.sequence'].next_by_code('pos.order')
        return super(PosOrder, self).create(values)

    @api.multi
    def action_view_invoice(self):
        return {
            'name': _('Customer Invoice'),
            'view_mode': 'form',
            'view_id': self.env.ref('account.invoice_form').id,
            'res_model': 'account.invoice',
            'context': "{'type':'out_invoice'}",
            'type': 'ir.actions.act_window',
            'res_id': self.invoice_id.id,
        }

    @api.multi
    def action_pos_order_paid(self):
        if not self.test_paid():
            raise UserError(_("Order is not paid."))
        self.write({'state': 'paid'})
        return self.create_picking()

    @api.multi
    def action_pos_order_invoice(self):
        Invoice = self.env['account.invoice']

        for order in self:
            # Force company for all SUPERUSER_ID action
            local_context = dict(self.env.context, force_company=order.company_id.id, company_id=order.company_id.id)
            if order.invoice_id:
                Invoice += order.invoice_id
                continue

            if not order.partner_id:
                raise UserError(_('Please provide a partner for the sale.'))

            invoice = Invoice.new(order._prepare_invoice())
            invoice._onchange_partner_id()
            invoice.fiscal_position_id = order.fiscal_position_id

            inv = invoice._convert_to_write({name: invoice[name] for name in invoice._cache})
            new_invoice = Invoice.with_context(local_context).sudo().create(inv)
            message = _("This invoice has been created from the point of sale session: <a href=# data-oe-model=pos.order data-oe-id=%d>%s</a>") % (order.id, order.name)
            new_invoice.message_post(body=message)
            order.write({'invoice_id': new_invoice.id, 'state': 'invoiced'})
            Invoice += new_invoice

            for line in order.lines:
                self.with_context(local_context)._action_create_invoice_line(line, new_invoice.id)

            new_invoice.with_context(local_context).sudo().compute_taxes()
            order.sudo().write({'state': 'invoiced'})
            # this workflow signal didn't exist on account.invoice -> should it have been 'invoice_open' ? (and now method .action_invoice_open())
            # shouldn't the created invoice be marked as paid, seing the customer paid in the POS?
            # new_invoice.sudo().signal_workflow('validate')

        if not Invoice:
            return {}

        return {
            'name': _('Customer Invoice'),
            'view_type': 'form',
            'view_mode': 'form',
            'view_id': self.env.ref('account.invoice_form').id,
            'res_model': 'account.invoice',
            'context': "{'type':'out_invoice'}",
            'type': 'ir.actions.act_window',
            'nodestroy': True,
            'target': 'current',
            'res_id': Invoice and Invoice.ids[0] or False,
        }

    # this method is unused, and so is the state 'cancel'
    @api.multi
    def action_pos_order_cancel(self):
        return self.write({'state': 'cancel'})

    @api.multi
    def action_pos_order_done(self):
        return self._create_account_move_line()

    @api.model
    def create_from_ui(self, orders):
        # Keep only new orders
        submitted_references = [o['data']['name'] for o in orders]
        pos_order = self.search([('pos_reference', 'in', submitted_references)])
        existing_orders = pos_order.read(['pos_reference'])
        existing_references = set([o['pos_reference'] for o in existing_orders])
        orders_to_save = [o for o in orders if o['data']['name'] not in existing_references]
        order_ids = []

        for tmp_order in orders_to_save:
            to_invoice = tmp_order['to_invoice']
            order = tmp_order['data']
            if to_invoice:
                self._match_payment_to_invoice(order)
            pos_order = self._process_order(order)
            order_ids.append(pos_order.id)

            try:
                pos_order.action_pos_order_paid()
            except psycopg2.OperationalError:
                # do not hide transactional errors, the order(s) won't be saved!
                raise
            except Exception as e:
                _logger.error('Could not fully process the POS Order: %s', tools.ustr(e))

            if to_invoice:
                pos_order.action_pos_order_invoice()
                pos_order.invoice_id.sudo().action_invoice_open()
                pos_order.account_move = pos_order.invoice_id.move_id
        return order_ids

    def test_paid(self):
        """A Point of Sale is paid when the sum
        @return: True
        """
        for order in self:
            if order.lines and not order.amount_total:
                continue
            if (not order.lines) or (not order.statement_ids) or (abs(order.amount_total - order.amount_paid) > 0.00001):
                return False
        return True

    def create_picking(self):
        """Create a picking for each order and validate it."""
        Picking = self.env['stock.picking']
        Move = self.env['stock.move']
        StockWarehouse = self.env['stock.warehouse']
        for order in self:
            if not order.lines.filtered(lambda l: l.product_id.type in ['product', 'consu']):
                continue
            address = order.partner_id.address_get(['delivery']) or {}
            picking_type = order.picking_type_id
            return_pick_type = order.picking_type_id.return_picking_type_id or order.picking_type_id
            order_picking = Picking
            return_picking = Picking
            moves = Move
            location_id = order.location_id.id
            if order.partner_id:
                destination_id = order.partner_id.property_stock_customer.id
            else:
                if (not picking_type) or (not picking_type.default_location_dest_id):
                    customerloc, supplierloc = StockWarehouse._get_partner_locations()
                    destination_id = customerloc.id
                else:
                    destination_id = picking_type.default_location_dest_id.id

            if picking_type:
                message = _("This transfer has been created from the point of sale session: <a href=# data-oe-model=pos.order data-oe-id=%d>%s</a>") % (order.id, order.name)
                picking_vals = {
                    'origin': order.name,
                    'partner_id': address.get('delivery', False),
                    'date_done': order.date_order,
                    'picking_type_id': picking_type.id,
                    'company_id': order.company_id.id,
                    'move_type': 'direct',
                    'note': order.note or "",
                    'location_id': location_id,
                    'location_dest_id': destination_id,
                }
                pos_qty = any([x.qty > 0 for x in order.lines if x.product_id.type in ['product', 'consu']])
                if pos_qty:
                    order_picking = Picking.create(picking_vals.copy())
                    order_picking.message_post(body=message)
                neg_qty = any([x.qty < 0 for x in order.lines if x.product_id.type in ['product', 'consu']])
                if neg_qty:
                    return_vals = picking_vals.copy()
                    return_vals.update({
                        'location_id': destination_id,
                        'location_dest_id': return_pick_type != picking_type and return_pick_type.default_location_dest_id.id or location_id,
                        'picking_type_id': return_pick_type.id
                    })
                    return_picking = Picking.create(return_vals)
                    return_picking.message_post(body=message)

            for line in order.lines.filtered(lambda l: l.product_id.type in ['product', 'consu']):
                moves |= Move.create({
                    'name': line.name,
                    'product_uom': line.product_id.uom_id.id,
                    'picking_id': order_picking.id if line.qty >= 0 else return_picking.id,
                    'picking_type_id': picking_type.id if line.qty >= 0 else return_pick_type.id,
                    'product_id': line.product_id.id,
                    'product_uom_qty': abs(line.qty),
                    'state': 'draft',
                    'location_id': location_id if line.qty >= 0 else destination_id,
                    'location_dest_id': destination_id if line.qty >= 0 else return_pick_type != picking_type and return_pick_type.default_location_dest_id.id or location_id,
                })

            # prefer associating the regular order picking, not the return
            order.write({'picking_id': order_picking.id or return_picking.id})

            if return_picking:
                order._force_picking_done(return_picking)
            if order_picking:
                order._force_picking_done(order_picking)

            # when the pos.config has no picking_type_id set only the moves will be created
            if moves and not return_picking and not order_picking:
                tracked_moves = moves.filtered(lambda move: move.product_id.tracking != 'none')
                untracked_moves = moves - tracked_moves
                tracked_moves.action_confirm()
                untracked_moves.action_assign()
                moves.filtered(lambda m: m.state in ['confirmed', 'waiting']).force_assign()
                moves.filtered(lambda m: m.product_id.tracking == 'none').action_done()

        return True

    def _force_picking_done(self, picking):
        """Force picking in order to be set as done."""
        self.ensure_one()
        contains_tracked_products = any([(product_id.tracking != 'none') for product_id in self.lines.mapped('product_id')])

        # do not reserve for tracked products, the user will have manually specified the serial/lot numbers
        if contains_tracked_products:
            picking.action_confirm()
        else:
            picking.action_assign()

        picking.force_assign()
        self.set_pack_operation_lot(picking)
        if not contains_tracked_products:
            picking.action_done()

    def set_pack_operation_lot(self, picking=None):
        """Set Serial/Lot number in pack operations to mark the pack operation done."""

        StockProductionLot = self.env['stock.production.lot']
        PosPackOperationLot = self.env['pos.pack.operation.lot']

        for order in self:
            for pack_operation in (picking or self.picking_id).pack_operation_ids:
                qty = 0
                qty_done = 0
                pack_lots = []
                pos_pack_lots = PosPackOperationLot.search([('order_id', '=', order.id), ('product_id', '=', pack_operation.product_id.id)])
                pack_lot_names = [pos_pack.lot_name for pos_pack in pos_pack_lots]

                if pack_lot_names:
                    for lot_name in list(set(pack_lot_names)):
                        stock_production_lot = StockProductionLot.search([('name', '=', lot_name), ('product_id', '=', pack_operation.product_id.id)])
                        if stock_production_lot:
                            if stock_production_lot.product_id.tracking == 'lot':
                                qty = pack_lot_names.count(lot_name)
                            else:
                                qty = 1.0
                            qty_done += qty
                            pack_lots.append({'lot_id': stock_production_lot.id, 'qty': qty})
                else:
                    qty_done = pack_operation.product_qty
                pack_operation.write({'pack_lot_ids': map(lambda x: (0, 0, x), pack_lots), 'qty_done': qty_done})

    def _prepare_bank_statement_line_payment_values(self, data):
        """Create a new payment for the order"""
        args = {
            'amount': data['amount'],
            'date': data.get('payment_date', fields.Date.today()),
            'name': self.name + ': ' + (data.get('payment_name', '') or ''),
            'partner_id': self.env["res.partner"]._find_accounting_partner(self.partner_id).id or False,
        }

        journal_id = data.get('journal', False)
        statement_id = data.get('statement_id', False)
        assert journal_id or statement_id, "No statement_id or journal_id passed to the method!"

        journal = self.env['account.journal'].browse(journal_id)
        # use the company of the journal and not of the current user
        company_cxt = dict(self.env.context, force_company=journal.company_id.id)
        account_def = self.env['ir.property'].with_context(company_cxt).get('property_account_receivable_id', 'res.partner')
        args['account_id'] = (self.partner_id.property_account_receivable_id.id) or (account_def and account_def.id) or False

        if not args['account_id']:
            if not args['partner_id']:
                msg = _('There is no receivable account defined to make payment.')
            else:
                msg = _('There is no receivable account defined to make payment for the partner: "%s" (id:%d).') % (
                    self.partner_id.name, self.partner_id.id,)
            raise UserError(msg)

        context = dict(self.env.context)
        context.pop('pos_session_id', False)
        for statement in self.session_id.statement_ids:
            if statement.id == statement_id:
                journal_id = statement.journal_id.id
                break
            elif statement.journal_id.id == journal_id:
                statement_id = statement.id
                break
        if not statement_id:
            raise UserError(_('You have to open at least one cashbox.'))

        args.update({
            'statement_id': statement_id,
            'pos_statement_id': self.id,
            'journal_id': journal_id,
            'ref': self.session_id.name,
        })

        return args

    def add_payment(self, data):
        """Create a new payment for the order"""
        args = self._prepare_bank_statement_line_payment_values(data)
        context = dict(self.env.context)
        context.pop('pos_session_id', False)
        self.env['account.bank.statement.line'].with_context(context).create(args)
        return args.get('statement_id', False)

    @api.multi
    def refund(self):
        """Create a copy of order  for refund order"""
        PosOrder = self.env['pos.order']
        current_session = self.env['pos.session'].search([('state', '!=', 'closed'), ('user_id', '=', self.env.uid)], limit=1)
        if not current_session:
            raise UserError(_('To return product(s), you need to open a session that will be used to register the refund.'))
        for order in self:
            clone = order.copy({
                # ot used, name forced by create
                'name': order.name + _(' REFUND'),
                'session_id': current_session.id,
                'date_order': fields.Datetime.now(),
                'pos_reference': order.pos_reference,
            })
            PosOrder += clone

        for clone in PosOrder:
            for order_line in clone.lines:
                order_line.write({'qty': -order_line.qty})
        return {
            'name': _('Return Products'),
            'view_type': 'form',
            'view_mode': 'form',
            'res_model': 'pos.order',
            'res_id': PosOrder.ids[0],
            'view_id': False,
            'context': self.env.context,
            'type': 'ir.actions.act_window',
            'target': 'current',
        }


class PosOrderLine(models.Model):
    _name = "pos.order.line"
    _description = "Lines of Point of Sale"
    _rec_name = "product_id"

    def _order_line_fields(self, line):
        if line and 'tax_ids' not in line[2]:
            product = self.env['product.product'].browse(line[2]['product_id'])
            line[2]['tax_ids'] = [(6, 0, [x.id for x in product.taxes_id])]
        return line

    company_id = fields.Many2one('res.company', string='Company', required=True, default=lambda self: self.env.user.company_id)
    name = fields.Char(string='Line No', required=True, copy=False)
    notice = fields.Char(string='Discount Notice')
    product_id = fields.Many2one('product.product', string='Product', domain=[('sale_ok', '=', True)], required=True, change_default=True)
    price_unit = fields.Float(string='Unit Price', digits=0)
    qty = fields.Float('Quantity', digits=dp.get_precision('Product Unit of Measure'), default=1)
    price_subtotal = fields.Float(compute='_compute_amount_line_all', digits=0, string='Subtotal w/o Tax')
    price_subtotal_incl = fields.Float(compute='_compute_amount_line_all', digits=0, string='Subtotal')
    discount = fields.Float(string='Discount (%)', digits=0, default=0.0)
    order_id = fields.Many2one('pos.order', string='Order Ref', ondelete='cascade')
    create_date = fields.Datetime(string='Creation Date', readonly=True)
    tax_ids = fields.Many2many('account.tax', string='Taxes', readonly=True)
    tax_ids_after_fiscal_position = fields.Many2many('account.tax', compute='_get_tax_ids_after_fiscal_position', string='Taxes')
    pack_lot_ids = fields.One2many('pos.pack.operation.lot', 'pos_order_line_id', string='Lot/serial Number')

    @api.model
    def create(self, values):
        if values.get('order_id') and not values.get('name'):
            # set name based on the sequence specified on the config
            config_id = self.env['pos.order'].browse(values['order_id']).session_id.config_id.id
            # HACK: sequence created in the same transaction as the config
            # cf TODO master is pos.config create
            # remove me saas-15
            self.env.cr.execute("""
                SELECT s.id
                FROM ir_sequence s
                JOIN pos_config c
                  ON s.create_date=c.create_date
                WHERE c.id = %s
                  AND s.code = 'pos.order.line'
                LIMIT 1
                """, (config_id,))
            sequence = self.env.cr.fetchone()
            if sequence:
                values['name'] = self.env['ir.sequence'].browse(sequence[0])._next()
        if not values.get('name'):
            # fallback on any pos.order sequence
            values['name'] = self.env['ir.sequence'].next_by_code('pos.order.line')
        return super(PosOrderLine, self).create(values)

    @api.depends('price_unit', 'tax_ids', 'qty', 'discount', 'product_id')
    def _compute_amount_line_all(self):
        for line in self:
            currency = line.order_id.pricelist_id.currency_id
            taxes = line.tax_ids.filtered(lambda tax: tax.company_id.id == line.order_id.company_id.id)
            fiscal_position_id = line.order_id.fiscal_position_id
            if fiscal_position_id:
                taxes = fiscal_position_id.map_tax(taxes, line.product_id, line.order_id.partner_id)
            price = self.env['account.tax']._fix_tax_included_price(
                line.price_unit * (1 - (line.discount or 0.0) / 100.0), line.product_id.taxes_id, taxes)
            line.price_subtotal = line.price_subtotal_incl = price * line.qty
            if taxes:
                taxes = taxes.compute_all(price, currency, line.qty, product=line.product_id, partner=line.order_id.partner_id or False)
                line.price_subtotal = taxes['total_excluded']
                line.price_subtotal_incl = taxes['total_included']

            line.price_subtotal = currency.round(line.price_subtotal)
            line.price_subtotal_incl = currency.round(line.price_subtotal_incl)

    @api.onchange('product_id')
    def _onchange_product_id(self):
        if self.product_id:
            if not self.order_id.pricelist_id:
                raise UserError(
                    _('You have to select a pricelist in the sale form !\n'
                      'Please set one before choosing a product.'))
            price = self.order_id.pricelist_id.get_product_price(
                self.product_id, self.qty or 1.0, self.order_id.partner_id)
            self._onchange_qty()
            self.price_unit = price
            self.tax_ids = self.product_id.taxes_id

    @api.onchange('qty', 'discount', 'price_unit', 'tax_ids')
    def _onchange_qty(self):
        if self.product_id:
            if not self.order_id.pricelist_id:
                raise UserError(_('You have to select a pricelist in the sale form !'))
            price = self.price_unit * (1 - (self.discount or 0.0) / 100.0)
            self.price_subtotal = self.price_subtotal_incl = price * self.qty
            if (self.product_id.taxes_id):
                taxes = self.product_id.taxes_id.compute_all(price, self.order_id.pricelist_id.currency_id, self.qty, product=self.product_id, partner=False)
                self.price_subtotal = taxes['total_excluded']
                self.price_subtotal_incl = taxes['total_included']

    @api.multi
    def _get_tax_ids_after_fiscal_position(self):
        for line in self:
            line.tax_ids_after_fiscal_position = line.order_id.fiscal_position_id.map_tax(line.tax_ids, line.product_id, line.order_id.partner_id)


class PosOrderLineLot(models.Model):
    _name = "pos.pack.operation.lot"
    _description = "Specify product lot/serial number in pos order line"

    pos_order_line_id = fields.Many2one('pos.order.line')
    order_id = fields.Many2one('pos.order', related="pos_order_line_id.order_id")
    lot_name = fields.Char('Lot Name')
    product_id = fields.Many2one('product.product', related='pos_order_line_id.product_id')


class ReportSaleDetails(models.AbstractModel):

    _name = 'report.point_of_sale.report_saledetails'


    @api.model
    def get_sale_details(self, date_start=False, date_stop=False, configs=False):
        """ Serialise the orders of the day information

        params: date_start, date_stop string representing the datetime of order
        """
        if not configs:
            configs = self.env['pos.config'].search([])

        user_tz = pytz.timezone(self.env.context.get('tz') or self.env.user.tz or 'UTC')
        today = user_tz.localize(fields.Datetime.from_string(fields.Date.context_today(self)))
        today = today.astimezone(pytz.timezone('UTC'))
        if date_start:
            date_start = fields.Datetime.from_string(date_start)
        else:
            # start by default today 00:00:00
            date_start = today

        if date_stop:
            # set time to 23:59:59
            date_stop = fields.Datetime.from_string(date_stop)
        else:
            # stop by default today 23:59:59
            date_stop = today + timedelta(days=1, seconds=-1)

        # avoid a date_stop smaller than date_start
        date_stop = max(date_stop, date_start)

        date_start = fields.Datetime.to_string(date_start)
        date_stop = fields.Datetime.to_string(date_stop)

        orders = self.env['pos.order'].search([
            ('date_order', '>=', date_start),
            ('date_order', '<=', date_stop),
            ('state', 'in', ['paid','invoiced','done']),
            ('config_id', 'in', configs.ids)])

        user_currency = self.env.user.company_id.currency_id

        total = 0.0
        products_sold = {}
        taxes = {}
        for order in orders:
            if user_currency != order.pricelist_id.currency_id:
                total += order.pricelist_id.currency_id.compute(order.amount_total, user_currency)
            else:
                total += order.amount_total
            currency = order.session_id.currency_id

            for line in order.lines:
                key = (line.product_id, line.price_unit, line.discount)
                products_sold.setdefault(key, 0.0)
                products_sold[key] += line.qty

                if line.tax_ids_after_fiscal_position:
                    line_taxes = line.tax_ids_after_fiscal_position.compute_all(line.price_unit * (1-(line.discount or 0.0)/100.0), currency, line.qty, product=line.product_id, partner=line.order_id.partner_id or False)
                    for tax in line_taxes['taxes']:
                        taxes.setdefault(tax['id'], {'name': tax['name'], 'total':0.0})
                        taxes[tax['id']]['total'] += tax['amount']

        st_line_ids = self.env["account.bank.statement.line"].search([('pos_statement_id', 'in', orders.ids)]).ids
        if st_line_ids:
            self.env.cr.execute("""
                SELECT aj.name, sum(amount) total
                FROM account_bank_statement_line AS absl,
                     account_bank_statement AS abs,
                     account_journal AS aj 
                WHERE absl.statement_id = abs.id
                    AND abs.journal_id = aj.id 
                    AND absl.id IN %s 
                GROUP BY aj.name
            """, (tuple(st_line_ids),))
            payments = self.env.cr.dictfetchall()
        else:
            payments = []

        return {
            'total_paid': user_currency.round(total),
            'payments': payments,
            'company_name': self.env.user.company_id.name,
            'taxes': taxes.values(),
            'products': sorted([{
                'product_id': product.id,
                'product_name': product.name,
                'code': product.default_code,
                'quantity': qty,
                'price_unit': price_unit,
                'discount': discount,
                'uom': product.uom_id.name
            } for (product, price_unit, discount), qty in products_sold.items()], key=lambda l: l['product_name'])
        }

    @api.multi
    def render_html(self, docids, data=None):
        data = dict(data or {})
        configs = self.env['pos.config'].browse(data['config_ids'])
        data.update(self.get_sale_details(data['date_start'], data['date_stop'], configs))
        return self.env['report'].render('point_of_sale.report_saledetails', data)<|MERGE_RESOLUTION|>--- conflicted
+++ resolved
@@ -161,12 +161,8 @@
             'name': self.name,
             'origin': self.name,
             'account_id': self.partner_id.property_account_receivable_id.id,
-<<<<<<< HEAD
             'journal_id': self.session_id.config_id.invoice_journal_id.id,
-=======
             'company_id': self.company_id.id,
-            'journal_id': self.sale_journal.id,
->>>>>>> aa578e1b
             'type': 'out_invoice',
             'reference': self.name,
             'partner_id': self.partner_id.id,
