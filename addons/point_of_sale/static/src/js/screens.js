--- conflicted
+++ resolved
@@ -891,7 +891,6 @@
             this._super();
             var self = this;
 
-<<<<<<< HEAD
             this.hotkey_handler = function(event){
                 if(event.which === 13){
                     self.validateCurrentOrder();
@@ -903,12 +902,8 @@
             $('body').on('keyup',this.hotkey_handler);
 
 
-            if(this.pos.iface_cashdrawer){
-                this.pos.proxy.open_cashbox();
-=======
             if( this.pos.iface_cashdrawer && this.pos.get('selectedOrder').get('paymentLines').find(                function(pl){ return pl.cashregister.get('journal').type === 'cash'; })){
                     this.pos.proxy.open_cashbox();
->>>>>>> bba9e86c
             }
 
             this.set_numpad_state(this.pos_widget.numpad.state);
