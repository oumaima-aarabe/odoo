--- conflicted
+++ resolved
@@ -1055,12 +1055,7 @@
             this.pos.barcode_reader.disconnect();
             return new instance.web.Model("ir.model.data").get_func("search_read")([['name', '=', 'action_client_pos_menu']], ['res_id']).pipe(
                     _.bind(function(res) {
-<<<<<<< HEAD
-                return this.rpc('/web/action/load', {'action_id': res[0]['res_id']}).pipe(_.bind(function(result) {
-                    var action = result;
-=======
                 return this.rpc('/web/action/load', {'action_id': res[0]['res_id']}).pipe(_.bind(function(action) {
->>>>>>> c55438e6
                     action.context = _.extend(action.context || {}, {'cancel_action': {type: 'ir.actions.client', tag: 'reload'}});
                     //self.destroy();
                     this.do_action(action);
