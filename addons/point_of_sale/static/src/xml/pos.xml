<?xml version="1.0" encoding="UTF-8"?>
<!-- vim:fdl=1:
-->
<templates id="template" xml:space="preserve">

    <t t-name="PosWidget">
        <div class="pos">
            <div class="pos-topheader">
                <div class="pos-branding">
                    <img class="pos-logo" src="/point_of_sale/static/src/img/logo.png" />
                    <span class="placeholder-UsernameWidget"></span>
                </div>
                <div class="pos-rightheader">
                    <div class="order-selector">
                        <button class="order-button square neworder-button"><img src='/point_of_sale/static/src/img/plus.png' /></button>
                        <button class="order-button square deleteorder-button"><img src='/point_of_sale/static/src/img/minus.png' /></button>
                        <span class="orders"></span>
                    </div>
                    <!-- here goes header buttons -->
                </div>
            </div>

            <div class="pos-content">

                <div class="pos-leftpane">
                    <div class='window'>
                        <div class='subwindow'>
                            <div class='subwindow-container'>
                                <div class='subwindow-container-fix'>
                                    <div class="placeholder-OrderWidget"></div>
                                </div>
                            </div>
                        </div>

                        <div class='subwindow collapsed'>
                            <div class='subwindow-container'>
                                <div class='subwindow-container-fix pads'>
                                    <div class="placeholder-PaypadWidget"></div>
                                    <div class="placeholder-NumpadWidget"></div>
                                </div>
                            </div>
                        </div>

                        <div class='subwindow collapsed'>
                            <div class='subwindow-container'>
                                <div class='subwindow-container-fix'>
                                    <div class='placeholder-LeftActionBar'></div>
                                </div>
                            </div>
                        </div>
                    </div>
                </div>

                <div class="rightpane">
                    <div class='window'>
                        <div class='subwindow'>
                            <div class='subwindow-container'>
                                <div class='subwindow-container-fix screens'>
                                </div>
                            </div>
                        </div>

                        <div class='subwindow collapsed'>
                            <div class='subwindow-container'>
                                <div class='subwindow-container-fix'>
                                    <div class='placeholder-RightActionBar'></div>
                                </div>
                            </div>
                        </div>
                    </div>
                </div>

                <div class="placeholder-OnscreenKeyboardWidget"></div>
            </div>

            <div class="loader">
                <div class='loader-feedback oe_hidden'>
                    <h1 class='message'>Loading</h1>
                    <div class='progressbar'>
                        <div class='progress' width='50%'></div>
                    </div>
                    <div class='oe_hidden button skip'>
                        Skip
                    </div>
                </div>
            </div>

            &lt;!--[if IE]&gt;
            <div class='not-supported-browser'>
                <div class='message'>
                    <img src='/point_of_sale/static/src/img/pos_screenshot.jpg' />
                    <p>
                        The Point of Sale is not supported by Microsoft Internet Explorer. Please use
                        a modern browser like <a href="http://www.mozilla.org/firefox/" target="_blank">Mozilla Firefox</a> 
                        or <a href="http://www.google.com/chrome" target="_blank">Google Chrome</a>. 
                    </p>
                </div>
            </div>
            &lt;![endif]--&gt;
        </div>
    </t>

    <t t-name="SynchNotificationWidget">
        <div class="oe_status js_synch">
            <span class='js_msg oe_hidden'>0</span>
            <div class="js_connected oe_icon oe_green">
                <i class='fa fa-fw fa-rss'></i>
            </div>
            <div class="js_connecting oe_icon oe_hidden">
                <i class='fa fa-fw fa-spin fa-spinner'></i>
            </div>
            <div class="js_disconnected oe_icon oe_red oe_hidden">
                <i class='fa fa-fw fa-rss'></i>
            </div>
        </div>
    </t>

    <t t-name="ProxyStatusWidget">
        <div class="oe_status js_proxy">
            <span class='js_msg oe_orange oe_hidden'></span>
            <div class="js_connected oe_icon oe_green">
                <i class='fa fa-fw fa-sitemap'></i>
            </div>
            <div class="js_connecting oe_icon oe_hidden">
                <i class='fa fa-fw fa-spin fa-spinner'></i>
            </div>
            <div class="js_warning oe_icon oe_orange oe_hidden">
                <i class='fa fa-fw fa-sitemap'></i>
            </div>
            <div class="js_disconnected oe_icon oe_red oe_hidden">
                <i class='fa fa-fw fa-sitemap'></i>
            </div>
        </div>
    </t>

    <t t-name="HeaderButtonWidget">
        <div class="header-button">
            <t t-esc="widget.label" />
        </div>
    </t>

    <t t-name="PosCloseWarning">
        <div>There are pending operations that could not be saved into the database, are you sure you want to exit?</div>
    </t>

    <t t-name="PaypadWidget">
        <div class="paypad touch-scrollable">
        </div>
    </t>

    <t t-name="NumpadWidget">
        <div class="numpad">
            <button class="input-button number-char">1</button>
            <button class="input-button number-char">2</button>
            <button class="input-button number-char">3</button>
            <button class="mode-button" data-mode='quantity'>Qty</button>
            <br />
            <button class="input-button number-char">4</button>
            <button class="input-button number-char">5</button>
            <button class="input-button number-char">6</button>
            <button class="mode-button" data-mode='discount'>Disc</button>
            <br />
            <button class="input-button number-char">7</button>
            <button class="input-button number-char">8</button>
            <button class="input-button number-char">9</button>
            <button class="mode-button" data-mode='price'>Price</button>
            <br />
            <button class="input-button numpad-minus" >+/-</button>
            <button class="input-button number-char">0</button>
            <button class="input-button number-char">.</button>
            <button class="input-button numpad-backspace">
                <img src="/point_of_sale/static/src/img/backspace.png" width="24" height="21" />
            </button>
            <br />
        </div>
    </t>

    <t t-name="CategoryButton">
        <span class='category-button js-category-switch' t-att-data-category-id="category.id" >
            <div class="category-img">
                <img t-att-src="image_url" />
            </div>
            <div class="category-name">
                <t t-esc="category.name"/>
            </div>
        </span>
    </t>

    <t t-name="CategorySimpleButton">
        <span class='category-simple-button js-category-switch' t-att-data-category-id="category.id" >
            <t t-esc="category.name"/>
        </span>
    </t>

    <t t-name="ProductCategoriesWidget">
        <div>
        <header class='rightpane-header'>
            <div class="breadcrumbs">
                <span class="breadcrumb">
                    <span class=" breadcrumb-button js-category-switch">
                        <img src="/point_of_sale/static/src/img/home.png" class="breadcrumb-homeimg" />
                    </span>
                </span>
                <t t-foreach="widget.breadcrumb" t-as="category">
                    <span class="breadcrumb">
                        <img src="/point_of_sale/static/src/img/bc-arrow-big.png" class="breadcrumb-arrow" />
                        <span class="breadcrumb-button js-category-switch" t-att-data-category-id="category.id">
                            <t t-esc="category.name"/>
                        </span>
                    </span>
                </t>
            </div>
            <div class="searchbox">
                <input placeholder="Search Products" />
                <span class="search-clear"></span>
            </div>
        </header>
        <t t-if="widget.subcategories.length > 0">
            <div class="categories">
                <div class="category-list">
                </div>
            </div>
        </t>
        </div>
    </t>

    <t t-name="ProductListWidget">
        <div class='product-list-container'>
            <div class="product-list-scroller touch-scrollable">
                <div class="product-list">
                </div>
            </div>
            <span class="placeholder-ScrollbarWidget" />
        </div>
    </t>

    <t t-name="ProductScreenWidget">
        <div class="product-screen screen">
            <table class="layout-table">

                <tr class="header-row">
                    <td class="header-cell">
                        <span class="placeholder-ProductCategoriesWidget" />
                    </td>
                </tr>

                <tr class="content-row">
                    <td class="content-cell">
                        <div class="content-container">
                            <span class="placeholder-ProductListWidget" />
                        </div>
                    </td>
                </tr>

            </table>
        </div>
    </t>

    <t t-name="ScaleScreenWidget">
        <div class="scale-screen screen">
            <div class="display">
                <span class="weight">
                    <p>
                        <span class='js-weight'>
                            <t t-esc="widget.get_product_weight_string()" />
                        </span>
                    </p>
                </span>
                <span class="product-name">
                    <t t-esc="widget.get_product_name()" />
                </span>
                <div class="product-picture">
                    <span class="product-price">
                        <t t-esc="widget.format_currency(widget.get_product_price()) + '/Kg'" />
                    </span> 
                    <t t-if="widget.get_product()">
                        <img t-att-src="widget.get_product_image_url()" />
                    </t>
                </div>
            </div>
        </div>
    </t>

    <t t-name="PaymentScreenWidget">
        <div class="payment-screen screen touch-scrollable">
            <div class="pos-payment-container">
                <div class='payment-due-total'></div>
                <div class='payment-lines'></div>
                <div class='payment-info'>
                    <div class="infoline">
                        <span class='left-block'>
                            Paid:
                        </span>
                        <span class="right-block payment-paid-total"></span>
                    </div>
                    <div class="infoline">
                        <span class='left-block'>
                            Remaining:
                        </span>
                        <span class="right-block payment-remaining"></span>
                    </div>
                    <div class="infoline bigger" >
                        <span class='left-block'>
                            Change:
                        </span>
                        <span class="right-block payment-change"></span>
                    </div>
                </div>
            </div>
        </div>
    </t>

    <t t-name="ReceiptScreenWidget">
        <div class="receipt-screen screen touch-scrollable" >
            <div class="pos-step-container">
                <div class="pos-receipt-container">
                </div>
            </div>
        </div>
    </t>

    <t t-name="XmlReceipt">
        <receipt align='center' width='40' value-thousands-separator='' >
            <t t-if='receipt.company.logo'>
                <img t-att-src='receipt.company.logo' />
                <br/>
            </t>
            <t t-if='!receipt.company.logo'>
                <h1><t t-esc='receipt.company.name' /></h1>
                <br/>
            </t>
            <div font='b'>
                <t t-if='receipt.company.contact_address'>
                    <div><t t-esc='receipt.company.contact_address' /></div>
                </t>
                <t t-if='receipt.company.phone'>
                    <div>Tel:<t t-esc='receipt.company.phone' /></div>
                </t>
                <t t-if='receipt.company.vat'>
                    <div>VAT:<t t-esc='receipt.company.vat' /></div>
                </t>
                <t t-if='receipt.company.email'>
                    <div><t t-esc='receipt.company.email' /></div>
                </t>
                <t t-if='receipt.company.website'>
                    <div><t t-esc='receipt.company.website' /></div>
                </t>
                <t t-if='receipt.header'>
                    <div><t t-esc='receipt.header' /></div>
                </t>
                <t t-if='receipt.cashier'>
                    <div>--------------------------------</div>
                    <div>Served by <t t-esc='receipt.cashier' /></div>
                </t>
            </div>
            <br /><br />

            <!-- Orderlines -->

            <div line-ratio='0.6'>
                <t t-foreach='receipt.orderlines' t-as='line'>
                    <t t-set='simple' t-value='line.discount === 0 and line.unit_name === "Unit(s)" and line.quantity === 1' />
                    <t t-if='simple'>
                        <line>
                            <left><t t-esc='line.product_name' /></left>
                            <right><value><t t-esc='line.price_display' /></value></right>
                        </line>
                    </t>
                    <t t-if='!simple'>
                        <line><left><t t-esc='line.product_name' /></left></line>
                        <t t-if='line.discount !== 0'>
                            <line indent='1'><left>Discount: <t t-esc='line.discount' />%</left></line>
                        </t>
                        <line indent='1'>
                            <left>
                                <value value-decimals='3' autoint='on'>
                                    <t t-esc='line.quantity' />
                                </value>
                                <t t-if='line.unit_name !== "Unit(s)"'>
                                    <t t-esc='line.unit_name' /> 
                                </t>
                                x 
                                <value value-decimals='2'>
                                    <t t-esc='line.price' />
                                </value>
                            </left>
                            <right>
                                <value><t t-esc='line.price_display' /></value>
                            </right>
                        </line>
                    </t>
                </t>
            </div>

            <!-- Subtotal -->

            <t t-set='taxincluded' t-value='Math.abs(receipt.subtotal - receipt.total_with_tax) &lt;= 0.000001' />
            <t t-if='!taxincluded'>
                <line><right>--------</right></line>
                <line><left>Subtotal</left><right> <value><t t-esc="receipt.subtotal" /></value></right></line>
                <t t-foreach='receipt.tax_details' t-as='tax'>
                    <line>
                        <left><t t-esc='tax.name' /></left>
                        <right><value><t t-esc='tax.amount' /></value></right>
                    </line>
                </t>
            </t>

            <!-- Total -->

            <line><right>--------</right></line>
            <line size='double-height'>
                <left><pre>        TOTAL</pre></left>
                <right><value><t t-esc='receipt.total_with_tax' /></value></right>
            </line>
            <br/><br/>

            <!-- Payment Lines -->

            <t t-foreach='receipt.paymentlines' t-as='line'>
                <line>
                    <left><t t-esc='line.journal' /></left>
                    <right><value><t t-esc='line.amount'/></value></right>
                </line>
            </t>
            <br/> 

            <line size='double-height'>
                <left><pre>        CHANGE</pre></left>
                <right><value><t t-esc='receipt.change' /></value></right>
            </line>
            <br/>
            
            <!-- Extra Payment Info -->

            <t t-if='receipt.total_discount'>
                <line>
                    <left>Discounts</left>
                    <right><value><t t-esc='receipt.total_discount'/></value></right>
                </line>
            </t>
            <t t-if='taxincluded'>
                <t t-foreach='receipt.tax_details' t-as='tax'>
                    <line>
                        <left><t t-esc='tax.name' /></left>
                        <right><value><t t-esc='tax.amount' /></value></right>
                    </line>
                </t>
            </t>

            <!-- Footer -->
            <t t-if='receipt.footer'>
                <br/>
                <pre><t t-esc='receipt.footer' /></pre>
                <br/>
                <br/>
            </t>

            <br/>
            <div font='b'>
                <div><t t-esc='receipt.name' /></div>
                <div><t t-esc='receipt.date.localestring' /></div>
            </div>

        </receipt>
    </t>

    <t t-name="WelcomeScreenWidget">
        <div class="welcome-screen screen">
            <header class='rightpane-header'><h2>Welcome</h2></header>
            <div class="dialog">
            <img src="/point_of_sale/static/src/img/scan.png" />
            <p> Please scan an item or your member card </p>
            </div>
        </div>
        <div class="goodbye-message">
            <p>Thank you for shopping with us.</p>
        </div>
    </t>


    <t t-name="ScanProductScreenWidget">
        <div class="scan-product-screen screen touch-scrollable">
            <header class='rightpane-header'><h2>Please scan an item</h2></header>
            <img src="/point_of_sale/static/src/img/scan.png" />
        </div>
    </t>

    <t t-name="ClientPaymentScreenWidget">
        <div class="scan-product-screen screen">
            <header class='rightpane-header'><h2>Payment</h2></header>
            <div class="dialog">
                <img src="/point_of_sale/static/src/img/bancontact.png" />
                <p>Please insert your card in the reader and follow the instructions to complete
            your purchase</p>
            </div>
        </div>
    </t>

    <t t-name="ScaleInviteScreenWidget">
        <div class="scale-invite-screen screen">
            <header class='rightpane-header'><h2>Please put your product on the scale</h2></header>
            <img src="/point_of_sale/static/src/img/scale.png" />
        </div>
    </t>

    <t t-name="HelpPopupWidget">
        <div class="modal-dialog">
            <div class="popup popup-help">
                <p class="message">Please be patient, help is on the way</p>
                <div class="footer">
                    <div class="button">
                        Cancel
                    </div>
                </div>
            </div>
        </div>
    </t>

    <t t-name="ChooseReceiptPopupWidget">
        <div class="modal-dialog">
            <div class="popup popup-help">
                <p class="message">Welcome <t t-esc="widget.get_client_name()" /><br /> Choose your type of receipt:</p>
                <div class = "button big-left receipt">
                    Ticket
                </div>
                <div class = "button big-right invoice">
                    Invoice
                </div>
            </div>
        </div>
    </t>

    <t t-name="ProductErrorPopupWidget">
        <div class="modal-dialog">
            <div class="popup popup-help">
                <p class="message">The scanned product was not recognized<br /> Please wait, a cashier is on the way</p>
                <div class="footer">
                    <div class="button">
                        Ok
                    </div>
                </div>
            </div>
        </div>
    </t>

    <t t-name="ErrorSessionPopupWidget">
        <div class="modal-dialog">
            <div class="popup popup-help">
                <p class="message">Sorry, we could not create a session for this user.</p>
            </div>
        </div>
    </t>

    <t t-name="ErrorNegativePricePopupWidget">
        <div class="modal-dialog">
            <div class="popup popup-help">
                <p class="message">Your order has to be validated by a cashier.</p>
            </div>
        </div>
    </t>

    <t t-name="ErrorNoClientPopupWidget">
        <div class="modal-dialog">
            <div class="popup popup-help">
                <p class="message">An anonymous order cannot be invoiced</p>
                <div class="footer">
                    <div class="button">
                        Ok
                    </div>
                </div>
            </div>
        </div>
    </t>

    <t t-name="ErrorInvoiceTransferPopupWidget">
        <div class="modal-dialog">
            <div class="popup popup-help">
                <p class="message">The Order could not be sent to the server for invoicing. Invoices cannot be generated
                    in offline mode. Please check your internet connection and try again.</p>
                <div class="footer">
                    <div class="button">
                        Ok
                    </div>
                </div>
            </div>
        </div>
    </t>

    <t t-name="ErrorPopupWidget">
        <div class="modal-dialog">
            <div class="popup popup-help">
                <p class="message"><t t-esc=" widget.message || 'Error' " /></p>
                <p class="comment"><t t-esc=" widget.comment || '' "/></p>
            </div>
        </div>
    </t>

    <t t-name="Product">
        <span class='product' t-att-data-product-id="product.id">
            <div class="product-img">
                <img t-att-src='image_url' /> 
                <t t-if="!product.to_weight">
                    <span class="price-tag">
                        <t t-esc="widget.format_currency(product.price)"/>
                    </span>
                </t>
                <t t-if="product.to_weight">
                    <span class="price-tag">
                        <t t-esc="widget.format_currency(product.price)+'/Kg'"/>
                    </span>
                </t>
            </div>
            <div class="product-name">
                <t t-esc="product.name"/>
            </div>
        </span>
    </t>

    <t t-name="OrderWidget">
        <div class="order-container">
            <div class="order-scroller touch-scrollable">
                <div class="order">
                    <ul class="orderlines">
                        <t t-if="orderlines.length === 0">
                            <li class="orderline empty">
                                Your shopping cart is empty
                            </li>
                        </t>
                    </ul>
                    <div class="summary clearfix">
                        <div t-attf-class="line #{orderlines.length === 0 ? 'empty' : ''}">
                            <div class='entry total'>
                                <span class="label">Total: </span> <span class="value">0.00 €</span>
                                <div class='subentry'>Taxes: <span class="value">0.00€</span></div>
                            </div>
                        </div>
                        <div class='clear'></div>
                    </div>
                </div>
            </div>
        </div>
    </t>

    <t t-name="DebugWidget">
        <div class="debug-widget">
            <h1>Debug Window</h1>
            <div class="toggle">▾</div>
            <div class="content">
                <p class="category">Payment Terminal</p>

                <ul>
                    <li class="button accept_payment">Accept Payment</li>
                    <li class="button reject_payment">Reject Payment</li>
                </ul>
                <p class="category">Electronic Scale</p>
                <ul>
                    <li><input type="text" class="weight"></input></li>
                    <li class="button set_weight">Set Weight</li>
                    <li class="button reset_weight">Reset</li>
                </ul>

                <p class="category">Barcode Scanner</p>
                <ul>
                    <li><input type="text" class="ean"></input></li>
                    <li class="button custom_ean">Custom Ean13</li>
                    <li class="button admin_badge">Admin Badge</li>
                    <li class="button client_badge">Client Badge</li>
                    <li class="button soda_33cl">Soda 33cl</li>
                    <li class="button oranges_kg">3.141Kg Oranges</li>
                    <li class="button lemon_price">1.54€ Lemon</li>
                    <li class="button unknown_product">Unknown Product</li>
                    <li class="button invalid_ean">Invalid Ean</li>
                    <li class="button reference">Reference</li>
                </ul>

                <p class="category">Hardware Status</p>
                <ul>
                    <li class="status help_needed">Help needed</li>
                    <li class="status weighting">Weighting</li>
                    <li class="status transaction">In Transaction</li>
                </ul>
                <p class="category">Hardware Events</p>
                <ul>
                    <li class="event scan_item_success">Scan Item Success</li>
                    <li class="event scan_item_error_unrecognized">Scan Item Unrecognized</li>
                    <li class="event payment_request">Payment Request</li>
                    <li class="event payment_status">Payment Status</li>
                    <li class="event open_cashbox">Open Cashbox</li>
                    <li class="event print_receipt">Print Receipt</li>
                    <li class="event print_pdf_invoice">Print Invoice</li>
                    <li class="event scale_read">Read Weighting Scale</li>
                </ul>
            </div>
        </div>
    </t>

    <t t-name="Orderline">
        <li t-attf-class="orderline #{ line.selected ? 'selected' : '' }">
            <span class="product-name">
                <t t-esc="line.get_product().name"/>
            </span>
            <span class="price">
                <t t-esc="widget.format_currency(line.get_display_price())"/>
            </span>
            <ul class="info-list">
                <t t-if="line.get_quantity_str() !== '1' || line.selected ">
                    <li class="info">
                        <em>
                            <t t-esc="line.get_quantity_str()" />
                        </em>
                        <t t-esc="line.get_unit().name" />
                        at
                        <t t-esc="widget.format_currency(line.get_unit_price())" />
                        /
                        <t t-esc="line.get_unit().name" />
                    </li>
                </t>
                <t t-if="line.get_discount_str() !== '0'">
                    <li class="info">
                        With a 
                        <em>
                            <t t-esc="line.get_discount_str()" />%
                        </em>
                        discount
                    </li>
                </t>
            </ul>
        </li>
    </t>

    <t t-name="Paymentline">
        <div t-attf-class="paymentline #{line.selected ? 'selected' : ''}">
            <div class='paymentline-name'>
                <t t-esc="line.name"/>
            </div>
            <input class='paymentline-input' type="number" step="0.01" t-att-value="line.get_amount().toFixed(2)" />
            <span  class='paymentline-delete'>
                <img src="/point_of_sale/static/src/img/search_reset.gif" />
            </span>
        </div>
    </t>

    <t t-name="PaymentlineOld">
        <tr t-attf-class="paymentline #{line.selected ? 'selected' : ''}">
            <td class="paymentline-type">
                <t t-esc="line.name"/>
            </td>
            <td class="paymentline-amount pos-right-align">
                <input type="number" step="0.01" t-att-value="line.get_amount().toFixed(2)" />
                <span class='delete-payment-line'><img src="/point_of_sale/static/src/img/search_reset.gif" /></span>
            </td>
        </tr>
    </t>

    <t t-name="PaypadButtonWidget">
        <button class="paypad-button" t-att-cash-register-id="widget.cashregister.id">
            <t t-esc="widget.cashregister.journal.name"/>
        </button>
    </t>

    <t t-name="OrderButtonWidget">
        <button class="order-button select-order"><t t-esc="(widget.order.get_client() ? widget.order.get_client_name()+' : ':'') + widget.order.get('creationDate').toString('t')"/></button>
    </t>

    <t t-name="UsernameWidget">
        <span class="username">
            <t t-esc="widget.get_name()" />
        </span>
    </t>

    <t t-name="PosTicket">
        <div class="pos-sale-ticket">
            
            <div class="pos-center-align"><t t-esc="new Date().toString(Date.CultureInfo.formatPatterns.shortDate + ' ' +
                Date.CultureInfo.formatPatterns.longTime)"/> <t t-esc="order.get('name')"/></div>
            <br />
            <t t-esc="widget.pos.company.name"/><br />
            Phone: <t t-esc="widget.pos.company.phone || ''"/><br />
<<<<<<< HEAD
            User: <t t-esc="widget.pos.user.name"/><br />
=======
            User: <t t-esc="widget.pos.cashier.name"/><br />
            Shop: <t t-esc="widget.pos.shop.name"/><br />
>>>>>>> 0a1e4a05
            <br />
            <t t-if="widget.pos.config.receipt_header">
                <div style='text-align:center'>
                    <t t-esc="widget.pos.config.receipt_header" />
                </div>
                <br />
            </t>
            <table>
                <colgroup>
                    <col width='50%' />
                    <col width='25%' />
                    <col width='25%' />
                </colgroup>
                <tr t-foreach="orderlines" t-as="orderline">
                    <td>
                        <t t-esc="orderline.get_product().name"/>
                         <t t-if="orderline.get_discount() > 0">
                            <div class="pos-disc-font">
                                With a <t t-esc="orderline.get_discount()"/>% discount
                            </div>
                        </t>
                    </td>
                    <td class="pos-right-align">
                        <t t-esc="orderline.get_quantity_str_with_unit()"/>
                    </td>
                    <td class="pos-right-align">
                        <t t-esc="widget.format_currency(orderline.get_display_price())"/>
                    </td>
                </tr>
            </table>
            <br />
            <table>
                <tr>
                    <td>Subtotal:</td>
                    <td class="pos-right-align">
                        <t t-esc="widget.format_currency(order.getSubtotal())"/>
                    </td>
                </tr>
                <t t-foreach="order.getTaxDetails()" t-as="taxdetail">
                    <tr>
                        <td><t t-esc="taxdetail.tax.name" /></td>
                        <td class="pos-right-align">
                            <t t-esc="widget.format_currency(taxdetail.amount)" />
                        </td>
                    </tr>
                </t>
                <tr>
                    <td>Discount:</td>
                    <td class="pos-right-align">
                        <t t-esc="widget.format_currency(order.getDiscountTotal())"/>
                    </td>
                </tr>
                <tr class="emph">
                    <td>Total:</td>
                    <td class="pos-right-align">
                        <t t-esc="widget.format_currency(order.getTotalTaxIncluded())"/>
                    </td>
                </tr>
            </table>
            <br />
            <table>
                <tr t-foreach="paymentlines" t-as="line">
                    <td>
                        <t t-esc="line.name"/>
                    </td>
                    <td class="pos-right-align">
                        <t t-esc="widget.format_currency(line.get_amount())"/>
                    </td>
                </tr>
            </table>
            <br />
            <table>
                <tr><td>Change:</td><td class="pos-right-align">
                    <t t-esc="widget.format_currency(order.getChange())"/>
                    </td></tr>
            </table>
            <t t-if="widget.pos.config.receipt_footer">
                <br />
                <div style='text-align:center'>
                    <t t-esc="widget.pos.config.receipt_footer" />
                </div>
            </t>
        </div>
    </t>

    <t t-name="ActionBarWidget">
        <div class="pos-actionbar">
            <ul class="pos-actionbar-button-list">
            </ul>
        </div>
    </t>

    <t t-name="ActionButtonWidget">
        <li t-att-class=" 'button '+ (widget.rightalign  ? 'rightalign ' : '') + (widget.disabled ? 'disabled ' : '')">
            <div class='label'>
                <t t-esc="widget.label" />
            </div>
        </li>
    </t>

    <t t-name="ActionButtonWidgetWithIcon">
        <li t-att-class=" 'button '+ (widget.rightalign  ? 'rightalign ' : '') + (widget.disabled ? 'disabled ' : '')">
            <div class='icon'>
                <img t-att-src="widget.icon" />
                <div class='iconlabel'><t t-esc="widget.label" /></div>
            </div>
        </li>
    </t>

    <!-- Onscreen Keyboard : 
         http://net.tutsplus.com/tutorials/javascript-ajax/creating-a-keyboard-with-css-and-jquery/ -->
    <t t-name="OnscreenKeyboardFull">
        <div class="keyboard_frame">
            <ul class="keyboard full_keyboard">
                <li class="symbol"><span class="off">`</span><span class="on">~</span></li>
                <li class="symbol"><span class="off">1</span><span class="on">!</span></li>
                <li class="symbol"><span class="off">2</span><span class="on">@</span></li>
                <li class="symbol"><span class="off">3</span><span class="on">#</span></li>
                <li class="symbol"><span class="off">4</span><span class="on">$</span></li>
                <li class="symbol"><span class="off">5</span><span class="on">%</span></li>
                <li class="symbol"><span class="off">6</span><span class="on">^</span></li>
                <li class="symbol"><span class="off">7</span><span class="on">&amp;</span></li>
                <li class="symbol"><span class="off">8</span><span class="on">*</span></li>
                <li class="symbol"><span class="off">9</span><span class="on">(</span></li>
                <li class="symbol"><span class="off">0</span><span class="on">)</span></li>
                <li class="symbol"><span class="off">-</span><span class="on">_</span></li>
                <li class="symbol"><span class="off">=</span><span class="on">+</span></li>
                <li class="delete lastitem">delete</li>
                <li class="tab firstitem">tab</li>
                <li class="letter">q</li>
                <li class="letter">w</li>
                <li class="letter">e</li>
                <li class="letter">r</li>
                <li class="letter">t</li>
                <li class="letter">y</li>
                <li class="letter">u</li>
                <li class="letter">i</li>
                <li class="letter">o</li>
                <li class="letter">p</li>
                <li class="symbol"><span class="off">[</span><span class="on">{</span></li>
                <li class="symbol"><span class="off">]</span><span class="on">}</span></li>
                <li class="symbol lastitem"><span class="off">\</span><span class="on">|</span></li>
                <li class="capslock firstitem">caps lock</li>
                <li class="letter">a</li>
                <li class="letter">s</li>
                <li class="letter">d</li>
                <li class="letter">f</li>
                <li class="letter">g</li>
                <li class="letter">h</li>
                <li class="letter">j</li>
                <li class="letter">k</li>
                <li class="letter">l</li>
                <li class="symbol"><span class="off">;</span><span class="on">:</span></li>
                <li class="symbol"><span class="off">'</span><span class="on">&quot;</span></li>
                <li class="return lastitem">return</li>
                <li class="left-shift firstitem">shift</li>
                <li class="letter">z</li>
                <li class="letter">x</li>
                <li class="letter">c</li>
                <li class="letter">v</li>
                <li class="letter">b</li>
                <li class="letter">n</li>
                <li class="letter">m</li>
                <li class="symbol"><span class="off">,</span><span class="on">&lt;</span></li>
                <li class="symbol"><span class="off">.</span><span class="on">&gt;</span></li>
                <li class="symbol"><span class="off">/</span><span class="on">?</span></li>
                <li class="right-shift lastitem">shift</li>
                <li class="space firstitem lastitem">&amp;nbsp;</li>
            </ul>
            <p class="close_button">close</p>
        </div>
    </t>

    <t t-name="OnscreenKeyboardSimple">
        <div class="keyboard_frame">
            <ul class="keyboard simple_keyboard">
                <li class="symbol firstitem row_qwerty"><span class="off">q</span><span class="on">1</span></li>
                <li class="symbol"><span class="off">w</span><span class="on">2</span></li>
                <li class="symbol"><span class="off">e</span><span class="on">3</span></li>
                <li class="symbol"><span class="off">r</span><span class="on">4</span></li>
                <li class="symbol"><span class="off">t</span><span class="on">5</span></li>
                <li class="symbol"><span class="off">y</span><span class="on">6</span></li>
                <li class="symbol"><span class="off">u</span><span class="on">7</span></li>
                <li class="symbol"><span class="off">i</span><span class="on">8</span></li>
                <li class="symbol"><span class="off">o</span><span class="on">9</span></li>
                <li class="symbol lastitem"><span class="off">p</span><span class="on">0</span></li>

                <li class="symbol firstitem row_asdf"><span class="off">a</span><span class="on">@</span></li>
                <li class="symbol"><span class="off">s</span><span class="on">#</span></li>
                <li class="symbol"><span class="off">d</span><span class="on">%</span></li>
                <li class="symbol"><span class="off">f</span><span class="on">*</span></li>
                <li class="symbol"><span class="off">g</span><span class="on">/</span></li>
                <li class="symbol"><span class="off">h</span><span class="on">-</span></li>
                <li class="symbol"><span class="off">j</span><span class="on">+</span></li>
                <li class="symbol"><span class="off">k</span><span class="on">(</span></li>
                <li class="symbol lastitem"><span class="off">l</span><span class="on">)</span></li>

                <li class="symbol firstitem row_zxcv"><span class="off">z</span><span class="on">?</span></li>
                <li class="symbol"><span class="off">x</span><span class="on">!</span></li>
                <li class="symbol"><span class="off">c</span><span class="on">"</span></li>
                <li class="symbol"><span class="off">v</span><span class="on">'</span></li>
                <li class="symbol"><span class="off">b</span><span class="on">:</span></li>
                <li class="symbol"><span class="off">n</span><span class="on">;</span></li>
                <li class="symbol"><span class="off">m</span><span class="on">,</span></li>
                <li class="delete lastitem">delete</li>

                <li class="numlock firstitem row_space"><span class="off">123</span><span class="on">ABC</span></li>
                <li class="space">&amp;nbsp;</li>
                <li class="symbol"><span class="off">.</span><span class="on">.</span></li>
                <li class="return lastitem">return</li>
            </ul>
            <p class="close_button">close</p>
        </div>
    </t>

</templates><|MERGE_RESOLUTION|>--- conflicted
+++ resolved
@@ -777,12 +777,7 @@
             <br />
             <t t-esc="widget.pos.company.name"/><br />
             Phone: <t t-esc="widget.pos.company.phone || ''"/><br />
-<<<<<<< HEAD
-            User: <t t-esc="widget.pos.user.name"/><br />
-=======
             User: <t t-esc="widget.pos.cashier.name"/><br />
-            Shop: <t t-esc="widget.pos.shop.name"/><br />
->>>>>>> 0a1e4a05
             <br />
             <t t-if="widget.pos.config.receipt_header">
                 <div style='text-align:center'>
