--- conflicted
+++ resolved
@@ -7,24 +7,14 @@
 "Project-Id-Version: OpenERP Server 6.0dev\n"
 "Report-Msgid-Bugs-To: support@openerp.com\n"
 "POT-Creation-Date: 2012-02-08 01:37+0100\n"
-<<<<<<< HEAD
-"PO-Revision-Date: 2012-05-10 18:13+0000\n"
-"Last-Translator: Wei \"oldrev\" Li <oldrev@gmail.com>\n"
-=======
 "PO-Revision-Date: 2012-06-20 09:34+0000\n"
 "Last-Translator: openerp-china.black-jack <onetimespeed@gmail.com>\n"
->>>>>>> eea8d596
 "Language-Team: \n"
 "MIME-Version: 1.0\n"
 "Content-Type: text/plain; charset=UTF-8\n"
 "Content-Transfer-Encoding: 8bit\n"
-<<<<<<< HEAD
-"X-Launchpad-Export-Date: 2012-05-11 04:39+0000\n"
-"X-Generator: Launchpad (build 15225)\n"
-=======
 "X-Launchpad-Export-Date: 2012-06-21 05:16+0000\n"
 "X-Generator: Launchpad (build 15435)\n"
->>>>>>> eea8d596
 
 #. module: stock
 #: field:product.product,track_outgoing:0
@@ -45,10 +35,7 @@
 "value for all products in this category. It can also directly be set on each "
 "product"
 msgstr ""
-<<<<<<< HEAD
-=======
 "在进行实时库存核算时，除非在源库位指定一个核算科目，否则所有进仓调拨在对应的的账簿将登入这科目。这是该产品类别的默认值。它也可以直接设定在每个产品上。"
->>>>>>> eea8d596
 
 #. module: stock
 #: field:stock.location,chained_location_id:0
@@ -58,11 +45,7 @@
 #. module: stock
 #: view:stock.inventory:0 view:stock.move:0 view:stock.picking:0
 msgid "Put in a new pack"
-<<<<<<< HEAD
-msgstr "放到新托盘"
-=======
 msgstr "放入到新的包装"
->>>>>>> eea8d596
 
 #. module: stock
 #: code:addons/stock/wizard/stock_traceability.py:54
@@ -95,7 +78,7 @@
 #. module: stock
 #: view:stock.move:0
 msgid "Orders processed Today or planned for Today"
-msgstr ""
+msgstr "今天处理或计划处理的单据"
 
 #. module: stock
 #: view:stock.partial.move.line:0 view:stock.partial.picking:0
@@ -141,16 +124,12 @@
 #: code:addons/stock/wizard/stock_change_product_qty.py:87
 #, python-format
 msgid "Quantity cannot be negative."
-msgstr ""
+msgstr "数量不能为负"
 
 #. module: stock
 #: view:stock.picking:0
 msgid "Picking list"
-<<<<<<< HEAD
-msgstr "装箱单"
-=======
 msgstr "分拣单"
->>>>>>> eea8d596
 
 #. module: stock
 #: report:lot.stock.overview:0 report:lot.stock.overview_all:0
@@ -211,17 +190,13 @@
 #: code:addons/stock/wizard/stock_move.py:222
 #, python-format
 msgid "Unable to assign all lots to this move!"
-msgstr ""
+msgstr "无法分配所有到这个调拨里！"
 
 #. module: stock
 #: code:addons/stock/stock.py:2516
 #, python-format
 msgid "Missing partial picking data for move #%s"
-<<<<<<< HEAD
-msgstr "库存调拨#%s丢失部分装箱单"
-=======
 msgstr "库存调拨#%s 丢失部分分拣数据"
->>>>>>> eea8d596
 
 #. module: stock
 #: model:ir.actions.server,name:stock.action_partial_move_server
@@ -238,7 +213,7 @@
 #. module: stock
 #: view:stock.picking:0
 msgid "Delivery orders to invoice"
-msgstr ""
+msgstr "送货单开发票"
 
 #. module: stock
 #: view:stock.picking:0
@@ -249,7 +224,7 @@
 #: field:stock.partial.move.line,update_cost:0
 #: field:stock.partial.picking.line,update_cost:0
 msgid "Need cost update"
-msgstr ""
+msgstr "需要更新成本"
 
 #. module: stock
 #: code:addons/stock/wizard/stock_splitinto.py:49
@@ -258,11 +233,7 @@
 "The current move line is already assigned to a pack, please remove it first "
 "if you really want to change it '             #                        'for "
 "this product: \"%s\" (id: %d)"
-<<<<<<< HEAD
-msgstr "当前调拨明细已分配到托盘,如果你真想修改产品: \"%s\" (id: %d)请先删除它."
-=======
 msgstr "当前调拨明细已分配到包装，如果你真想修改产品: \"%s\" (id: %d)请先删除它。"
->>>>>>> eea8d596
 
 #. module: stock
 #: selection:stock.picking,invoice_state:0
@@ -272,18 +243,18 @@
 #. module: stock
 #: help:stock.tracking,serial:0
 msgid "Other reference or serial number"
-msgstr "其它单号或序列号"
+msgstr "其它相关单号或序列号"
 
 #. module: stock
 #: field:stock.move,origin:0 view:stock.picking:0 field:stock.picking,origin:0
 msgid "Origin"
-msgstr "来源"
+msgstr "源"
 
 #. module: stock
 #: view:board.board:0
 #: model:ir.actions.act_window,name:stock.action_stock_incoming_product_delay
 msgid "Incoming Products"
-msgstr "进仓单"
+msgstr "入库货品"
 
 #. module: stock
 #: view:report.stock.lines.date:0
@@ -301,7 +272,7 @@
 #: view:stock.move:0 field:stock.move,picking_id:0 field:stock.picking,name:0
 #: view:stock.production.lot:0
 msgid "Reference"
-msgstr "单号"
+msgstr "相关单号"
 
 #. module: stock
 #: code:addons/stock/stock.py:670 code:addons/stock/stock.py:1516
@@ -319,17 +290,13 @@
 #. module: stock
 #: view:stock.partial.move:0 view:stock.partial.picking:0
 msgid "_Validate"
-msgstr "验证(_V)"
+msgstr "审核（_V）"
 
 #. module: stock
 #: code:addons/stock/stock.py:1149
 #, python-format
 msgid "You cannot cancel picking because stock move is in done state !"
-<<<<<<< HEAD
-msgstr "库存调拨在完成状态，不能取消装箱单!"
-=======
 msgstr "你不能取消这分拣因为库存调拨在已完成状态!"
->>>>>>> eea8d596
 
 #. module: stock
 #: code:addons/stock/stock.py:2337 code:addons/stock/stock.py:2379
@@ -361,7 +328,7 @@
 msgid ""
 "Can not create Journal Entry, Input Account defined on this product and "
 "Valuation account on category of this product are same."
-msgstr ""
+msgstr "不能建立账簿的分录。因为这产品的入仓科目和这产品类别的估价科目相同。"
 
 #. module: stock
 #: selection:stock.return.picking,invoice_state:0
@@ -388,16 +355,12 @@
 #. module: stock
 #: field:stock.tracking,move_ids:0
 msgid "Moves for this pack"
-<<<<<<< HEAD
-msgstr "这托盘的库存调拨"
-=======
 msgstr "这包装的库存调拨"
->>>>>>> eea8d596
 
 #. module: stock
 #: view:stock.picking:0
 msgid "Incoming Shipments Available"
-msgstr ""
+msgstr "可用的进货"
 
 #. module: stock
 #: selection:report.stock.inventory,location_type:0
@@ -504,11 +467,7 @@
 msgid ""
 "When real-time inventory valuation is enabled on a product, this account "
 "will hold the current value of the products."
-<<<<<<< HEAD
-msgstr "产品当开启实时盘点估值时,此科目将记录产品的当前价格."
-=======
 msgstr "在进行产品实时库存核算时，此科目记录产品的当前估值。"
->>>>>>> eea8d596
 
 #. module: stock
 #: field:report.stock.inventory,location_type:0 field:stock.location,usage:0
@@ -546,7 +505,7 @@
 msgid ""
 "Current quantity of products with this Production Lot Number available in "
 "company warehouses"
-msgstr "生产批次在公司仓库内的可用产品数量"
+msgstr "在公司仓库可用生产批次的当前产品数量"
 
 #. module: stock
 #: field:stock.move,move_history_ids:0
@@ -582,21 +541,13 @@
 #: code:addons/stock/stock.py:760
 #, python-format
 msgid "You can not process picking without stock moves"
-<<<<<<< HEAD
-msgstr "您不能处理没有调拨的装箱单"
-=======
 msgstr "您不能处理没有库存调拨的分拣"
->>>>>>> eea8d596
 
 #. module: stock
 #: model:ir.ui.menu,name:stock.menu_product_packaging_stock_action
 #: field:stock.move,product_packaging:0
 msgid "Packaging"
-<<<<<<< HEAD
-msgstr "装箱单"
-=======
 msgstr "包装"
->>>>>>> eea8d596
 
 #. module: stock
 #: report:stock.picking.list:0
@@ -647,7 +598,7 @@
 #. module: stock
 #: field:stock.tracking,serial:0
 msgid "Additional Reference"
-msgstr "附加单号"
+msgstr "附加的相关单号"
 
 #. module: stock
 #: view:stock.production.lot.revision:0
@@ -661,7 +612,7 @@
 "specific journal according to the type of operation to perform or the "
 "worker/team that should perform the operation. Examples of stock journals "
 "may be: quality control, pick lists, packing, etc."
-msgstr "系统允许你根据执行操作的类型或员工/团队将执行的操作对每个库存操作指定一个具体的账簿.例如质量控制,领料单,装箱单等."
+msgstr "系统允许你根据执行的操作或将要执行的操作对每个库存操作指定一个具体的账簿。例如质量控制，领料单，分拣单等."
 
 #. module: stock
 #: field:stock.location,complete_name:0 field:stock.location,name:0
@@ -678,7 +629,7 @@
 "any\n"
 "queries regarding your account, please contact us.\n"
 "Thank you in advance.\n"
-msgstr ""
+msgstr "我们的记录显示下列款项为欠款。如果已经支付请付略这提示。但要是你对这有任何疑问请联系我们！\n"
 
 #. module: stock
 #: view:stock.inventory:0
@@ -692,12 +643,12 @@
 "suppliers. An incoming shipment contains a list of products to be received "
 "according to the original purchase order. You can validate the shipment "
 "totally or partially."
-msgstr ""
+msgstr "进货单是您将从供应商那收货的所有订单列表。进货单来源于采购订单，包含要接收产品的列表。您可以拿着它来验货。"
 
 #. module: stock
 #: field:stock.move.split.lines,wizard_exist_id:0
 msgid "Parent Wizard (for existing lines)"
-msgstr ""
+msgstr "父向导（现有的明细）"
 
 #. module: stock
 #: view:stock.move:0 view:stock.picking:0
@@ -710,11 +661,7 @@
 msgid ""
 "There is no inventory Valuation account defined on the product category: "
 "\"%s\" (id: %d)"
-<<<<<<< HEAD
-msgstr ""
-=======
 msgstr "这个产品类别: \"%s\" (id: %d) 没有定义库存核算科目！"
->>>>>>> eea8d596
 
 #. module: stock
 #: view:report.stock.move:0
@@ -732,16 +679,12 @@
 #: model:ir.model,name:stock.model_stock_tracking
 #: model:ir.ui.menu,name:stock.menu_action_tracking_form view:stock.tracking:0
 msgid "Packs"
-<<<<<<< HEAD
-msgstr "托盘"
-=======
 msgstr "包装"
->>>>>>> eea8d596
 
 #. module: stock
 #: constraint:stock.move:0
 msgid "You try to assign a lot which is not from the same product"
-msgstr "您尝试为不同的产品分配批次"
+msgstr "您尝试为不同的产品分配同一批次"
 
 #. module: stock
 #: view:res.partner:0
@@ -776,7 +719,7 @@
 #. module: stock
 #: model:stock.location,name:stock.location_refrigerator
 msgid "Refrigerator"
-msgstr ""
+msgstr "冷藏室"
 
 #. module: stock
 #: model:ir.actions.act_window,name:stock.action_location_tree
@@ -804,16 +747,12 @@
 #. module: stock
 #: model:ir.actions.act_window,name:stock.action_partial_picking
 msgid "Process Picking"
-<<<<<<< HEAD
-msgstr "处理装箱单"
-=======
 msgstr "分拣处理"
->>>>>>> eea8d596
 
 #. module: stock
 #: sql_constraint:stock.picking:0
 msgid "Reference must be unique per Company!"
-msgstr "编号必须在公司内唯一！"
+msgstr "必须在公司内唯一！"
 
 #. module: stock
 #: code:addons/stock/product.py:417
@@ -838,7 +777,7 @@
 #: code:addons/stock/product.py:75
 #, python-format
 msgid "Valuation Account is not specified for Product Category: %s"
-msgstr ""
+msgstr "这产品类别: %s 未指定估价科目。"
 
 #. module: stock
 #: field:stock.move,move_dest_id:0
@@ -961,21 +900,17 @@
 #. module: stock
 #: field:stock.move,date_expected:0
 msgid "Scheduled Date"
-msgstr "日程表日期"
+msgstr "安排日期"
 
 #. module: stock
 #: view:stock.tracking:0
 msgid "Pack Search"
-<<<<<<< HEAD
-msgstr "托盘搜索"
-=======
 msgstr "包装搜索"
->>>>>>> eea8d596
 
 #. module: stock
 #: view:stock.picking:0
 msgid "Pickings already processed"
-msgstr ""
+msgstr "已处理的分拣"
 
 #. module: stock
 #: field:stock.partial.move.line,currency:0
