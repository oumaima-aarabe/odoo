--- conflicted
+++ resolved
@@ -51,14 +51,6 @@
         res = super(stock_change_product_qty, self).default_get(cr, uid, fields, context=context)
 
         if 'location_id' in fields:
-<<<<<<< HEAD
-            try:
-                model, location_id = self.pool.get('ir.model.data').get_object_reference(cr, uid, 'stock', 'stock_location_stock')
-                self.pool.get('stock.location').check_access_rule(cr, uid, [location_id], 'read', context=context)
-            except (orm.except_orm, ValueError):                
-                location_id = False
-            res.update({'location_id': location_id})
-=======
             location_id = res.get('location_id', False)
             if not location_id:
                 try:
@@ -71,7 +63,6 @@
                 except (orm.except_orm, ValueError):
                    pass
             res['location_id'] = location_id
->>>>>>> 0d4d9af5
         return res
 
     def change_product_qty(self, cr, uid, ids, context=None):
