--- conflicted
+++ resolved
@@ -18,11 +18,7 @@
                 <group>
                     <field name="product_return_moves" nolabel="1">
                         <tree editable="top" create="0">
-<<<<<<< HEAD
-                            <field name="product_id"  options="{'no_create': True, 'no_open': True}"/>
-=======
-                            <field name="product_id" readonly="1" force_save="1"/>
->>>>>>> b7610917
+                            <field name="product_id"  options="{'no_create': True, 'no_open': True}" force_save="1"/>
                             <field name="quantity"/>
                         </tree>
                     </field>
