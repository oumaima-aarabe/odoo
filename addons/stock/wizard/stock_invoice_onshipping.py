--- conflicted
+++ resolved
@@ -122,7 +122,6 @@
         journal_id = onshipdata_obj['journal_id']
         context['journal_type'] =self.pool.get('account.journal').browse(cr, uid, journal_id).type
         invoice_ids = []
-<<<<<<< HEAD
         active_ids=context.get('active_ids', [])
         picking = picking_obj.browse(cr, uid,active_ids, context=context)[0]
 
@@ -140,22 +139,6 @@
                   type=self._get_type(picking),
                   context=context)
             invoice_ids.extend(res.values())
-=======
-        for picking in picking_obj.browse(cr, uid, context.get('active_ids', []), context=context):
-            if picking.invoice_state == '2binvoiced':
-                res = picking_obj.action_invoice_create(cr, uid, [picking.id],
-                      journal_id = onshipdata_obj['journal_id'],
-                      group=onshipdata_obj['group'],
-                      type=self._get_type(picking),
-                      context=context)
-                invoice_ids.extend(res.values())
-                context['journal_type'] = {
-                    'out_invoice': 'sale',
-                    'out_refund': 'sale_refund',
-                    'in_invoice': 'purchase',
-                    'in_refund': 'purchase_refund'
-                }.get(self._get_type(picking), 'sale')
->>>>>>> 6de3dcb8
 
         if not invoice_ids:
             raise osv.except_osv(_('Error'), _('No invoice were created'))
