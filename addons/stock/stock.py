# -*- coding: utf-8 -*-
##############################################################################
#
#    OpenERP, Open Source Management Solution
#    Copyright (C) 2004-2010 Tiny SPRL (<http://tiny.be>).
#
#    This program is free software: you can redistribute it and/or modify
#    it under the terms of the GNU Affero General Public License as
#    published by the Free Software Foundation, either version 3 of the
#    License, or (at your option) any later version.
#
#    This program is distributed in the hope that it will be useful,
#    but WITHOUT ANY WARRANTY; without even the implied warranty of
#    MERCHANTABILITY or FITNESS FOR A PARTICULAR PURPOSE.  See the
#    GNU Affero General Public License for more details.
#
#    You should have received a copy of the GNU Affero General Public License
#    along with this program.  If not, see <http://www.gnu.org/licenses/>.
#
##############################################################################

from lxml import etree
from datetime import datetime
from dateutil.relativedelta import relativedelta
import time
from operator import itemgetter
from itertools import groupby

from osv import fields, osv
from tools.translate import _
import netsvc
import tools
from tools import float_compare
import decimal_precision as dp
import logging
_logger = logging.getLogger(__name__)

#----------------------------------------------------------
# Incoterms
#----------------------------------------------------------
class stock_incoterms(osv.osv):
    _name = "stock.incoterms"
    _description = "Incoterms"
    _columns = {
        'name': fields.char('Name', size=64, required=True, help="Incoterms are series of sales terms.They are used to divide transaction costs and responsibilities between buyer and seller and reflect state-of-the-art transportation practices."),
        'code': fields.char('Code', size=3, required=True, help="Code for Incoterms"),
        'active': fields.boolean('Active', help="By unchecking the active field, you may hide an INCOTERM without deleting it."),
    }
    _defaults = {
        'active': True,
    }

stock_incoterms()

class stock_journal(osv.osv):
    _name = "stock.journal"
    _description = "Stock Journal"
    _columns = {
        'name': fields.char('Stock Journal', size=32, required=True),
        'user_id': fields.many2one('res.users', 'Responsible'),
    }
    _defaults = {
        'user_id': lambda s, c, u, ctx: u
    }

stock_journal()

#----------------------------------------------------------
# Stock Location
#----------------------------------------------------------
class stock_location(osv.osv):
    _name = "stock.location"
    _description = "Location"
    _parent_name = "location_id"
    _parent_store = True
    _parent_order = 'posz,name'
    _order = 'parent_left'

    def name_get(self, cr, uid, ids, context=None):
        # always return the full hierarchical name
        res = self._complete_name(cr, uid, ids, 'complete_name', None, context=context)
        return res.items()

    def _complete_name(self, cr, uid, ids, name, args, context=None):
        """ Forms complete name of location from parent location to child location.
        @return: Dictionary of values
        """
        res = {}
        for m in self.browse(cr, uid, ids, context=context):
            names = [m.name]
            parent = m.location_id
            while parent:
                names.append(parent.name)
                parent = parent.location_id
            res[m.id] = ' / '.join(reversed(names))
        return res

    def _get_sublocations(self, cr, uid, ids, context=None):
        """ return all sublocations of the given stock locations (included) """
        return self.search(cr, uid, [('id', 'child_of', ids)], context=context)

    def _product_value(self, cr, uid, ids, field_names, arg, context=None):
        """Computes stock value (real and virtual) for a product, as well as stock qty (real and virtual).
        @param field_names: Name of field
        @return: Dictionary of values
        """
        prod_id = context and context.get('product_id', False)

        if not prod_id:
            return dict([(i, {}.fromkeys(field_names, 0.0)) for i in ids])

        product_product_obj = self.pool.get('product.product')

        cr.execute('select distinct product_id, location_id from stock_move where location_id in %s', (tuple(ids), ))
        dict1 = cr.dictfetchall()
        cr.execute('select distinct product_id, location_dest_id as location_id from stock_move where location_dest_id in %s', (tuple(ids), ))
        dict2 = cr.dictfetchall()
        res_products_by_location = sorted(dict1+dict2, key=itemgetter('location_id'))
        products_by_location = dict((k, [v['product_id'] for v in itr]) for k, itr in groupby(res_products_by_location, itemgetter('location_id')))

        result = dict([(i, {}.fromkeys(field_names, 0.0)) for i in ids])
        result.update(dict([(i, {}.fromkeys(field_names, 0.0)) for i in list(set([aaa['location_id'] for aaa in res_products_by_location]))]))

        currency_id = self.pool.get('res.users').browse(cr, uid, uid).company_id.currency_id.id
        currency_obj = self.pool.get('res.currency')
        currency = currency_obj.browse(cr, uid, currency_id, context=context)
        for loc_id, product_ids in products_by_location.items():
            if prod_id:
                product_ids = [prod_id]
            c = (context or {}).copy()
            c['location'] = loc_id
            for prod in product_product_obj.browse(cr, uid, product_ids, context=c):
                for f in field_names:
                    if f == 'stock_real':
                        if loc_id not in result:
                            result[loc_id] = {}
                        result[loc_id][f] += prod.qty_available
                    elif f == 'stock_virtual':
                        result[loc_id][f] += prod.virtual_available
                    elif f == 'stock_real_value':
                        amount = prod.qty_available * prod.standard_price
                        amount = currency_obj.round(cr, uid, currency, amount)
                        result[loc_id][f] += amount
                    elif f == 'stock_virtual_value':
                        amount = prod.virtual_available * prod.standard_price
                        amount = currency_obj.round(cr, uid, currency, amount)
                        result[loc_id][f] += amount
        return result

    _columns = {
        'name': fields.char('Location Name', size=64, required=True, translate=True),
        'active': fields.boolean('Active', help="By unchecking the active field, you may hide a location without deleting it."),
        'usage': fields.selection([('supplier', 'Supplier Location'), ('view', 'View'), ('internal', 'Internal Location'), ('customer', 'Customer Location'), ('inventory', 'Inventory'), ('procurement', 'Procurement'), ('production', 'Production'), ('transit', 'Transit Location for Inter-Companies Transfers')], 'Location Type', required=True,
                 help="""* Supplier Location: Virtual location representing the source location for products coming from your suppliers
                       \n* View: Virtual location used to create a hierarchical structures for your warehouse, aggregating its child locations ; can't directly contain products
                       \n* Internal Location: Physical locations inside your own warehouses,
                       \n* Customer Location: Virtual location representing the destination location for products sent to your customers
                       \n* Inventory: Virtual location serving as counterpart for inventory operations used to correct stock levels (Physical inventories)
                       \n* Procurement: Virtual location serving as temporary counterpart for procurement operations when the source (supplier or production) is not known yet. This location should be empty when the procurement scheduler has finished running.
                       \n* Production: Virtual counterpart location for production operations: this location consumes the raw material and produces finished products
                      """, select = True),
         # temporarily removed, as it's unused: 'allocation_method': fields.selection([('fifo', 'FIFO'), ('lifo', 'LIFO'), ('nearest', 'Nearest')], 'Allocation Method', required=True),
        'complete_name': fields.function(_complete_name, type='char', size=256, string="Location Name",
                            store={'stock.location': (_get_sublocations, ['name', 'location_id'], 10)}),

        'stock_real': fields.function(_product_value, type='float', string='Real Stock', multi="stock"),
        'stock_virtual': fields.function(_product_value, type='float', string='Virtual Stock', multi="stock"),

        'location_id': fields.many2one('stock.location', 'Parent Location', select=True, ondelete='cascade'),
        'child_ids': fields.one2many('stock.location', 'location_id', 'Contains'),

        'chained_journal_id': fields.many2one('stock.journal', 'Chaining Journal',help="Inventory Journal in which the chained move will be written, if the Chaining Type is not Transparent (no journal is used if left empty)"),
        'chained_location_id': fields.many2one('stock.location', 'Chained Location If Fixed'),
        'chained_location_type': fields.selection([('none', 'None'), ('customer', 'Customer'), ('fixed', 'Fixed Location')],
            'Chained Location Type', required=True,
            help="Determines whether this location is chained to another location, i.e. any incoming product in this location \n" \
                "should next go to the chained location. The chained location is determined according to the type :"\
                "\n* None: No chaining at all"\
                "\n* Customer: The chained location will be taken from the Customer Location field on the Partner form of the Partner that is specified in the Picking list of the incoming products." \
                "\n* Fixed Location: The chained location is taken from the next field: Chained Location if Fixed." \
                ),
        'chained_auto_packing': fields.selection(
            [('auto', 'Automatic Move'), ('manual', 'Manual Operation'), ('transparent', 'Automatic No Step Added')],
            'Chaining Type',
            required=True,
            help="This is used only if you select a chained location type.\n" \
                "The 'Automatic Move' value will create a stock move after the current one that will be "\
                "validated automatically. With 'Manual Operation', the stock move has to be validated "\
                "by a worker. With 'Automatic No Step Added', the location is replaced in the original move."
            ),
        'chained_picking_type': fields.selection([('out', 'Sending Goods'), ('in', 'Getting Goods'), ('internal', 'Internal')], 'Shipping Type', help="Shipping Type of the Picking List that will contain the chained move (leave empty to automatically detect the type based on the source and destination locations)."),
        'chained_company_id': fields.many2one('res.company', 'Chained Company', help='The company the Picking List containing the chained move will belong to (leave empty to use the default company determination rules'),
        'chained_delay': fields.integer('Chaining Lead Time',help="Delay between original move and chained move in days"),
        'partner_id': fields.many2one('res.partner', 'Location Address',help="Address of  customer or supplier."),
        'icon': fields.selection(tools.icons, 'Icon', size=64,help="Icon show in  hierarchical tree view"),

        'comment': fields.text('Additional Information'),
        'posx': fields.integer('Corridor (X)',help="Optional localization details, for information purpose only"),
        'posy': fields.integer('Shelves (Y)', help="Optional localization details, for information purpose only"),
        'posz': fields.integer('Height (Z)', help="Optional localization details, for information purpose only"),

        'parent_left': fields.integer('Left Parent', select=1),
        'parent_right': fields.integer('Right Parent', select=1),
        'stock_real_value': fields.function(_product_value, type='float', string='Real Stock Value', multi="stock", digits_compute=dp.get_precision('Account')),
        'stock_virtual_value': fields.function(_product_value, type='float', string='Virtual Stock Value', multi="stock", digits_compute=dp.get_precision('Account')),
        'company_id': fields.many2one('res.company', 'Company', select=1, help='Let this field empty if this location is shared between all companies'),
        'scrap_location': fields.boolean('Scrap Location', help='Check this box to allow using this location to put scrapped/damaged goods.'),
        'valuation_in_account_id': fields.many2one('account.account', 'Stock Valuation Account (Incoming)', domain = [('type','=','other')],
                                                   help="Used for real-time inventory valuation. When set on a virtual location (non internal type), "
                                                        "this account will be used to hold the value of products being moved from an internal location "
                                                        "into this location, instead of the generic Stock Output Account set on the product. "
                                                        "This has no effect for internal locations."),
        'valuation_out_account_id': fields.many2one('account.account', 'Stock Valuation Account (Outgoing)', domain = [('type','=','other')],
                                                   help="Used for real-time inventory valuation. When set on a virtual location (non internal type), "
                                                        "this account will be used to hold the value of products being moved out of this location "
                                                        "and into an internal location, instead of the generic Stock Output Account set on the product. "
                                                        "This has no effect for internal locations."),
    }
    _defaults = {
        'active': True,
        'usage': 'internal',
        'chained_location_type': 'none',
        'chained_auto_packing': 'manual',
        'company_id': lambda self, cr, uid, c: self.pool.get('res.company')._company_default_get(cr, uid, 'stock.location', context=c),
        'posx': 0,
        'posy': 0,
        'posz': 0,
        'icon': False,
        'scrap_location': False,
    }

    def chained_location_get(self, cr, uid, location, partner=None, product=None, context=None):
        """ Finds chained location
        @param location: Location id
        @param partner: Partner id
        @param product: Product id
        @return: List of values
        """
        result = None
        if location.chained_location_type == 'customer':
            if partner:
                result = partner.property_stock_customer
        elif location.chained_location_type == 'fixed':
            result = location.chained_location_id
        if result:
            return result, location.chained_auto_packing, location.chained_delay, location.chained_journal_id and location.chained_journal_id.id or False, location.chained_company_id and location.chained_company_id.id or False, location.chained_picking_type
        return result

    def picking_type_get(self, cr, uid, from_location, to_location, context=None):
        """ Gets type of picking.
        @param from_location: Source location
        @param to_location: Destination location
        @return: Location type
        """
        result = 'internal'
        if (from_location.usage=='internal') and (to_location and to_location.usage in ('customer', 'supplier')):
            result = 'out'
        elif (from_location.usage in ('supplier', 'customer')) and (to_location.usage == 'internal'):
            result = 'in'
        return result

    def _product_get_all_report(self, cr, uid, ids, product_ids=False, context=None):
        return self._product_get_report(cr, uid, ids, product_ids, context, recursive=True)

    def _product_get_report(self, cr, uid, ids, product_ids=False,
            context=None, recursive=False):
        """ Finds the product quantity and price for particular location.
        @param product_ids: Ids of product
        @param recursive: True or False
        @return: Dictionary of values
        """
        if context is None:
            context = {}
        product_obj = self.pool.get('product.product')
        # Take the user company and pricetype
        context['currency_id'] = self.pool.get('res.users').browse(cr, uid, uid, context=context).company_id.currency_id.id

        # To be able to offer recursive or non-recursive reports we need to prevent recursive quantities by default
        context['compute_child'] = False

        if not product_ids:
            product_ids = product_obj.search(cr, uid, [], context={'active_test': False})

        products = product_obj.browse(cr, uid, product_ids, context=context)
        products_by_uom = {}
        products_by_id = {}
        for product in products:
            products_by_uom.setdefault(product.uom_id.id, [])
            products_by_uom[product.uom_id.id].append(product)
            products_by_id.setdefault(product.id, [])
            products_by_id[product.id] = product

        result = {}
        result['product'] = []
        for id in ids:
            quantity_total = 0.0
            total_price = 0.0
            for uom_id in products_by_uom.keys():
                fnc = self._product_get
                if recursive:
                    fnc = self._product_all_get
                ctx = context.copy()
                ctx['uom'] = uom_id
                qty = fnc(cr, uid, id, [x.id for x in products_by_uom[uom_id]],
                        context=ctx)
                for product_id in qty.keys():
                    if not qty[product_id]:
                        continue
                    product = products_by_id[product_id]
                    quantity_total += qty[product_id]

                    # Compute based on pricetype
                    # Choose the right filed standard_price to read
                    amount_unit = product.price_get('standard_price', context=context)[product.id]
                    price = qty[product_id] * amount_unit

                    total_price += price
                    result['product'].append({
                        'price': amount_unit,
                        'prod_name': product.name,
                        'code': product.default_code, # used by lot_overview_all report!
                        'variants': product.variants or '',
                        'uom': product.uom_id.name,
                        'prod_qty': qty[product_id],
                        'price_value': price,
                    })
        result['total'] = quantity_total
        result['total_price'] = total_price
        return result

    def _product_get_multi_location(self, cr, uid, ids, product_ids=False, context=None,
                                    states=['done'], what=('in', 'out')):
        """
        @param product_ids: Ids of product
        @param states: List of states
        @param what: Tuple of
        @return:
        """
        product_obj = self.pool.get('product.product')
        if context is None:
            context = {}
        context.update({
            'states': states,
            'what': what,
            'location': ids
        })
        return product_obj.get_product_available(cr, uid, product_ids, context=context)

    def _product_get(self, cr, uid, id, product_ids=False, context=None, states=['done']):
        """
        @param product_ids:
        @param states:
        @return:
        """
        ids = id and [id] or []
        return self._product_get_multi_location(cr, uid, ids, product_ids, context=context, states=states)

    def _product_all_get(self, cr, uid, id, product_ids=False, context=None, states=['done']):
        # build the list of ids of children of the location given by id
        ids = id and [id] or []
        location_ids = self.search(cr, uid, [('location_id', 'child_of', ids)])
        return self._product_get_multi_location(cr, uid, location_ids, product_ids, context, states)

    def _product_virtual_get(self, cr, uid, id, product_ids=False, context=None, states=['done']):
        return self._product_all_get(cr, uid, id, product_ids, context, ['confirmed', 'waiting', 'assigned', 'done'])

    def _product_reserve(self, cr, uid, ids, product_id, product_qty, context=None, lock=False):
        """
        Attempt to find a quantity ``product_qty`` (in the product's default uom or the uom passed in ``context``) of product ``product_id``
        in locations with id ``ids`` and their child locations. If ``lock`` is True, the stock.move lines
        of product with id ``product_id`` in the searched location will be write-locked using Postgres's
        "FOR UPDATE NOWAIT" option until the transaction is committed or rolled back, to prevent reservin
        twice the same products.
        If ``lock`` is True and the lock cannot be obtained (because another transaction has locked some of
        the same stock.move lines), a log line will be output and False will be returned, as if there was
        not enough stock.

        :param product_id: Id of product to reserve
        :param product_qty: Quantity of product to reserve (in the product's default uom or the uom passed in ``context``)
        :param lock: if True, the stock.move lines of product with id ``product_id`` in all locations (and children locations) with ``ids`` will
                     be write-locked using postgres's "FOR UPDATE NOWAIT" option until the transaction is committed or rolled back. This is
                     to prevent reserving twice the same products.
        :param context: optional context dictionary: if a 'uom' key is present it will be used instead of the default product uom to
                        compute the ``product_qty`` and in the return value.
        :return: List of tuples in the form (qty, location_id) with the (partial) quantities that can be taken in each location to
                 reach the requested product_qty (``qty`` is expressed in the default uom of the product), of False if enough
                 products could not be found, or the lock could not be obtained (and ``lock`` was True).
        """
        result = []
        amount = 0.0
        if context is None:
            context = {}
        uom_obj = self.pool.get('product.uom')
        uom_rounding = self.pool.get('product.product').browse(cr, uid, product_id, context=context).uom_id.rounding
        if context.get('uom'):
            uom_rounding = uom_obj.browse(cr, uid, context.get('uom'), context=context).rounding
        for id in self.search(cr, uid, [('location_id', 'child_of', ids)]):
            if lock:
                try:
                    # Must lock with a separate select query because FOR UPDATE can't be used with
                    # aggregation/group by's (when individual rows aren't identifiable).
                    # We use a SAVEPOINT to be able to rollback this part of the transaction without
                    # failing the whole transaction in case the LOCK cannot be acquired.
                    cr.execute("SAVEPOINT stock_location_product_reserve")
                    cr.execute("""SELECT id FROM stock_move
                                  WHERE product_id=%s AND
                                          (
                                            (location_dest_id=%s AND
                                             location_id<>%s AND
                                             state='done')
                                            OR
                                            (location_id=%s AND
                                             location_dest_id<>%s AND
                                             state in ('done', 'assigned'))
                                          )
                                  FOR UPDATE of stock_move NOWAIT""", (product_id, id, id, id, id), log_exceptions=False)
                except Exception:
                    # Here it's likely that the FOR UPDATE NOWAIT failed to get the LOCK,
                    # so we ROLLBACK to the SAVEPOINT to restore the transaction to its earlier
                    # state, we return False as if the products were not available, and log it:
                    cr.execute("ROLLBACK TO stock_location_product_reserve")
                    _logger.warn("Failed attempt to reserve %s x product %s, likely due to another transaction already in progress. Next attempt is likely to work. Detailed error available at DEBUG level.", product_qty, product_id)
                    _logger.debug("Trace of the failed product reservation attempt: ", exc_info=True)
                    return False

            # XXX TODO: rewrite this with one single query, possibly even the quantity conversion
            cr.execute("""SELECT product_uom, sum(product_qty) AS product_qty
                          FROM stock_move
                          WHERE location_dest_id=%s AND
                                location_id<>%s AND
                                product_id=%s AND
                                state='done'
                          GROUP BY product_uom
                       """,
                       (id, id, product_id))
            results = cr.dictfetchall()
            cr.execute("""SELECT product_uom,-sum(product_qty) AS product_qty
                          FROM stock_move
                          WHERE location_id=%s AND
                                location_dest_id<>%s AND
                                product_id=%s AND
                                state in ('done', 'assigned')
                          GROUP BY product_uom
                       """,
                       (id, id, product_id))
            results += cr.dictfetchall()
            total = 0.0
            results2 = 0.0
            for r in results:
                amount = uom_obj._compute_qty(cr, uid, r['product_uom'], r['product_qty'], context.get('uom', False))
                results2 += amount
                total += amount
            if total <= 0.0:
                continue

            amount = results2
            compare_qty = float_compare(amount, 0, precision_rounding=uom_rounding)
            if compare_qty == 1:
                if amount > min(total, product_qty):
                    amount = min(product_qty, total)
                result.append((amount, id))
                product_qty -= amount
                total -= amount
                if product_qty <= 0.0:
                    return result
                if total <= 0.0:
                    continue
        return False

stock_location()


class stock_tracking(osv.osv):
    _name = "stock.tracking"
    _description = "Packs"

    def checksum(sscc):
        salt = '31' * 8 + '3'
        sum = 0
        for sscc_part, salt_part in zip(sscc, salt):
            sum += int(sscc_part) * int(salt_part)
        return (10 - (sum % 10)) % 10
    checksum = staticmethod(checksum)

    def make_sscc(self, cr, uid, context=None):
        sequence = self.pool.get('ir.sequence').get(cr, uid, 'stock.lot.tracking')
        try:
            return sequence + str(self.checksum(sequence))
        except Exception:
            return sequence

    _columns = {
        'name': fields.char('Pack Reference', size=64, required=True, select=True, help="By default, the pack reference is generated following the sscc standard. (Serial number + 1 check digit)"),
        'active': fields.boolean('Active', help="By unchecking the active field, you may hide a pack without deleting it."),
        'serial': fields.char('Additional Reference', size=64, select=True, help="Other reference or serial number"),
        'move_ids': fields.one2many('stock.move', 'tracking_id', 'Moves for this pack', readonly=True),
        'date': fields.datetime('Creation Date', required=True),
    }
    _defaults = {
        'active': 1,
        'name': make_sscc,
        'date': lambda *a: time.strftime('%Y-%m-%d %H:%M:%S'),
    }

    def name_search(self, cr, user, name, args=None, operator='ilike', context=None, limit=100):
        if not args:
            args = []
        ids = self.search(cr, user, [('serial', '=', name)]+ args, limit=limit, context=context)
        ids += self.search(cr, user, [('name', operator, name)]+ args, limit=limit, context=context)
        return self.name_get(cr, user, ids, context)

    def name_get(self, cr, uid, ids, context=None):
        """Append the serial to the name"""
        if not len(ids):
            return []
        res = [ (r['id'], r['serial'] and '%s [%s]' % (r['name'], r['serial'])
                                      or r['name'] )
                for r in self.read(cr, uid, ids, ['name', 'serial'],
                                   context=context) ]
        return res

    def unlink(self, cr, uid, ids, context=None):
        raise osv.except_osv(_('Error!'), _('You cannot remove a lot line.'))

    def action_traceability(self, cr, uid, ids, context={}):
        """ It traces the information of a product
        @param self: The object pointer.
        @param cr: A database cursor
        @param uid: ID of the user currently logged in
        @param ids: List of IDs selected
        @param context: A standard dictionary
        @return: A dictionary of values
        """
        return self.pool.get('action.traceability').action_traceability(cr,uid,ids,context)

stock_tracking()

#----------------------------------------------------------
# Stock Picking
#----------------------------------------------------------
class stock_picking(osv.osv):
    _name = "stock.picking"
    _inherit = ['mail.thread']
    _description = "Picking List"

    def _set_maximum_date(self, cr, uid, ids, name, value, arg, context=None):
        """ Calculates planned date if it is greater than 'value'.
        @param name: Name of field
        @param value: Value of field
        @param arg: User defined argument
        @return: True or False
        """
        if not value:
            return False
        if isinstance(ids, (int, long)):
            ids = [ids]
        for pick in self.browse(cr, uid, ids, context=context):
            sql_str = """update stock_move set
                    date='%s'
                where
                    picking_id=%d """ % (value, pick.id)

            if pick.max_date:
                sql_str += " and (date='" + pick.max_date + "' or date>'" + value + "')"
            cr.execute(sql_str)
        return True

    def _set_minimum_date(self, cr, uid, ids, name, value, arg, context=None):
        """ Calculates planned date if it is less than 'value'.
        @param name: Name of field
        @param value: Value of field
        @param arg: User defined argument
        @return: True or False
        """
        if not value:
            return False
        if isinstance(ids, (int, long)):
            ids = [ids]
        for pick in self.browse(cr, uid, ids, context=context):
            sql_str = """update stock_move set
                    date='%s'
                where
                    picking_id=%s """ % (value, pick.id)
            if pick.min_date:
                sql_str += " and (date='" + pick.min_date + "' or date<'" + value + "')"
            cr.execute(sql_str)
        return True

    def get_min_max_date(self, cr, uid, ids, field_name, arg, context=None):
        """ Finds minimum and maximum dates for picking.
        @return: Dictionary of values
        """
        res = {}
        for id in ids:
            res[id] = {'min_date': False, 'max_date': False}
        if not ids:
            return res
        cr.execute("""select
                picking_id,
                min(date_expected),
                max(date_expected)
            from
                stock_move
            where
                picking_id IN %s
            group by
                picking_id""",(tuple(ids),))
        for pick, dt1, dt2 in cr.fetchall():
            res[pick]['min_date'] = dt1
            res[pick]['max_date'] = dt2
        return res

    def create(self, cr, user, vals, context=None):
        if ('name' not in vals) or (vals.get('name')=='/'):
            seq_obj_name =  'stock.picking.' + vals['type']
            vals['name'] = self.pool.get('ir.sequence').get(cr, user, seq_obj_name)
        new_id = super(stock_picking, self).create(cr, user, vals, context)
        if new_id:
            self.create_send_note(cr, user, [new_id], context=context)
        return new_id

    _columns = {
        'name': fields.char('Reference', size=64, select=True, states={'done':[('readonly', True)], 'cancel':[('readonly',True)]}),
        'origin': fields.char('Source', size=64, states={'done':[('readonly', True)], 'cancel':[('readonly',True)]}, help="Reference of the document", select=True),
        'backorder_id': fields.many2one('stock.picking', 'Back Order of', states={'done':[('readonly', True)], 'cancel':[('readonly',True)]}, help="If this shipment was split, then this field links to the shipment which contains the already processed part.", select=True),
        'type': fields.selection([('out', 'Sending Goods'), ('in', 'Getting Goods'), ('internal', 'Internal')], 'Shipping Type', required=True, select=True, readonly=True, help="Shipping type specify, goods coming in or going out."),
        'note': fields.text('Notes', states={'done':[('readonly', True)], 'cancel':[('readonly',True)]}),
        'stock_journal_id': fields.many2one('stock.journal','Stock Journal', select=True, states={'done':[('readonly', True)], 'cancel':[('readonly',True)]}),
        'location_id': fields.many2one('stock.location', 'Location', states={'done':[('readonly', True)], 'cancel':[('readonly',True)]}, help="Keep empty if you produce at the location where the finished products are needed." \
                "Set a location if you produce at a fixed location. This can be a partner location " \
                "if you subcontract the manufacturing operations.", select=True),
        'location_dest_id': fields.many2one('stock.location', 'Dest. Location', states={'done':[('readonly', True)], 'cancel':[('readonly',True)]}, help="Location where the system will stock the finished products.", select=True),
        'move_type': fields.selection([('direct', 'Partial'), ('one', 'All at once')], 'Delivery Method', required=True, states={'done':[('readonly', True)], 'cancel':[('readonly',True)]}, help="It specifies goods to be deliver partially or all at once"),
        'state': fields.selection([
            ('draft', 'Draft'),
            ('cancel', 'Cancelled'),
            ('auto', 'Waiting Another Operation'),
            ('confirmed', 'Waiting Availability'),
            ('assigned', 'Ready to Transfer'),
            ('done', 'Transferred'),
            ], 'Status', readonly=True, select=True, help="""
            * Draft: not confirmed yet and will not be scheduled until confirmed\n
            * Waiting Another Operation: waiting for another move to proceed before it becomes automatically available (e.g. in Make-To-Order flows)\n
            * Waiting Availability: still waiting for the availability of products\n
            * Ready to Transfer: products reserved, simply waiting for confirmation.\n
            * Transferred: has been processed, can't be modified or cancelled anymore\n
            * Cancelled: has been cancelled, can't be confirmed anymore"""
        ),
        'min_date': fields.function(get_min_max_date, fnct_inv=_set_minimum_date, multi="min_max_date",
                 store=True, type='datetime', string='Scheduled Date', select=1, help="Scheduled date for the shipment to be processed"),
        'date': fields.datetime('Order Date', help="Date of order", select=True, states={'done':[('readonly', True)], 'cancel':[('readonly',True)]}),
        'date_done': fields.datetime('Date Done', help="Date of Completion", states={'done':[('readonly', True)], 'cancel':[('readonly',True)]}),
        'max_date': fields.function(get_min_max_date, fnct_inv=_set_maximum_date, multi="min_max_date",
                 store=True, type='datetime', string='Max. Expected Date', select=2),
        'move_lines': fields.one2many('stock.move', 'picking_id', 'Internal Moves', states={'done': [('readonly', True)], 'cancel': [('readonly', True)]}),
        'product_id': fields.related('move_lines', 'product_id', type='many2one', relation='product.product', string='Product'),
        'auto_picking': fields.boolean('Auto-Picking', states={'done':[('readonly', True)], 'cancel':[('readonly',True)]}),
        'partner_id': fields.many2one('res.partner', 'Partner', states={'done':[('readonly', True)], 'cancel':[('readonly',True)]}),
        'invoice_state': fields.selection([
            ("invoiced", "Invoiced"),
            ("2binvoiced", "To Be Invoiced"),
            ("none", "Not Applicable")], "Invoice Control",
            select=True, required=True, readonly=True, states={'draft': [('readonly', False)]}),
        'company_id': fields.many2one('res.company', 'Company', required=True, select=True, states={'done':[('readonly', True)], 'cancel':[('readonly',True)]}),
    }
    _defaults = {
        'name': lambda self, cr, uid, context: '/',
        'state': 'draft',
        'move_type': 'direct',
        'type': 'internal',
        'invoice_state': 'none',
        'date': lambda *a: time.strftime('%Y-%m-%d %H:%M:%S'),
        'company_id': lambda self, cr, uid, c: self.pool.get('res.company')._company_default_get(cr, uid, 'stock.picking', context=c)
    }
    _sql_constraints = [
        ('name_uniq', 'unique(name, company_id)', 'Reference must be unique per Company!'),
    ]

    def action_process(self, cr, uid, ids, context=None):
<<<<<<< HEAD
        if context is None:
            context = {}
        context.update({
            'active_model': self._name,
            'active_ids': ids,
            'active_id': len(ids) and ids[0] or False
        })
=======
        """Open the partial picking wizard"""
        if context is None: context = {}
        context = dict(context, active_ids=ids, active_model=self._name)
        partial_id = self.pool.get("stock.partial.picking").create(cr, uid, {}, context=context)
>>>>>>> 03d0c848
        return {
            'view_type': 'form',
            'view_mode': 'form',
            'res_model': 'stock.partial.picking',
            'type': 'ir.actions.act_window',
            'target': 'new',
            'context': context,
            'nodestroy': True,
        }

    def copy(self, cr, uid, id, default=None, context=None):
        if default is None:
            default = {}
        default = default.copy()
        picking_obj = self.browse(cr, uid, id, context=context)
        move_obj=self.pool.get('stock.move')
        if ('name' not in default) or (picking_obj.name=='/'):
            seq_obj_name =  'stock.picking.' + picking_obj.type
            default['name'] = self.pool.get('ir.sequence').get(cr, uid, seq_obj_name)
            default['origin'] = ''
            default['backorder_id'] = False
        if picking_obj.invoice_state == 'invoiced':
            default['invoice_state'] = '2binvoiced'
        res=super(stock_picking, self).copy(cr, uid, id, default, context)
        if res:
            picking_obj = self.browse(cr, uid, res, context=context)
            for move in picking_obj.move_lines:
                move_obj.write(cr, uid, [move.id], {'tracking_id': False,'prodlot_id':False, 'move_history_ids2': [(6, 0, [])], 'move_history_ids': [(6, 0, [])]})
        return res
    
    def fields_view_get(self, cr, uid, view_id=None, view_type=False, context=None, toolbar=False, submenu=False):
        if view_type == 'form' and not view_id:
            mod_obj = self.pool.get('ir.model.data')
            if self._name == "stock.picking.in":
                model,view_id = mod_obj.get_object_reference(cr, uid, 'stock', 'view_picking_in_form')
            if self._name == "stock.picking.out":
                model,view_id = mod_obj.get_object_reference(cr, uid, 'stock', 'view_picking_out_form')
        return super(stock_picking,self).fields_view_get(cr, uid, view_id=view_id, view_type=view_type, context=context, toolbar=toolbar, submenu=submenu)

    def onchange_partner_in(self, cr, uid, context=None, partner_id=None):
        return {}

    def action_explode(self, cr, uid, moves, context=None):
        """Hook to allow other modules to split the moves of a picking."""
        return moves

    def action_confirm(self, cr, uid, ids, context=None):
        """ Confirms picking.
        @return: True
        """
        pickings = self.browse(cr, uid, ids, context=context)
        for picking in pickings:
            if picking.state <> 'confirmed':
                self.confirm_send_note(cr, uid, [picking.id], context=context)
        self.write(cr, uid, ids, {'state': 'confirmed'})
        todo = []
        for picking in pickings:
            for r in picking.move_lines:
                if r.state == 'draft':
                    todo.append(r.id)
        todo = self.action_explode(cr, uid, todo, context)
        if len(todo):
            self.pool.get('stock.move').action_confirm(cr, uid, todo, context=context)
        return True

    def test_auto_picking(self, cr, uid, ids):
        # TODO: Check locations to see if in the same location ?
        return True

    def action_assign(self, cr, uid, ids, *args):
        """ Changes state of picking to available if all moves are confirmed.
        @return: True
        """
        wf_service = netsvc.LocalService("workflow")
        for pick in self.browse(cr, uid, ids):
            if pick.state == 'draft':
                wf_service.trg_validate(uid, 'stock.picking', pick.id, 'button_confirm', cr)
            move_ids = [x.id for x in pick.move_lines if x.state == 'confirmed']
            if not move_ids:
                raise osv.except_osv(_('Warning!'),_('Not enough stock, unable to reserve the products.'))
            self.pool.get('stock.move').action_assign(cr, uid, move_ids)
        return True

    def force_assign(self, cr, uid, ids, *args):
        """ Changes state of picking to available if moves are confirmed or waiting.
        @return: True
        """
        wf_service = netsvc.LocalService("workflow")
        for pick in self.browse(cr, uid, ids):
            move_ids = [x.id for x in pick.move_lines if x.state in ['confirmed','waiting']]
            self.pool.get('stock.move').force_assign(cr, uid, move_ids)
            wf_service.trg_write(uid, 'stock.picking', pick.id, cr)
        return True

    def draft_force_assign(self, cr, uid, ids, *args):
        """ Confirms picking directly from draft state.
        @return: True
        """
        wf_service = netsvc.LocalService("workflow")
        for pick in self.browse(cr, uid, ids):
            if not pick.move_lines:
                raise osv.except_osv(_('Error!'),_('You cannot process picking without stock moves.'))
            wf_service.trg_validate(uid, 'stock.picking', pick.id,
                'button_confirm', cr)
        return True

    def draft_validate(self, cr, uid, ids, context=None):
        """ Validates picking directly from draft state.
        @return: True
        """
        wf_service = netsvc.LocalService("workflow")
        self.draft_force_assign(cr, uid, ids)
        for pick in self.browse(cr, uid, ids, context=context):
            move_ids = [x.id for x in pick.move_lines]
            self.pool.get('stock.move').force_assign(cr, uid, move_ids)
            wf_service.trg_write(uid, 'stock.picking', pick.id, cr)
        return self.action_process(
            cr, uid, ids, context=context)
    def cancel_assign(self, cr, uid, ids, *args):
        """ Cancels picking and moves.
        @return: True
        """
        wf_service = netsvc.LocalService("workflow")
        for pick in self.browse(cr, uid, ids):
            move_ids = [x.id for x in pick.move_lines]
            self.pool.get('stock.move').cancel_assign(cr, uid, move_ids)
            wf_service.trg_write(uid, 'stock.picking', pick.id, cr)
        return True

    def action_assign_wkf(self, cr, uid, ids, context=None):
        """ Changes picking state to assigned.
        @return: True
        """
        self.write(cr, uid, ids, {'state': 'assigned'})
        return True

    def test_finished(self, cr, uid, ids):
        """ Tests whether the move is in done or cancel state or not.
        @return: True or False
        """
        move_ids = self.pool.get('stock.move').search(cr, uid, [('picking_id', 'in', ids)])
        for move in self.pool.get('stock.move').browse(cr, uid, move_ids):
            if move.state not in ('done', 'cancel'):

                if move.product_qty != 0.0:
                    return False
                else:
                    move.write({'state': 'done'})
        return True

    def test_assigned(self, cr, uid, ids):
        """ Tests whether the move is in assigned state or not.
        @return: True or False
        """
        #TOFIX: assignment of move lines should be call before testing assigment otherwise picking never gone in assign state
        ok = True
        for pick in self.browse(cr, uid, ids):
            mt = pick.move_type
            # incomming shipments are always set as available if they aren't chained
            if pick.type == 'in':
                if all([x.state != 'waiting' for x in pick.move_lines]):
                    return True
            for move in pick.move_lines:
                if (move.state in ('confirmed', 'draft')) and (mt == 'one'):
                    return False
                if (mt == 'direct') and (move.state == 'assigned') and (move.product_qty):
                    return True
                ok = ok and (move.state in ('cancel', 'done', 'assigned'))
        return ok

    def action_cancel(self, cr, uid, ids, context=None):
        """ Changes picking state to cancel.
        @return: True
        """
        for pick in self.browse(cr, uid, ids, context=context):
            ids2 = [move.id for move in pick.move_lines]
            self.pool.get('stock.move').action_cancel(cr, uid, ids2, context)
        self.write(cr, uid, ids, {'state': 'cancel', 'invoice_state': 'none'})
        self.ship_cancel_send_note(cr, uid, ids, context)
        return True

    #
    # TODO: change and create a move if not parents
    #
    def action_done(self, cr, uid, ids, context=None):
        """Changes picking state to done.
        
        This method is called at the end of the workflow by the activity "done".
        @return: True
        """
        self.write(cr, uid, ids, {'state': 'done', 'date_done': time.strftime('%Y-%m-%d %H:%M:%S')})
        return True

    def action_move(self, cr, uid, ids, context=None):
        """Process the Stock Moves of the Picking
        
        This method is called by the workflow by the activity "move".
        Normally that happens when the signal button_done is received (button 
        "Done" pressed on a Picking view). 
        @return: True
        """
        for pick in self.browse(cr, uid, ids, context=context):
            todo = []
            for move in pick.move_lines:
                if move.state == 'draft':
                    self.pool.get('stock.move').action_confirm(cr, uid, [move.id],
                        context=context)
                    todo.append(move.id)
                elif move.state in ('assigned','confirmed'):
                    todo.append(move.id)
            if len(todo):
                self.pool.get('stock.move').action_done(cr, uid, todo,
                        context=context)
        return True

    def get_currency_id(self, cr, uid, picking):
        return False

    def _get_partner_to_invoice(self, cr, uid, picking, context=None):
        """ Gets the partner that will be invoiced
            Note that this function is inherited in the sale and purchase modules
            @param picking: object of the picking for which we are selecting the partner to invoice
            @return: object of the partner to invoice
        """
        return picking.partner_id and picking.partner_id.id

    def _get_comment_invoice(self, cr, uid, picking):
        """
        @return: comment string for invoice
        """
        return picking.note or ''

    def _get_price_unit_invoice(self, cr, uid, move_line, type, context=None):
        """ Gets price unit for invoice
        @param move_line: Stock move lines
        @param type: Type of invoice
        @return: The price unit for the move line
        """
        if context is None:
            context = {}

        if type in ('in_invoice', 'in_refund'):
            # Take the user company and pricetype
            context['currency_id'] = move_line.company_id.currency_id.id
            amount_unit = move_line.product_id.price_get('standard_price', context=context)[move_line.product_id.id]
            return amount_unit
        else:
            return move_line.product_id.list_price

    def _get_discount_invoice(self, cr, uid, move_line):
        '''Return the discount for the move line'''
        return 0.0

    def _get_taxes_invoice(self, cr, uid, move_line, type):
        """ Gets taxes on invoice
        @param move_line: Stock move lines
        @param type: Type of invoice
        @return: Taxes Ids for the move line
        """
        if type in ('in_invoice', 'in_refund'):
            taxes = move_line.product_id.supplier_taxes_id
        else:
            taxes = move_line.product_id.taxes_id

        if move_line.picking_id and move_line.picking_id.partner_id and move_line.picking_id.partner_id.id:
            return self.pool.get('account.fiscal.position').map_tax(
                cr,
                uid,
                move_line.picking_id.partner_id.property_account_position,
                taxes
            )
        else:
            return map(lambda x: x.id, taxes)

    def _get_account_analytic_invoice(self, cr, uid, picking, move_line):
        return False

    def _invoice_line_hook(self, cr, uid, move_line, invoice_line_id):
        '''Call after the creation of the invoice line'''
        return

    def _invoice_hook(self, cr, uid, picking, invoice_id):
        '''Call after the creation of the invoice'''
        return

    def _get_invoice_type(self, pick):
        src_usage = dest_usage = None
        inv_type = None
        if pick.invoice_state == '2binvoiced':
            if pick.move_lines:
                src_usage = pick.move_lines[0].location_id.usage
                dest_usage = pick.move_lines[0].location_dest_id.usage
            if pick.type == 'out' and dest_usage == 'supplier':
                inv_type = 'in_refund'
            elif pick.type == 'out' and dest_usage == 'customer':
                inv_type = 'out_invoice'
            elif pick.type == 'in' and src_usage == 'supplier':
                inv_type = 'in_invoice'
            elif pick.type == 'in' and src_usage == 'customer':
                inv_type = 'out_refund'
            else:
                inv_type = 'out_invoice'
        return inv_type

    def _prepare_invoice_group(self, cr, uid, picking, partner, invoice, context=None):
        """ Builds the dict for grouped invoices
            @param picking: picking object
            @param partner: object of the partner to invoice (not used here, but may be usefull if this function is inherited)
            @param invoice: object of the invoice that we are updating
            @return: dict that will be used to update the invoice
        """
        comment = self._get_comment_invoice(cr, uid, picking)
        return {
            'name': (invoice.name or '') + ', ' + (picking.name or ''),
            'origin': (invoice.origin or '') + ', ' + (picking.name or '') + (picking.origin and (':' + picking.origin) or ''),
            'comment': (comment and (invoice.comment and invoice.comment + "\n" + comment or comment)) or (invoice.comment and invoice.comment or ''),
            'date_invoice': context.get('date_inv', False),
            'user_id': uid,
        }

    def _prepare_invoice(self, cr, uid, picking, partner, inv_type, journal_id, context=None):
        """ Builds the dict containing the values for the invoice
            @param picking: picking object
            @param partner: object of the partner to invoice
            @param inv_type: type of the invoice ('out_invoice', 'in_invoice', ...)
            @param journal_id: ID of the accounting journal
            @return: dict that will be used to create the invoice object
        """
        if isinstance(partner, int):
            partner = self.pool.get('res.partner').browse(cr, uid, partner, context=context)
        if inv_type in ('out_invoice', 'out_refund'):
            account_id = partner.property_account_receivable.id
        else:
            account_id = partner.property_account_payable.id
        comment = self._get_comment_invoice(cr, uid, picking)
        invoice_vals = {
            'name': picking.name,
            'origin': (picking.name or '') + (picking.origin and (':' + picking.origin) or ''),
            'type': inv_type,
            'account_id': account_id,
            'partner_id': partner.id,
            'comment': comment,
            'payment_term': partner.property_payment_term and partner.property_payment_term.id or False,
            'fiscal_position': partner.property_account_position.id,
            'date_invoice': context.get('date_inv', False),
            'company_id': picking.company_id.id,
            'user_id': uid,
        }
        cur_id = self.get_currency_id(cr, uid, picking)
        if cur_id:
            invoice_vals['currency_id'] = cur_id
        if journal_id:
            invoice_vals['journal_id'] = journal_id
        return invoice_vals

    def _prepare_invoice_line(self, cr, uid, group, picking, move_line, invoice_id,
        invoice_vals, context=None):
        """ Builds the dict containing the values for the invoice line
            @param group: True or False
            @param picking: picking object
            @param: move_line: move_line object
            @param: invoice_id: ID of the related invoice
            @param: invoice_vals: dict used to created the invoice
            @return: dict that will be used to create the invoice line
        """
        if group:
            name = (picking.name or '') + '-' + move_line.name
        else:
            name = move_line.name
        origin = move_line.picking_id.name or ''
        if move_line.picking_id.origin:
            origin += ':' + move_line.picking_id.origin

        if invoice_vals['type'] in ('out_invoice', 'out_refund'):
            account_id = move_line.product_id.product_tmpl_id.\
                    property_account_income.id
            if not account_id:
                account_id = move_line.product_id.categ_id.\
                        property_account_income_categ.id
        else:
            account_id = move_line.product_id.product_tmpl_id.\
                    property_account_expense.id
            if not account_id:
                account_id = move_line.product_id.categ_id.\
                        property_account_expense_categ.id
        if invoice_vals['fiscal_position']:
            fp_obj = self.pool.get('account.fiscal.position')
            fiscal_position = fp_obj.browse(cr, uid, invoice_vals['fiscal_position'], context=context)
            account_id = fp_obj.map_account(cr, uid, fiscal_position, account_id)
        # set UoS if it's a sale and the picking doesn't have one
        uos_id = move_line.product_uos and move_line.product_uos.id or False
        if not uos_id and invoice_vals['type'] in ('out_invoice', 'out_refund'):
            uos_id = move_line.product_uom.id

        return {
            'name': name,
            'origin': origin,
            'invoice_id': invoice_id,
            'uos_id': uos_id,
            'product_id': move_line.product_id.id,
            'account_id': account_id,
            'price_unit': self._get_price_unit_invoice(cr, uid, move_line, invoice_vals['type']),
            'discount': self._get_discount_invoice(cr, uid, move_line),
            'quantity': move_line.product_uos_qty or move_line.product_qty,
            'invoice_line_tax_id': [(6, 0, self._get_taxes_invoice(cr, uid, move_line, invoice_vals['type']))],
            'account_analytic_id': self._get_account_analytic_invoice(cr, uid, picking, move_line),
        }

    def action_invoice_create(self, cr, uid, ids, journal_id=False,
            group=False, type='out_invoice', context=None):
        """ Creates invoice based on the invoice state selected for picking.
        @param journal_id: Id of journal
        @param group: Whether to create a group invoice or not
        @param type: Type invoice to be created
        @return: Ids of created invoices for the pickings
        """
        if context is None:
            context = {}

        invoice_obj = self.pool.get('account.invoice')
        invoice_line_obj = self.pool.get('account.invoice.line')
        partner_obj = self.pool.get('res.partner')
        invoices_group = {}
        res = {}
        inv_type = type
        for picking in self.browse(cr, uid, ids, context=context):
            if picking.invoice_state != '2binvoiced':
                continue
            partner = self._get_partner_to_invoice(cr, uid, picking, context=context)
            if isinstance(partner, int):
                partner = partner_obj.browse(cr, uid, [partner], context=context)[0]
            if not partner:
                raise osv.except_osv(_('Error, no partner !'),
                    _('Please put a partner on the picking list if you want to generate invoice.'))

            if not inv_type:
                inv_type = self._get_invoice_type(picking)

            if group and partner.id in invoices_group:
                invoice_id = invoices_group[partner.id]
                invoice = invoice_obj.browse(cr, uid, invoice_id)
                invoice_vals_group = self._prepare_invoice_group(cr, uid, picking, partner, invoice, context=context)
                invoice_obj.write(cr, uid, [invoice_id], invoice_vals_group, context=context)
            else:
                invoice_vals = self._prepare_invoice(cr, uid, picking, partner, inv_type, journal_id, context=context)
                invoice_id = invoice_obj.create(cr, uid, invoice_vals, context=context)
                invoices_group[partner.id] = invoice_id
            res[picking.id] = invoice_id
            for move_line in picking.move_lines:
                if move_line.state == 'cancel':
                    continue
                vals = self._prepare_invoice_line(cr, uid, group, picking, move_line,
                                invoice_id, invoice_vals, context=context)
                if vals:
                    invoice_line_id = invoice_line_obj.create(cr, uid, vals, context=context)
                    self._invoice_line_hook(cr, uid, move_line, invoice_line_id)

            invoice_obj.button_compute(cr, uid, [invoice_id], context=context,
                    set_total=(inv_type in ('in_invoice', 'in_refund')))
            self.write(cr, uid, [picking.id], {
                'invoice_state': 'invoiced',
                }, context=context)
            self._invoice_hook(cr, uid, picking, invoice_id)
        self.write(cr, uid, res.keys(), {
            'invoice_state': 'invoiced',
            }, context=context)
        return res

    def test_done(self, cr, uid, ids, context=None):
        """ Test whether the move lines are done or not.
        @return: True or False
        """
        ok = False
        for pick in self.browse(cr, uid, ids, context=context):
            if not pick.move_lines:
                return True
            for move in pick.move_lines:
                if move.state not in ('cancel','done'):
                    return False
                if move.state=='done':
                    ok = True
        return ok

    def test_cancel(self, cr, uid, ids, context=None):
        """ Test whether the move lines are canceled or not.
        @return: True or False
        """
        for pick in self.browse(cr, uid, ids, context=context):
            for move in pick.move_lines:
                if move.state not in ('cancel',):
                    return False
        return True

    def allow_cancel(self, cr, uid, ids, context=None):
        for pick in self.browse(cr, uid, ids, context=context):
            if not pick.move_lines:
                return True
            for move in pick.move_lines:
                if move.state == 'done':
                    raise osv.except_osv(_('Error!'), _('You cannot cancel the picking as some moves have been done. You should cancel the picking lines.'))
        return True

    def unlink(self, cr, uid, ids, context=None):
        move_obj = self.pool.get('stock.move')
        if context is None:
            context = {}
        for pick in self.browse(cr, uid, ids, context=context):
            if pick.state in ['done','cancel']:
                raise osv.except_osv(_('Error!'), _('You cannot remove the picking which is in %s state!')%(pick.state,))
            else:
                ids2 = [move.id for move in pick.move_lines]
                ctx = context.copy()
                ctx.update({'call_unlink':True})
                if pick.state != 'draft':
                    #Cancelling the move in order to affect Virtual stock of product
                    move_obj.action_cancel(cr, uid, ids2, ctx)
                #Removing the move
                move_obj.unlink(cr, uid, ids2, ctx)

        return super(stock_picking, self).unlink(cr, uid, ids, context=context)

    # FIXME: needs refactoring, this code is partially duplicated in stock_move.do_partial()!
    def do_partial(self, cr, uid, ids, partial_datas, context=None):
        """ Makes partial picking and moves done.
        @param partial_datas : Dictionary containing details of partial picking
                          like partner_id, partner_id, delivery_date,
                          delivery moves with product_id, product_qty, uom
        @return: Dictionary of values
        """
        if context is None:
            context = {}
        else:
            context = dict(context)
        res = {}
        move_obj = self.pool.get('stock.move')
        product_obj = self.pool.get('product.product')
        currency_obj = self.pool.get('res.currency')
        uom_obj = self.pool.get('product.uom')
        sequence_obj = self.pool.get('ir.sequence')
        wf_service = netsvc.LocalService("workflow")
        for pick in self.browse(cr, uid, ids, context=context):
            new_picking = None
            complete, too_many, too_few = [], [], []
            move_product_qty, prodlot_ids, product_avail, partial_qty, product_uoms = {}, {}, {}, {}, {}
            for move in pick.move_lines:
                if move.state in ('done', 'cancel'):
                    continue
                partial_data = partial_datas.get('move%s'%(move.id), {})
                product_qty = partial_data.get('product_qty',0.0)
                move_product_qty[move.id] = product_qty
                product_uom = partial_data.get('product_uom',False)
                product_price = partial_data.get('product_price',0.0)
                product_currency = partial_data.get('product_currency',False)
                prodlot_id = partial_data.get('prodlot_id')
                prodlot_ids[move.id] = prodlot_id
                product_uoms[move.id] = product_uom
                partial_qty[move.id] = uom_obj._compute_qty(cr, uid, product_uoms[move.id], product_qty, move.product_uom.id)
                if move.product_qty == partial_qty[move.id]:
                    complete.append(move)
                elif move.product_qty > partial_qty[move.id]:
                    too_few.append(move)
                else:
                    too_many.append(move)

                # Average price computation
                if (pick.type == 'in') and (move.product_id.cost_method == 'average'):
                    product = product_obj.browse(cr, uid, move.product_id.id)
                    move_currency_id = move.company_id.currency_id.id
                    context['currency_id'] = move_currency_id
                    qty = uom_obj._compute_qty(cr, uid, product_uom, product_qty, product.uom_id.id)

                    if product.id in product_avail:
                        product_avail[product.id] += qty
                    else:
                        product_avail[product.id] = product.qty_available

                    if qty > 0:
                        new_price = currency_obj.compute(cr, uid, product_currency,
                                move_currency_id, product_price)
                        new_price = uom_obj._compute_price(cr, uid, product_uom, new_price,
                                product.uom_id.id)
                        if product.qty_available <= 0:
                            new_std_price = new_price
                        else:
                            # Get the standard price
                            amount_unit = product.price_get('standard_price', context=context)[product.id]
                            new_std_price = ((amount_unit * product_avail[product.id])\
                                + (new_price * qty))/(product_avail[product.id] + qty)
                        # Write the field according to price type field
                        product_obj.write(cr, uid, [product.id], {'standard_price': new_std_price})

                        # Record the values that were chosen in the wizard, so they can be
                        # used for inventory valuation if real-time valuation is enabled.
                        move_obj.write(cr, uid, [move.id],
                                {'price_unit': product_price,
                                 'price_currency_id': product_currency})


            for move in too_few:
                product_qty = move_product_qty[move.id]
                if not new_picking:
                    new_picking_name = pick.name
                    self.write(cr, uid, [pick.id], 
                               {'name': sequence_obj.get(cr, uid,
                                            'stock.picking.%s'%(pick.type)),
                               })
                    new_picking = self.copy(cr, uid, pick.id,
                            {
                                'name': new_picking_name,
                                'move_lines' : [],
                                'state':'draft',
                            })
                if product_qty != 0:
                    defaults = {
                            'product_qty' : product_qty,
                            'product_uos_qty': product_qty, #TODO: put correct uos_qty
                            'picking_id' : new_picking,
                            'state': 'assigned',
                            'move_dest_id': False,
                            'price_unit': move.price_unit,
                            'product_uom': product_uoms[move.id]
                    }
                    prodlot_id = prodlot_ids[move.id]
                    if prodlot_id:
                        defaults.update(prodlot_id=prodlot_id)
                    move_obj.copy(cr, uid, move.id, defaults)
                move_obj.write(cr, uid, [move.id],
                        {
                            'product_qty': move.product_qty - partial_qty[move.id],
                            'product_uos_qty': move.product_qty - partial_qty[move.id], #TODO: put correct uos_qty
                            'prodlot_id': False,
                            'tracking_id': False,
                        })

            if new_picking:
                move_obj.write(cr, uid, [c.id for c in complete], {'picking_id': new_picking})
            for move in complete:
                defaults = {'product_uom': product_uoms[move.id], 'product_qty': move_product_qty[move.id]}
                if prodlot_ids.get(move.id):
                    defaults.update({'prodlot_id': prodlot_ids[move.id]})
                move_obj.write(cr, uid, [move.id], defaults)
            for move in too_many:
                product_qty = move_product_qty[move.id]
                defaults = {
                    'product_qty' : product_qty,
                    'product_uos_qty': product_qty, #TODO: put correct uos_qty
                    'product_uom': product_uoms[move.id]
                }
                prodlot_id = prodlot_ids.get(move.id)
                if prodlot_ids.get(move.id):
                    defaults.update(prodlot_id=prodlot_id)
                if new_picking:
                    defaults.update(picking_id=new_picking)
                move_obj.write(cr, uid, [move.id], defaults)

            # At first we confirm the new picking (if necessary)
            if new_picking:
                wf_service.trg_validate(uid, 'stock.picking', new_picking, 'button_confirm', cr)
                # Then we finish the good picking
                self.write(cr, uid, [pick.id], {'backorder_id': new_picking})
                self.action_move(cr, uid, [new_picking])
                wf_service.trg_validate(uid, 'stock.picking', new_picking, 'button_done', cr)
                wf_service.trg_write(uid, 'stock.picking', pick.id, cr)
                delivered_pack_id = new_picking
                back_order_name = self.browse(cr, uid, delivered_pack_id, context=context).name
                self.back_order_send_note(cr, uid, ids, back_order_name, context)
            else:
                self.action_move(cr, uid, [pick.id])
                wf_service.trg_validate(uid, 'stock.picking', pick.id, 'button_done', cr)
                delivered_pack_id = pick.id
                self.ship_done_send_note(cr, uid, ids, context)

            delivered_pack = self.browse(cr, uid, delivered_pack_id, context=context)
            res[pick.id] = {'delivered_picking': delivered_pack.id or False}

        return res

    def log_picking(self, cr, uid, ids, context=None):
        """ This function will create log messages for picking.
        @param cr: the database cursor
        @param uid: the current user's ID for security checks,
        @param ids: List of Picking Ids
        @param context: A standard dictionary for contextual values
        """
        if context is None:
            context = {}
        data_obj = self.pool.get('ir.model.data')
        for pick in self.browse(cr, uid, ids, context=context):
            msg=''
            if pick.auto_picking:
                continue
            type_list = {
                'out':_("Delivery Order"),
                'in':_('Reception'),
                'internal': _('Internal picking'),
            }
            view_list = {
                'out': 'view_picking_out_form',
                'in': 'view_picking_in_form',
                'internal': 'view_picking_form',
            }
            message = type_list.get(pick.type, _('Document')) + " '" + (pick.name or '?') + "' "
            if pick.min_date:
                msg= _(' for the ')+ datetime.strptime(pick.min_date, '%Y-%m-%d %H:%M:%S').strftime('%m/%d/%Y')
            state_list = {
                'confirmed': _('is scheduled %s.') % msg,
                'assigned': _('is ready to process.'),
                'cancel': _('is cancelled.'),
                'done': _('is done.'),
                'auto': _('is waiting.'),
                'draft': _('is in draft state.'),
            }
            res = data_obj.get_object_reference(cr, uid, 'stock', view_list.get(pick.type, 'view_picking_form'))
            context.update({'view_id': res and res[1] or False})
            message += state_list[pick.state]
        return True

    # -----------------------------------------
    # OpenChatter methods and notifications
    # -----------------------------------------

    def _get_document_type(self, cr, uid, obj, context=None):
        type_dict = {
                'out': _('Delivery order'),
                'in': _('Shipment'),
                'internal': _('Internal picking'),
        }
        return type_dict.get(obj.type, _('Picking'))

    def create_send_note(self, cr, uid, ids, context=None):
        for obj in self.browse(cr, uid, ids, context=context):
            self.message_post(cr, uid, [obj.id], body=_("%s has been <b>created</b>.") % (self._get_document_type(cr, uid, obj, context=context)), context=context)

    def confirm_send_note(self, cr, uid, ids, context=None):
        for obj in self.browse(cr, uid, ids, context=context):
            self.message_post(cr, uid, [obj.id], body=_("%s has been <b>confirmed</b>.") % (self._get_document_type(cr, uid, obj, context=context)), context=context)

    def scrap_send_note(self, cr, uid, ids, quantity, uom, name, context=None):
        return self.message_post(cr, uid, ids, body= _("%s %s %s has been <b>moved to</b> scrap.") % (quantity, uom, name), context=context)

    def back_order_send_note(self, cr, uid, ids, back_name, context=None):
        return self.message_post(cr, uid, ids, body=_("Back order <em>%s</em> has been <b>created</b>.") % (back_name), context=context)

    def ship_done_send_note(self, cr, uid, ids, context=None):
        type_dict = {
                'out': _("Products have been <b>delivered</b>."),
                'in': _("Products have been <b>received</b>."),
                'internal': _("Products have been <b>moved</b>."),
        }
        for obj in self.browse(cr, uid, ids, context=context):
            self.message_post(cr, uid, [obj.id], body=type_dict.get(obj.type, _('Products have been moved.')), context=context)

    def ship_cancel_send_note(self, cr, uid, ids, context=None):
        for obj in self.browse(cr, uid, ids, context=context):
            self.message_post(cr, uid, [obj.id], body=_("%s has been <b>cancelled</b>.") % (self._get_document_type(cr, uid, obj, context=context)), context=context)


stock_picking()

class stock_production_lot(osv.osv):

    def name_get(self, cr, uid, ids, context=None):
        if not ids:
            return []
        reads = self.read(cr, uid, ids, ['name', 'prefix', 'ref'], context)
        res = []
        for record in reads:
            name = record['name']
            prefix = record['prefix']
            if prefix:
                name = prefix + '/' + name
            if record['ref']:
                name = '%s [%s]' % (name, record['ref'])
            res.append((record['id'], name))
        return res

    def name_search(self, cr, uid, name, args=None, operator='ilike', context=None, limit=100):
        args = args or []
        ids = []
        if name:
            ids = self.search(cr, uid, [('prefix', '=', name)] + args, limit=limit, context=context)
            if not ids:
                ids = self.search(cr, uid, [('name', operator, name)] + args, limit=limit, context=context)
        else:
            ids = self.search(cr, uid, args, limit=limit, context=context)
        return self.name_get(cr, uid, ids, context)

    _name = 'stock.production.lot'
    _description = 'Serial Number'

    def _get_stock(self, cr, uid, ids, field_name, arg, context=None):
        """ Gets stock of products for locations
        @return: Dictionary of values
        """
        if context is None:
            context = {}
        if 'location_id' not in context:
            locations = self.pool.get('stock.location').search(cr, uid, [('usage', '=', 'internal')], context=context)
        else:
            locations = context['location_id'] and [context['location_id']] or []

        if isinstance(ids, (int, long)):
            ids = [ids]

        res = {}.fromkeys(ids, 0.0)
        if locations:
            cr.execute('''select
                    prodlot_id,
                    sum(qty)
                from
                    stock_report_prodlots
                where
                    location_id IN %s and prodlot_id IN %s group by prodlot_id''',(tuple(locations),tuple(ids),))
            res.update(dict(cr.fetchall()))

        return res

    def _stock_search(self, cr, uid, obj, name, args, context=None):
        """ Searches Ids of products
        @return: Ids of locations
        """
        locations = self.pool.get('stock.location').search(cr, uid, [('usage', '=', 'internal')])
        cr.execute('''select
                prodlot_id,
                sum(qty)
            from
                stock_report_prodlots
            where
                location_id IN %s group by prodlot_id
            having  sum(qty) '''+ str(args[0][1]) + str(args[0][2]),(tuple(locations),))
        res = cr.fetchall()
        ids = [('id', 'in', map(lambda x: x[0], res))]
        return ids

    _columns = {
        'name': fields.char('Serial Number', size=64, required=True, help="Unique Serial Number, will be displayed as: PREFIX/SERIAL [INT_REF]"),
        'ref': fields.char('Internal Reference', size=256, help="Internal reference number in case it differs from the manufacturer's serial number"),
        'prefix': fields.char('Prefix', size=64, help="Optional prefix to prepend when displaying this serial number: PREFIX/SERIAL [INT_REF]"),
        'product_id': fields.many2one('product.product', 'Product', required=True, domain=[('type', '<>', 'service')]),
        'date': fields.datetime('Creation Date', required=True),
        'stock_available': fields.function(_get_stock, fnct_search=_stock_search, type="float", string="Available", select=True,
            help="Current quantity of products with this Serial Number available in company warehouses",
            digits_compute=dp.get_precision('Product Unit of Measure')),
        'revisions': fields.one2many('stock.production.lot.revision', 'lot_id', 'Revisions'),
        'company_id': fields.many2one('res.company', 'Company', select=True),
        'move_ids': fields.one2many('stock.move', 'prodlot_id', 'Moves for this serial number', readonly=True),
    }
    _defaults = {
        'date': lambda *a: time.strftime('%Y-%m-%d %H:%M:%S'),
        'name': lambda x, y, z, c: x.pool.get('ir.sequence').get(y, z, 'stock.lot.serial'),
        'product_id': lambda x, y, z, c: c.get('product_id', False),
    }
    _sql_constraints = [
        ('name_ref_uniq', 'unique (name, ref)', 'The combination of serial number and internal reference must be unique !'),
    ]
    def action_traceability(self, cr, uid, ids, context=None):
        """ It traces the information of a product
        @param self: The object pointer.
        @param cr: A database cursor
        @param uid: ID of the user currently logged in
        @param ids: List of IDs selected
        @param context: A standard dictionary
        @return: A dictionary of values
        """
        value=self.pool.get('action.traceability').action_traceability(cr,uid,ids,context)
        return value
stock_production_lot()

class stock_production_lot_revision(osv.osv):
    _name = 'stock.production.lot.revision'
    _description = 'Serial Number Revision'

    _columns = {
        'name': fields.char('Revision Name', size=64, required=True),
        'description': fields.text('Description'),
        'date': fields.date('Revision Date'),
        'indice': fields.char('Revision Number', size=16),
        'author_id': fields.many2one('res.users', 'Author'),
        'lot_id': fields.many2one('stock.production.lot', 'Serial Number', select=True, ondelete='cascade'),
        'company_id': fields.related('lot_id','company_id',type='many2one',relation='res.company',string='Company', store=True, readonly=True),
    }

    _defaults = {
        'author_id': lambda x, y, z, c: z,
        'date': fields.date.context_today,
    }

stock_production_lot_revision()

# ----------------------------------------------------
# Move
# ----------------------------------------------------

#
# Fields:
#   location_dest_id is only used for predicting futur stocks
#
class stock_move(osv.osv):

    def _getSSCC(self, cr, uid, context=None):
        cr.execute('select id from stock_tracking where create_uid=%s order by id desc limit 1', (uid,))
        res = cr.fetchone()
        return (res and res[0]) or False

    _name = "stock.move"
    _description = "Stock Move"
    _order = 'date_expected desc, id'
    _log_create = False

    def action_partial_move(self, cr, uid, ids, context=None):
        if context is None: context = {}
        if context.get('active_model') != self._name:
            context.update(active_ids=ids, active_model=self._name)
        partial_id = self.pool.get("stock.partial.move").create(
            cr, uid, {}, context=context)
        return {
            'name':_("Products to Process"),
            'view_mode': 'form',
            'view_id': False,
            'view_type': 'form',
            'res_model': 'stock.partial.move',
            'res_id': partial_id,
            'type': 'ir.actions.act_window',
            'nodestroy': True,
            'target': 'new',
            'domain': '[]',
            'context': context
        }


    def name_get(self, cr, uid, ids, context=None):
        res = []
        for line in self.browse(cr, uid, ids, context=context):
            name = line.location_id.name+' > '+line.location_dest_id.name
            # optional prefixes
            if line.product_id.code:
                name = line.product_id.code + ': ' + name
            if line.picking_id.origin:
                name = line.picking_id.origin + '/ ' + name
            res.append((line.id, name))
        return res

    def _check_tracking(self, cr, uid, ids, context=None):
        """ Checks if serial number is assigned to stock move or not.
        @return: True or False
        """
        for move in self.browse(cr, uid, ids, context=context):
            if not move.prodlot_id and \
               (move.state == 'done' and \
               ( \
                   (move.product_id.track_production and move.location_id.usage == 'production') or \
                   (move.product_id.track_production and move.location_dest_id.usage == 'production') or \
                   (move.product_id.track_incoming and move.location_id.usage == 'supplier') or \
                   (move.product_id.track_outgoing and move.location_dest_id.usage == 'customer') \
               )):
                return False
        return True

    def _check_product_lot(self, cr, uid, ids, context=None):
        """ Checks whether move is done or not and production lot is assigned to that move.
        @return: True or False
        """
        for move in self.browse(cr, uid, ids, context=context):
            if move.prodlot_id and move.state == 'done' and (move.prodlot_id.product_id.id != move.product_id.id):
                return False
        return True

    _columns = {
        'name': fields.char('Name', size=250, required=True, select=True),
        'priority': fields.selection([('0', 'Not urgent'), ('1', 'Urgent')], 'Priority'),
        'create_date': fields.datetime('Creation Date', readonly=True, select=True),
        'date': fields.datetime('Date', required=True, select=True, help="Move date: scheduled date until move is done, then date of actual move processing", states={'done': [('readonly', True)]}),
        'date_expected': fields.datetime('Scheduled Date', states={'done': [('readonly', True)]},required=True, select=True, help="Scheduled date for the processing of this move"),
        'product_id': fields.many2one('product.product', 'Product', required=True, select=True, domain=[('type','<>','service')],states={'done': [('readonly', True)]}),

        'product_qty': fields.float('Quantity', digits_compute=dp.get_precision('Product Unit of Measure'),
            required=True,states={'done': [('readonly', True)]},
            help="This is the quantity of products from an inventory "
                "point of view. For moves in the state 'done', this is the "
                "quantity of products that were actually moved. For other "
                "moves, this is the quantity of product that is planned to "
                "be moved. Lowering this quantity does not generate a "
                "backorder. Changing this quantity on assigned moves affects "
                "the product reservation, and should be done with care."
        ),
        'product_uom': fields.many2one('product.uom', 'Unit of Measure', required=True,states={'done': [('readonly', True)]}),
        'product_uos_qty': fields.float('Quantity (UOS)', digits_compute=dp.get_precision('Product Unit of Measure'), states={'done': [('readonly', True)]}),
        'product_uos': fields.many2one('product.uom', 'Product UOS', states={'done': [('readonly', True)]}),
        'product_packaging': fields.many2one('product.packaging', 'Packaging', help="It specifies attributes of packaging like type, quantity of packaging,etc."),

        'location_id': fields.many2one('stock.location', 'Source Location', required=True, select=True,states={'done': [('readonly', True)]}, help="Sets a location if you produce at a fixed location. This can be a partner location if you subcontract the manufacturing operations."),
        'location_dest_id': fields.many2one('stock.location', 'Destination Location', required=True,states={'done': [('readonly', True)]}, select=True, help="Location where the system will stock the finished products."),
        'partner_id': fields.many2one('res.partner', 'Destination Address ', states={'done': [('readonly', True)]}, help="Optional address where goods are to be delivered, specifically used for allotment"),

        'prodlot_id': fields.many2one('stock.production.lot', 'Serial Number', states={'done': [('readonly', True)]}, help="Serial number is used to put a serial number on the production", select=True),
        'tracking_id': fields.many2one('stock.tracking', 'Pack', select=True, states={'done': [('readonly', True)]}, help="Logistical shipping unit: pallet, box, pack ..."),

        'auto_validate': fields.boolean('Auto Validate'),

        'move_dest_id': fields.many2one('stock.move', 'Destination Move', help="Optional: next stock move when chaining them", select=True),
        'move_history_ids': fields.many2many('stock.move', 'stock_move_history_ids', 'parent_id', 'child_id', 'Move History (child moves)'),
        'move_history_ids2': fields.many2many('stock.move', 'stock_move_history_ids', 'child_id', 'parent_id', 'Move History (parent moves)'),
        'picking_id': fields.many2one('stock.picking', 'Reference', select=True,states={'done': [('readonly', True)]}),
        'note': fields.text('Notes'),
        'state': fields.selection([('draft', 'New'),
                                   ('cancel', 'Cancelled'),
                                   ('waiting', 'Waiting Another Move'),
                                   ('confirmed', 'Waiting Availability'),
                                   ('assigned', 'Available'),
                                   ('done', 'Done'),
                                   ], 'Status', readonly=True, select=True,
                 help= "* New: When the stock move is created and not yet confirmed.\n"\
                       "* Waiting Another Move: This state can be seen when a move is waiting for another one, for example in a chained flow.\n"\
                       "* Waiting Availability: This state is reached when the procurement resolution is not straight forward. It may need the scheduler to run, a component to me manufactured...\n"\
                       "* Available: When products are reserved, it is set to \'Available\'.\n"\
                       "* Done: When the shipment is processed, the state is \'Done\'."),
        'price_unit': fields.float('Unit Price', digits_compute= dp.get_precision('Account'), help="Technical field used to record the product cost set by the user during a picking confirmation (when average price costing method is used)"),
        'price_currency_id': fields.many2one('res.currency', 'Currency for average price', help="Technical field used to record the currency chosen by the user during a picking confirmation (when average price costing method is used)"),
        'company_id': fields.many2one('res.company', 'Company', required=True, select=True),
        'backorder_id': fields.related('picking_id','backorder_id',type='many2one', relation="stock.picking", string="Back Order of", select=True),
        'origin': fields.related('picking_id','origin',type='char', size=64, relation="stock.picking", string="Source", store=True),

        # used for colors in tree views:
        'scrapped': fields.related('location_dest_id','scrap_location',type='boolean',relation='stock.location',string='Scrapped', readonly=True),
        'type': fields.related('picking_id', 'type', type='selection', selection=[('out', 'Sending Goods'), ('in', 'Getting Goods'), ('internal', 'Internal')], string='Shipping Type'),
    }

    def _check_location(self, cr, uid, ids, context=None):
        for record in self.browse(cr, uid, ids, context=context):
            if (record.state=='done') and (record.location_id.usage == 'view'):
                raise osv.except_osv(_('Error'), _('You cannot move product %s from a location of type view %s.')% (record.product_id.name, record.location_id.name))
            if (record.state=='done') and (record.location_dest_id.usage == 'view' ):
                raise osv.except_osv(_('Error'), _('You cannot move product %s to a location of type view %s.')% (record.product_id.name, record.location_dest_id.name))
        return True

    _constraints = [
        (_check_tracking,
            'You must assign a serial number for this product.',
            ['prodlot_id']),
        (_check_location, 'You cannot move products from or to a location of the type view.',
            ['location_id','location_dest_id']),
        (_check_product_lot,
            'You try to assign a lot which is not from the same product.',
            ['prodlot_id'])]

    def _default_location_destination(self, cr, uid, context=None):
        """ Gets default address of partner for destination location
        @return: Address id or False
        """
        mod_obj = self.pool.get('ir.model.data')
        picking_type = context.get('picking_type')
        location_id = False
        if context is None:
            context = {}
        if context.get('move_line', []):
            if context['move_line'][0]:
                if isinstance(context['move_line'][0], (tuple, list)):
                    location_id = context['move_line'][0][2] and context['move_line'][0][2].get('location_dest_id',False)
                else:
                    move_list = self.pool.get('stock.move').read(cr, uid, context['move_line'][0], ['location_dest_id'])
                    location_id = move_list and move_list['location_dest_id'][0] or False
        elif context.get('address_out_id', False):
            property_out = self.pool.get('res.partner').browse(cr, uid, context['address_out_id'], context).property_stock_customer
            location_id = property_out and property_out.id or False
        else:
            location_xml_id = False
            if picking_type == 'in':
                location_xml_id = 'stock_location_stock'
            elif picking_type == 'out':
                location_xml_id = 'stock_location_customers'
            if location_xml_id:
                location_model, location_id = mod_obj.get_object_reference(cr, uid, 'stock', location_xml_id)
        return location_id

    def _default_location_source(self, cr, uid, context=None):
        """ Gets default address of partner for source location
        @return: Address id or False
        """
        mod_obj = self.pool.get('ir.model.data')
        picking_type = context.get('picking_type')
        location_id = False

        if context is None:
            context = {}
        if context.get('move_line', []):
            try:
                location_id = context['move_line'][0][2]['location_id']
            except:
                pass
        elif context.get('address_in_id', False):
            part_obj_add = self.pool.get('res.partner').browse(cr, uid, context['address_in_id'], context=context)
            if part_obj_add:
                location_id = part_obj_add.property_stock_supplier.id
        else:
            location_xml_id = False
            if picking_type == 'in':
                location_xml_id = 'stock_location_suppliers'
            elif picking_type == 'out':
                location_xml_id = 'stock_location_stock'
            if location_xml_id:
                location_model, location_id = mod_obj.get_object_reference(cr, uid, 'stock', location_xml_id)
        return location_id

    def _default_destination_address(self, cr, uid, context=None):
        user = self.pool.get('res.users').browse(cr, uid, uid, context=context)
        return user.company_id.partner_id.id

    def _default_move_type(self, cr, uid, context=None):
        """ Gets default type of move
        @return: type
        """
        if context is None:
            context = {}
        picking_type = context.get('picking_type')
        type = 'internal'
        if picking_type == 'in':
            type = 'in'
        elif picking_type == 'out':
            type = 'out'
        return type

    _defaults = {
        'location_id': _default_location_source,
        'location_dest_id': _default_location_destination,
        'partner_id': _default_destination_address,
        'type': _default_move_type,
        'state': 'draft',
        'priority': '1',
        'product_qty': 1.0,
        'scrapped' :  False,
        'date': lambda *a: time.strftime('%Y-%m-%d %H:%M:%S'),
        'company_id': lambda self,cr,uid,c: self.pool.get('res.company')._company_default_get(cr, uid, 'stock.move', context=c),
        'date_expected': lambda *a: time.strftime('%Y-%m-%d %H:%M:%S'),
    }

    def write(self, cr, uid, ids, vals, context=None):
        if isinstance(ids, (int, long)):
            ids = [ids]
        if uid != 1:
            frozen_fields = set(['product_qty', 'product_uom', 'product_uos_qty', 'product_uos', 'location_id', 'location_dest_id', 'product_id'])
            for move in self.browse(cr, uid, ids, context=context):
                if move.state == 'done':
                    if frozen_fields.intersection(vals):
                        raise osv.except_osv(_('Operation forbidden !'),
                                             _('Quantities, Unit of Measures, Products and Locations cannot be modified on stock moves that have already been processed (except by the Administrator).'))
        return  super(stock_move, self).write(cr, uid, ids, vals, context=context)

    def copy(self, cr, uid, id, default=None, context=None):
        if default is None:
            default = {}
        default = default.copy()
        default.update({'move_history_ids2': [], 'move_history_ids': []})
        return super(stock_move, self).copy(cr, uid, id, default, context=context)

    def _auto_init(self, cursor, context=None):
        res = super(stock_move, self)._auto_init(cursor, context=context)
        cursor.execute('SELECT indexname \
                FROM pg_indexes \
                WHERE indexname = \'stock_move_location_id_location_dest_id_product_id_state\'')
        if not cursor.fetchone():
            cursor.execute('CREATE INDEX stock_move_location_id_location_dest_id_product_id_state \
                    ON stock_move (product_id, state, location_id, location_dest_id)')
        return res

    def onchange_lot_id(self, cr, uid, ids, prodlot_id=False, product_qty=False,
                        loc_id=False, product_id=False, uom_id=False, context=None):
        """ On change of production lot gives a warning message.
        @param prodlot_id: Changed production lot id
        @param product_qty: Quantity of product
        @param loc_id: Location id
        @param product_id: Product id
        @return: Warning message
        """
        if not prodlot_id or not loc_id:
            return {}
        ctx = context and context.copy() or {}
        ctx['location_id'] = loc_id
        ctx.update({'raise-exception': True})
        uom_obj = self.pool.get('product.uom')
        product_obj = self.pool.get('product.product')
        product_uom = product_obj.browse(cr, uid, product_id, context=ctx).uom_id
        prodlot = self.pool.get('stock.production.lot').browse(cr, uid, prodlot_id, context=ctx)
        location = self.pool.get('stock.location').browse(cr, uid, loc_id, context=ctx)
        uom = uom_obj.browse(cr, uid, uom_id, context=ctx)
        amount_actual = uom_obj._compute_qty_obj(cr, uid, product_uom, prodlot.stock_available, uom, context=ctx)
        warning = {}
        if (location.usage == 'internal') and (product_qty > (amount_actual or 0.0)):
            warning = {
                'title': _('Insufficient Stock for Serial Number !'),
                'message': _('You are moving %.2f %s but only %.2f %s available for this serial number.') % (product_qty, uom.name, amount_actual, uom.name)
            }
        return {'warning': warning}

    def onchange_quantity(self, cr, uid, ids, product_id, product_qty,
                          product_uom, product_uos):
        """ On change of product quantity finds UoM and UoS quantities
        @param product_id: Product id
        @param product_qty: Changed Quantity of product
        @param product_uom: Unit of measure of product
        @param product_uos: Unit of sale of product
        @return: Dictionary of values
        """
        result = {
                  'product_uos_qty': 0.00
          }
        warning = {}

        if (not product_id) or (product_qty <=0.0):
            return {'value': result}

        product_obj = self.pool.get('product.product')
        uos_coeff = product_obj.read(cr, uid, product_id, ['uos_coeff'])
        
        # Warn if the quantity was decreased 
        if ids:
            for move in self.read(cr, uid, ids, ['product_qty']):
                if product_qty < move['product_qty']:
                    warning.update({
                       'title': _('Information'),
                       'message': _("By changing this quantity here, you accept the "
                                "new quantity as complete: OpenERP will not "
                                "automatically generate a back order.") })
                break

        if product_uos and product_uom and (product_uom != product_uos):
            result['product_uos_qty'] = product_qty * uos_coeff['uos_coeff']
        else:
            result['product_uos_qty'] = product_qty

        return {'value': result, 'warning': warning}

    def onchange_uos_quantity(self, cr, uid, ids, product_id, product_uos_qty,
                          product_uos, product_uom):
        """ On change of product quantity finds UoM and UoS quantities
        @param product_id: Product id
        @param product_uos_qty: Changed UoS Quantity of product
        @param product_uom: Unit of measure of product
        @param product_uos: Unit of sale of product
        @return: Dictionary of values
        """
        result = {
                  'product_qty': 0.00
          }
        warning = {}

        if (not product_id) or (product_uos_qty <=0.0):
            return {'value': result}

        product_obj = self.pool.get('product.product')
        uos_coeff = product_obj.read(cr, uid, product_id, ['uos_coeff'])
        
        # Warn if the quantity was decreased 
        for move in self.read(cr, uid, ids, ['product_uos_qty']):
            if product_uos_qty < move['product_uos_qty']:
                warning.update({
                   'title': _('Warning: No Back Order'),
                   'message': _("By changing the quantity here, you accept the "
                                "new quantity as complete: OpenERP will not "
                                "automatically generate a Back Order.") })
                break

        if product_uos and product_uom and (product_uom != product_uos):
            result['product_qty'] = product_uos_qty / uos_coeff['uos_coeff']
        else:
            result['product_qty'] = product_uos_qty
        return {'value': result, 'warning': warning}

    def onchange_product_id(self, cr, uid, ids, prod_id=False, loc_id=False,
                            loc_dest_id=False, partner_id=False):
        """ On change of product id, if finds UoM, UoS, quantity and UoS quantity.
        @param prod_id: Changed Product id
        @param loc_id: Source location id
        @param loc_dest_id: Destination location id
        @param partner_id: Address id of partner
        @return: Dictionary of values
        """
        if not prod_id:
            return {}
        lang = False
        if partner_id:
            addr_rec = self.pool.get('res.partner').browse(cr, uid, partner_id)
            if addr_rec:
                lang = addr_rec and addr_rec.lang or False
        ctx = {'lang': lang}

        product = self.pool.get('product.product').browse(cr, uid, [prod_id], context=ctx)[0]
        uos_id  = product.uos_id and product.uos_id.id or False
        result = {
            'product_uom': product.uom_id.id,
            'product_uos': uos_id,
            'product_qty': 1.00,
            'product_uos_qty' : self.pool.get('stock.move').onchange_quantity(cr, uid, ids, prod_id, 1.00, product.uom_id.id, uos_id)['value']['product_uos_qty'],
            'prodlot_id' : False,
        }
        if not ids:
            result['name'] = product.partner_ref
        if loc_id:
            result['location_id'] = loc_id
        if loc_dest_id:
            result['location_dest_id'] = loc_dest_id
        return {'value': result}

    def onchange_move_type(self, cr, uid, ids, type, context=None):
        """ On change of move type gives sorce and destination location.
        @param type: Move Type
        @return: Dictionary of values
        """
        mod_obj = self.pool.get('ir.model.data')
        location_source_id = False
        location_dest_id = False
        if type == 'in':
            location_source_id = 'stock_location_suppliers'
            location_dest_id = 'stock_location_stock'
        elif type == 'out':
            location_source_id = 'stock_location_stock'
            location_dest_id = 'stock_location_customers'
        if location_source_id:
            try:
                location_model, location_source_id = mod_obj.get_object_reference(cr, uid, 'stock', location_source_id)
            except ValueError, e:
                location_source_id = False
        if location_dest_id:
            try:
                location_model, location_dest_id = mod_obj.get_object_reference(cr, uid, 'stock', location_dest_id)
            except ValueError, e:
                location_dest_id = False
        return {'value':{'location_id': location_source_id, 'location_dest_id': location_dest_id}}

    def onchange_date(self, cr, uid, ids, date, date_expected, context=None):
        """ On change of Scheduled Date gives a Move date.
        @param date_expected: Scheduled Date
        @param date: Move Date
        @return: Move Date
        """
        if not date_expected:
            date_expected = time.strftime('%Y-%m-%d %H:%M:%S')
        return {'value':{'date': date_expected}}

    def _chain_compute(self, cr, uid, moves, context=None):
        """ Finds whether the location has chained location type or not.
        @param moves: Stock moves
        @return: Dictionary containing destination location with chained location type.
        """
        result = {}
        for m in moves:
            dest = self.pool.get('stock.location').chained_location_get(
                cr,
                uid,
                m.location_dest_id,
                m.picking_id and m.picking_id.partner_id and m.picking_id.partner_id,
                m.product_id,
                context
            )
            if dest:
                if dest[1] == 'transparent':
                    newdate = (datetime.strptime(m.date, '%Y-%m-%d %H:%M:%S') + relativedelta(days=dest[2] or 0)).strftime('%Y-%m-%d')
                    self.write(cr, uid, [m.id], {
                        'date': newdate,
                        'location_dest_id': dest[0].id})
                    if m.picking_id and (dest[3] or dest[5]):
                        self.pool.get('stock.picking').write(cr, uid, [m.picking_id.id], {
                            'stock_journal_id': dest[3] or m.picking_id.stock_journal_id.id,
                            'type': dest[5] or m.picking_id.type
                        }, context=context)
                    m.location_dest_id = dest[0]
                    res2 = self._chain_compute(cr, uid, [m], context=context)
                    for pick_id in res2.keys():
                        result.setdefault(pick_id, [])
                        result[pick_id] += res2[pick_id]
                else:
                    result.setdefault(m.picking_id, [])
                    result[m.picking_id].append( (m, dest) )
        return result

    def _prepare_chained_picking(self, cr, uid, picking_name, picking, picking_type, moves_todo, context=None):
        """Prepare the definition (values) to create a new chained picking.

           :param str picking_name: desired new picking name
           :param browse_record picking: source picking (being chained to)
           :param str picking_type: desired new picking type
           :param list moves_todo: specification of the stock moves to be later included in this
               picking, in the form::

                   [[move, (dest_location, auto_packing, chained_delay, chained_journal,
                                  chained_company_id, chained_picking_type)],
                    ...
                   ]

               See also :meth:`stock_location.chained_location_get`.
        """
        res_company = self.pool.get('res.company')
        return {
                    'name': picking_name,
                    'origin': tools.ustr(picking.origin or ''),
                    'type': picking_type,
                    'note': picking.note,
                    'move_type': picking.move_type,
                    'auto_picking': moves_todo[0][1][1] == 'auto',
                    'stock_journal_id': moves_todo[0][1][3],
                    'company_id': moves_todo[0][1][4] or res_company._company_default_get(cr, uid, 'stock.company', context=context),
                    'partner_id': picking.partner_id.id,
                    'invoice_state': 'none',
                    'date': picking.date,
                }

    def _create_chained_picking(self, cr, uid, picking_name, picking, picking_type, moves_todo, context=None):
        picking_obj = self.pool.get('stock.picking')
        return picking_obj.create(cr, uid, self._prepare_chained_picking(cr, uid, picking_name, picking, picking_type, moves_todo, context=context))

    def create_chained_picking(self, cr, uid, moves, context=None):
        res_obj = self.pool.get('res.company')
        location_obj = self.pool.get('stock.location')
        move_obj = self.pool.get('stock.move')
        wf_service = netsvc.LocalService("workflow")
        new_moves = []
        if context is None:
            context = {}
        seq_obj = self.pool.get('ir.sequence')
        for picking, todo in self._chain_compute(cr, uid, moves, context=context).items():
            ptype = todo[0][1][5] and todo[0][1][5] or location_obj.picking_type_get(cr, uid, todo[0][0].location_dest_id, todo[0][1][0])
            if picking:
                # name of new picking according to its type
                new_pick_name = seq_obj.get(cr, uid, 'stock.picking.' + ptype)
                pickid = self._create_chained_picking(cr, uid, new_pick_name, picking, ptype, todo, context=context)
                # Need to check name of old picking because it always considers picking as "OUT" when created from Sale Order
                old_ptype = location_obj.picking_type_get(cr, uid, picking.move_lines[0].location_id, picking.move_lines[0].location_dest_id)
                if old_ptype != picking.type:
                    old_pick_name = seq_obj.get(cr, uid, 'stock.picking.' + old_ptype)
                    self.pool.get('stock.picking').write(cr, uid, [picking.id], {'name': old_pick_name}, context=context)
            else:
                pickid = False
            for move, (loc, dummy, delay, dummy, company_id, ptype) in todo:
                new_id = move_obj.copy(cr, uid, move.id, {
                    'location_id': move.location_dest_id.id,
                    'location_dest_id': loc.id,
                    'date_moved': time.strftime('%Y-%m-%d'),
                    'picking_id': pickid,
                    'state': 'waiting',
                    'company_id': company_id or res_obj._company_default_get(cr, uid, 'stock.company', context=context)  ,
                    'move_history_ids': [],
                    'date': (datetime.strptime(move.date, '%Y-%m-%d %H:%M:%S') + relativedelta(days=delay or 0)).strftime('%Y-%m-%d'),
                    'move_history_ids2': []}
                )
                move_obj.write(cr, uid, [move.id], {
                    'move_dest_id': new_id,
                    'move_history_ids': [(4, new_id)]
                })
                new_moves.append(self.browse(cr, uid, [new_id])[0])
            if pickid:
                wf_service.trg_validate(uid, 'stock.picking', pickid, 'button_confirm', cr)
        if new_moves:
            new_moves += self.create_chained_picking(cr, uid, new_moves, context)
        return new_moves

    def action_confirm(self, cr, uid, ids, context=None):
        """ Confirms stock move.
        @return: List of ids.
        """
        moves = self.browse(cr, uid, ids, context=context)
        self.write(cr, uid, ids, {'state': 'confirmed'})
        self.create_chained_picking(cr, uid, moves, context)
        return []

    def action_assign(self, cr, uid, ids, *args):
        """ Changes state to confirmed or waiting.
        @return: List of values
        """
        todo = []
        for move in self.browse(cr, uid, ids):
            if move.state in ('confirmed', 'waiting'):
                todo.append(move.id)
        res = self.check_assign(cr, uid, todo)
        return res

    def force_assign(self, cr, uid, ids, context=None):
        """ Changes the state to assigned.
        @return: True
        """
        self.write(cr, uid, ids, {'state': 'assigned'})
        wf_service = netsvc.LocalService('workflow')
        for move in self.browse(cr, uid, ids, context):
            if move.picking_id:
                wf_service.trg_write(uid, 'stock.picking', move.picking_id.id, cr)
        return True

    def cancel_assign(self, cr, uid, ids, context=None):
        """ Changes the state to confirmed.
        @return: True
        """
        self.write(cr, uid, ids, {'state': 'confirmed'})

        # fix for bug lp:707031
        # called write of related picking because changing move availability does
        # not trigger workflow of picking in order to change the state of picking
        wf_service = netsvc.LocalService('workflow')
        for move in self.browse(cr, uid, ids, context):
            if move.picking_id:
                wf_service.trg_write(uid, 'stock.picking', move.picking_id.id, cr)
        return True

    #
    # Duplicate stock.move
    #
    def check_assign(self, cr, uid, ids, context=None):
        """ Checks the product type and accordingly writes the state.
        @return: No. of moves done
        """
        done = []
        count = 0
        pickings = {}
        if context is None:
            context = {}
        for move in self.browse(cr, uid, ids, context=context):
            if move.product_id.type == 'consu' or move.location_id.usage == 'supplier':
                if move.state in ('confirmed', 'waiting'):
                    done.append(move.id)
                pickings[move.picking_id.id] = 1
                continue
            if move.state in ('confirmed', 'waiting'):
                # Important: we must pass lock=True to _product_reserve() to avoid race conditions and double reservations
                res = self.pool.get('stock.location')._product_reserve(cr, uid, [move.location_id.id], move.product_id.id, move.product_qty, {'uom': move.product_uom.id}, lock=True)
                if res:
                    #_product_available_test depends on the next status for correct functioning
                    #the test does not work correctly if the same product occurs multiple times
                    #in the same order. This is e.g. the case when using the button 'split in two' of
                    #the stock outgoing form
                    self.write(cr, uid, [move.id], {'state':'assigned'})
                    done.append(move.id)
                    pickings[move.picking_id.id] = 1
                    r = res.pop(0)
                    product_uos_qty = self.pool.get('stock.move').onchange_quantity(cr, uid, ids, move.product_id.id, r[0], move.product_id.uom_id.id, move.product_id.uos_id.id)['value']['product_uos_qty']
                    cr.execute('update stock_move set location_id=%s, product_qty=%s, product_uos_qty=%s where id=%s', (r[1], r[0],product_uos_qty, move.id))

                    while res:
                        r = res.pop(0)
                        move_id = self.copy(cr, uid, move.id, {'product_uos_qty': product_uos_qty, 'product_qty': r[0], 'location_id': r[1]})
                        done.append(move_id)
        if done:
            count += len(done)
            self.write(cr, uid, done, {'state': 'assigned'})

        if count:
            for pick_id in pickings:
                wf_service = netsvc.LocalService("workflow")
                wf_service.trg_write(uid, 'stock.picking', pick_id, cr)
        return count

    def setlast_tracking(self, cr, uid, ids, context=None):
        tracking_obj = self.pool.get('stock.tracking')
        picking = self.browse(cr, uid, ids, context=context)[0].picking_id
        if picking:
            last_track = [line.tracking_id.id for line in picking.move_lines if line.tracking_id]
            if not last_track:
                last_track = tracking_obj.create(cr, uid, {}, context=context)
            else:
                last_track.sort()
                last_track = last_track[-1]
            self.write(cr, uid, ids, {'tracking_id': last_track})
        return True

    #
    # Cancel move => cancel others move and pickings
    #
    def action_cancel(self, cr, uid, ids, context=None):
        """ Cancels the moves and if all moves are cancelled it cancels the picking.
        @return: True
        """
        if not len(ids):
            return True
        if context is None:
            context = {}
        pickings = set()
        for move in self.browse(cr, uid, ids, context=context):
            if move.state in ('confirmed', 'waiting', 'assigned', 'draft'):
                if move.picking_id:
                    pickings.add(move.picking_id.id)
            if move.move_dest_id and move.move_dest_id.state == 'waiting':
                self.write(cr, uid, [move.move_dest_id.id], {'state': 'assigned'})
                if context.get('call_unlink',False) and move.move_dest_id.picking_id:
                    wf_service = netsvc.LocalService("workflow")
                    wf_service.trg_write(uid, 'stock.picking', move.move_dest_id.picking_id.id, cr)
        self.write(cr, uid, ids, {'state': 'cancel', 'move_dest_id': False})
        if not context.get('call_unlink',False):
            for pick in self.pool.get('stock.picking').browse(cr, uid, list(pickings), context=context):
                if all(move.state == 'cancel' for move in pick.move_lines):
                    self.pool.get('stock.picking').write(cr, uid, [pick.id], {'state': 'cancel'})

        wf_service = netsvc.LocalService("workflow")
        for id in ids:
            wf_service.trg_trigger(uid, 'stock.move', id, cr)
        return True

    def _get_accounting_data_for_valuation(self, cr, uid, move, context=None):
        """
        Return the accounts and journal to use to post Journal Entries for the real-time
        valuation of the move.

        :param context: context dictionary that can explicitly mention the company to consider via the 'force_company' key
        :raise: osv.except_osv() is any mandatory account or journal is not defined.
        """
        product_obj=self.pool.get('product.product')
        accounts = product_obj.get_product_accounts(cr, uid, move.product_id.id, context)
        if move.location_id.valuation_out_account_id:
            acc_src = move.location_id.valuation_out_account_id.id
        else:
            acc_src = accounts['stock_account_input']

        if move.location_dest_id.valuation_in_account_id:
            acc_dest = move.location_dest_id.valuation_in_account_id.id
        else:
            acc_dest = accounts['stock_account_output']

        acc_valuation = accounts.get('property_stock_valuation_account_id', False)
        journal_id = accounts['stock_journal']

        if acc_dest == acc_valuation:
            raise osv.except_osv(_('Error!'),  _('Cannot create Journal Entry, Output Account of this product and Valuation account on category of this product are same.'))

        if acc_src == acc_valuation:
            raise osv.except_osv(_('Error!'),  _('Cannot create Journal Entry, Input Account of this product and Valuation account on category of this product are same.'))

        if not acc_src:
            raise osv.except_osv(_('Error!'),  _('Please define stock input account for this product or its category: "%s" (id: %d)') % \
                                    (move.product_id.name, move.product_id.id,))
        if not acc_dest:
            raise osv.except_osv(_('Error!'),  _('Please define stock output account for this product or its category: "%s" (id: %d)') % \
                                    (move.product_id.name, move.product_id.id,))
        if not journal_id:
            raise osv.except_osv(_('Error!'), _('Please define journal on the product category: "%s" (id: %d)') % \
                                    (move.product_id.categ_id.name, move.product_id.categ_id.id,))
        if not acc_valuation:
            raise osv.except_osv(_('Error!'), _('Please define inventory valuation account on the product category: "%s" (id: %d)') % \
                                    (move.product_id.categ_id.name, move.product_id.categ_id.id,))
        return journal_id, acc_src, acc_dest, acc_valuation

    def _get_reference_accounting_values_for_valuation(self, cr, uid, move, context=None):
        """
        Return the reference amount and reference currency representing the inventory valuation for this move.
        These reference values should possibly be converted before being posted in Journals to adapt to the primary
        and secondary currencies of the relevant accounts.
        """
        product_uom_obj = self.pool.get('product.uom')

        # by default the reference currency is that of the move's company
        reference_currency_id = move.company_id.currency_id.id

        default_uom = move.product_id.uom_id.id
        qty = product_uom_obj._compute_qty(cr, uid, move.product_uom.id, move.product_qty, default_uom)

        # if product is set to average price and a specific value was entered in the picking wizard,
        # we use it
        if move.product_id.cost_method == 'average' and move.price_unit:
            reference_amount = qty * move.price_unit
            reference_currency_id = move.price_currency_id.id or reference_currency_id

        # Otherwise we default to the company's valuation price type, considering that the values of the
        # valuation field are expressed in the default currency of the move's company.
        else:
            if context is None:
                context = {}
            currency_ctx = dict(context, currency_id = move.company_id.currency_id.id)
            amount_unit = move.product_id.price_get('standard_price', context=currency_ctx)[move.product_id.id]
            reference_amount = amount_unit * qty

        return reference_amount, reference_currency_id


    def _create_product_valuation_moves(self, cr, uid, move, context=None):
        """
        Generate the appropriate accounting moves if the product being moves is subject
        to real_time valuation tracking, and the source or destination location is
        a transit location or is outside of the company.
        """
        if move.product_id.valuation == 'real_time': # FIXME: product valuation should perhaps be a property?
            if context is None:
                context = {}
            src_company_ctx = dict(context,force_company=move.location_id.company_id.id)
            dest_company_ctx = dict(context,force_company=move.location_dest_id.company_id.id)
            account_moves = []
            # Outgoing moves (or cross-company output part)
            if move.location_id.company_id \
                and (move.location_id.usage == 'internal' and move.location_dest_id.usage != 'internal'\
                     or move.location_id.company_id != move.location_dest_id.company_id):
                journal_id, acc_src, acc_dest, acc_valuation = self._get_accounting_data_for_valuation(cr, uid, move, src_company_ctx)
                reference_amount, reference_currency_id = self._get_reference_accounting_values_for_valuation(cr, uid, move, src_company_ctx)
                #returning goods to supplier
                if move.location_dest_id.usage == 'supplier':
                    account_moves += [(journal_id, self._create_account_move_line(cr, uid, move, acc_valuation, acc_src, reference_amount, reference_currency_id, context))]
                else:
                    account_moves += [(journal_id, self._create_account_move_line(cr, uid, move, acc_valuation, acc_dest, reference_amount, reference_currency_id, context))]

            # Incoming moves (or cross-company input part)
            if move.location_dest_id.company_id \
                and (move.location_id.usage != 'internal' and move.location_dest_id.usage == 'internal'\
                     or move.location_id.company_id != move.location_dest_id.company_id):
                journal_id, acc_src, acc_dest, acc_valuation = self._get_accounting_data_for_valuation(cr, uid, move, dest_company_ctx)
                reference_amount, reference_currency_id = self._get_reference_accounting_values_for_valuation(cr, uid, move, src_company_ctx)
                #goods return from customer
                if move.location_id.usage == 'customer':
                    account_moves += [(journal_id, self._create_account_move_line(cr, uid, move, acc_dest, acc_valuation, reference_amount, reference_currency_id, context))]
                else:
                    account_moves += [(journal_id, self._create_account_move_line(cr, uid, move, acc_src, acc_valuation, reference_amount, reference_currency_id, context))]

            move_obj = self.pool.get('account.move')
            for j_id, move_lines in account_moves:
                move_obj.create(cr, uid,
                        {
                         'journal_id': j_id,
                         'line_id': move_lines,
                         'ref': move.picking_id and move.picking_id.name})


    def action_done(self, cr, uid, ids, context=None):
        """ Makes the move done and if all moves are done, it will finish the picking.
        @return:
        """
        picking_ids = []
        move_ids = []
        wf_service = netsvc.LocalService("workflow")
        if context is None:
            context = {}

        todo = []
        for move in self.browse(cr, uid, ids, context=context):
            if move.state=="draft":
                todo.append(move.id)
        if todo:
            self.action_confirm(cr, uid, todo, context=context)
            todo = []

        for move in self.browse(cr, uid, ids, context=context):
            if move.state in ['done','cancel']:
                continue
            move_ids.append(move.id)

            if move.picking_id:
                picking_ids.append(move.picking_id.id)
            if move.move_dest_id.id and (move.state != 'done'):
                self.write(cr, uid, [move.id], {'move_history_ids': [(4, move.move_dest_id.id)]})
                #cr.execute('insert into stock_move_history_ids (parent_id,child_id) values (%s,%s)', (move.id, move.move_dest_id.id))
                if move.move_dest_id.state in ('waiting', 'confirmed'):
                    self.force_assign(cr, uid, [move.move_dest_id.id], context=context)
                    if move.move_dest_id.picking_id:
                        wf_service.trg_write(uid, 'stock.picking', move.move_dest_id.picking_id.id, cr)
                    if move.move_dest_id.auto_validate:
                        self.action_done(cr, uid, [move.move_dest_id.id], context=context)

            self._create_product_valuation_moves(cr, uid, move, context=context)
            if move.state not in ('confirmed','done','assigned'):
                todo.append(move.id)

        if todo:
            self.action_confirm(cr, uid, todo, context=context)

        self.write(cr, uid, move_ids, {'state': 'done', 'date': time.strftime('%Y-%m-%d %H:%M:%S')}, context=context)
        for id in move_ids:
             wf_service.trg_trigger(uid, 'stock.move', id, cr)

        for pick_id in picking_ids:
            wf_service.trg_write(uid, 'stock.picking', pick_id, cr)

        return True

    def _create_account_move_line(self, cr, uid, move, src_account_id, dest_account_id, reference_amount, reference_currency_id, context=None):
        """
        Generate the account.move.line values to post to track the stock valuation difference due to the
        processing of the given stock move.
        """
        # prepare default values considering that the destination accounts have the reference_currency_id as their main currency
        partner_id = (move.picking_id.partner_id and move.picking_id.partner_id.id and move.picking_id.partner_id.id) or False
        debit_line_vals = {
                    'name': move.name,
                    'product_id': move.product_id and move.product_id.id or False,
                    'quantity': move.product_qty,
                    'ref': move.picking_id and move.picking_id.name or False,
                    'date': time.strftime('%Y-%m-%d'),
                    'partner_id': partner_id,
                    'debit': reference_amount,
                    'account_id': dest_account_id,
        }
        credit_line_vals = {
                    'name': move.name,
                    'product_id': move.product_id and move.product_id.id or False,
                    'quantity': move.product_qty,
                    'ref': move.picking_id and move.picking_id.name or False,
                    'date': time.strftime('%Y-%m-%d'),
                    'partner_id': partner_id,
                    'credit': reference_amount,
                    'account_id': src_account_id,
        }

        # if we are posting to accounts in a different currency, provide correct values in both currencies correctly
        # when compatible with the optional secondary currency on the account.
        # Financial Accounts only accept amounts in secondary currencies if there's no secondary currency on the account
        # or if it's the same as that of the secondary amount being posted.
        account_obj = self.pool.get('account.account')
        src_acct, dest_acct = account_obj.browse(cr, uid, [src_account_id, dest_account_id], context=context)
        src_main_currency_id = src_acct.company_id.currency_id.id
        dest_main_currency_id = dest_acct.company_id.currency_id.id
        cur_obj = self.pool.get('res.currency')
        if reference_currency_id != src_main_currency_id:
            # fix credit line:
            credit_line_vals['credit'] = cur_obj.compute(cr, uid, reference_currency_id, src_main_currency_id, reference_amount, context=context)
            if (not src_acct.currency_id) or src_acct.currency_id.id == reference_currency_id:
                credit_line_vals.update(currency_id=reference_currency_id, amount_currency=reference_amount)
        if reference_currency_id != dest_main_currency_id:
            # fix debit line:
            debit_line_vals['debit'] = cur_obj.compute(cr, uid, reference_currency_id, dest_main_currency_id, reference_amount, context=context)
            if (not dest_acct.currency_id) or dest_acct.currency_id.id == reference_currency_id:
                debit_line_vals.update(currency_id=reference_currency_id, amount_currency=reference_amount)

        return [(0, 0, debit_line_vals), (0, 0, credit_line_vals)]

    def unlink(self, cr, uid, ids, context=None):
        if context is None:
            context = {}
        ctx = context.copy()
        for move in self.browse(cr, uid, ids, context=context):
            if move.state != 'draft' and not ctx.get('call_unlink',False):
                raise osv.except_osv(_('User Error!'),
                        _('You can only delete draft moves.'))
        return super(stock_move, self).unlink(
            cr, uid, ids, context=ctx)

    # _create_lot function is not used anywhere
    def _create_lot(self, cr, uid, ids, product_id, prefix=False):
        """ Creates production lot
        @return: Production lot id
        """
        prodlot_obj = self.pool.get('stock.production.lot')
        prodlot_id = prodlot_obj.create(cr, uid, {'prefix': prefix, 'product_id': product_id})
        return prodlot_id

    def action_scrap(self, cr, uid, ids, quantity, location_id, context=None):
        """ Move the scrap/damaged product into scrap location
        @param cr: the database cursor
        @param uid: the user id
        @param ids: ids of stock move object to be scrapped
        @param quantity : specify scrap qty
        @param location_id : specify scrap location
        @param context: context arguments
        @return: Scraped lines
        """
        #quantity should in MOVE UOM
        if quantity <= 0:
            raise osv.except_osv(_('Warning!'), _('Please provide a positive quantity to scrap.'))
        res = []
        for move in self.browse(cr, uid, ids, context=context):
            move_qty = move.product_qty
            uos_qty = quantity / move_qty * move.product_uos_qty
            default_val = {
                'product_qty': quantity,
                'product_uos_qty': uos_qty,
                'state': move.state,
                'scrapped' : True,
                'location_dest_id': location_id,
                'tracking_id': move.tracking_id.id,
                'prodlot_id': move.prodlot_id.id,
            }
            if move.location_id.usage <> 'internal':
                default_val.update({'location_id': move.location_dest_id.id})
            new_move = self.copy(cr, uid, move.id, default_val)

            res += [new_move]
            product_obj = self.pool.get('product.product')
            for product in product_obj.browse(cr, uid, [move.product_id.id], context=context):
                if move.picking_id:
                    uom = product.uom_id.name if product.uom_id else ''
                    move.picking_id.scrap_send_note(quantity, uom, product.name, context=context)

        self.action_done(cr, uid, res, context=context)
        return res

    # action_split function is not used anywhere
    # FIXME: deprecate this method
    def action_split(self, cr, uid, ids, quantity, split_by_qty=1, prefix=False, with_lot=True, context=None):
        """ Split Stock Move lines into production lot which specified split by quantity.
        @param cr: the database cursor
        @param uid: the user id
        @param ids: ids of stock move object to be splited
        @param split_by_qty : specify split by qty
        @param prefix : specify prefix of production lot
        @param with_lot : if true, prodcution lot will assign for split line otherwise not.
        @param context: context arguments
        @return: Splited move lines
        """

        if context is None:
            context = {}
        if quantity <= 0:
            raise osv.except_osv(_('Warning!'), _('Please provide proper quantity.'))

        res = []

        for move in self.browse(cr, uid, ids, context=context):
            if split_by_qty <= 0 or quantity == 0:
                return res

            uos_qty = split_by_qty / move.product_qty * move.product_uos_qty

            quantity_rest = quantity % split_by_qty
            uos_qty_rest = split_by_qty / move.product_qty * move.product_uos_qty

            update_val = {
                'product_qty': split_by_qty,
                'product_uos_qty': uos_qty,
            }
            for idx in range(int(quantity//split_by_qty)):
                if not idx and move.product_qty<=quantity:
                    current_move = move.id
                else:
                    current_move = self.copy(cr, uid, move.id, {'state': move.state})
                res.append(current_move)
                if with_lot:
                    update_val['prodlot_id'] = self._create_lot(cr, uid, [current_move], move.product_id.id)

                self.write(cr, uid, [current_move], update_val)


            if quantity_rest > 0:
                idx = int(quantity//split_by_qty)
                update_val['product_qty'] = quantity_rest
                update_val['product_uos_qty'] = uos_qty_rest
                if not idx and move.product_qty<=quantity:
                    current_move = move.id
                else:
                    current_move = self.copy(cr, uid, move.id, {'state': move.state})

                res.append(current_move)


                if with_lot:
                    update_val['prodlot_id'] = self._create_lot(cr, uid, [current_move], move.product_id.id)

                self.write(cr, uid, [current_move], update_val)
        return res

    def action_consume(self, cr, uid, ids, quantity, location_id=False, context=None):
        """ Consumed product with specific quatity from specific source location
        @param cr: the database cursor
        @param uid: the user id
        @param ids: ids of stock move object to be consumed
        @param quantity : specify consume quantity
        @param location_id : specify source location
        @param context: context arguments
        @return: Consumed lines
        """
        #quantity should in MOVE UOM
        if context is None:
            context = {}
        if quantity <= 0:
            raise osv.except_osv(_('Warning!'), _('Please provide proper quantity.'))
        res = []
        for move in self.browse(cr, uid, ids, context=context):
            move_qty = move.product_qty
            if move_qty <= 0:
                raise osv.except_osv(_('Error!'), _('Cannot consume a move with negative or zero quantity.'))
            quantity_rest = move.product_qty
            quantity_rest -= quantity
            uos_qty_rest = quantity_rest / move_qty * move.product_uos_qty
            if quantity_rest <= 0:
                quantity_rest = 0
                uos_qty_rest = 0
                quantity = move.product_qty

            uos_qty = quantity / move_qty * move.product_uos_qty
            if quantity_rest > 0:
                default_val = {
                    'product_qty': quantity,
                    'product_uos_qty': uos_qty,
                    'state': move.state,
                    'location_id': location_id or move.location_id.id,
                }
                current_move = self.copy(cr, uid, move.id, default_val)
                res += [current_move]
                update_val = {}
                update_val['product_qty'] = quantity_rest
                update_val['product_uos_qty'] = uos_qty_rest
                self.write(cr, uid, [move.id], update_val)

            else:
                quantity_rest = quantity
                uos_qty_rest =  uos_qty
                res += [move.id]
                update_val = {
                        'product_qty' : quantity_rest,
                        'product_uos_qty' : uos_qty_rest,
                        'location_id': location_id or move.location_id.id,
                }
                self.write(cr, uid, [move.id], update_val)

        self.action_done(cr, uid, res, context=context)

        return res

    # FIXME: needs refactoring, this code is partially duplicated in stock_picking.do_partial()!
    def do_partial(self, cr, uid, ids, partial_datas, context=None):
        """ Makes partial pickings and moves done.
        @param partial_datas: Dictionary containing details of partial picking
                          like partner_id, delivery_date, delivery
                          moves with product_id, product_qty, uom
        """
        res = {}
        picking_obj = self.pool.get('stock.picking')
        product_obj = self.pool.get('product.product')
        currency_obj = self.pool.get('res.currency')
        uom_obj = self.pool.get('product.uom')
        wf_service = netsvc.LocalService("workflow")

        if context is None:
            context = {}

        complete, too_many, too_few = [], [], []
        move_product_qty = {}
        prodlot_ids = {}
        for move in self.browse(cr, uid, ids, context=context):
            if move.state in ('done', 'cancel'):
                continue
            partial_data = partial_datas.get('move%s'%(move.id), False)
            assert partial_data, _('Missing partial picking data for move #%s.') % (move.id)
            product_qty = partial_data.get('product_qty',0.0)
            move_product_qty[move.id] = product_qty
            product_uom = partial_data.get('product_uom',False)
            product_price = partial_data.get('product_price',0.0)
            product_currency = partial_data.get('product_currency',False)
            prodlot_ids[move.id] = partial_data.get('prodlot_id')
            if move.product_qty == product_qty:
                complete.append(move)
            elif move.product_qty > product_qty:
                too_few.append(move)
            else:
                too_many.append(move)

            # Average price computation
            if (move.picking_id.type == 'in') and (move.product_id.cost_method == 'average'):
                product = product_obj.browse(cr, uid, move.product_id.id)
                move_currency_id = move.company_id.currency_id.id
                context['currency_id'] = move_currency_id
                qty = uom_obj._compute_qty(cr, uid, product_uom, product_qty, product.uom_id.id)
                if qty > 0:
                    new_price = currency_obj.compute(cr, uid, product_currency,
                            move_currency_id, product_price)
                    new_price = uom_obj._compute_price(cr, uid, product_uom, new_price,
                            product.uom_id.id)
                    if product.qty_available <= 0:
                        new_std_price = new_price
                    else:
                        # Get the standard price
                        amount_unit = product.price_get('standard_price', context=context)[product.id]
                        new_std_price = ((amount_unit * product.qty_available)\
                            + (new_price * qty))/(product.qty_available + qty)

                    product_obj.write(cr, uid, [product.id],{'standard_price': new_std_price})

                    # Record the values that were chosen in the wizard, so they can be
                    # used for inventory valuation if real-time valuation is enabled.
                    self.write(cr, uid, [move.id],
                                {'price_unit': product_price,
                                 'price_currency_id': product_currency,
                                })

        for move in too_few:
            product_qty = move_product_qty[move.id]
            if product_qty != 0:
                defaults = {
                            'product_qty' : product_qty,
                            'product_uos_qty': product_qty,
                            'picking_id' : move.picking_id.id,
                            'state': 'assigned',
                            'move_dest_id': False,
                            'price_unit': move.price_unit,
                            }
                prodlot_id = prodlot_ids[move.id]
                if prodlot_id:
                    defaults.update(prodlot_id=prodlot_id)
                new_move = self.copy(cr, uid, move.id, defaults)
                complete.append(self.browse(cr, uid, new_move))
            self.write(cr, uid, [move.id],
                    {
                        'product_qty': move.product_qty - product_qty,
                        'product_uos_qty': move.product_qty - product_qty,
                        'prodlot_id': False,
                        'tracking_id': False,
                    })


        for move in too_many:
            self.write(cr, uid, [move.id],
                    {
                        'product_qty': move.product_qty,
                        'product_uos_qty': move.product_qty,
                    })
            complete.append(move)

        for move in complete:
            if prodlot_ids.get(move.id):
                self.write(cr, uid, [move.id],{'prodlot_id': prodlot_ids.get(move.id)})
            self.action_done(cr, uid, [move.id], context=context)
            if  move.picking_id.id :
                # TOCHECK : Done picking if all moves are done
                cr.execute("""
                    SELECT move.id FROM stock_picking pick
                    RIGHT JOIN stock_move move ON move.picking_id = pick.id AND move.state = %s
                    WHERE pick.id = %s""",
                            ('done', move.picking_id.id))
                res = cr.fetchall()
                if len(res) == len(move.picking_id.move_lines):
                    picking_obj.action_move(cr, uid, [move.picking_id.id])
                    wf_service.trg_validate(uid, 'stock.picking', move.picking_id.id, 'button_done', cr)

        return [move.id for move in complete]

stock_move()

class stock_inventory(osv.osv):
    _name = "stock.inventory"
    _description = "Inventory"
    _columns = {
        'name': fields.char('Inventory Reference', size=64, required=True, readonly=True, states={'draft': [('readonly', False)]}),
        'date': fields.datetime('Creation Date', required=True, readonly=True, states={'draft': [('readonly', False)]}),
        'date_done': fields.datetime('Date done'),
        'inventory_line_id': fields.one2many('stock.inventory.line', 'inventory_id', 'Inventories', states={'done': [('readonly', True)]}),
        'move_ids': fields.many2many('stock.move', 'stock_inventory_move_rel', 'inventory_id', 'move_id', 'Created Moves'),
        'state': fields.selection( (('draft', 'Draft'), ('cancel','Cancelled'), ('confirm','Confirmed'), ('done', 'Done')), 'Status', readonly=True, select=True),
        'company_id': fields.many2one('res.company', 'Company', required=True, select=True, readonly=True, states={'draft':[('readonly',False)]}),

    }
    _defaults = {
        'date': lambda *a: time.strftime('%Y-%m-%d %H:%M:%S'),
        'state': 'draft',
        'company_id': lambda self,cr,uid,c: self.pool.get('res.company')._company_default_get(cr, uid, 'stock.inventory', context=c)
    }

    def copy(self, cr, uid, id, default=None, context=None):
        if default is None:
            default = {}
        default = default.copy()
        default.update({'move_ids': [], 'date_done': False})
        return super(stock_inventory, self).copy(cr, uid, id, default, context=context)

    def _inventory_line_hook(self, cr, uid, inventory_line, move_vals):
        """ Creates a stock move from an inventory line
        @param inventory_line:
        @param move_vals:
        @return:
        """
        return self.pool.get('stock.move').create(cr, uid, move_vals)

    def action_done(self, cr, uid, ids, context=None):
        """ Finish the inventory
        @return: True
        """
        if context is None:
            context = {}
        move_obj = self.pool.get('stock.move')
        for inv in self.browse(cr, uid, ids, context=context):
            move_obj.action_done(cr, uid, [x.id for x in inv.move_ids], context=context)
            self.write(cr, uid, [inv.id], {'state':'done', 'date_done': time.strftime('%Y-%m-%d %H:%M:%S')}, context=context)
        return True

    def action_confirm(self, cr, uid, ids, context=None):
        """ Confirm the inventory and writes its finished date
        @return: True
        """
        if context is None:
            context = {}
        # to perform the correct inventory corrections we need analyze stock location by
        # location, never recursively, so we use a special context
        product_context = dict(context, compute_child=False)

        location_obj = self.pool.get('stock.location')
        for inv in self.browse(cr, uid, ids, context=context):
            move_ids = []
            for line in inv.inventory_line_id:
                pid = line.product_id.id
                product_context.update(uom=line.product_uom.id, date=inv.date, prodlot_id=line.prod_lot_id.id)
                amount = location_obj._product_get(cr, uid, line.location_id.id, [pid], product_context)[pid]
                change = line.product_qty - amount
                lot_id = line.prod_lot_id.id
                if change:
                    location_id = line.product_id.product_tmpl_id.property_stock_inventory.id
                    value = {
                        'name': 'INV:' + str(line.inventory_id.id) + ':' + line.inventory_id.name,
                        'product_id': line.product_id.id,
                        'product_uom': line.product_uom.id,
                        'prodlot_id': lot_id,
                        'date': inv.date,
                    }

                    if change > 0:
                        value.update( {
                            'product_qty': change,
                            'location_id': location_id,
                            'location_dest_id': line.location_id.id,
                        })
                    else:
                        value.update( {
                            'product_qty': -change,
                            'location_id': line.location_id.id,
                            'location_dest_id': location_id,
                        })
                    move_ids.append(self._inventory_line_hook(cr, uid, line, value))
            self.write(cr, uid, [inv.id], {'state': 'confirm', 'move_ids': [(6, 0, move_ids)]})
            self.pool.get('stock.move').action_confirm(cr, uid, move_ids, context=context)
        return True

    def action_cancel_draft(self, cr, uid, ids, context=None):
        """ Cancels the stock move and change inventory state to draft.
        @return: True
        """
        for inv in self.browse(cr, uid, ids, context=context):
            self.pool.get('stock.move').action_cancel(cr, uid, [x.id for x in inv.move_ids], context=context)
            self.write(cr, uid, [inv.id], {'state':'draft'}, context=context)
        return True

    def action_cancel_inventory(self, cr, uid, ids, context=None):
        """ Cancels both stock move and inventory
        @return: True
        """
        move_obj = self.pool.get('stock.move')
        account_move_obj = self.pool.get('account.move')
        for inv in self.browse(cr, uid, ids, context=context):
            move_obj.action_cancel(cr, uid, [x.id for x in inv.move_ids], context=context)
            for move in inv.move_ids:
                 account_move_ids = account_move_obj.search(cr, uid, [('name', '=', move.name)])
                 if account_move_ids:
                     account_move_data_l = account_move_obj.read(cr, uid, account_move_ids, ['state'], context=context)
                     for account_move in account_move_data_l:
                         if account_move['state'] == 'posted':
                             raise osv.except_osv(_('User Error!'),
                                                  _('In order to cancel this inventory, you must first unpost related journal entries.'))
                         account_move_obj.unlink(cr, uid, [account_move['id']], context=context)
            self.write(cr, uid, [inv.id], {'state': 'cancel'}, context=context)
        return True

stock_inventory()

class stock_inventory_line(osv.osv):
    _name = "stock.inventory.line"
    _description = "Inventory Line"
    _rec_name = "inventory_id"
    _columns = {
        'inventory_id': fields.many2one('stock.inventory', 'Inventory', ondelete='cascade', select=True),
        'location_id': fields.many2one('stock.location', 'Location', required=True),
        'product_id': fields.many2one('product.product', 'Product', required=True, select=True),
        'product_uom': fields.many2one('product.uom', 'Product Unit of Measure', required=True),
        'product_qty': fields.float('Quantity', digits_compute=dp.get_precision('Product Unit of Measure')),
        'company_id': fields.related('inventory_id','company_id',type='many2one',relation='res.company',string='Company',store=True, select=True, readonly=True),
        'prod_lot_id': fields.many2one('stock.production.lot', 'Serial Number', domain="[('product_id','=',product_id)]"),
        'state': fields.related('inventory_id','state',type='char',string='Status',readonly=True),
    }

    def _default_stock_location(self, cr, uid, context=None):
        stock_location = self.pool.get('ir.model.data').get_object(cr, uid, 'stock', 'stock_location_stock')
        return stock_location.id

    _defaults = {
        'location_id': _default_stock_location
    }

    def on_change_product_id(self, cr, uid, ids, location_id, product, uom=False, to_date=False):
        """ Changes UoM and name if product_id changes.
        @param location_id: Location id
        @param product: Changed product_id
        @param uom: UoM product
        @return:  Dictionary of changed values
        """
        if not product:
            return {'value': {'product_qty': 0.0, 'product_uom': False, 'prod_lot_id': False}}
        obj_product = self.pool.get('product.product').browse(cr, uid, product)
        uom = uom or obj_product.uom_id.id
        amount = self.pool.get('stock.location')._product_get(cr, uid, location_id, [product], {'uom': uom, 'to_date': to_date, 'compute_child': False})[product]
        result = {'product_qty': amount, 'product_uom': uom, 'prod_lot_id': False}
        return {'value': result}

stock_inventory_line()

#----------------------------------------------------------
# Stock Warehouse
#----------------------------------------------------------
class stock_warehouse(osv.osv):
    _name = "stock.warehouse"
    _description = "Warehouse"
    _columns = {
        'name': fields.char('Name', size=128, required=True, select=True),
        'company_id': fields.many2one('res.company', 'Company', required=True, select=True),
        'partner_id': fields.many2one('res.partner', 'Owner Address'),
        'lot_input_id': fields.many2one('stock.location', 'Location Input', required=True, domain=[('usage','<>','view')]),
        'lot_stock_id': fields.many2one('stock.location', 'Location Stock', required=True, domain=[('usage','=','internal')]),
        'lot_output_id': fields.many2one('stock.location', 'Location Output', required=True, domain=[('usage','<>','view')]),
    }

    def _default_lot_input_stock_id(self, cr, uid, context=None):
        lot_input_stock = self.pool.get('ir.model.data').get_object(cr, uid, 'stock', 'stock_location_stock')
        return lot_input_stock.id

    def _default_lot_output_id(self, cr, uid, context=None):
        lot_output = self.pool.get('ir.model.data').get_object(cr, uid, 'stock', 'stock_location_output')
        return lot_output.id

    _defaults = {
        'company_id': lambda self, cr, uid, c: self.pool.get('res.company')._company_default_get(cr, uid, 'stock.inventory', context=c),
        'lot_input_id': _default_lot_input_stock_id,
        'lot_stock_id': _default_lot_input_stock_id,
        'lot_output_id': _default_lot_output_id,
    }

stock_warehouse()

#----------------------------------------------------------
# "Empty" Classes that are used to vary from the original stock.picking  (that are dedicated to the internal pickings)
#   in order to offer a different usability with different views, labels, available reports/wizards...
#----------------------------------------------------------
class stock_picking_in(osv.osv):
    _name = "stock.picking.in"
    _inherit = "stock.picking"
    _table = "stock_picking"
    _description = "Incomming Shipments"

    def check_access_rights(self, cr, uid, operation, raise_exception=True):
        #override in order to redirect the check of acces rights on the stock.picking object
        return self.pool.get('stock.picking').check_access_rights(cr, uid, operation, raise_exception=raise_exception)

    def check_access_rule(self, cr, uid, ids, operation, context=None):
        #override in order to redirect the check of acces rules on the stock.picking object
        return self.pool.get('stock.picking').check_access_rule(cr, uid, ids, operation, context=context)

    def _workflow_trigger(self, cr, uid, ids, trigger, context=None):
        #override in order to trigger the workflow of stock.picking at the end of create, write and unlink operation
        #instead of it's own workflow (which is not existing)
        return self.pool.get('stock.picking')._workflow_trigger(cr, uid, ids, trigger, context=context)

    def _workflow_signal(self, cr, uid, ids, signal, context=None):
        #override in order to fire the workflow signal on given stock.picking workflow instance
        #instead of it's own workflow (which is not existing)
        return self.pool.get('stock.picking')._workflow_signal(cr, uid, ids, signal, context=context)

    _columns = {
        'backorder_id': fields.many2one('stock.picking.in', 'Back Order of', states={'done':[('readonly', True)], 'cancel':[('readonly',True)]}, help="If this shipment was split, then this field links to the shipment which contains the already processed part.", select=True),
        'state': fields.selection(
            [('draft', 'Draft'),
            ('auto', 'Waiting Another Operation'),
            ('confirmed', 'Waiting Availability'),
            ('assigned', 'Ready to Receive'),
            ('done', 'Received'),
            ('cancel', 'Cancelled'),],
            'State', readonly=True, select=True,
            help="""* Draft: not confirmed yet and will not be scheduled until confirmed\n
                 * Waiting Another Operation: waiting for another move to proceed before it becomes automatically available (e.g. in Make-To-Order flows)\n
                 * Waiting Availability: still waiting for the availability of products\n
                 * Ready to Receive: products reserved, simply waiting for confirmation.\n
                 * Received: has been processed, can't be modified or cancelled anymore\n
                 * Cancelled: has been cancelled, can't be confirmed anymore"""),
    }
    _defaults = {
        'type': 'in',
    }

class stock_picking_out(osv.osv):
    _name = "stock.picking.out"
    _inherit = "stock.picking"
    _table = "stock_picking"
    _description = "Delivery Orders"

    def check_access_rights(self, cr, uid, operation, raise_exception=True):
        #override in order to redirect the check of acces rights on the stock.picking object
        return self.pool.get('stock.picking').check_access_rights(cr, uid, operation, raise_exception=raise_exception)

    def check_access_rule(self, cr, uid, ids, operation, context=None):
        #override in order to redirect the check of acces rules on the stock.picking object
        return self.pool.get('stock.picking').check_access_rule(cr, uid, ids, operation, context=context)

    def _workflow_trigger(self, cr, uid, ids, trigger, context=None):
        #override in order to trigger the workflow of stock.picking at the end of create, write and unlink operation
        #instead of it's own workflow (which is not existing)
        return self.pool.get('stock.picking')._workflow_trigger(cr, uid, ids, trigger, context=context)

    def _workflow_signal(self, cr, uid, ids, signal, context=None):
        #override in order to fire the workflow signal on given stock.picking workflow instance
        #instead of it's own workflow (which is not existing)
        return self.pool.get('stock.picking')._workflow_signal(cr, uid, ids, signal, context=context)

    _columns = {
        'backorder_id': fields.many2one('stock.picking.out', 'Back Order of', states={'done':[('readonly', True)], 'cancel':[('readonly',True)]}, help="If this shipment was split, then this field links to the shipment which contains the already processed part.", select=True),
        'state': fields.selection(
            [('draft', 'Draft'),
            ('auto', 'Waiting Another Operation'),
            ('confirmed', 'Waiting Availability'),
            ('assigned', 'Ready to Deliver'),
            ('done', 'Delivered'),
            ('cancel', 'Cancelled'),],
            'State', readonly=True, select=True,
            help="""* Draft: not confirmed yet and will not be scheduled until confirmed\n
                 * Waiting Another Operation: waiting for another move to proceed before it becomes automatically available (e.g. in Make-To-Order flows)\n
                 * Waiting Availability: still waiting for the availability of products\n
                 * Ready to Deliver: products reserved, simply waiting for confirmation.\n
                 * Delivered: has been processed, can't be modified or cancelled anymore\n
                 * Cancelled: has been cancelled, can't be confirmed anymore"""),
    }
    _defaults = {
        'type': 'out',
    }

# vim:expandtab:smartindent:tabstop=4:softtabstop=4:shiftwidth=4:<|MERGE_RESOLUTION|>--- conflicted
+++ resolved
@@ -677,20 +677,14 @@
     ]
 
     def action_process(self, cr, uid, ids, context=None):
-<<<<<<< HEAD
         if context is None:
             context = {}
+        """Open the partial picking wizard"""
         context.update({
             'active_model': self._name,
             'active_ids': ids,
             'active_id': len(ids) and ids[0] or False
         })
-=======
-        """Open the partial picking wizard"""
-        if context is None: context = {}
-        context = dict(context, active_ids=ids, active_model=self._name)
-        partial_id = self.pool.get("stock.partial.picking").create(cr, uid, {}, context=context)
->>>>>>> 03d0c848
         return {
             'view_type': 'form',
             'view_mode': 'form',
