<?xml version="1.0" encoding="utf-8"?>
<odoo>

    <record id="quant_search_view" model="ir.ui.view">
        <field name="name">stock.quant.search</field>
        <field name="model">stock.quant</field>
        <field eval="10" name="priority"/>
        <field name="arch" type="xml">
            <search string="Quants">
                <field name="product_id"/>
                <field name="location_id"/>
                <field name="package_id" groups="stock.group_tracking_lot"/>
                <field name="lot_id" groups="stock.group_production_lot"/>
                <field name="owner_id" groups="stock.group_tracking_owner"/>
                <group expand='0' string='Filters'>
                    <filter name="stockable" string="Stockable" domain="[('product_id.type', '=', 'product')]"/>
                    <separator/>
                    <filter name='internal_loc' string="Internal Locations" domain="[('location_id.usage','=', 'internal')]"/>
                    <filter name='transit_loc' string="Transit Locations" domain="[('location_id.usage' ,'=', 'transit')]"/>
                    <separator/>
                    <filter name="negative" string="Negative Stock" domain="[('quantity', '&lt;', 0.0)]"/>
                    <filter name="positive" string="Positive Stock" domain="[('quantity', '&gt;', 0.0)]"/>
                    <filter name="reserved" string="Reservations" domain="[('reserved_quantity', '&gt;', 0.0)]"/>
                </group>
                <group expand='0' string='Group by...'>
                    <filter string='Location' name="locationgroup" domain="[]" context="{'group_by': 'location_id'}"/>
                    <filter string='Product' name="productgroup" context="{'group_by': 'product_id'}"/>
                    <filter string='Owner' context="{'group_by': 'owner_id'}" groups="stock.group_tracking_owner"/>
                    <filter string='Lot/Serial Number' context="{'group_by': 'lot_id'}" groups="stock.group_production_lot"/>
                    <filter string='Package' domain="[]" context="{'group_by': 'package_id'}" groups="stock.group_tracking_lot"/>
                    <filter string='Company' domain="[]" context="{'group_by': 'company_id'}" groups="base.group_multi_company"/>
               </group>
            </search>
        </field>
    </record>

    <record model="ir.ui.view" id="view_stock_quant_form">
        <field name="name">stock.quant.form</field>
        <field name="model">stock.quant</field>
        <field eval="10" name="priority"/>
        <field name="arch" type="xml">
            <form string="Inventory Valuation" create="false" edit="false" delete="false">
                <sheet>
                    <div class="oe_button_box" name="button_box">
                        <button class="oe_stat_button" icon="fa-arrows-v" type="object" name="action_view_stock_moves" string="Picking Moves"/>
                    </div>
                    <group>
                        <group>
                            <field name="product_id"/>
                            <field name="location_id"/>
                            <field name="lot_id" groups="stock.group_production_lot"/>
                            <field name="package_id" groups="stock.group_tracking_lot"/>
                            <field name="owner_id" groups="stock.group_tracking_owner"/>
                        </group>
                        <group>
                            <label for="quantity" string="Quantity On Hand"/>
                            <div class="o_row">
                                <field name="quantity"/>
                                <field name="product_uom_id" groups="product.group_uom"/>
                            </div>
                            <label for="reserved_quantity" string="Quantity Reserved"/>
                            <div class="o_row">
                                <field name="reserved_quantity"/>
                                <field name="product_uom_id" groups="product.group_uom"/>
                            </div>
                            <field name="in_date" attrs="{'invisible': [('lot_id', '=', False)]}" groups="stock.group_production_lot"/>
                        </group>
                    </group>
                </sheet>
            </form>
        </field>
    </record>

    <record model="ir.ui.view" id="view_stock_quant_tree">
        <field name="name">stock.quant.tree</field>
        <field name="model">stock.quant</field>
        <field eval="10" name="priority"/>
        <field name="arch" type="xml">
            <tree string="Inventory Valuation" create="0" delete="0" decoration-danger="quantity &lt; 0">
                <field name="product_id"/>
                <field name="location_id"/>
                <field name="lot_id" groups="stock.group_production_lot"/>
                <field name="package_id" groups="stock.group_tracking_lot"/>
                <field name="owner_id" groups="stock.group_tracking_owner"/>
                <field name="reserved_quantity" string="Reserved"/>
                <field name="quantity" string="On Hand"/>
                <field name="product_uom_id" groups="product.group_uom"/>
                <field name='company_id' groups="base.group_multi_company"/>
            </tree>
        </field>
    </record>


    <record model="ir.ui.view" id="view_stock_quant_pivot">
        <field name="name">stock.quant.pivot</field>
        <field name="model">stock.quant</field>
        <field name="arch" type="xml">
            <pivot string="Inventory">
                <field name="product_id" type="row"/>
                <field name="location_id" type="col"/>
                <field name="quantity" type="measure"/>
            </pivot>
        </field>
    </record>

    <record id="stock_quant_view_graph" model="ir.ui.view">
        <field name="name">stock.quant.graph</field>
        <field name="model">stock.quant</field>
        <field name="arch" type="xml">
<<<<<<< HEAD
            <graph string="Stock Quant">
                <field name="location_id"/>
                <field name="quantity" type="measure"/>
            </graph>
=======
            <pivot string="Inventory">
                <field name="location_id" type="row"/>
                <field name="qty" type="measure"/>
                <field name="inventory_value" type="measure"/>
            </pivot>
>>>>>>> 4c410ee6
        </field>
    </record>

    <record model="ir.actions.act_window" id="quantsact"> <!-- Menu + python -->
        <field name="name">Inventory</field>
        <field name="res_model">stock.quant</field>
        <field name="view_type">form</field>
        <field name="view_mode">tree,form,pivot,graph</field>
        <field name="context">{'search_default_internal_loc': 1, 'search_default_stockable': 1, 'group_by': ['product_id', 'location_id']}</field>
        <field name="help">This analysis gives you a fast overview on the current stock level of your products and their current inventory value.</field>
    </record>
    <record model="ir.actions.act_window" id="product_template_open_quants"> <!-- Not used -->
        <field name="name">Stock On Hand</field>
        <field name="context">{'search_default_internal_loc': 1, 'search_default_productgroup':1, 'search_default_locationgroup':1}</field>
        <field name="domain">[('product_id.product_tmpl_id', '=', active_id)]</field>
        <field name="res_model">stock.quant</field>
    </record>
     <record model="ir.actions.act_window" id="product_open_quants"> <!-- product_view + python -->
        <field name="name">Stock On Hand</field>
        <field name="context">{'search_default_internal_loc': 1, 'search_default_locationgroup':1}</field>
       <field name="domain">[('product_id', '=', active_id)]</field>
        <field name="res_model">stock.quant</field>
    </record>
    <record model="ir.actions.act_window" id="location_open_quants"> <!-- Used in location -->
        <field name="context">{'search_default_productgroup': 1}</field>
        <field name="domain">[('location_id', 'child_of', active_ids)]</field>
        <field name="name">Current Stock</field>
        <field name="res_model">stock.quant</field>
    </record>

    <record id="quant_package_search_view" model="ir.ui.view">
        <field name="name">stock.quant.package.search</field>
        <field name="model">stock.quant.package</field>
        <field eval="10" name="priority"/>
        <field name="arch" type="xml">
            <search string="Package">
                <field name="name" string="Package Name"/>
                <field name="location_id"/>
                <field name="packaging_id"/>
                <group  expand='0' string='Group by...'>
                   <!-- FORWARD-PORT UP TO v11 -->
                   <filter string='Packaging' domain="[]" context="{'group_by' : 'packaging_id'}"/>
               </group>
            </search>
        </field>
    </record>

    <record model="ir.ui.view" id="view_quant_package_form">
        <field name="name">stock.quant.package.form</field>
        <field name="model">stock.quant.package</field>
        <field eval="10" name="priority"/>
        <field name="arch" type="xml">
            <form string="Package">
                <header>
                    <button name="unpack" string="Unpack" type="object"/>
                </header>
                <sheet>
                    <div class="oe_button_box" name="button_box">
                        <button class="oe_stat_button" name="action_view_picking"
                        string="Package Transfers" type="object"
                        widget="statinfo" icon="fa-arrows-v"/>
                    </div>
                    <div class="oe_title">
                        <label for="name" string="Package Reference" class="oe_edit_only"/>
                        <h1><field name="name" class="oe_inline"/></h1>
                    </div>
                    <group>
                        <group>
                            <field name='company_id' groups="base.group_multi_company"/>
                            <field name='owner_id' groups="stock.group_tracking_owner"/>
                            <field name="location_id"/>
                        </group>
                    </group>
                    <separator string="Content" />
                    <field name="current_picking_id" invisible="1"/>
                    <field name="current_picking_move_line_ids" readonly="1" attrs="{'invisible': [('current_picking_id', '=', False)]}">
                        <tree>
                            <field name="product_id"/>
                            <field name="lot_id" groups="stock.group_production_lot"/>
                            <field name="qty_done" string="Quantity"/>
                            <field name="product_uom_id" groups="product.group_uom"/>
                        </tree>
                    </field>
                    <field name="quant_ids" attrs="{'invisible': [('current_picking_id', '=', True)]}">
                        <tree>
                            <field name="product_id"/>
                            <field name="lot_id" groups="stock.group_production_lot"/>
                            <field name="quantity"/>
                            <field name="product_uom_id" groups="product.group_uom"/>
                        </tree>
                    </field>
                </sheet>
            </form>
        </field>
    </record>

    <record model="ir.ui.view" id="view_quant_package_tree">
        <field name="name">stock.quant.package.tree</field>
        <field name="model">stock.quant.package</field>
        <field eval="10" name="priority"/>
        <field name="arch" type="xml">
            <tree string="Package">
                <field name="display_name"/>
                <field name="packaging_id"/>
                <field name="location_id"/>
                <field name="company_id"/>
            </tree>
        </field>
    </record>

    <record model="ir.ui.view" id="view_quant_package_kanban">
        <field name="name">stock.quant.package.kanban</field>
        <field name="model">stock.quant.package</field>
        <field name="arch" type="xml">
            <kanban>
                <templates>
                <field name="name"/>
                    <t t-name="kanban-box">
                        <div class="oe_kanban_global_click">
                            <div class="o_kanban_record_top mb0">
                                <strong class="o_kanban_record_title"><field name="name"/></strong>
                            </div>
                        </div>
                    </t>
                </templates>
            </kanban>
        </field>
    </record>

    <record model="ir.ui.view" id="view_quant_package_picking_tree">
        <field name="name">stock.quant.package.picking.tree</field>
        <field name="model">stock.quant.package</field>
        <field name="priority">1000</field>
        <field name="arch" type="xml">
            <tree editable="bottom" create="0" delete="0">
                <field name="name" string="Package" readonly="1"/>
                <field name="is_processed" invisible="1"/>
                <field name="current_source_location_id" string="From" readonly="1" groups="stock.group_stock_multi_locations"/>
                <field name="current_destination_location_id" string="To" attrs="{'readonly': [('is_processed', '=', True)]}" domain="[('id', 'child_of', parent.location_dest_id)]" groups="stock.group_stock_multi_locations"/>
                <button name="action_toggle_processed" icon="fa-square-o" type="object" context="{'picking_id': parent.id, 'destination_location': current_destination_location_id}" attrs="{'invisible': ['|', ('is_processed', '=', True),('parent.state', '=', 'done')]}"/>
                <button name="action_toggle_processed" icon="fa-check-square-o" type="object" context="{'picking_id': parent.id}" attrs="{'invisible': ['|', ('is_processed', '=', False), ('parent.state', '=', 'done')]}"/>
            </tree>
        </field>
    </record>

    <record model="ir.actions.act_window" id="action_package_view">
        <field name="context">{}</field>
        <field name="name">Packages</field>
        <field name="res_model">stock.quant.package</field>
        <field name="view_mode">kanban,tree,form</field>
        <field name="help" type="html">
            <p>Packages are usually created by pack operations made on transfers and can contains several different products. You can then reuse a package to move its whole content somewhere else, or to pack it into another bigger package. A package can also be unpacked, allowing the disposal of its former content as single units again.
            </p>
        </field>
    </record>

    <menuitem id="menu_package" name="Packages" parent="menu_stock_inventory_control" action="action_package_view" groups="stock.group_tracking_lot" sequence="102"/>

</odoo><|MERGE_RESOLUTION|>--- conflicted
+++ resolved
@@ -99,6 +99,7 @@
                 <field name="product_id" type="row"/>
                 <field name="location_id" type="col"/>
                 <field name="quantity" type="measure"/>
+                <field name="inventory_value" type="measure"/>
             </pivot>
         </field>
     </record>
@@ -107,18 +108,10 @@
         <field name="name">stock.quant.graph</field>
         <field name="model">stock.quant</field>
         <field name="arch" type="xml">
-<<<<<<< HEAD
             <graph string="Stock Quant">
                 <field name="location_id"/>
                 <field name="quantity" type="measure"/>
             </graph>
-=======
-            <pivot string="Inventory">
-                <field name="location_id" type="row"/>
-                <field name="qty" type="measure"/>
-                <field name="inventory_value" type="measure"/>
-            </pivot>
->>>>>>> 4c410ee6
         </field>
     </record>
 
