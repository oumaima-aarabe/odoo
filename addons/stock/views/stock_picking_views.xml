--- conflicted
+++ resolved
@@ -242,16 +242,11 @@
                     <group>
                         <group>
                             <field name="partner_id" attrs="{'invisible': [('picking_type_code', '=', 'internal')]}"/>
-<<<<<<< HEAD
                             <button name="action_assign_partner" string="Assign Partner" type="object" help="Assign the partner to the Operations. Use only if the partner is manually changed!"
                                     attrs="{'invisible': ['|', '|', ('move_line_exist', '=', False), ('state', 'not in', ('draft', 'assigned', 'confirmed')), ('picking_type_code', '=', 'internal')]}"
                                     class="oe_link oe_edit_only"/>
-                            <field name="location_id" groups="stock.group_stock_multi_locations" attrs="{'invisible': [('picking_type_code', '=', 'incoming')]}"/>
-                            <field name="location_dest_id" groups="stock.group_stock_multi_locations" attrs="{'invisible': [('picking_type_code', '=', 'outgoing')]}"/>
-=======
-                            <field name="location_id" groups="stock.group_stock_multi_locations" attrs="{'invisible': [('picking_type_code', '=', 'outgoing')]}" domain="['|', ('company_id', '=', company_id), ('company_id', '=', False)]"/>
-                            <field name="location_dest_id" groups="stock.group_stock_multi_locations" attrs="{'invisible': [('picking_type_code', '=', 'incoming')]}" domain="['|', ('company_id', '=', company_id), ('company_id', '=', False)]"/>
->>>>>>> c0f24d54
+                            <field name="location_id" groups="stock.group_stock_multi_locations" attrs="{'invisible': [('picking_type_code', '=', 'incoming')]}" domain="['|', ('company_id', '=', company_id), ('company_id', '=', False)]"/>
+                            <field name="location_dest_id" groups="stock.group_stock_multi_locations" attrs="{'invisible': [('picking_type_code', '=', 'outgoing')]}" domain="['|', ('company_id', '=', company_id), ('company_id', '=', False)]"/>
                             <field name="backorder_id" readonly="1" attrs="{'invisible': [('backorder_id','=',False)]}"/>
                         </group>
                         <group>
