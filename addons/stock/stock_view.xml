<?xml version="1.0" encoding="utf-8"?>
<openerp>
    <data>

        <menuitem icon="terp-stock" id="menu_stock_root" name="Warehouse"
                  groups="group_stock_manager,group_stock_user" sequence="5"
                  web_icon="images/warehouse.png"
                  web_icon_hover="images/warehouse-hover.png"/>
        <menuitem id="menu_stock_warehouse_mgmt" name="Receive/Deliver By Orders" parent="menu_stock_root" sequence="1"/>
        <menuitem id="menu_stock_products_moves" name="Receive/Deliver Products" parent="menu_stock_root" sequence="2"/>
        <menuitem id="menu_stock_product" name="Products" parent="menu_stock_root" sequence="6"/>
        <menuitem name="Products by Category" id="menu_product_by_category_stock_form" action="product.product_category_action"
           parent="stock.menu_stock_product" sequence="0"/>
        <menuitem action="product.product_normal_action" id="menu_stock_products_menu" parent="menu_stock_product" sequence="1"/>
        <menuitem id="menu_stock_configuration" name="Configuration" parent="menu_stock_root" sequence="15" groups="group_stock_manager"/>
        <menuitem id="menu_warehouse_config" name="Warehouse Management" parent="menu_stock_configuration" sequence="40" groups="base.group_no_one"/>
        <menuitem id="menu_stock_inventory_control" name="Inventory Control" parent="menu_stock_root" sequence="4"/>
        <menuitem
            id="menu_product_in_config_stock" name="Products"
            parent="stock.menu_stock_configuration" sequence="45" groups="base.group_no_one"/>
        <menuitem
            action="product.product_category_action_form" id="menu_product_category_config_stock"
            parent="stock.menu_product_in_config_stock" sequence="0" />
        <menuitem
            action="product.product_ul_form_action" groups="product.group_stock_packaging"
            id="menu_product_packaging_stock_action" parent="stock.menu_product_in_config_stock" sequence="1"/>
         <menuitem
            id="menu_stock_unit_measure_stock" name="Units of Measure"
            parent="stock.menu_product_in_config_stock"  sequence="35" groups="product.group_uom"/>
         <menuitem
             action="product.product_uom_categ_form_action" id="menu_stock_uom_categ_form_action"
             parent="menu_stock_configuration" sequence="30" groups="product.group_uom"/>
         <menuitem
              action="product.product_uom_form_action" id="menu_stock_uom_form_action"
              parent="menu_stock_configuration" sequence="35" groups="product.group_uom"/>

        <record id="stock_inventory_line_tree" model="ir.ui.view">
            <field name="name">stock.inventory.line.tree</field>
            <field name="model">stock.inventory.line</field>
            <field name="type">tree</field>
            <field name="arch" type="xml">
                <tree string="Stock Inventory Lines">
                    <field name="product_id"/>
                    <field name="product_qty"/>
                    <field name="product_uom" groups="product.group_uom"/>
                    <field name="prod_lot_id" groups="stock.group_production_lot"/>
                    <button name="%(stock.action_view_stock_inventory_line_split)d"
                            string="Split inventory lines" groups="stock.group_inventory_valuation"
                            type="action" icon="gtk-justify-fill"/>
                    <field name="location_id" groups="stock.group_locations"/>
                </tree>
            </field>
        </record>
        <record id="view_inventory_line_form" model="ir.ui.view">
            <field name="name">stock.inventory.line.form</field>
            <field name="model">stock.inventory.line</field>
            <field name="type">form</field>
            <field name="arch" type="xml">
                <form string="Stock Inventory Lines">
                    <field context="{'location':location_id, 'uom':product_uom, 'to_date':parent.date}" name="product_id" on_change="on_change_product_id(location_id,product_id,product_uom,parent.date)" select="1" domain="[('type','&lt;&gt;','service')]"/>
                    <field name="product_qty"/>
                    <field name="product_uom" groups="product.group_uom"/>
                    <field name="prod_lot_id" groups="stock.group_production_lot"/>
                    <field colspan="4" domain="[('usage','=','internal')]" name="location_id" select="1"/>
                        <button name="%(stock.action_view_stock_inventory_line_split)d"
                            string="Split inventory lines" groups="stock.group_inventory_valuation"
                            type="action" icon="terp-stock_effects-object-colorize"/>
                </form>
            </field>
        </record>

         <record id="view_inventory_filter" model="ir.ui.view">
            <field name="name">stock.inventory.filter</field>
            <field name="model">stock.inventory</field>
            <field name="type">search</field>
            <field name="arch" type="xml">
                <search string="Search Inventory">
                    <group>
                        <field name="name"/>
                        <field name="date"/>
                        <field name="company_id" groups="base.group_multi_company" widget="selection"/>
                    </group>
                    <newline/>
                    <group expand="0" string="Group By...">
                        <filter string="State" icon="terp-stock_effects-object-colorize" domain="[]" context="{'group_by':'state'}"/>
                        <filter string="Date" icon="terp-go-month" domain="[]" context="{'group_by':'date'}"/>
                    </group>
                </search>

            </field>
        </record>

        <record id="view_inventory_tree" model="ir.ui.view">
            <field name="name">stock.inventory.tree</field>
            <field name="model">stock.inventory</field>
            <field name="type">tree</field>
            <field name="arch" type="xml">
                <tree string="Lot Inventory" colors="grey:state == 'cancel'">
                    <field name="name"/>
                    <field name="date"/>
                    <field name="state"/>
                </tree>
            </field>
        </record>

        <record id="view_inventory_form" model="ir.ui.view">
            <field name="name">stock.inventory.form</field>
            <field name="model">stock.inventory</field>
            <field name="type">form</field>
            <field name="arch" type="xml">
                <form layout="manual">
                <div class="oe_form_topbar">
                    <button name="action_confirm" states="draft" string="Confirm Inventory" type="object"/>
                    <button name="action_done" states="confirm" string="Validate Inventory" type="object"/>
                    <button name="action_cancel_draft" states="cancel" string="Set to Draft" type="object"/>
                    <button name="action_cancel_inventory" states="draft,confirm,done" string="Cancel Inventory" type="object"/>
                    <div class="oe_right">
                         <field name="state" widget="statusbar" nolabel="1" statusbar_visible="draft,confirm"/>
                    </div>
                    <div class="oe_clear"/>
                </div>
                <sheet string="Physical Inventory" layout="auto">
                <group class="oe_form_header">
                    <field name="name"/>
                    <field name="date"/>
                    <field name="company_id" groups="base.group_multi_company" widget="selection"/>
                    <notebook colspan="4">
                    <page string="General Informations">
                        <field colspan="4" name="inventory_line_id" nolabel="1" widget="one2many_list">
                            <tree string="Products" editable="bottom">
                                <field domain="[('usage','=','internal')]" name="location_id"/>
                                <field context="{'location':location_id, 'uom':product_uom, 'to_date':parent.date}" name="product_id" on_change="on_change_product_id(location_id,product_id,product_uom,parent.date)"  domain="[('type','&lt;&gt;','service')]"/>
                                <field name="product_qty"/>
                                <field name="product_uom" groups="product.group_uom"/>
                                <field name="prod_lot_id" groups="stock.group_production_lot"/>
                                <button name="%(stock.action_view_stock_inventory_line_split)d"
                                    string="Split inventory lines" groups="stock.group_inventory_valuation"
                                    type="action" icon="terp-stock_effects-object-colorize" states="draft,confirm"/>
                                <field name="state" invisible="True"/>
                            </tree>
                            <form string="Products ">
                                <field domain="[('usage','=','internal')]" name="location_id"/>
                                <newline/>
                                <field context="{'location':location_id, 'uom':product_uom, 'to_date':parent.date}" name="product_id" on_change="on_change_product_id(location_id,product_id,product_uom,parent.date)"  domain="[('type','&lt;&gt;','service')]"/>
                                <field name="product_qty"/>
                                <field name="product_uom" groups="product.group_uom"/>
                                <group colspan="2" col="4">
                                <field name="prod_lot_id" groups="stock.group_production_lot"/>
                                    <button name="%(stock.action_view_stock_inventory_line_split)d"
                                        string="Split inventory lines" groups="stock.group_inventory_valuation"
                                        type="action" icon="terp-stock_effects-object-colorize"/>
                                </group>
                            </form>
                        </field>
                    </page><page string="Posted Inventory">
                             <field colspan="2" name="move_ids" nolabel="1" widget="one2many_list" context="{'inventory_id':active_id}" >
                                <tree string="Stock Moves">
                                    <field name="product_id"/>
                                    <field name="product_qty" on_change="onchange_quantity(product_id, product_qty, product_uom, product_uos)"/>
                                    <field name="product_uom" string="Unit of Measure" groups="product.group_uom"/>
                                    <field name="prodlot_id" groups="stock.group_production_lot"/>
                                     <button name="%(track_line)d" string="Split in serial numbers" type="action"
                                        icon="terp-stock_effects-object-colorize"
                                        attrs="{'invisible': [('prodlot_id','&lt;&gt;',False)]}"
                                        states="draft,done,cancel"
                                        context="{'inventory_id':parent.id}"
                                        groups="stock.group_production_lot"/>
                                     <field groups="stock.group_tracking_lot" name="tracking_id"/>
                                     <button name="%(split_into)d" string="Put in a new pack" type="action"
                                        groups="stock.group_tracking_lot"
                                        icon="terp-stock_effects-object-colorize"
                                        context="{'inventory_id':parent.id}"
                                        states="draft,done,cancel"/>
                                    <field name="location_id" groups="stock.group_locations"/>
                                    <field name="location_dest_id" groups="stock.group_locations"/>
                                    <field name="date" string="Date"/>
                                    <field name="state"  invisible="True"/>
                                </tree>
                             </field>
                    </page>
                    </notebook>
                    </group>
                    </sheet>
                </form>
            </field>
        </record>

        <record id="action_inventory_form" model="ir.actions.act_window">
            <field name="name">Physical Inventories</field>
            <field name="type">ir.actions.act_window</field>
            <field name="res_model">stock.inventory</field>
            <field name="view_type">form</field>
            <field name="view_id" ref="view_inventory_tree"/>
            <field name="search_view_id" ref="view_inventory_filter" />
            <field name="help">Periodical Inventories are used to count the number of products available per location. You can use it once a year when you do the general inventory or whenever you need it, to correct the current stock level of a product.</field>
        </record>
        <menuitem action="action_inventory_form" id="menu_action_inventory_form" parent="menu_stock_inventory_control" sequence="30"/>

        <record id="action_inventory_form_draft" model="ir.actions.act_window">
            <field name="name">Draft Physical Inventories</field>
            <field name="type">ir.actions.act_window</field>
            <field name="res_model">stock.inventory</field>
            <field name="view_type">form</field>
            <field name="domain">[('state','=','draft')]</field>
            <field name="filter" eval="True"/>
        </record>

        <record id="view_tracking_form" model="ir.ui.view">
            <field name="name">stock.tracking.form</field>
            <field name="model">stock.tracking</field>
            <field name="type">form</field>
            <field name="arch" type="xml">
                <form string="Packs">
                    <group col="2" colspan="2" groups="product.group_stock_packaging">
                        <separator string="Pack Identification" colspan="2"/>
                        <field name="name"/>
                        <field name="serial"/>
                        <field name="date"/>
                        <field name="active"/>
                    </group>
                    <group col="2" colspan="2" groups="stock.group_tracking_lot">
                        <separator string="Traceability" colspan="4"/>
                        <button name="action_traceability" icon="gtk-go-up" string="Upstream traceability" type="object"
                             colspan="2"/>
                        <button name="action_traceability" icon="gtk-go-down" string="Downstream traceability" type="object"
                            context="{'type': 'move_history_ids'}" colspan="2"/>
                    </group>
                    <notebook colspan="4">
                        <page string="Stock Moves">
                            <field colspan="2" name="move_ids" nolabel="1"/>
                        </page>
                    </notebook>
                </form>
            </field>
        </record>
        <record id="view_tracking_tree" model="ir.ui.view">
            <field name="name">stock.tracking.tree</field>
            <field name="model">stock.tracking</field>
            <field name="type">tree</field>
            <field name="arch" type="xml">
                <tree string="Packs">
                    <field name="name"/>
                    <field name="serial"/>
                    <field name="date"/>
                </tree>
            </field>
        </record>
        <record id="action_tracking_form" model="ir.actions.act_window">
            <field name="name">Packs</field>
            <field name="type">ir.actions.act_window</field>
            <field name="res_model">stock.tracking</field>
            <field name="view_type">form</field>
            <field name="view_id" ref="view_tracking_tree"/>
            <field name="help">This is the list of all your packs. When you select a Pack, you can get the upstream or downstream traceability of the products contained in the pack.</field>
        </record>
        <menuitem id="menu_traceability" name="Traceability" parent="menu_stock_root" sequence="3"/>
        <menuitem action="action_tracking_form" id="menu_action_tracking_form"
            groups="product.group_stock_packaging"
            sequence="6"
            parent="menu_traceability"/>

        <record id="lot_line_tree" model="ir.ui.view">
            <field name="name">stock.tracking.tree</field>
            <field name="model">stock.tracking</field>
            <field name="type">tree</field>
            <field name="field_parent">child_ids</field>
            <field name="arch" type="xml">
                <tree colors="grey:not active" string="Packs">
                    <field name="name" />
                    <field name="serial" />
                    <field name="date" />
                </tree>
            </field>
        </record>

        <record model="ir.ui.view" id="search_stock_packs">
            <field name="name">Pack Search</field>
            <field name="model">stock.tracking</field>
            <field name="type">search</field>
            <field name="arch" type="xml">
                <search string="Pack Search">
                    <group>
                        <field name="name" />
                        <field name="serial" />
                        <field name="date" />
                        <field name="active"/>
                    </group>
                </search>
            </field>
        </record>

        <record id="view_production_lot_revision_form" model="ir.ui.view">
            <field name="name">stock.production.lot.revision.form</field>
            <field name="model">stock.production.lot.revision</field>
            <field name="type">form</field>
            <field name="arch" type="xml">
                <form string="Serial Number Revisions">
                    <field colspan="4" name="name"/>
                    <field colspan="2" name="indice"/>
                    <field colspan="2" name="date"/>
                    <newline/>
                    <field name="author_id" readonly="1"/>
                    <newline/>
                    <separator string="Description" colspan="4"/>
                    <field colspan="4" name="description" nolabel="1"/>
                </form>
            </field>
        </record>
        <record id="view_production_lot_revision_tree" model="ir.ui.view">
            <field name="name">stock.production.lot.revision.tree</field>
            <field name="model">stock.production.lot.revision</field>
            <field name="type">tree</field>
            <field name="arch" type="xml">
                <tree string="Serial Number Revisions">
                    <field name="indice"/>
                    <field name="author_id"/>
                    <field name="date"/>
                    <field name="name"/>
                </tree>
            </field>
        </record>
        <record id="view_production_lot_form" model="ir.ui.view">
            <field name="name">stock.production.lot.form</field>
            <field name="model">stock.production.lot</field>
            <field name="type">form</field>
            <field name="arch" type="xml">
                <form string="Serial Number">
                    <group col="4" colspan="2">
                        <separator string="Serial Number Identification" colspan="4"/>
                        <field name="product_id" colspan="4"/>
                        <field name="prefix" colspan="2"/>
                        <field name="name" colspan="2"/>
                        <field name="ref" colspan="4"/>
                        <field name="date" colspan="4"/>
                    </group>
                    <group col="2" colspan="2">
                        <separator string="Traceability" colspan="2"/>
                        <field name="stock_available" colspan="2"/>
                        <button name="action_traceability" string="Upstream Traceability" type="object" context="{'type': '', 'field': 'prodlot_id'}" icon="gtk-go-up" colspan="2"/>
                        <button name="action_traceability" string="Downstream Traceability" type="object" context="{'type': 'move_history_ids', 'field': 'prodlot_id'}" icon="gtk-go-down" colspan="2"/>
                    </group>
                    <notebook colspan="4">
                        <page string="Revisions">
                            <field colspan="2" name="revisions" nolabel="1"/>
                        </page>
                        <page string="Stock Moves">
                            <field colspan="2" name="move_ids" nolabel="1" widget="one2many_list">
                                <tree  string="Stock Moves">
                                    <field name="picking_id" string="Reference"/>
                                    <field name="origin"/>
                                    <field name="product_id"/>
                                    <field name="product_qty" on_change="onchange_quantity(product_id, product_qty, product_uom, product_uos)"/>
                                    <field name="product_uom" string="Unit of Measure" groups="product.group_uom"/>
                                    <field name="tracking_id" groups="stock.group_tracking_lot"/>
                                    <field name="date"/>
                                    <field name="prodlot_id"/>
                                    <field name="location_id" groups="stock.group_locations"/>
                                    <field name="location_dest_id" groups="stock.group_locations"/>
                                    <field name="state"/>
                                </tree>
                             </field>
                        </page>
                    </notebook>
                </form>
            </field>
        </record>
        <record id="view_production_lot_tree" model="ir.ui.view">
            <field name="name">stock.production.lot.tree</field>
            <field name="model">stock.production.lot</field>
            <field name="type">tree</field>
            <field name="arch" type="xml">
                <tree string="Serial Number">
                    <field name="prefix" />
                    <field name="name"/>
                    <field name="ref"/>
                    <field name="product_id"/>
                    <field name="stock_available"/>
                    <field name="date"/>
                </tree>
            </field>
        </record>

        <record model="ir.ui.view" id="search_product_lot_filter">
            <field name="name">Production Lots Filter</field>
            <field name="model">stock.production.lot</field>
            <field name="type">search</field>
            <field name="arch" type="xml">
                <search string="Product Lots Filter">
                    <group>
                        <filter icon="terp-check" name="available" string="Available" domain="[('stock_available', '&gt;', 0)]" help="Available Product Lots" />
                        <separator orientation="vertical"/>
                        <field name="prefix"/>
                        <field name="name"/>
                        <field name="ref"/>
                        <field name="product_id"/>
                        <field name="date"/>
                    </group>
                    <newline/>
                    <group expand="0" string="Group By...">
                        <filter string="Product" icon="terp-accessories-archiver" domain="[]" context="{'group_by':'product_id'}"/>
                    </group>
                </search>
            </field>
        </record>

        <record id="action_production_lot_form" model="ir.actions.act_window">
            <field name="name">Serial Number</field>
            <field name="type">ir.actions.act_window</field>
            <field name="res_model">stock.production.lot</field>
            <field name="view_type">form</field>
            <field name="view_id" ref="view_production_lot_tree"/>
            <field name="search_view_id" ref="search_product_lot_filter" />
            <field name="context">{}</field>
            <field name="help">This is the list of all the production lots (serial numbers) you recorded. When you select a lot, you can get the upstream or downstream traceability of the products contained in lot. By default, the list is filtred on the serial numbers that are available in your warehouse but you can uncheck the 'Available' button to get all the lots you produced, received or delivered to customers.</field>
        </record>
        <menuitem action="action_production_lot_form" id="menu_action_production_lot_form"
            parent="menu_traceability" groups="stock.group_production_lot"
            sequence="1"/>

        #
        # Lot composition (history)
        #
        <record id="stock_move_tree" model="ir.ui.view">
            <field name="name">Stock Moves</field>
            <field name="model">stock.move</field>
            <field name="type">tree</field>
            <field name="field_parent">move_history_ids</field>
            <field name="arch" type="xml">
                <tree colors="grey:state == 'cancel'" string="Moves">
                    <field name="product_id" />
                    <field name="product_qty" />
                    <field name="product_uom"  string="Unit of Measure" groups="product.group_uom"/>
                    <field name="prodlot_id"  groups="stock.group_production_lot"/>
                    <field name="tracking_id" groups="stock.group_tracking_lot"/>
                    <field name="product_packaging" domain="[('product_id','=',product_id)]" groups="product.group_stock_packaging"/>
                    <field name="picking_id"/>
                    <field name="location_id" groups="stock.group_locations"/>
                    <field name="location_dest_id" groups="stock.group_locations"/>
                    <field name="create_date" groups="base.group_no_one"/>
                    <field name="date" string="Date" groups="base.group_no_one"/>
                    <field name="date_expected" string="Date Expected"/>
                    <field name="state"/>
                </tree>
            </field>
        </record>

        <record id="stock_move_tree2" model="ir.ui.view">
            <field name="name">Stock Moves</field>
            <field name="model">stock.move</field>
            <field name="type">tree</field>
            <field name="field_parent">move_history_ids2</field>
            <field name="arch" type="xml">
                <tree colors="grey:state == 'cancel'" string="Moves">
                    <field name="product_id" />
                    <field name="product_qty" />
                    <field name="product_uom"  string="Unit of Measure" groups="product.group_uom"/>
                    <field name="prodlot_id"  groups="stock.group_production_lot"/>
                    <field name="tracking_id" groups="stock.group_tracking_lot"/>
                    <field name="product_packaging" domain="[('product_id','=',product_id)]" groups="product.group_stock_packaging"/>
                    <field name="picking_id"/>
                    <field name="location_id" groups="stock.group_locations"/>
                    <field name="location_dest_id" groups="stock.group_locations"/>
                    <field name="create_date" groups="base.group_no_one"/>
                    <field name="date" string="Date" groups="base.group_no_one"/>
                     <field name="date_expected" string="Date Expected"/>
                    <field name="state"/>
                </tree>
            </field>
        </record>

        <record id="action3" model="ir.actions.act_window">
            <field name="name">Downstream traceability</field>
            <field name="type">ir.actions.act_window</field>
            <field name="res_model">stock.move</field>
            <field name="domain">[('id','in',active_ids)]</field>
            <field name="view_type">tree</field>
            <field eval="stock_move_tree2" name="view_id"/>
        </record>

        <record id="ir_move_traceability_upstream" model="ir.values">
            <field name="key2">tree_but_action</field>
            <field name="model">stock.move</field>
            <field name="name">Downstream traceability</field>
            <field eval="'ir.actions.act_window,'+str(action3)" name="value"/>
        </record>

        <record id="action5" model="ir.actions.act_window">
            <field name="name">Upstream traceability</field>
            <field name="type">ir.actions.act_window</field>
            <field name="res_model">stock.move</field>
            <field name="domain">[('id','in',active_ids)]</field>
            <field name="view_type">tree</field>
            <field eval="stock_move_tree" name="view_id"/>
        </record>

        <record id="ir_move_traceability_downstream" model="ir.values">
            <field name="key2">tree_but_action</field>
            <field name="model">stock.move</field>
            <field name="name">Upstream traceability</field>
            <field eval="'ir.actions.act_window,'+str(action5)" name="value"/>
        </record>

        <record id="view_location_form" model="ir.ui.view">
            <field name="name">stock.location.form</field>
            <field name="model">stock.location</field>
            <field name="type">form</field>
            <field name="arch" type="xml">
                <form string="Stock Location">
                    <group col="2" colspan="2">
                        <separator string="Location" colspan="2"/>
                        <field name="name"/>
                        <field name="usage"/>
                        <field name="location_id" groups="stock.group_locations"/>
                    </group>
                    <group col="4" colspan="2">
                        <separator string="Additional Information" colspan="4"/>
                        <field name="partner_id" colspan="4"/>
                        <field name="company_id" groups="base.group_multi_company" widget="selection" colspan="4"/>
                        <field name="icon" colspan="4"/>
                        <field name="scrap_location"/>
                        <field name="active"/>
                    </group>
                    <group col="2" colspan="2">
                        <separator string="Chained Locations" colspan="2"/>
                        <field name="chained_location_type"/>
                        <field name="chained_location_id"  attrs="{'required':[('chained_location_type','=','fixed')]}"/>
                        <field name="chained_auto_packing"/>
                        <field name="chained_delay"/>
                        <field name="chained_journal_id"/>
                        <field name="chained_picking_type"/>
                        <field name="chained_company_id" widget="selection"/>
                    </group>
                    <group col="2" colspan="2">
                        <separator string="Localization" colspan="2"/>
                        <field name="posx"/>
                        <field name="posy"/>
                        <field name="posz"/>
                        <separator string="Accounting Information" colspan="2"/>
                        <field name="valuation_in_account_id" attrs="{'readonly':[('usage','not in',('inventory','production'))]}"/>
                        <field name="valuation_out_account_id" attrs="{'readonly':[('usage','not in',('inventory','production'))]}"/>
                    </group>
                    <separator string="Additional Information" colspan="4"/>
                    <field colspan="4" name="comment" nolabel="1"/>
                </form>
            </field>
        </record>

        <record id="view_location_search" model="ir.ui.view">
            <field name="name">stock.location.search</field>
            <field name="model">stock.location</field>
            <field name="type">search</field>
            <field name="arch" type="xml">
                <search string="Stock Locations">
                    <filter icon="terp-go-home" name="in_location"
                        string="Internal" domain="[('usage', '=', 'internal')]" help="Internal Locations" />
                    <filter icon="terp-personal" name="customer"
                        string="Customer" domain="[('usage', '=', 'customer')]" help="Customer Locations" />
                    <filter icon="terp-personal" name="supplier"
                        string="Supplier" domain="[('usage', '=', 'supplier')]" help="Supplier Locations" />
                    <separator orientation="vertical"/>
                    <field name="name"/>
                    <field name="location_id" string="Parent Location"/>
                </search>
            </field>
        </record>


        <record id="view_location_tree2" model="ir.ui.view">
            <field name="name">stock.location.tree</field>
            <field name="model">stock.location</field>
            <field name="type">tree</field>
            <field name="priority" eval="2"/>
            <field name="arch" type="xml">
                <tree string="Stock Location" colors="blue:usage=='view';darkred:usage=='internal'">
                    <field name="complete_name"/>
                    <field name="usage"/>
                    <field name="stock_real" invisible="'product_id' not in context"/>
                    <field name="stock_virtual" invisible="'product_id' not in context"/>
                </tree>
            </field>
        </record>

        <record id="action_location_form" model="ir.actions.act_window">
            <field name="name">Locations</field>
            <field name="res_model">stock.location</field>
            <field name="type">ir.actions.act_window</field>
            <field name="view_type">form</field>
            <field name="view_id" ref="view_location_tree2"/>
            <field name="search_view_id" ref="view_location_search"/>
            <field name="context">{'search_default_in_location':1}</field>
            <field name="help">Define your locations to reflect your warehouse structure and organization. OpenERP is able to manage physical locations (warehouses, shelves, bin, etc), partner locations (customers, suppliers) and virtual locations which are the counterpart of the stock operations like the manufacturing orders consumptions, inventories, etc. Every stock operation in OpenERP moves the products from one location to another one. For instance, if you receive products from a supplier, OpenERP will move products from the Supplier location to the Stock location. Each report can be performed on physical, partner or virtual locations.</field>
        </record>
        <menuitem action="action_location_form" id="menu_action_location_form" groups="stock.group_locations"
            parent="menu_stock_configuration" sequence="5"/>

        <record id="view_location_tree" model="ir.ui.view">
            <field name="name">stock.location.tree</field>
            <field name="model">stock.location</field>
            <field name="type">tree</field>
            <field name="field_parent">child_ids</field>
            <field name="arch" type="xml">
                <tree toolbar="1">
                    <field icon="icon" name="name"/>
                </tree>
            </field>
        </record>
        <record id="action_location_tree" model="ir.actions.act_window">
            <field name="name">Location Structure</field>
            <field name="res_model">stock.location</field>
            <field name="type">ir.actions.act_window</field>
            <field name="domain">[('location_id','=',False)]</field>
            <field name="view_type">tree</field>
            <field name="view_id" ref="view_location_tree"/>
            <field name="help">This is the structure of your company's warehouses and locations. You can click on a location to get the list of the products and their stock level in this particular location and all its children.</field>
        </record>
        <menuitem action="action_location_tree"
            id="menu_action_location_tree"
            parent="menu_stock_inventory_control"
            sequence="20"/>

        <record id="view_warehouse" model="ir.ui.view">
            <field name="name">stock.warehouse</field>
            <field name="model">stock.warehouse</field>
            <field name="type">form</field>
            <field name="arch" type="xml">
                <form string="Warehouse">
                    <field colspan="4" name="name" select="1"/>
                    <field name="lot_input_id"/>
                    <field name="lot_stock_id"/>
                    <field name="lot_output_id"/>
                    <field name="company_id" select="1" groups="base.group_multi_company" widget="selection"/>
                    <newline/>
                    <field name="partner_id"/>
                </form>
            </field>
        </record>
        <record id="view_warehouse_tree" model="ir.ui.view">
            <field name="name">stock.warehouse.tree</field>
            <field name="model">stock.warehouse</field>
            <field name="type">tree</field>
            <field name="arch" type="xml">
                <tree string="Warehouse">
                    <field name="name"/>
                    <field name="lot_input_id"/>
                    <field name="lot_stock_id"/>
                    <field name="lot_output_id"/>
                    <field name="partner_id"/>
                </tree>
            </field>
        </record>
        <record id="action_warehouse_form" model="ir.actions.act_window">
            <field name="name">Warehouses</field>
            <field name="res_model">stock.warehouse</field>
            <field name="type">ir.actions.act_window</field>
            <field name="view_type">form</field>
            <field name="view_id" ref="view_warehouse_tree"/>
            <field name="help">Create and manage your warehouses and assign them a location from here</field>
        </record>
        <menuitem action="action_warehouse_form" id="menu_action_warehouse_form" groups="stock.group_locations"
            parent="menu_stock_configuration" sequence="1"/>

<!--
              STOCK PICKING
-->

        <!--
        #
        # Defaults and Internal Pickings
        #
        -->

        <record model="ir.ui.view" id="stock_picking_calendar">
            <field name="name">stock.picking.calendar</field>
            <field name="model">stock.picking</field>
            <field name="type">calendar</field>
            <field name="priority" eval="2"/>
            <field name="arch" type="xml">
                <calendar string="Calendar View" date_start="min_date" date_stop="max_date" color="partner_id">
                    <field name="origin"/>
                    <field name="type"/>
                    <field name="partner_id"/>
                </calendar>
            </field>
        </record>

        <record id="vpicktree" model="ir.ui.view">
            <field name="name">stock.picking.tree</field>
            <field name="model">stock.picking</field>
            <field name="type">tree</field>
            <field name="arch" type="xml">
                <tree colors="blue:state == 'draft';grey:state == 'cancel';red:state not in ('cancel', 'done') and date &lt; current_date" string="Picking list">
                    <field name="name"/>
                    <field name="backorder_id"/>
                    <field name="origin"/>
                    <field name="date"/>
                    <field name="min_date"/>
                    <field name="invoice_state"/>
                    <field name="stock_journal_id" widget="selection"/>
                    <field name="state"/>
                    <button name="action_process" states="assigned" groups="stock.group_stock_user" string="Process" type="object" icon="gtk-go-forward"/>
                </tree>
            </field>
        </record>

        <record id="view_picking_form" model="ir.ui.view">
            <field name="name">stock.picking.form</field>
            <field name="model">stock.picking</field>
            <field name="type">form</field>
            <field eval="12" name="priority"/>
            <field name="arch" type="xml">
                <form layout="manual">
                <div class="oe_form_topbar">
                    <button name="draft_force_assign" states="draft" string="Confirm" type="object"/>
                    <button name="draft_validate" states="draft" string="Confirm &amp; Transfer" type="object"/>
                    <!-- <button name="action_assign" states="confirmed" string="Check Availability" type="object"/> -->
                    <button name="force_assign" states="confirmed" string="Force Availability" type="object"/>
                    <button name="action_process" states="assigned" string="Confirm &amp; Transfer" groups="stock.group_stock_user" type="object"/>
                    <button name="%(action_stock_invoice_onshipping)d" string="Create Invoice"  attrs="{'invisible': ['|','|',('state','&lt;&gt;','done'),('invoice_state','=','invoiced'),('invoice_state','=','none')]}"  type="action" />
                    <button name="%(act_stock_return_picking)d" string="Reverse Transfer" states="done" type="action" />
                    <button name="button_cancel" states="assigned,confirmed,draft" string="_Cancel"/>
                    <div class="oe_right">
                        <field name="state" nolabel="1" widget="statusbar" statusbar_visible="draft,assigned,done" statusbar_colors='{"shipping_except":"red","invoice_except":"red","waiting_date":"blue"}'/>
                    </div>
                </div>
                <sheet string="Internal Picking List" layout="auto">
                    <group colspan="4" col="6">
                        <group colspan="4" col="4">
                            <field name="name" readonly="1"/>
                            <field name="origin"/>
                            <field name="partner_id" on_change="onchange_partner_in(partner_id)" colspan="4"/>
                            <field name="invoice_state" string="Invoice Control"/>
                            <field name="backorder_id" readonly="1"/>
                        </group>
                        <group colspan="2" col="2">
                            <field name="date"/>
                            <field name="min_date" readonly="1"/>
                            <field name="stock_journal_id" widget="selection"/>
                        </group>
                    </group>
                    <notebook colspan="4">
                        <page string="Products">
                            <field colspan="4" name="move_lines" nolabel="1" widget="one2many_list" context="{'address_in_id': partner_id}">
                                <tree colors="grey:scrapped == True" string="Stock Moves">
                                    <field name="product_id"/>
                                    <field name="product_qty" on_change="onchange_quantity(product_id, product_qty, product_uom, product_uos)"/>
                                    <field name="product_uom" string="Unit of Measure" groups="product.group_uom"/>
                                    <field name="product_uos" groups="product.group_uos"/>
                                    <button name="%(stock.move_scrap)d"
                                        string="Scrap Products" type="action"
                                        icon="gtk-convert" context="{'scrap': True}"
                                        states="draft,waiting,confirmed,assigned"/>
                                    <field name="scrapped" invisible="1"/>
                                    <field name="prodlot_id" groups="stock.group_production_lot"/>
                                    <button
                                        name="%(stock.track_line)d"
                                        string="Split in Serial Number"
                                        groups="stock.group_production_lot"
                                        type="action" icon="terp-stock_effects-object-colorize"
                                        states="draft,waiting,confirmed,assigned" />
                                    <field groups="stock.group_tracking_lot" name="tracking_id"/>
                                    <button name="setlast_tracking" string="Put in current pack" type="object"
                                        attrs="{'invisible': [('tracking_id','&lt;&gt;',False)]}"
                                        icon="terp-stock_effects-object-colorize"
                                        groups="stock.group_tracking_lot"
                                        states="draft,assigned,confirmed"/>
                                    <button name="%(split_into)d" string="Put in a new pack" type="action"
                                        groups="product.group_stock_packaging"
                                        icon="terp-stock_effects-object-colorize"
                                        states="draft,assigned,confirmed"/>
                                    <field name="location_dest_id"/>
                                    <field name="date_expected" string="Date Expected"/>
                                    <field name="state"/>
                                </tree>
                                <form string="Stock Moves">
                                    <group colspan="2" col="4">
                                        <separator colspan="4" string="Move Information"/>
                                        <field name="name" invisible="1" colspan="4"/>
                                        <field name="product_id" on_change="onchange_product_id(product_id,location_id,location_dest_id, parent.partner_id)" colspan="4"/>
                                        <field name="product_qty" on_change="onchange_quantity(product_id, product_qty, product_uom, product_uos)" colspan="3"/>
                                        <button name="%(stock.move_scrap)d"
                                                string="Scrap" type="action"
                                                icon="gtk-convert" context="{'scrap': True}"
                                                states="draft,waiting,confirmed,assigned" colspan="1"/>
                                        <field name="product_uom" string="Unit Of Measure" groups="product.group_uom" colspan="4"/>
                                        <field name="product_uos_qty" groups="product.group_uos" on_change="onchange_uos_quantity(product_id, product_uos_qty, product_uos, product_uom)" colspan="4"/>
                                        <field groups="product.group_uos" name="product_uos" on_change="onchange_quantity(product_id, product_qty, product_uom, product_uos)" colspan="4"/>
                                        <field name="product_packaging" groups="product.group_stock_packaging" domain="[('product_id','=',product_id)]" colspan="4"/>
                                    </group>

                                    <group colspan="2" col="2">
                                        <separator string="Locations" colspan="2" />
                                        <field name="location_id" domain="[('usage','&lt;&gt;','view')]"/>
                                        <field name="location_dest_id" domain="[('usage','=','internal')]"/>
                                    </group>

                                    <group colspan="2" col="2">
                                        <separator string="Dates" colspan="2" />
                                        <field name="create_date" invisible="1"/>
                                        <field name="date"/>
                                        <field name="date_expected" on_change="onchange_date(date,date_expected)"/>
                                    </group>

                                    <group colspan="2" col="4" groups="stock.group_tracking_lot">
                                        <separator string="Traceability" colspan="4" groups="stock.group_tracking_lot"/>
                                        <field name="tracking_id" groups="stock.group_tracking_lot"  colspan="3"/>
                                        <button name="%(split_into)d" string="New Pack" type="action"
                                              groups="product.group_stock_packaging"
                                              icon="terp-stock_effects-object-colorize"
                                              states="draft,assigned,confirmed"  colspan="1"/>
                                        <field name="prodlot_id" groups="stock.group_production_lot"
                                            context="{'location_id':location_id, 'product_id':product_id}"
                                            domain="[('product_id','=?',product_id)]"
                                            on_change="onchange_lot_id(prodlot_id,product_qty, location_id, product_id, product_uom)"  colspan="3"/>
                                        <button name="%(track_line)d"
                                            groups="stock.group_tracking_lot"
                                            states="draft,waiting,confirmed,assigned"
                                            string="Split" type="action" icon="terp-stock_effects-object-colorize" colspan="1" />
                                    </group>
                                    <label string="" colspan="4"/>
                                    <field name="state"/>
                                    <group col="4" colspan="2">
                                        <button name="action_cancel" states="assigned" string="Cancel" type="object" icon="gtk-cancel"/>
                                        <button name="action_confirm" states="draft" string="Confirm" type="object" icon="gtk-apply"/>
                                        <button name="force_assign" states="confirmed" string="Force Availability" type="object" icon="gtk-jump-to"/>
                                        <button name="cancel_assign" states="assigned" string="Cancel Availability" type="object" icon="gtk-find"/>
                                    </group>
                                </form>
                            </field>
                        </page>
                        <page string="Additional info">
                            <field name="auto_picking"/>
                            <field name="date_done"/>
                            <field name="move_type"/>
                            <field name="type"/>
                            <field name="company_id" groups="base.group_multi_company" widget="selection"/>
                        </page>
                        <page string="Notes">
                            <field colspan="4" name="note" nolabel="1"/>
                        </page>
                    </notebook>
                </sheet>
                </form>
            </field>
        </record>

        <record id="view_picking_internal_search" model="ir.ui.view">
            <field name="name">stock.picking.internal.search</field>
            <field name="model">stock.picking</field>
            <field name="type">search</field>
            <field name="arch" type="xml">
                <search string="Internal Picking List">
                    <group>
                        <filter icon="terp-check" string="Ready" domain="[('state','=','assigned')]" help="Assigned Internal Moves"/>
                        <filter icon="terp-camera_test" name="confirmed" string="Waiting" domain="[('state','=','confirmed')]" help="Confirmed Internal Moves" />
                        <filter icon="terp-dialog-close" name="done" string="Done" domain="[('state','=','done')]" help="Pickings already processed"/>
                        <separator orientation="vertical"/>
                        <field name="name"/>
                        <field name="origin"/>
                        <field name="stock_journal_id" widget="selection"/>
                        <field name="company_id" widget="selection"/>
                    </group>
                    <newline/>
                    <group expand="0" string="Group By...">
                        <filter string="State" icon="terp-stock_effects-object-colorize" domain="[]" context="{'group_by':'state'}"/>
                        <separator orientation="vertical"/>
                        <filter string="Order Date" icon="terp-go-month" domain="[]"  context="{'group_by':'date'}"/>
                        <filter string="Expected Date" icon="terp-go-month" domain="[]"  context="{'group_by':'min_date'}"/>
                        <separator orientation="vertical"/>
                        <filter string="Origin" icon="terp-gtk-jump-to-rtl" domain="[]" context="{'group_by':'origin'}"/>
                        <separator orientation="vertical" />
                        <filter string="Journal" icon="terp-folder-orange" domain="[]" context="{'group_by':'stock_journal_id'}"/>
                    </group>
                </search>
            </field>
        </record>

        <record id="action_picking_tree6" model="ir.actions.act_window">
            <field name="name">Internal Moves</field>
            <field name="res_model">stock.picking</field>
            <field name="type">ir.actions.act_window</field>
            <field name="view_type">form</field>
            <field name="view_mode">tree,form,calendar</field>
            <field name="domain">[('type','=','internal')]</field>
            <field name="context">{'contact_display': 'partner_address', 'search_default_available': 1}</field>
            <field name="search_view_id" ref="view_picking_internal_search"/>
            <field name="help">Internal Moves display all inventory operations you have to perform in your warehouse. All operations can be categorized into stock journals, so that each worker has his own list of operations to perform in his own journal. Most operations are prepared automatically by OpenERP according to your preconfigured logistics rules, but you can also record manual stock operations.</field>
        </record>

        <record model="ir.actions.act_window.view" id="action_picking_tree6_tree_view">
            <field name="sequence" eval="1"/>
            <field name="view_mode">tree</field>
            <field name="view_id" ref="vpicktree"/>
            <field name="act_window_id" ref="action_picking_tree6"/>
        </record>
        <record model="ir.actions.act_window.view" id="action_picking_tree6_form_view">
            <field name="sequence" eval="2"/>
            <field name="view_mode">form</field>
            <field name="view_id" ref="view_picking_form"/>
            <field name="act_window_id" ref="action_picking_tree6"/>
        </record>

        <!--
        #
        # Sending Products
        #
        -->
        <record id="view_picking_out_tree" model="ir.ui.view">
            <field name="name">stock.picking.out.tree</field>
            <field name="model">stock.picking</field>
            <field name="type">tree</field>
            <field name="arch" type="xml">
                <tree colors="blue:state == 'draft';grey:state == 'cancel';red:state not in ('cancel', 'done') and min_date &lt; current_date" string="Delivery Orders">
                    <field name="name"/>
                    <field name="origin"/>
                    <field name="date"/>
                    <field name="min_date"/>
                    <field name="backorder_id"/>
                    <field name="invoice_state"/>
                    <field name="stock_journal_id" widget="selection"/>
                    <field name="state"/>
                    <button name="action_process" states="assigned" string="Process" type="object" icon="gtk-go-forward"/>
                </tree>
            </field>
        </record>
        <record id="view_picking_out_form" model="ir.ui.view">
            <field name="name">stock.picking.out.form</field>
            <field name="model">stock.picking.out</field>
            <field name="inherit_id" ref="view_picking_form"/>
            <field name="type">form</field>
            <field name="arch" type="xml">
                <data>
                    <xpath expr="/form/div[@class='oe_form_topbar']/button[@name='%(act_stock_return_picking)d']" position="replace">
                        <button name="%(report_picking_list_out)d" string="Print Delivery Slip" type="action" states="done"/>
                        <button name="%(act_stock_return_picking)d" string="Return Products" states="done" type="action" />
                    </xpath>
                    <xpath expr="/form/div[@class='oe_form_topbar']/button[@name='draft_validate']" position="replace">
                        <button name="draft_validate" states="draft" string="Confirm &amp; Deliver" type="object"/>
                        <button name="action_assign" states="confirmed" string="Check Availability" type="object"/>
                    </xpath>
                    <xpath expr="/form/div[@class='oe_form_topbar']/button[@name='action_process']" position="replace">
                        <button name="action_process" states="assigned" string="Deliver" type="object" icon="gtk-go-forward"/>
                    </xpath>
                    <xpath expr="/form/div[@class='oe_form_topbar']/div[@class='oe_right']/field[@name='state']" position="replace">
                        <field name="state" nolabel="1" readonly="1" widget="statusbar" statusbar_visible="draft,confirmed,assigned,done" statusbar_colors='{"auto":"blue", "confirmed":"blue"}'/>
                    </xpath>
                    <xpath expr="/form/sheet/group/group/field[@name='partner_id']" position="replace">
                        <field name="partner_id" on_change="onchange_partner_in(partner_id)"  colspan="4" string="Customer"/>
                    </xpath>
                    <xpath expr="/form/sheet" position="after">
<<<<<<< HEAD
                        <div class="oe_form_sheet_width">
                            <field name="message_ids" colspan="4" widget="ThreadView" nolabel="1"/>
=======
                        <div class="oe_form_bottom">
                            <field name="message_ids_social" colspan="4" widget="ThreadView" nolabel="1"/>
>>>>>>> b3fa4ccf
                        </div>
                    </xpath>
                </data>
            </field>
        </record>

        <record id="view_picking_out_search" model="ir.ui.view">
            <field name="name">stock.picking.out.search</field>
            <field name="model">stock.picking</field>
            <field name="type">search</field>
            <field name="arch" type="xml">
                <search string="Picking list">
                    <group>
                        <filter icon="terp-check" name="available" string="Ready" domain="[('state','=','assigned')]" help="Assigned Delivery Orders"/>
                        <filter icon="terp-camera_test" name="confirmed" string="Waiting" domain="[('state','=','confirmed')]" help="Confirmed Delivery Orders"/>
                        <filter icon="terp-dialog-close" name="done" string="Done" domain="[('state','=','done')]" help="Delivery orders already processed"/>
                        <separator orientation="vertical"/>
                        <filter icon="terp-accessories-archiver-minus" string="Back Orders" domain="[('backorder_id', '!=', False)]" help="Is a Back Order"/>
                        <separator orientation="vertical"/>
                        <filter icon="terp-dolar" name="to_invoice" string="To Invoice" domain="[('invoice_state','=','2binvoiced')]" help="Delivery orders to invoice"/>
                        <separator orientation="vertical"/>
                        <field name="name"/>
                        <field name="origin"/>
                        <field name="stock_journal_id" widget="selection"/>
                        <field name="company_id" widget="selection" groups="base.group_multi_company"/>
                   </group>
                    <newline/>
                    <group expand="0" string="Group By...">
                        <separator orientation="vertical" />
                        <filter string="State" icon="terp-stock_effects-object-colorize" domain="[]" context="{'group_by':'state'}"/>
                        <separator orientation="vertical" />
                        <filter string="Order Date" icon="terp-go-month" domain="[]"  context="{'group_by':'date'}"/>
                        <filter string="Expected Date" icon="terp-go-month" domain="[]"  context="{'group_by':'min_date'}"/>
                        <separator orientation="vertical" />
                        <filter string="Journal" icon="terp-folder-orange" domain="[]" context="{'group_by':'stock_journal_id'}" />
                    </group>
                </search>
            </field>
        </record>

        <record id="action_picking_tree" model="ir.actions.act_window">
            <field name="name">Delivery Orders</field>
            <field name="res_model">stock.picking.out</field>
            <field name="type">ir.actions.act_window</field>
            <field name="view_type">form</field>
            <field name="view_mode">tree,form,calendar</field>
            <field name="domain">[('type','=','out')]</field>
            <field name="context">{'default_type': 'out', 'contact_display': 'partner_address'}</field>
            <field name="search_view_id" ref="view_picking_out_search"/>
            <field name="help">This is the list of all delivery orders that have to be prepared, according to your different sales orders and your logistics rules.</field>
        </record>
        <record id="action_picking_tree_out_view1_waiting" model="ir.actions.act_window.view">
            <field eval="1" name="sequence"/>
            <field name="view_mode">tree</field>
            <field name="view_id" ref="view_picking_out_tree"/>
            <field name="act_window_id" ref="action_picking_tree"/>
        </record>
        <record id="action_picking_tree_out_view2_waiting" model="ir.actions.act_window.view">
            <field eval="2" name="sequence"/>
            <field name="view_mode">form</field>
            <field name="view_id" ref="view_picking_out_form"/>
            <field name="act_window_id" ref="action_picking_tree"/>
        </record>
        <record id="action_picking_tree_out_view2_waiting_cal" model="ir.actions.act_window.view">
            <field eval="3" name="sequence"/>
            <field name="view_mode">calendar</field>
            <field name="act_window_id" ref="action_picking_tree"/>
        </record>
        <menuitem action="action_picking_tree" id="menu_action_picking_tree" parent="menu_stock_warehouse_mgmt" sequence="3"/>

        <!--
        #
        # Incomming Shipments
        #
        -->
        <record id="view_picking_in_tree" model="ir.ui.view">
            <field name="name">stock.picking.in.tree</field>
            <field name="model">stock.picking.in</field>
            <field name="type">tree</field>
            <field name="arch" type="xml">
                <tree colors="blue:state == 'draft';grey:state == 'done';red:state not in ('cancel', 'done') and date &lt; current_date" string="Picking list">
                    <field name="name"/>
                    <field name="backorder_id"/>
                    <field name="origin"/>
                    <field name="date"/>
                    <field name="min_date"/>
                    <field name="invoice_state"/>
                    <field name="stock_journal_id" widget="selection"/>
                    <field name="state"/>
                    <button name="action_process" states="assigned" string="Process" type="object" icon="gtk-go-forward"/>
                    <button name="button_cancel" states="assigned,confirmed,draft" string="Cancel" icon="gtk-cancel" confirm="This operation will cancel the shipment. Do you want to continue?" />
                </tree>
            </field>
        </record>
        <record id="view_picking_in_form" model="ir.ui.view">
            <field name="name">stock.picking.in.form</field>
            <field name="model">stock.picking.in</field>
            <field name="inherit_id" ref="view_picking_form"/>
            <field name="type">form</field>
            <field name="arch" type="xml">
                <data>
                    <xpath expr="/form/div[@class='oe_form_topbar']/button[@name='%(act_stock_return_picking)d']" position="replace">
                        <button name="%(act_stock_return_picking)d" string="Return Products" states="done" type="action" />
                    </xpath>
                    <xpath expr="/form/div[@class='oe_form_topbar']/button[@name='draft_validate']" position="replace">
                        <button name="draft_validate" states="draft" string="Confirm &amp; Receive" type="object"/>
                    </xpath>
                    <xpath expr="/form/div[@class='oe_form_topbar']/button[@name='action_process']" position="replace">
                        <button name="action_process" states="assigned" string="Receive" type="object"/>
                    </xpath>
                    <xpath expr="/form/sheet/group/group/field[@name='partner_id']" position="replace">
                        <field name="partner_id" on_change="onchange_partner_in(partner_id)"  colspan="4" string="Supplier"/>
                    </xpath>
                    <xpath expr="/form/sheet" position="after">
<<<<<<< HEAD
                        <div class="oe_form_sheet_width">
                            <field name="message_ids" colspan="4" widget="ThreadView" nolabel="1"/>
=======
                        <div class="oe_form_bottom">
                            <field name="message_ids_social" colspan="4" widget="ThreadView" nolabel="1"/>
>>>>>>> b3fa4ccf
                        </div>
                    </xpath>
                </data>
            </field>
        </record>
        <record id="view_picking_in_search" model="ir.ui.view">
            <field name="name">stock.picking.in.search</field>
            <field name="model">stock.picking.in</field>
            <field name="type">search</field>
            <field name="arch" type="xml">
                <search string="Incoming Shipments">
                    <group>
                        <filter icon="terp-check" name="available" string="Ready to Process" domain="[('state','=','assigned')]" help="Incoming Shipments Available" />
                        <filter icon="terp-dialog-close" name="done" string="Done" domain="[('state','=','done')]" help="Incoming Shipments already processed"/>
                        <separator orientation="vertical" />
                        <filter icon="terp-accessories-archiver-minus" string="Back Orders" domain="[('backorder_id', '!=', False)]" help="Is a Back Order"/>
                        <separator orientation="vertical"/>
                        <filter string="To Invoice" name="to_invoice" icon="terp-dolar" domain="[('invoice_state', '=', '2binvoiced')]" />
                        <separator orientation="vertical"/>
                        <field name="name"/>
                        <field name="origin"/>
                        <field name="stock_journal_id" widget="selection"/>
                        <field name="company_id" widget="selection" groups="base.group_multi_company" />
                    </group>
                    <newline/>
                    <group expand="0" string="Group By...">
                        <separator orientation="vertical" />
                        <filter icon="terp-stock_effects-object-colorize" name="state" string="State" domain="[]" context="{'group_by':'state'}"/>
                        <separator orientation="vertical" />
                        <filter string="Order Date" icon="terp-go-month" domain="[]"  context="{'group_by':'date'}"/>
                        <filter string="Expected Date" icon="terp-go-month" domain="[]"  context="{'group_by':'min_date'}"/>
                        <separator orientation="vertical" />
                        <filter string="Journal" icon="terp-folder-orange" domain="[]" context="{'group_by':'stock_journal_id'}" />
                    </group>
                </search>
            </field>
        </record>


        <record id="action_picking_tree4" model="ir.actions.act_window">
            <field name="name">Incoming Shipments</field>
            <field name="res_model">stock.picking.in</field>
            <field name="type">ir.actions.act_window</field>
            <field name="view_type">form</field>
            <field name="view_mode">tree,form,calendar</field>
            <field name="domain">[('type','=','in')]</field>
            <field name="context">{'contact_display': 'partner_address', 'default_type': 'in'}</field>
            <field name="search_view_id" ref="view_picking_in_search"/>
            <field name="help">The Incoming Shipments is the list of all orders you will receive from your suppliers. An incoming shipment contains a list of products to be received according to the original purchase order. You can validate the shipment totally or partially.</field>
        </record>
        <record id="action_invoice_tree5_view1" model="ir.actions.act_window.view">
            <field eval="1" name="sequence"/>
            <field name="view_mode">tree</field>
            <field name="view_id" ref="view_picking_in_tree"/>
            <field name="act_window_id" ref="action_picking_tree4"/>
        </record>
        <record id="action_invoice_tree5_view2" model="ir.actions.act_window.view">
            <field eval="2" name="sequence"/>
            <field name="view_mode">form</field>
            <field name="view_id" ref="view_picking_in_form"/>
            <field name="act_window_id" ref="action_picking_tree4"/>
        </record>
        <record id="action_invoice_tree5_view2_cal" model="ir.actions.act_window.view">
            <field eval="3" name="sequence"/>
            <field name="view_mode">calendar</field>
            <field name="act_window_id" ref="action_picking_tree4"/>
        </record>
        <menuitem action="action_picking_tree4" id="menu_action_picking_tree4" parent="menu_stock_warehouse_mgmt" sequence="1"/>




<!--
              STOCK MOVES
-->


        <menuitem action="action_picking_tree6" id="menu_action_picking_tree6" parent="menu_stock_warehouse_mgmt" sequence="2"/>

        <record id="view_move_tree" model="ir.ui.view">
            <field name="name">stock.move.tree</field>
            <field name="model">stock.move</field>
            <field name="type">tree</field>
            <field eval="6" name="priority"/>
            <field name="arch" type="xml">
                <tree colors="grey:state == 'cancel';red:(state not in ('cancel','done')) and date > current_date" string="Moves" editable="top">
                    <field name="name"/>
                    <field name="picking_id" string="Reference"/>
                    <field name="origin"/>
                    <field name="create_date" invisible="1" groups="base.group_no_one"/>
                    <field name="product_id"/>
                    <field name="product_qty" on_change="onchange_quantity(product_id, product_qty, product_uom, product_uos)"/>
                    <field name="product_uom" string="Unit of Measure" groups="product.group_uom"/>
                    <field name="product_uos" groups="product.group_uos"/>
                    <button name="%(stock.move_scrap)d"
                        string="Scrap Products" type="action"
                        icon="gtk-convert" context="{'scrap': True}"
                        states="draft,waiting,confirmed,assigned"
                       />
                    <field name="prodlot_id" groups="stock.group_production_lot"/>
                    <button name="%(track_line)d" string="Split in Serial Numbers" type="action"
                        icon="terp-stock_effects-object-colorize" attrs="{'invisible': [('prodlot_id','&lt;&gt;',False)]}"
                        states="draft,waiting,confirmed,assigned,done"
                        groups="stock.group_tracking_lot"/>
                    <field name="tracking_id" groups="stock.group_tracking_lot"/>
                    <button name="setlast_tracking" string="Put in current pack" type="object"
                        groups="product.group_stock_packaging"
                        icon="terp-stock_effects-object-colorize" attrs="{'invisible': [('tracking_id','&lt;&gt;',False)]}"
                        states="draft,assigned,confirmed,done"/>
                    <button name="%(split_into)d" string="Put in a new pack" type="action"
                        groups="product.group_stock_packaging"
                        icon="terp-stock_effects-object-colorize"
                        states="draft,assigned,confirmed,done"/>
                    <field name="location_id" groups="stock.group_locations"/>
                    <field name="location_dest_id" groups="stock.group_locations"/>
                    <field name="date" groups="base.group_no_one"/>
                    <field name="date_expected"/>
                    <field name="state"/>
                    <button name="action_done" states="confirmed,assigned" string="Process" type="object" icon="gtk-go-forward"/>
                </tree>
            </field>
        </record>

<!--        <menuitem id="menu_traceability_low" name="Low Level" parent="menu_traceability"/> -->

        <record id="view_move_form" model="ir.ui.view">
            <field name="name">stock.move.form</field>
            <field name="model">stock.move</field>
            <field name="type">form</field>
            <field eval="4" name="priority"/>
            <field name="arch" type="xml">
                <form layout="manual">
                <div class="oe_form_topbar">
                    <button name="action_confirm" states="draft" string="Process Later" type="object"/>
                    <button name="action_done" states="draft,assigned,confirmed" string="Process Now" type="object"/>
                    <button name="force_assign" states="confirmed" string="Set Available" type="object"/>
                    <button name="action_cancel" states="assigned,confirmed" string="_Cancel" type="object"/>
                    <div class="oe_right">
                        <field name="state" nolabel="1" widget="statusbar" statusbar_visible="draft,confirmed,assigned,done" statusbar_colors='{"waiting":"blue","confirmed":"blue"}'/>
                    </div>
                    <div class="oe_clear"/>
                </div>
                <sheet string="Stock Moves" layout="auto">
                    <group colspan="4" col="7">
                        <field name="product_id" on_change="onchange_product_id(product_id,location_id,location_dest_id, False)"/>
                        <field name="product_qty" on_change="onchange_quantity(product_id, product_qty, product_uom, product_uos)"/>
                        <field name="product_uom" string="Unit Of Measure" groups="product.group_uom"/>
                        <button name="%(stock.move_scrap)d"
                                string="Scrap" type="action"
                                icon="gtk-convert" context="{'scrap': True}"
                                states="draft,waiting,confirmed,assigned" colspan="1"/>
                        <newline/>
                        <field name="location_id" groups="stock.group_locations"/>
                        <field name="location_dest_id" groups="stock.group_locations"/>
                        <field name="partner_id" context="{'contact_display':'partner'}"/>

                    </group>
                    <group colspan="2" col="2">
                        <separator colspan="2" string="Move Information"/>
                        <field name="name" string="Reason"/>
                        <field name="product_uos_qty" groups="product.group_uos" on_change="onchange_uos_quantity(product_id, product_uos_qty, product_uos, product_uom)" colspan="4"/>
                        <field name="product_uos" groups="product.group_uos" colspan="4"/>
                    </group>

                    <group colspan="2" col="2">
                        <separator string="Picking" colspan="2" />
                        <field name="picking_id"/>
                        <field name="company_id" groups="base.group_multi_company" widget="selection"/>
                    </group>

                    <group colspan="2" col="2">
                        <separator string="Dates" colspan="2" />
                        <field name="create_date" groups="base.group_no_one" />
                        <field name="date" groups="base.group_no_one" />
                        <field name="date_expected" on_change="onchange_date(date,date_expected)"/>
                    </group>

                    <group colspan="2" col="4">
                        <separator string="Traceability" colspan="4"/>
                        <field name="tracking_id" colspan="3" groups="stock.group_tracking_lot"/>
                        <button name="%(split_into)d" string="New Pack" type="action"
                              groups="product.group_stock_packaging"
                              icon="terp-stock_effects-object-colorize"
                              states="draft,assigned,confirmed" colspan="1"/>
                        <field name="prodlot_id" groups="stock.group_production_lot"
                            context="{'location_id':location_id, 'product_id':product_id}"
                            domain="[('product_id','=?',product_id)]"
                            on_change="onchange_lot_id(prodlot_id,product_qty, location_id, product_id, product_uom)" colspan="3"/>
                        <button name="%(track_line)d"
                              groups="stock.group_tracking_lot"
                              states="draft,waiting,confirmed,assigned"
                              string="Split" type="action" icon="terp-stock_effects-object-colorize" colspan="1"/>
                    </group>
                </sheet>
                </form>
            </field>
        </record>

        <record id="view_move_search" model="ir.ui.view">
            <field name="name">stock.move.search</field>
            <field name="model">stock.move</field>
            <field name="type">search</field>
            <field eval="3" name="priority"/>
            <field name="arch" type="xml">
                <search string="Stock Moves">
                    <group>
                        <filter icon="terp-camera_test" string="Ready" name="ready" domain="[('state','=','assigned')]" help="Stock moves that are Available (Ready to process)"/>
                        <filter icon="terp-stock" string="Future" name="future" domain="[('state','in',('assigned','confirmed','waiting'))]" help="Stock moves that are Confirmed, Available or Waiting"/>
                        <filter icon="terp-dialog-close" string="Done" name="done" domain="[('state','=','done')]" help="Stock moves that have been processed"/>
                        <separator orientation="vertical"/>
                        <filter icon="terp-go-today" string="Today" domain="[('date','&lt;=',time.strftime('%%Y-%%m-%%d 23:59:59')),('date','&gt;=',time.strftime('%%Y-%%m-%%d 00:00:00'))]" help="Orders processed Today or planned for Today"/>
                        <separator orientation="vertical"/>
                        <field name="product_id"/>
                        <field name="location_id" string="Location" filter_domain="['|',('location_id','ilike',self),('location_dest_id','ilike',self)]"/>
                        <field name="partner_id" string="Partner"  filter_domain="[('picking_id.partner_id','ilike',self)]"/>
                        <field name="date" groups="base.group_no_one"/>
                        <field name="origin"/>
                        <field name="prodlot_id"/>
                    </group>
                    <newline/>
                    <group expand="0" string="Group By...">
                        <filter string="Product" name="by_product" icon="terp-accessories-archiver" domain="[]"  context="{'group_by':'product_id'}"/>
                        <filter string="Picking" name="groupby_picking_id" icon="terp-accessories-archiver" domain="[]"  context="{'group_by':'picking_id'}"/>
                        <filter string="Lot" name="groupby_prodlot_id" icon="terp-accessories-archiver" domain="[]"  context="{'group_by':'prodlot_id'}"/>
                        <filter string="Pack" name="groupby_tracking_id" icon="terp-accessories-archiver" domain="[]"  context="{'group_by':'tracking_id'}"/>
                        <separator orientation="vertical"/>
                        <filter string="Source" name="groupby_location_id" icon="terp-gtk-jump-to-rtl" domain="[]" context="{'group_by':'location_id'}"/>
                        <filter string="Destination" name="groupby_dest_location_id" icon="terp-gtk-jump-to-ltr" domain="[]" context="{'group_by':'location_dest_id'}"/>
                        <separator orientation="vertical"/>
                        <filter icon="terp-stock_effects-object-colorize" string="State" domain="[]" context="{'group_by':'state'}" />
                        <separator orientation="vertical"/>
                        <filter string="Creation" name="groupby_create_date" icon="terp-go-month" domain="[]" context="{'group_by':'create_date'}" groups="base.group_no_one"/>
                        <filter string="Expected" name="groupby_date" icon="terp-go-month" domain="[]" context="{'group_by':'date'}"/>
                    </group>
                </search>
            </field>
        </record>

        <record id="action_move_form2" model="ir.actions.act_window">
            <field name="name">Stock Moves</field>
            <field name="res_model">stock.move</field>
            <field name="type">ir.actions.act_window</field>
            <field name="view_type">form</field>
            <field name="view_id" ref="view_move_tree"/>
            <field name="search_view_id" ref="view_move_search"/>
            <field name="context">{}</field>
            <field name="help">This menu gives you the full traceability of inventory operations on a specific product. You can filter on the product to see all the past or future movements for the product.</field>
        </record>
        <menuitem action="action_move_form2" id="menu_action_move_form2" parent="menu_traceability" sequence="3"/>

        ====================================
        Reception Picking (By Stock Move)
        ====================================
            <!--  from stock_partial_move_view -->



        <record id="view_move_tree_reception_picking" model="ir.ui.view">
            <field name="name">stock.move.tree2</field>
            <field name="model">stock.move</field>
            <field name="type">tree</field>
            <field name="priority" eval="6" />
            <field name="arch" type="xml">
                <tree colors="grey:state == 'cancel'" string="Moves">
                    <field name="picking_id" string="Reference"/>
                    <field name="origin"/>
                    <field name="product_id"/>
                    <field name="product_qty" />
                    <field name="product_uom" string="Unit of Measure" groups="product.group_uom"/>
                    <button name="%(stock.move_scrap)d"
                        string="Scrap Products" type="action"
                        icon="gtk-convert" context="{'scrap': True}"
                        states="draft,waiting,confirmed,assigned"/>
                    <field name="prodlot_id" groups="stock.group_production_lot"/>
                    <button name="%(track_line)d" string="Split in Serial Numbers" type="action"
                        icon="terp-stock_effects-object-colorize" attrs="{'invisible': [('prodlot_id','&lt;&gt;',False)]}"
                       states="draft,waiting,confirmed,assigned,done"
                        groups="stock.group_tracking_lot"/>
                    <field name="tracking_id" groups="stock.group_tracking_lot"/>
                    <button name="setlast_tracking" string="Put in current pack" type="object"
                        attrs="{'invisible': [('tracking_id','&lt;&gt;',False)]}"
                        groups="product.group_stock_packaging"
                        icon="terp-stock_effects-object-colorize"
                        states="draft,assigned,confirmed,done"/>
                    <button name="%(split_into)d" string="Put in a new pack" type="action"
                        groups="product.group_stock_packaging"
                        icon="terp-stock_effects-object-colorize"
                        states="draft,assigned,confirmed,done"/>
                    <field name="date" groups="base.group_no_one"/>
                    <field name="state"/>
                    <button name="action_assign" states="confirmed" string="Set Available" type="object" icon="gtk-yes"/>
                    <button name="action_done" string="Process" type="object" states="confirmed,assigned" icon="gtk-go-forward"/>
                </tree>
            </field>
        </record>
        <!-- test -->
          <record id="view_move_tree_reception_picking_board" model="ir.ui.view">
            <field name="name">stock.move.tree3</field>
            <field name="model">stock.move</field>
            <field name="type">tree</field>
            <field eval="6" name="priority"/>
            <field name="arch" type="xml">
                <tree string="Moves">
                    <field name="picking_id" string="Reference"/>
                    <field name="product_id"/>
                    <field name="product_qty" />
                    <field name="product_uom" string="Unit of Measure" groups="product.group_uom"/>
                    <field name="date" groups="base.group_no_one" />
                    <button name="action_done" states="confirmed,assigned" string="Process" type="object" icon="gtk-go-forward"/>
                </tree>
            </field>
        </record>


        <record id="view_move_form_reception_picking" model="ir.ui.view">
            <field name="name">stock.move.form2</field>
            <field name="model">stock.move</field>
            <field name="type">form</field>
            <field eval="6" name="priority"/>
            <field name="arch" type="xml">
                <form layout="manual">
                <div class="oe_form_topbar">
                    <button name="action_confirm" states="draft" string="Process Later" type="object"/>
                    <button name="force_assign" states="confirmed" string="Set Available" type="object"/>
                    <button name="%(action_partial_move_server)d" string="Process" type="action" states="assigned"/>
                    <button name="action_cancel" states="assigned,confirmed" string="_Cancel" type="object"/>
                    <div class="oe_right">
                        <field name="state" nolabel="1" widget="statusbar" statusbar_visible="draft,confirmed,assigned,done" statusbar_colors='{"waiting":"blue","confirmed":"blue"}'/>
                    </div>
                    <div class="oe_clear"/>
                </div>
                <sheet string="Receive Products" layout="auto">
                    <group colspan="4" col="7">
                        <field name="product_id" on_change="onchange_product_id(product_id,location_id,location_dest_id, False)"/>
                        <field name="product_qty" on_change="onchange_quantity(product_id, product_qty, product_uom, product_uos)"/>
                        <field name="product_uom" string="Unit Of Measure" groups="product.group_uom"/>
                        <button name="%(stock.move_scrap)d"
                                string="Scrap" type="action"
                                icon="gtk-convert" context="{'scrap': True}"
                                states="draft,waiting,confirmed,assigned" colspan="1"/>
                        <newline/>
                        <field name="location_id" groups="stock.group_locations"/>
                        <field name="location_dest_id" groups="stock.group_locations"/>
                        <field name="partner_id"/>

                    </group>
                    <group colspan="2" col="2">
                        <separator colspan="2" string="Move Information"/>
                        <field name="name" string="Reason"/>
                        <field name="product_uos_qty" groups="product.group_uos"  on_change="onchange_uos_quantity(product_id, product_uos_qty, product_uos, product_uom)"/>
                        <field name="product_uos" groups="product.group_uos"/>
                    </group>

                    <group colspan="2" col="2">
                        <separator string="Picking" colspan="2" />
                        <field name="picking_id"/>
                        <field name="company_id" groups="base.group_multi_company" widget="selection"/>
                    </group>

                    <group colspan="2" col="2">
                        <separator string="Dates" colspan="2" />
                        <field name="create_date" groups="base.group_no_one" />
                        <field name="date" groups="base.group_no_one" />
                        <field name="date_expected" on_change="onchange_date(date,date_expected)"/>
                    </group>

                    <group colspan="2" col="4">
                        <separator string="Traceability" colspan="4" groups="stock.group_tracking_lot"/>
                        <field name="tracking_id" colspan="3" groups="stock.group_tracking_lot"/>
                        <button name="%(split_into)d" string="New Pack" type="action"
                              groups="product.group_stock_packaging"
                              icon="terp-stock_effects-object-colorize"
                              states="draft,assigned,confirmed,done" colspan="1"/>
                        <field name="prodlot_id" groups="stock.group_production_lot"
                            context="{'location_id':location_id, 'product_id':product_id}"
                            domain="[('product_id','=?',product_id)]"
                            on_change="onchange_lot_id(prodlot_id,product_qty, location_id, product_id, product_uom)" colspan="3"/>
                        <button name="%(track_line)d"
                              groups="stock.group_tracking_lot"
                              states="draft,waiting,confirmed,assigned,done"
                              string="Split" type="action" icon="terp-stock_effects-object-colorize" colspan="1"/>
                    </group>
                </sheet>
                </form>
            </field>
        </record>

        <record id="view_move_search_reception_incoming_picking" model="ir.ui.view">
            <field name="name">stock.move.incoming.search2</field>
            <field name="model">stock.move</field>
            <field name="type">search</field>
            <field eval="6" name="priority"/>
            <field name="arch" type="xml">
                <search string="Stock Moves">
                    <group>
                        <filter icon="terp-gtk-go-back-rtl" name="receive" string="Waiting " domain="[('state','in',('confirmed','assigned'))]" help="Stock to be receive"/>
                        <filter icon="terp-check" name="available" string="Available" domain="[('state','in',('assigned',))]" help="Stock available to be delivered"/>
                        <filter icon="terp-dialog-close" name="done" string="Done" domain="[('state', '=', 'done')]"/>
                        <separator orientation="vertical"/>
                        <filter icon="terp-go-today" string="Today" domain="[('date','&lt;=',time.strftime('%%Y-%%m-%%d 23:59:59')),('date','&gt;=',time.strftime('%%Y-%%m-%%d 00:00:00'))]" help="Orders planned for today"/>
                        <separator orientation="vertical"/>
                        <field name="origin"/>
                        <field name="product_id"/>
                        <field name="prodlot_id"/>
                    </group>
                    <newline/>
                    <group expand="0" string="Group By...">
                        <filter string="Product" icon="terp-accessories-archiver" domain="[]" context="{'group_by':'product_id'}"/>
                        <separator orientation="vertical"/>
                        <filter string="Order" icon="terp-gtk-jump-to-rtl" domain="[]" context="{'group_by':'origin'}"/>
                        <filter string="State" icon="terp-stock_effects-object-colorize" domain="[]" context="{'group_by':'state'}"/>
                        <separator orientation="vertical" groups="base.group_no_one"/>
                        <filter string="Order Date" icon="terp-go-month" domain="[]" context="{'group_by':'date'}" groups="base.group_no_one"/>
                    </group>
                </search>
            </field>
        </record>

        <record id="view_move_search_reception_outcoming_picking" model="ir.ui.view">
            <field name="name">stock.move.outgoing.search2</field>
            <field name="model">stock.move</field>
            <field name="type">search</field>
            <field eval="6" name="priority"/>
            <field name="arch" type="xml">
                <search string="Stock Moves">
                    <group>
                        <filter icon="terp-gtk-go-back-rtl" name="receive" string=" Waiting" domain="[('state','in',('confirmed','assigned'))]" help="Stock to be delivered (Available or not)"/>
                        <filter icon="terp-check" name="available" string="Available" domain="[('state','in',('assigned',))]" help="Stock available to be delivered"/>
                        <filter icon="terp-dialog-close" name="received" string="Done" domain="[('state','=','done')]"/>
                        <separator orientation="vertical"/>
                        <filter icon="terp-go-today" string="Today" domain="[('date','&lt;=',time.strftime('%%Y-%%m-%%d 23:59:59')),('date','&gt;=',time.strftime('%%Y-%%m-%%d 00:00:00'))]" help="Orders planned for today"/>
                        <separator orientation="vertical"/>
                        <field name="origin"/>
                        <field name="product_id"/>
                        <field name="prodlot_id"/>
                    </group>
                    <newline/>
                    <group expand="0" string="Group By...">
                        <separator orientation="vertical"/>
                        <filter string="Product" icon="terp-accessories-archiver" domain="[]" context="{'group_by':'product_id'}"/>
                        <filter string="Order" icon="terp-gtk-jump-to-rtl" domain="[]" context="{'group_by':'origin'}"/>
                        <filter string="State" icon="terp-stock_effects-object-colorize" domain="[]" context="{'group_by':'state'}"/>
                        <separator orientation="vertical" groups="base.group_no_one"/>
                        <filter string="Order Date" icon="terp-go-month" domain="[]" context="{'group_by':'date'}" groups="base.group_no_one"/>
                    </group>
                </search>
            </field>
        </record>

        <record id="action_reception_picking_move" model="ir.actions.act_window">
            <field name="name">Receive Products</field>
            <field name="res_model">stock.move</field>
            <field name="type">ir.actions.act_window</field>
            <field name="view_type">form</field>
            <field name="view_mode">tree,form</field>
            <field name="domain">['|','&amp;',('picking_id','=',False),('location_id.usage', 'in', ['customer','supplier']),'&amp;',('picking_id','!=',False),('picking_id.type','=','in')]</field>
            <field name="view_id" ref="view_move_tree_reception_picking"/>
            <field name="context" eval="'{\'product_receive\' : True, \'default_location_id\':%d, \'default_location_dest_id\':%d}' % (ref('stock_location_suppliers'),ref('stock_location_stock') )"/>
            <field name="search_view_id" ref="view_move_search_reception_incoming_picking"/>
            <field name="help">Here you can receive individual products, no matter what purchase order or picking order they come from. You will find the list of all products you are waiting for. Once you receive an order, you can filter based on the name of the supplier or the purchase order reference. Then you can confirm all products received using the buttons on the right of each line.</field>
        </record>

        <record model="ir.actions.act_window.view" id="action_move_reception_picking_tree">
            <field name="sequence" eval="1"/>
            <field name="view_mode">tree</field>
            <field name="view_id" ref="view_move_tree_reception_picking"/>
            <field name="act_window_id" ref="action_reception_picking_move"/>
        </record>
        <record model="ir.actions.act_window.view" id="action_move_reception_picking_form">
            <field name="sequence" eval="2"/>
            <field name="view_mode">form</field>
            <field name="view_id" ref="view_move_form_reception_picking"/>
            <field name="act_window_id" ref="action_reception_picking_move"/>
        </record>

        # -------------------------------------------------------------
        # Stock incoterms
        # -------------------------------------------------------------
        <record id="view_incoterms_tree" model="ir.ui.view">
            <field name="name">stock.incoterms.tree</field>
            <field name="model">stock.incoterms</field>
            <field name="type">tree</field>
            <field name="arch" type="xml">
                <tree string="Incoterms">
                    <field name="code"/>
                    <field colspan="4" name="name"/>
                </tree>
            </field>
        </record>
        <record id="stock_incoterms_form" model="ir.ui.view">
            <field name="name">stock.incoterms.form</field>
            <field name="model">stock.incoterms</field>
            <field name="type">form</field>
            <field name="arch" type="xml">
                <form string="Incoterms">
                    <field colspan="4" name="name" select="1"/>
                    <field name="code" select="1"/>
                    <field name="active" select="1"/>
                </form>
            </field>
        </record>
        <record id="action_incoterms_tree" model="ir.actions.act_window">
            <field name="name">Incoterms</field>
            <field name="res_model">stock.incoterms</field>
            <field name="type">ir.actions.act_window</field>
            <field name="view_type">form</field>
            <field name="view_mode">tree,form</field>
        </record>

        <menuitem action="action_incoterms_tree" id="menu_action_incoterm_open" parent="menu_warehouse_config" sequence="1"/>

        <act_window
            context="{'location': active_id}"
            domain="[('type','&lt;&gt;','service')]"
            id="act_product_location_open"
            name="Products"
            res_model="product.product"
            src_model="stock.location"/>

        <act_window
            context="{'search_default_done': 1,'search_default_product_id': [active_id], 'default_product_id': active_id}"
            id="act_product_stock_move_open"
            name="Stock Moves"
            res_model="stock.move"
            src_model="product.product"/>

        <act_window
            domain="[('move_lines','=',active_id)]"
            id="act_relate_picking"
            name="Related Picking"
            res_model="stock.picking"
            src_model="stock.move"/>

        <act_window
            context="{'search_default_future': 1,'search_default_product_id': [active_id], 'default_product_id': active_id}"
            domain="[('state','in',('waiting','confirmed','assigned'))]"
            id="act_product_stock_move_futur_open"
            name="Future Stock Moves"
            res_model="stock.move"
            src_model="product.product"/>

        <record id="ir_act_product_location_open" model="ir.values">
            <field name="key2">tree_but_open</field>
            <field name="model">stock.location</field>
            <field name="name">Products</field>
            <field eval="'ir.actions.act_window,%d'%act_product_location_open" name="value"/>
        </record>


        <record id="ir_act_product_location_open" model="ir.values">
            <field name="key2">tree_but_open</field>
            <field name="model">stock.location</field>
            <field name="name">Open Products</field>
            <field eval="'ir.actions.act_window,%d'%action_view_stock_location_product" name="value"/>
        </record>
        <record id="action_picking_tree_out" model="ir.actions.act_window">
            <field name="name">Customers Packings</field>
            <field name="res_model">stock.picking</field>
            <field name="type">ir.actions.act_window</field>
            <field name="view_type">form</field>
            <field name="view_mode">tree,form,calendar</field>
            <field name="domain">[('type','=','out')]</field>
            <field name="context">{'default_type': 'out', 'contact_display': 'partner',"search_default_available":1}</field>
            <field name="search_view_id" ref="view_picking_in_search"/>
        </record>
        <record id="action_invoice_tree5_out" model="ir.actions.act_window.view">
            <field eval="1" name="sequence"/>
            <field name="view_mode">tree</field>
            <field name="view_id" ref="view_picking_in_tree"/>
            <field name="act_window_id" ref="action_picking_tree_out"/>
        </record>
        <record id="action_invoice_tree5_view2_out" model="ir.actions.act_window.view">
            <field eval="2" name="sequence"/>
            <field name="view_mode">form</field>
            <field name="view_id" ref="view_picking_in_form"/>
            <field name="act_window_id" ref="action_picking_tree_out"/>
        </record>
        <record id="action_invoice_tree5_viewout_cal" model="ir.actions.act_window.view">
            <field eval="3" name="sequence"/>
            <field name="view_mode">calendar</field>
            <field name="act_window_id" ref="action_picking_tree_out"/>
        </record>

        <record id="action_out_picking_move" model="ir.actions.act_window">
            <field name="name">Deliver Products</field>
            <field name="res_model">stock.move</field>
            <field name="type">ir.actions.act_window</field>
            <field name="view_type">form</field>
            <field name="view_mode">tree,form</field>
            <field name="domain">['|','&amp;',('picking_id','=',False),('location_dest_id.usage', 'in', ['customer','supplier']),'&amp;',('picking_id','!=',False),('picking_id.type','=','out')]</field>
            <field name="view_id" ref="view_move_tree_reception_picking"/>
            <field name="context" eval="'{\'default_location_id\':%d, \'default_location_dest_id\':%d}' % (ref('stock_location_stock'),ref('stock_location_customers'))"/>
            <field name="search_view_id" ref="view_move_search_reception_outcoming_picking"/>
            <field name="help">You will find in this list all products you have to deliver to your customers. You can process the deliveries directly from this list using the buttons on the right of each line. You can filter the products to deliver by customer, products or sale order (using the Origin field).</field>
        </record>

        <record model="ir.actions.act_window.view" id="action_move_out_picking_tree">
            <field name="sequence" eval="1"/>
            <field name="view_mode">tree</field>
            <field name="view_id" ref="view_move_tree_reception_picking"/>
            <field name="act_window_id" ref="action_out_picking_move"/>
        </record>
        <record model="ir.actions.act_window.view" id="action_move_out_picking_form">
            <field name="sequence" eval="2"/>
            <field name="view_mode">form</field>
            <field name="view_id" ref="view_move_form"/>
            <field name="act_window_id" ref="action_out_picking_move"/>
        </record>

      <menuitem action="action_reception_picking_move" id="menu_action_pdct_in" parent="menu_stock_products_moves" sequence="1"/>
      <menuitem action="action_out_picking_move" id="menu_action_pdct_out" parent="menu_stock_products_moves" sequence="2"/>


         <record id="view_stock_journal_filter" model="ir.ui.view">
            <field name="name">stock.journal.filter</field>
            <field name="model">stock.journal</field>
            <field name="type">search</field>
            <field name="arch" type="xml">
                <search string="Stock Journal">
                    <field name="name"/>
                    <field name="user_id"/>
                </search>
            </field>
        </record>
        <record model="ir.ui.view" id="view_stock_journal_tree">
            <field name="name">Stock Journals</field>
            <field name="model">stock.journal</field>
            <field name="type">tree</field>
            <field name="arch" type="xml">
                <tree string="Stock Journal">
                    <field name="name"/>
                    <field name="user_id"/>
                </tree>
            </field>
        </record>
        <record model="ir.ui.view" id="view_stock_journal_form">
            <field name="name">Stock Journals</field>
            <field name="model">stock.journal</field>
            <field name="type">form</field>
            <field name="arch" type="xml">
                <form string="Stock Journal">
                    <field name="name"/>
                    <field name="user_id"/>
                </form>
            </field>
        </record>
        <record id="action_stock_journal_form" model="ir.actions.act_window">
            <field name="name">Stock Journals</field>
            <field name="res_model">stock.journal</field>
            <field name="type">ir.actions.act_window</field>
            <field name="view_type">form</field>
            <field name="help">The stock journal system allows you to assign each stock operation to a specific journal according to the type of operation to perform or the worker/team that should perform the operation. Examples of stock journals may be: quality control, pick lists, packing, etc.</field>
        </record>
        <menuitem
            action="action_stock_journal_form"
            id="menu_action_stock_journal_form"
            parent="menu_warehouse_config" sequence="1"/>

        <record model="ir.actions.todo.category" id="category_stock_management_config">
            <field name="name">Stock Management</field>
        </record>

    </data>
</openerp><|MERGE_RESOLUTION|>--- conflicted
+++ resolved
@@ -947,13 +947,8 @@
                         <field name="partner_id" on_change="onchange_partner_in(partner_id)"  colspan="4" string="Customer"/>
                     </xpath>
                     <xpath expr="/form/sheet" position="after">
-<<<<<<< HEAD
-                        <div class="oe_form_sheet_width">
+                        <div class="oe_form_bottom">
                             <field name="message_ids" colspan="4" widget="ThreadView" nolabel="1"/>
-=======
-                        <div class="oe_form_bottom">
-                            <field name="message_ids_social" colspan="4" widget="ThreadView" nolabel="1"/>
->>>>>>> b3fa4ccf
                         </div>
                     </xpath>
                 </data>
@@ -1068,13 +1063,8 @@
                         <field name="partner_id" on_change="onchange_partner_in(partner_id)"  colspan="4" string="Supplier"/>
                     </xpath>
                     <xpath expr="/form/sheet" position="after">
-<<<<<<< HEAD
-                        <div class="oe_form_sheet_width">
+                        <div class="oe_form_bottom">
                             <field name="message_ids" colspan="4" widget="ThreadView" nolabel="1"/>
-=======
-                        <div class="oe_form_bottom">
-                            <field name="message_ids_social" colspan="4" widget="ThreadView" nolabel="1"/>
->>>>>>> b3fa4ccf
                         </div>
                     </xpath>
                 </data>
