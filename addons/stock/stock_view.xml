<?xml version="1.0" encoding="utf-8"?>
<openerp>
    <data>
        <menuitem icon="terp-stock" id="menu_stock_root" name="Inventory Management"/>
        <menuitem id="menu_stock_configuration" name="Configuration" parent="menu_stock_root" sequence="1"/>

        =============================
        Inventory Line
        =============================
        <record id="stock_inventory_line_tree" model="ir.ui.view">
            <field name="name">stock.inventory.line.tree</field>
            <field name="model">stock.inventory.line</field>
            <field name="type">tree</field>
            <field name="arch" type="xml">
                <tree string="Stock Inventory Lines">
                    <field name="location_id"/>
                    <field name="product_id"/>
                    <field name="product_qty"/>
                    <field name="product_uom"/>
                </tree>
            </field>
        </record>
        <record id="view_inventory_line_form" model="ir.ui.view">
            <field name="name">stock.inventory.line.form</field>
            <field name="model">stock.inventory.line</field>
            <field name="type">form</field>
            <field name="arch" type="xml">
                <form string="Stock Inventory Lines">
                    <field colspan="4" domain="[('usage','=','internal')]" name="location_id" select="1"/>
                    <field context="location=location_id,uom=product_uom" name="product_id" on_change="on_change_product_id(location_id,product_id,product_uom)" select="1" domain="[('type','&lt;&gt;','service')]"/>
                    <field name="product_qty"/>
                    <field name="product_uom"/>
                </form>
            </field>
        </record>

        =============================
        Inventory
        =============================
        <record id="view_inventory_tree" model="ir.ui.view">
            <field name="name">stock.inventory.tree</field>
            <field name="model">stock.inventory</field>
            <field name="type">tree</field>
            <field name="arch" type="xml">
                <tree string="Lot Inventory">
                    <field name="name"/>
                    <field name="date"/>
                    <field name="state"/>
                </tree>
            </field>
        </record>
        <record id="view_inventory_form" model="ir.ui.view">
            <field name="name">stock.inventory.form</field>
            <field name="model">stock.inventory</field>
            <field name="type">form</field>
            <field name="arch" type="xml">
                <form string="Lot Inventory">
                    <field name="name" select="1"/>
                    <field name="date" select="1"/>
                    <field name="company_id" select="1" groups="base.group_multi_company" widget="selection"/>
                    <notebook colspan="4">
                    <page string="General Informations">
                        <field colspan="4" name="inventory_line_id" nolabel="1" widget="one2many_list"/>
                    </page><page string="Posted Inventory">
                        <field colspan="4" name="move_ids" nolabel="1"/>
                    </page>
                    </notebook>
                    <field name="state" select="1"/>
                    <group col="4" colspan="2">
                        <button name="action_done" states="draft" string="Confirm Inventory" type="object" icon="gtk-apply"/>
                        <button name="action_cancel" states="cancel" string="Set to Draft" type="object" icon="gtk-cancel"/>
                        <button name="action_cancel_inventary" states="draft" string="Cancel Inventory" type="object" icon="gtk-cancel"/>
                    </group>
                </form>
            </field>
        </record>
        <record id="action_inventory_form" model="ir.actions.act_window">
            <field name="name">Periodical Inventory</field>
            <field name="type">ir.actions.act_window</field>
            <field name="res_model">stock.inventory</field>
            <field name="view_type">form</field>
            <field name="view_id" ref="view_inventory_tree"/>
            <field name="context">{'full':'1'}</field>
        </record>
        <menuitem action="action_inventory_form" id="menu_action_inventory_form" parent="menu_stock_root"/>

        <record id="action_inventory_form_draft" model="ir.actions.act_window">
            <field name="name">Draft Periodical Inventories</field>
            <field name="type">ir.actions.act_window</field>
            <field name="res_model">stock.inventory</field>
            <field name="view_type">form</field>
            <field name="domain">[('state','=','draft')]</field>
            <field name="filter" eval="True"/>
        </record>

        =============================
        Lot
        =============================

        <record id="view_tracking_form" model="ir.ui.view">
            <field name="name">stock.tracking.form</field>
            <field name="model">stock.tracking</field>
            <field name="type">form</field>
            <field name="arch" type="xml">
                <form string="Tracking/Serial">
                    <field name="name" select="1"/>
                    <field name="serial" select="1"/>
                    <field name="date" select="1"/>
                    <field name="active" select="1"/>
                </form>
            </field>
        </record>
        <record id="view_tracking_tree" model="ir.ui.view">
            <field name="name">stock.tracking.tree</field>
            <field name="model">stock.tracking</field>
            <field name="type">tree</field>
            <field name="arch" type="xml">
                <tree string="Tracking/Serial">
                    <field name="name"/>
                    <field name="serial"/>
                    <field name="date"/>
                    <field name="active"/>
                </tree>
            </field>
        </record>
        <record id="action_tracking_form" model="ir.actions.act_window">
            <field name="name">Tracking Lots</field>
            <field name="type">ir.actions.act_window</field>
            <field name="res_model">stock.tracking</field>
            <field name="view_type">form</field>
            <field name="view_id" ref="view_tracking_tree"/>
        </record>
        <menuitem id="menu_traceability" name="Traceability" parent="menu_stock_root" sequence="2"/>
        <menuitem action="action_tracking_form" id="menu_action_tracking_form" parent="menu_traceability"/>

        <record id="lot_line_tree" model="ir.ui.view">
            <field name="name">stock.tracking.tree</field>
            <field name="model">stock.tracking</field>
            <field name="type">tree</field>
            <field name="field_parent">child_ids</field>
            <field name="arch" type="xml">
                <tree colors="grey:not active" string="Tracking Number">
                    <field name="name" select="1"/>
                    <field name="serial" select="1"/>
                    <field name="date" select="1"/>
                </tree>
            </field>
        </record>

        <record id="view_production_lot_revision_form" model="ir.ui.view">
            <field name="name">stock.production.lot.revision.form</field>
            <field name="model">stock.production.lot.revision</field>
            <field name="type">form</field>
            <field name="arch" type="xml">
                <form string="Production Lot Revisions">
                    <field colspan="4" name="name"/>
                    <field colspan="2" name="indice"/>
                    <field colspan="2" name="date"/>
                    <newline/>
                    <field name="author_id" readonly="1"/>
                    <newline/>
                    <field name="description"/>
                </form>
            </field>
        </record>
        <record id="view_production_lot_revision_tree" model="ir.ui.view">
            <field name="name">stock.production.lot.revision.tree</field>
            <field name="model">stock.production.lot.revision</field>
            <field name="type">tree</field>
            <field name="arch" type="xml">
                <tree string="Production Lot Revisions">
                    <field name="indice"/>
                    <field name="author_id"/>
                    <field name="date"/>
                    <field name="name"/>
                </tree>
            </field>
        </record>
        <record id="view_production_lot_form" model="ir.ui.view">
            <field name="name">stock.production.lot.form</field>
            <field name="model">stock.production.lot</field>
            <field name="type">form</field>
            <field name="arch" type="xml">
                <form string="Production Lot">
	                <notebook colspan="4">
	                	<page string="Production Lot">
		                    <field name="name" select="1"/>
		                    <field name="ref" select="2"/>
		                    <field name="product_id" select="1"/>
		                    <field name="stock_available"/>
		                    <field name="date" select="2"/>
		                    <field colspan="4" name="revisions" nolabel="1"/>
	                    </page>
	                </notebook>
                </form>
            </field>
        </record>
        <record id="view_production_lot_tree" model="ir.ui.view">
            <field name="name">stock.production.lot.tree</field>
            <field name="model">stock.production.lot</field>
            <field name="type">tree</field>
            <field name="arch" type="xml">
                <tree string="Production Lot">
                    <field name="date"/>
                    <field name="name"/>
                    <field name="ref"/>
                    <field name="product_id"/>
                    <field name="stock_available"/>
                </tree>
            </field>
        </record>
        <record id="action_production_lot_form" model="ir.actions.act_window">
            <field name="name">Production Lots</field>
            <field name="type">ir.actions.act_window</field>
            <field name="res_model">stock.production.lot</field>
            <field name="view_type">form</field>
            <field name="view_id" ref="view_production_lot_tree"/>
            <field name="context">{'full':'1'}</field>
        </record>
        <menuitem action="action_production_lot_form" id="menu_action_production_lot_form" parent="menu_traceability"/>

        #
        # Lot composition (history)
        #
        <record id="stock_move_tree" model="ir.ui.view">
            <field name="name">Stock Moves</field>
            <field name="model">stock.move</field>
            <field name="type">tree</field>
            <field name="field_parent">move_history_ids</field>
            <field name="arch" type="xml">
                <tree colors="grey:state in ('cancel');black:state not in ('cancel')" string="Moves">
                    <field name="product_id" select="1"/>
                    <field name="product_qty" select="1"/>
                    <field name="product_uom" select="1" string="UOM"/>
                    <field name="prodlot_id" select="1"/>
                    <field name="product_packaging"/>
                    <field name="picking_id"/>
                    <field name="location_id" select="1"/>
                    <field name="location_dest_id" select="1"/>
                    <field name="date" select="1"/>
                    <field name="date_planned" select="1" string="Date"/>
                    <field name="state"/>
                </tree>
            </field>
        </record>

        <record id="stock_move_tree2" model="ir.ui.view">
            <field name="name">Stock Moves</field>
            <field name="model">stock.move</field>
            <field name="type">tree</field>
            <field name="field_parent">move_history_ids2</field>
            <field name="arch" type="xml">
                <tree colors="grey:state in ('cancel');black:state not in ('cancel')" string="Moves">
                    <field name="product_id" select="1"/>
                    <field name="product_qty" select="1"/>
                    <field name="product_uom" select="1" string="UOM"/>
                    <field name="prodlot_id" select="1"/>
                    <field name="product_packaging"/>
                    <field name="picking_id"/>
                    <field name="location_id" select="1"/>
                    <field name="location_dest_id" select="1"/>
                    <field name="date" select="1"/>
                    <field name="date_planned" select="1" string="Date"/>
                    <field name="state"/>
                </tree>
            </field>
        </record>

        <wizard
            id="action_lot2"
            model="stock.production.lot"
            name="stock.traceability.lot.upstream"
            string="Upstream traceability"/>

        <wizard
            id="action_lot4"
            model="stock.production.lot"
            name="stock.traceability.lot.downstream"
            string="Downstream traceability"/>

        <wizard
            id="action4"
            model="stock.tracking"
            name="stock.traceability.upstream"
            string="Upstream traceability"/>

        <wizard
            id="action2"
            model="stock.tracking"
            name="stock.traceability.downstream"
            string="Downstream traceability"/>

        <record id="action3" model="ir.actions.act_window">
            <field name="name">Downstream traceability</field>
            <field name="type">ir.actions.act_window</field>
            <field name="res_model">stock.move</field>
            <field name="domain">[('id','in',active_ids)]</field>
            <field name="view_type">tree</field>
            <field eval="stock_move_tree2" name="view_id"/>
        </record>
        <record id="ir_move_traceability_upstream" model="ir.values">
            <field eval="'tree_but_action'" name="key2"/>
            <field eval="'stock.move'" name="model"/>
            <field name="name">Downstream traceability</field>
            <field eval="'ir.actions.act_window,'+str(action3)" name="value"/>
            <field eval="True" name="object"/>
        </record>
        <record id="action5" model="ir.actions.act_window">
            <field name="name">Upstream traceability</field>
            <field name="type">ir.actions.act_window</field>
            <field name="res_model">stock.move</field>
            <field name="domain">[('id','in',active_ids)]</field>
            <field name="view_type">tree</field>
            <field eval="stock_move_tree" name="view_id"/>
        </record>
        <record id="ir_move_traceability_downstream" model="ir.values">
            <field eval="'tree_but_action'" name="key2"/>
            <field eval="'stock.move'" name="model"/>
            <field name="name">Upstream traceability</field>
            <field eval="'ir.actions.act_window,'+str(action5)" name="value"/>
            <field eval="True" name="object"/>
        </record>



        =============================
        Location
        =============================
        <record id="view_location_form" model="ir.ui.view">
            <field name="name">stock.location.form</field>
            <field name="model">stock.location</field>
            <field name="type">form</field>
            <field name="arch" type="xml">
                <form string="Stock location">
                    <field name="name" select="1"/>
                    <field name="active" select="2"/>
                    <field name="usage" select="1"/>
                    <field name="company_id" select="1" groups="base.group_multi_company" widget="selection"/>
                    <field name="account_id" select="1"/>
                    <field name="location_id"/>
                    <field name="address_id" context="{'contact_display':'partner'}"/>
                    <field name="icon"/>
                    <newline/>
                    <group col="2" colspan="2">
                        <separator string="Chained Locations" colspan="2"/>
                        <field name="chained_location_type"/>
                        <field name="chained_location_id"/>
                        <field name="chained_auto_packing"/>
                        <field name="chained_delay"/>
                    </group>
                    <group col="2" colspan="2">
                        <separator string="Localization" colspan="2"/>
                        <field name="posx"/>
                        <field name="posy"/>
                        <field name="posz"/>
                    </group>
                    <separator string="Additional Information" colspan="4"/>
                    <field colspan="4" name="comment" nolabel="1"/>
                </form>
            </field>
        </record>
        <record id="view_location_tree2" model="ir.ui.view">
            <field name="name">stock.location.tree</field>
            <field name="model">stock.location</field>
            <field name="type">tree</field>
            <field name="arch" type="xml">
                <tree string="Stock location" colors="blue:usage=='view';darkred:usage=='internal';black:usage not in ('view','internal')">
                    <field name="complete_name"/>
                    <field name="usage"/>
                    <field name="stock_real" invisible="'product_id' not in context"/>
                    <field name="stock_virtual" invisible="'product_id' not in context"/>
                </tree>
            </field>
        </record>

        <record id="action_location_form" model="ir.actions.act_window">
            <field name="name">Locations</field>
            <field name="res_model">stock.location</field>
            <field name="type">ir.actions.act_window</field>
            <field name="view_type">form</field>
            <field name="view_id" ref="view_location_tree2"/>
            <field name="context">{'full':'1'}</field>
        </record>
        <menuitem action="action_location_form" id="menu_action_location_form" parent="menu_stock_configuration"/>

        <record id="view_location_tree" model="ir.ui.view">
            <field name="name">stock.location.tree</field>
            <field name="model">stock.location</field>
            <field name="type">tree</field>
            <field name="field_parent">child_ids</field>
            <field name="arch" type="xml">
                <tree toolbar="1">
                    <field icon="icon" name="name"/>
                </tree>
            </field>
        </record>
        <record id="action_location_tree" model="ir.actions.act_window">
            <field name="name">Stock Locations Structure</field>
            <field name="res_model">stock.location</field>
            <field name="type">ir.actions.act_window</field>
            <field name="domain">[('location_id','=',False)]</field>
            <field name="view_type">tree</field>
            <field name="view_id" ref="view_location_tree"/>
        </record>
        <menuitem action="action_location_tree" id="menu_action_location_tree" parent="menu_stock_root"/>

        =============================
        Warehouse
        =============================
        <record id="view_warehouse" model="ir.ui.view">
            <field name="name">stock.warehouse</field>
            <field name="model">stock.warehouse</field>
            <field name="type">form</field>
            <field name="arch" type="xml">
                <form string="Warehouse">
                    <field colspan="4" name="name" select="1"/>
                    <field name="lot_input_id"/>
                    <field name="lot_stock_id"/>
                    <field name="lot_output_id"/>
                    <field name="company_id" select="1" groups="base.group_multi_company" widget="selection"/>
                    <newline/>
                    <field name="partner_address_id" context="{'contact_display':'partner'}"/>
                </form>
            </field>
        </record>
        <record id="view_warehouse_tree" model="ir.ui.view">
            <field name="name">stock.warehouse.tree</field>
            <field name="model">stock.warehouse</field>
            <field name="type">tree</field>
            <field name="arch" type="xml">
                <tree string="Warehouse">
                    <field name="name"/>
                    <field name="lot_input_id"/>
                    <field name="lot_stock_id"/>
                    <field name="lot_output_id"/>
                    <field name="partner_address_id" context="{'contact_display':'partner'}"/>
                </tree>
            </field>
        </record>
        <record id="action_warehouse_form" model="ir.actions.act_window">
            <field name="name">Warehouses</field>
            <field name="res_model">stock.warehouse</field>
            <field name="type">ir.actions.act_window</field>
            <field name="view_type">form</field>
            <field name="view_id" ref="view_warehouse_tree"/>
        </record>
        <menuitem action="action_warehouse_form" id="menu_action_warehouse_form" parent="menu_stock_configuration"/>

        ==============================
        Wizard to Fill From Unreceived Products
        ===============================
        <record id="stock_picking_move_wizard_form" model="ir.ui.view">
            <field name="name">stock.picking.move.wizard.form</field>
            <field name="model">stock.picking.move.wizard</field>
            <field name="type">form</field>
            <field name="arch" type="xml">
                <form string="Entry Lines">
                    <field name="address_id" invisible="True" context="{'contact_display':'partner'}"/>
                    <field name="picking_id" invisible="True"/>
                    <field domain="[('picking_id','&lt;&gt;',picking_id),('state','in',['confirmed','assigned']),('picking_id.address_id','=',address_id)]" name="move_ids" nolabel="1"/><newline/>
                    <group colspan="4">
                        <button special="cancel" string="Cancel" icon="gtk-cancel"/>
                        <button name="action_move" string="Add" type="object" icon="gtk-add"/>
                    </group>
                </form>
               </field>
        </record>
        <record id="act_stock_picking_move_wizard" model="ir.actions.act_window">
            <field name="name">Fill From Unreceived Products</field>
            <field name="res_model">stock.picking.move.wizard</field>
            <field name="src_model">stock.picking</field>
            <field name="type">ir.actions.act_window</field>
            <field name="view_type">form</field>
            <field name="view_mode">form</field>
            <field name="auto_refresh" eval="1"/>
            <field name="target">new</field>
            <field name="context">{'action_id': active_id}</field>
        </record>


        =============================
        Picking
        =============================
    	<record id="view_stock_split_production_lots" model="ir.ui.view">
            <field name="name">Split Production Lots</field>
            <field name="model">stock.split.production.lots</field>
            <field name="type">form</field>
            <field name="arch" type="xml">
                <form string="Split Production Lots">
                	<group col="4" colspan="4">
	                   <field name="name"/>
	                   <field name="qty" attrs="{'readonly':[('action','!=','split')]}"/>
	                   <field name="action" colspan="4"/>
                    </group>
                    <newline/>
                    <button name="split_lines" string="Ok" type="object" icon="gtk-go-forward"/>
                </form>
            </field>
        </record>

        <record id="action_view_stock_split_production_lots" model="ir.actions.act_window">
            <field name="name">Split Production Lots</field>
            <field name="type">ir.actions.act_window</field>
            <field name="res_model">stock.split.production.lots</field>
            <field name="view_type">form</field>
            <field name="view_mode">form</field>
            <field name="target">new</field>
        </record>
        
        <record model="ir.ui.view" id="stock_picking_calendar">
            <field name="name">stock.picking.calendar</field>
            <field name="model">stock.picking</field>
            <field name="type">calendar</field>
            <field name="priority" eval="2"/>
            <field name="arch" type="xml">
                <calendar string="Calendar View" date_start="min_date" date_stop="max_date" color="address_id">
                    <field name="origin"/>
                    <field name="type"/>
                    <field name="address_id"/>
                </calendar>
            </field>
        </record>
        <record id="vpicktree" model="ir.ui.view">
            <field name="name">stock.picking.tree</field>
            <field name="model">stock.picking</field>
            <field name="type">tree</field>
            <field name="arch" type="xml">
                <tree colors="red:state in ('cancel');black:state not in ('cancel')" string="Picking list">
                    <field name="name"/>
                    <field name="origin"/>
                    <field name="address_id" select="1"/>
                    <field name="backorder_id"/>
                    <field name="date"/>
                    <field name="min_date"/>
                    <field name="invoice_state"/>
                    <field name="state"/>
                </tree>
            </field>
        </record>
        <record id="view_picking_form" model="ir.ui.view">
            <field name="name">stock.picking.form</field>
            <field name="model">stock.picking</field>
            <field name="type">form</field>
            <field name="arch" type="xml">
                <form string="Picking list">
                    <group colspan="4" col="6">
                        <field name="address_id" select="2" context="{'contact_display':'partner'}"/>
                        <field name="type"/>
                        <field name="name" readonly="1"/>
                        <field name="date"/>
                        <field name="min_date" select="2"/>
                        <field name="company_id" select="1" groups="base.group_multi_company" widget="selection"/>
                    </group>
                    <notebook colspan="4">
                        <page string="General Information">
                            <field colspan="4" name="move_lines" nolabel="1" widget="one2many_list" default_get="{'move_line':move_lines, 'address_out_id': address_id}">
                                <form string="Stock Moves">
<<<<<<< HEAD
                                    <separator colspan="4" string="Move Information"/>
                                    <field name="location_id" select="1" domain="[('usage','=','internal')]"/>
                                    <field name="location_dest_id" select="1" domain="[('usage','=','internal')]"/>
                                    <field colspan="4" context="location=location_id" name="product_id" on_change="onchange_product_id(product_id, location_id, location_dest_id)" select="1"/>
                                    <field name="product_qty" select="1" on_change="onchange_quantity(product_id, product_qty, product_uom, product_uos)"/>
                                    <field name="product_uom" select="1"/>
                                    <field groups="product.group_uos" name="product_uos" on_change="onchange_quantity(product_id, product_qty, product_uom, product_uos)"/>
                                    <field groups="product.group_uos" name="product_uos_qty"/>
                                    <field colspan="4" invisible="1" name="name" select="1"/>
                                    <field invisible="1" name="date"/>
                                    <field name="date_planned"/>
                                    <field name="address_id" select="1" context="{'contact_display':'partner'}"/>
                                    <field groups="base.group_extended" name="product_packaging"/>
                                    <field name="prodlot_id" select="2"
                                        context="{'location_id':location_id, 'product_id':product_id}"
                                        domain="[('product_id','=?',product_id)]"
                                        on_change="onchange_lot_id(prodlot_id,product_qty, location_id, product_id)"/>
                                    <field groups="base.group_extended" name="tracking_id" select="2"/>
                                    <newline/>
                                    <label/>
                                    <!--button name="%(track_line)d" string="Split in production lots" type="action" icon="gtk-justify-fill"/-->
									<button
								       	string="Split in Production Lots"
								       	name="%(stock.action_view_stock_split_production_lots)d"
								       	icon="gtk-stock" type="action"/>
                                    <separator colspan="4" string="Move State"/>
                                    <field name="state" select="1"/>
                                    <group>
                                        <button name="force_assign" states="confirmed" string="Force Availability" type="object" icon="gtk-jump-to"/>
                                        <button name="cancel_assign" states="assigned" string="Cancel Availability" type="object" icon="gtk-no"/>
                                        <button name="action_cancel" states="assigned" string="Cancel" type="object" icon="gtk-cancel"/>
                                    </group>
=======
                                	<notebook colspan="4">
                                		<page string="General Information">
		                                    <separator colspan="4" string="Move Information"/>
		                                    <field name="location_id" select="1" domain="[('usage','=','internal')]"/>
		                                    <field name="location_dest_id" select="1" domain="[('usage','=','internal')]"/>
		                                    <field colspan="4" context="location=location_id" name="product_id" on_change="onchange_product_id(product_id, location_id, location_dest_id)" select="1"/>
		                                    <field name="product_qty" select="1" on_change="onchange_quantity(product_id, product_qty, product_uom, product_uos)"/>
		                                    <field name="product_uom" select="1"/>
		                                    <field groups="product.group_uos" name="product_uos" on_change="onchange_quantity(product_id, product_qty, product_uom, product_uos)"/>
		                                    <field groups="product.group_uos" name="product_uos_qty"/>
		                                    <field colspan="4" invisible="1" name="name" select="1"/>
		                                    <field invisible="1" name="date"/>
		                                    <field name="date_planned"/>
		                                    <field name="address_id" select="1" context="{'contact_display':'partner'}"/>
		                                    <field groups="base.group_extended" name="product_packaging"/>
		                                    <field name="prodlot_id" select="2"
		                                        context="{'location_id':location_id, 'product_id':product_id}"
		                                        domain="[('product_id','=?',product_id)]"
		                                        on_change="onchange_lot_id(prodlot_id,product_qty, location_id, product_id)"/>
		                                    <field groups="base.group_extended" name="tracking_id" select="2"/>
		                                    <newline/>
		                                    <label/>
		                                    <button name="%(track_line)d" string="Split in production lots" type="action" icon="gtk-justify-fill"/>
		                                    <separator colspan="4" string="Move State"/>
		                                    <field name="state" select="1"/>
		                                    <group>
		                                        <button name="force_assign" states="confirmed" string="Force Availability" type="object" icon="gtk-jump-to"/>
		                                        <button name="cancel_assign" states="assigned" string="Cancel Availability" type="object" icon="gtk-no"/>
		                                        <button name="action_cancel" states="assigned" string="Cancel" type="object" icon="gtk-cancel"/>
		                                    </group>
		                                </page>
		                                <page string="Return Packing History">
                        					<field name="move_stock_return_history" nolabel="1"/>
                        				</page>
                        			</notebook>	
>>>>>>> a1db2c25
                                </form>
                            </field>
                            <group col="7" colspan="4">
                                <label colspan="6"/>
                                <button name="%(move_split)d" string="Split Entry Lines in two" type="action" icon="gtk-justify-fill"/>
                            </group>
                            <group col="10" colspan="4">
                                <field name="state" readonly="1"/>
                                <button name="draft_force_assign" states="draft" string="Confirm (Do Not Process Now)" type="object" icon="gtk-apply"/>
                                <button name="draft_validate" states="draft" string="Process Now" type="object" icon="gtk-media-play"/>
                                <button name="action_assign" states="confirmed" string="Check Availability" type="object" icon="gtk-find"/>
                                <button name="force_assign" states="confirmed" string="Force Availability" type="object" icon="gtk-jump-to"/>
                                <button name="%(partial_picking)d" states="assigned" string="Validate" type="action" icon="gtk-apply"/>
                                <button name="button_cancel" states="assigned,confirmed,draft" string="Cancel" icon="gtk-cancel"/>
                            </group>
                        </page>
                        <page string="Notes">
                            <field colspan="4" name="note" nolabel="1"/>
                        </page>
                        <page string="Other info" groups="base.group_extended">
                            <field name="origin" select="2"/>
                            <field name="active" select="2"/>
                            <field name="auto_picking"/>
                            <field name="invoice_state" select="2"/>
                            <field name="date_done" select="2"/>
                            <newline/>
                            <field name="move_type"/>
                        </page>
                    </notebook>
                </form>
            </field>
        </record>


        <record id="view_stock_picking_filter" model="ir.ui.view">
            <field name="name">stock.picking.list.select</field>
            <field name="model">stock.picking</field>
            <field name="type">search</field>
            <field name="arch" type="xml">
                <search string="Search Stock Picking">
                    <group col="8" colspan="4">
                        <filter icon="terp-stock" string="Available" domain="[('state','=','assigned')]" help="Available Pickings"/>
                        <filter icon="terp-stock" string="Confirmed" domain="[('state','=','confirmed')]" help="Confirmed Pickings"/>
                        <separator orientation="vertical"/>
                        <field name="location_id" select="1"/>
                        <field name="location_dest_id" select="1"/>
                        <field name="name" select="1"/>
                        <field name="address_id" select="1"/>
                   </group>
              </search>
            </field>
        </record>

        #
        # Delivery Orders
        #

        <record id="view_picking_delivery_tree" model="ir.ui.view">
            <field name="name">stock.picking.delivery.tree</field>
            <field name="model">stock.picking</field>
            <field name="type">tree</field>
            <field name="arch" type="xml">
                <tree colors="red:state in ('cancel');black:state not in ('cancel')" string="Picking list">
                    <field name="name"/>
                    <field name="origin"/>
                    <field name="address_id" select="1"/>
                    <field name="backorder_id"/>
                    <field name="date" select="1"/>
                    <field name="min_date" select="1"/>
                    <field name="state" select="1"/>
                </tree>
            </field>
        </record>
        <record id="view_picking_delivery_form" model="ir.ui.view">
            <field name="name">stock.picking.delivery.form</field>
            <field name="model">stock.picking</field>
            <field name="type">form</field>
            <field name="arch" type="xml">
                <form string="Picking list">
                    <group col="6" colspan="4">
                        <field name="address_id" select="1"/>
                        <field name="type"/>
                        <field name="name" select="1" readonly="1"/>
                        <field name="min_date" select="1"/>
                        <field name="backorder_id" select="2" readonly="1"/>
                        <field name="origin" select="2"/>
                        <field name="company_id" select="1" groups="base.group_multi_company" widget="selection"/>
                    </group>
                        <notebook colspan="4">
                        <page string="General Information">
                            <field colspan="4" name="move_lines" nolabel="1" widget="one2many_list" default_get="{'move_line':move_lines, 'address_out_id': address_id}">
                                <form string="Stock Moves">
                                	<notebook colspan="4">
                                		<page string="General Information">
		                                    <separator colspan="4" string="Move Information"/>
		                                    <field name="location_id" select="1" domain="[('usage','=','internal')]"/>
		                                    <field name="location_dest_id" select="1" domain="[('usage','&lt;&gt;','view')]"/>
		                                    <field colspan="4" context="location=location_id" name="product_id" on_change="onchange_product_id(product_id, location_id, location_dest_id)" select="1"/>
		                                    <field name="product_qty" select="1" on_change="onchange_quantity(product_id, product_qty, product_uom, product_uos)"/>
		                                    <field name="product_uom" select="1"/>
		                                    <field groups="product.group_uos" name="product_uos" on_change="onchange_quantity(product_id, product_qty, product_uom, product_uos)"/>
		                                    <field groups="product.group_uos" name="product_uos_qty"/>
		                                    <field colspan="4" invisible="1" name="name" select="1"/>
		                                    <field invisible="1" name="date"/>
		                                    <field name="date_planned"/>
		                                    <field groups="base.group_extended" name="product_packaging"/>
		                                    <field name="prodlot_id" select="2"
		                                        context="{'location_id':location_id, 'product_id':product_id}"
		                                        domain="[('product_id','=?',product_id)]"
		                                        on_change="onchange_lot_id(prodlot_id,product_qty, location_id, product_id)"/>
		                                    <field groups="base.group_extended" name="tracking_id" select="1"/>
		                                    <separator colspan="4" string="Move State"/>
		                                    <field name="state" select="1"/>
		                                    <group>
		                                        <button name="force_assign" states="confirmed" string="Force Availability" type="object" icon="gtk-jump-to"/>
		                                        <button name="cancel_assign" states="assigned" string="Cancel Availability" type="object" icon="gtk-find"/>
		                                        <button name="action_cancel" states="assigned" string="Cancel" type="object" icon="gtk-cancel"/>
		                                    </group>
		                                </page>
		                                <page string="Return Packing History">
                        					<field name="move_stock_return_history" nolabel="1"/>
                        				</page>
                        			</notebook>    
                                </form>
                            </field>
                            <group col="7" colspan="4">
                                <label colspan="6"/>
                                <button name="%(move_split)d" string="Split in Two" type="action" states="assigned,confirmed,draft,auto" icon="gtk-justify-fill"/>
                            </group>
                            <group col="10" colspan="4">
                                <field name="state" readonly="1"/>
                                <button name="draft_force_assign" states="draft" string="Process Later" type="object" icon="gtk-ok"/>
                                <button name="draft_validate" states="draft" string="Process Now" type="object" icon="gtk-media-play"/>
                                <button name="action_assign" states="confirmed" string="Check Availability" type="object" icon="gtk-find"/>
                                <button name="force_assign" states="confirmed" string="Force Availability" type="object" icon="gtk-jump-to"/>
                                <button name="%(partial_picking)d" states="assigned" string="Products Sent" type="action" icon="gtk-go-forward"/>
                                <button name="button_cancel" states="assigned,confirmed,draft" string="Cancel" icon="gtk-cancel"/>
                            </group>
                        </page>
                        <page string="Notes">
                            <field colspan="4" name="note" nolabel="1"/>
                        </page>
                        <page string="Other info" groups="base.group_extended">
                            <field name="auto_picking"/>
                            <field name="active" select="2"/>
                            <newline/>
                            <field name="date" select="1"/>
                            <field name="date_done" select="2"/>
                            <field name="move_type"/>
                        </page>
                    </notebook>
                </form>
            </field>
        </record>

       <record id="view_stock_delivery_filter" model="ir.ui.view">
            <field name="name">stock.view_stock_delivery_filter.list.select</field>
            <field name="model">stock.picking</field>
            <field name="type">search</field>
            <field name="arch" type="xml">
                <search string="Search Stock Delivery">
                    <group col="10" colspan="4">
                        <filter icon="terp-stock" string="Available" domain="[('state','=','assigned')]" help="Assigned Orders"/>
                        <filter icon="terp-stock" string="Future Orders" domain="[('state','=','confirmed')]" help="Future Orders"/>
                        <filter icon="terp-stock" string="Back Orders" domain="[('backorder_id','!=',False)]" help="Back Orders"/>
                        <separator orientation="vertical"/>
                        <field name="address_id" select="1"/>
                        <field name="name" select="1"/>
                        <field name="origin" select="1"/>
                   </group>
              </search>
            </field>
        </record>

        <record id="action_picking_tree_delivery" model="ir.actions.act_window">
            <field name="name">Delivery Orders</field>
            <field name="res_model">stock.picking</field>
            <field name="type">ir.actions.act_window</field>
            <field name="view_type">form</field>
            <field name="view_mode">tree,form,calendar</field>
            <field name="domain">[('type','=','delivery')]</field>
            <field name="context">{'contact_display': 'partner'}</field>
            <field name="search_view_id" ref="view_stock_delivery_filter"/>
        </record>
        <record id="action_picking_tree_delivery_view1" model="ir.actions.act_window.view">
            <field eval="1" name="sequence"/>
            <field name="view_mode">tree</field>
            <field name="view_id" ref="view_picking_delivery_tree"/>
            <field name="act_window_id" ref="action_picking_tree_delivery"/>
        </record>
        <record id="action_picking_tree_delivery_view2" model="ir.actions.act_window.view">
            <field eval="2" name="sequence"/>
            <field name="view_mode">form</field>
            <field name="view_id" ref="view_picking_delivery_form"/>
            <field name="act_window_id" ref="action_picking_tree_delivery"/>
        </record>
        <record id="action_picking_tree_delivery_view2_calendar" model="ir.actions.act_window.view">
            <field eval="3" name="sequence"/>
            <field name="view_mode">calendar</field>
            <field name="act_window_id" ref="action_picking_tree_delivery"/>
        </record>

       <record id="action_picking_calendar_delivery" model="ir.actions.act_window">
            <field name="name">Calendar of Deliveries</field>
            <field name="res_model">stock.picking</field>
            <field name="type">ir.actions.act_window</field>
            <field name="view_type">form</field>
            <field name="view_mode">calendar,tree,form</field>
            <field name="domain">[('state','=','assigned'),('type','=','delivery')]</field>
            <field name="context">{'contact_display': 'partner'}</field>
        </record>

        <menuitem action="action_picking_tree_delivery" groups="base.group_extended" id="menu_action_picking_tree_delivery" parent="menu_stock_root" sequence="20"/>
        <menuitem action="action_picking_calendar_delivery" id="menu_action_picking_calendar_delivery" parent="menu_action_picking_tree_delivery"/>

        #
        # Sending Products
        #

        <record id="view_picking_out_tree" model="ir.ui.view">
            <field name="name">stock.picking.out.tree</field>
            <field name="model">stock.picking</field>
            <field name="type">tree</field>
            <field name="arch" type="xml">
                <tree colors="red:state in ('cancel');grey:state in ('confirmed');blue:state in ('done');black:state not in ('cancel','confirmed','done')" string="Picking list">
                    <field name="name"/>
                    <field name="origin"/>
                    <field name="address_id"/>
                    <field name="backorder_id"/>
                    <field name="date"/>
                    <field name="min_date"/>
                    <field name="invoice_state"/>
                    <field name="state"/>
                </tree>
            </field>
        </record>
        <record id="view_picking_out_form" model="ir.ui.view">
            <field name="name">stock.picking.out.form</field>
            <field name="model">stock.picking</field>
            <field name="type">form</field>
            <field name="arch" type="xml">
                <form string="Picking list">
                    <group col="6" colspan="4">
                        <field name="address_id" select="2"/>
                        <field name="type"/>
                        <field name="min_date" select="2"/>
                        <field name="name" select="1" readonly="1"/>
                        <field name="invoice_state"/>
                        <field name="backorder_id" select="2" readonly="1"/>
                        <field name="origin" select="2" readonly="1"/>
                        <field name="company_id" select="1" groups="base.group_multi_company" widget="selection"/>
                    </group>
                    <notebook colspan="4">
                        <page string="General Information">
                            <field colspan="4" name="move_lines" nolabel="1" widget="one2many_list" default_get="{'move_line':move_lines, 'address_out_id': address_id}">
                                <form string="Stock Moves">
<<<<<<< HEAD
                                    <separator colspan="4" string="Move Information"/>
                                    <field name="location_id" select="1" domain="[('usage','=','internal')]"/>
                                    <field name="location_dest_id" select="1" domain="[('usage','&lt;&gt;','view')]"/>
                                    <field colspan="4" context="location=location_id" name="product_id" on_change="onchange_product_id(product_id, location_id, location_dest_id)" select="1"/>
                                    <field name="product_qty" select="1" on_change="onchange_quantity(product_id, product_qty, product_uom, product_uos)" />
                                    <field name="product_uom" select="1"/>
                                    <field groups="product.group_uos" name="product_uos" on_change="onchange_quantity(product_id, product_qty, product_uom, product_uos)"/>
                                    <field groups="product.group_uos" name="product_uos_qty"/>
                                    <field colspan="4" invisible="1" name="name" select="1"/>
                                    <field invisible="1" name="date"/>
                                    <field name="date_planned"/>
                                    <field groups="base.group_extended" name="product_packaging"/>
                                    <field name="prodlot_id" select="1"
                                        context="{'location_id':location_id, 'product_id':product_id}"
                                        domain="[('product_id','=?',product_id)]"
                                        on_change="onchange_lot_id(prodlot_id,product_qty, location_id, product_id)"/>
                                    <field groups="base.group_extended" name="tracking_id" select="1"/>
                                    <label/>
                                    <!--button name="%(track_line)d" string="Split in production lots" type="action" icon="gtk-justify-fill"/-->
									<button
								       	string="Split in Production Lots"
								       	name="%(stock.action_view_stock_split_production_lots)d"
								       	icon="gtk-stock" type="action"/>
                                    <separator colspan="4" string="Move State"/>
                                    <field name="state" select="1"/>
                                    <group>
                                        <button name="force_assign" states="confirmed" string="Force Availability" type="object"  icon="gtk-jump-to"/>
                                        <button name="cancel_assign" states="assigned" string="Cancel Availability" type="object"  icon="gtk-no"/>
                                        <button name="action_cancel" states="assigned" string="Cancel" type="object"  icon="gtk-cancel"/>
                                    </group>
                                </form>
=======
                                	<notebook colspan="4">
 										<page string="General Information">
		                                    <separator colspan="4" string="Move Information"/>
		                                    <field name="location_id" select="1" domain="[('usage','=','internal')]"/>
		                                    <field name="location_dest_id" select="1" domain="[('usage','&lt;&gt;','view')]"/>
		                                    <field colspan="4" context="location=location_id" name="product_id" on_change="onchange_product_id(product_id, location_id, location_dest_id)" select="1"/>
		                                    <field name="product_qty" select="1" on_change="onchange_quantity(product_id, product_qty, product_uom, product_uos)" />
		                                    <field name="product_uom" select="1"/>
		                                    <field groups="product.group_uos" name="product_uos" on_change="onchange_quantity(product_id, product_qty, product_uom, product_uos)"/>
		                                    <field groups="product.group_uos" name="product_uos_qty"/>
		                                    <field colspan="4" invisible="1" name="name" select="1"/>
		                                    <field invisible="1" name="date"/>
		                                    <field name="date_planned"/>
		                                    <field groups="base.group_extended" name="product_packaging"/>
		                                    <field name="prodlot_id" select="1"
		                                        context="{'location_id':location_id, 'product_id':product_id}"
		                                        domain="[('product_id','=?',product_id)]"
		                                        on_change="onchange_lot_id(prodlot_id,product_qty, location_id, product_id)"/>
		                                    <field groups="base.group_extended" name="tracking_id" select="1"/>
		                                    <label/>
		                                    <button name="%(track_line)d" string="Split in production lots" type="action" icon="gtk-justify-fill"/>
		                                    <separator colspan="4" string="Move State"/>
		                                    <field name="state" select="1"/>
		                                    <group>
		                                        <button name="force_assign" states="confirmed" string="Force Availability" type="object"  icon="gtk-jump-to"/>
		                                        <button name="cancel_assign" states="assigned" string="Cancel Availability" type="object"  icon="gtk-no"/>
		                                        <button name="action_cancel" states="assigned" string="Cancel" type="object"  icon="gtk-cancel"/>
		                                    </group>
                                    	</page>
                                		<page string="Return Packing History">
                        					<field name="move_stock_return_history" nolabel="1"/>
                        				</page>
                        			</notebook>
								</form>
>>>>>>> a1db2c25
                            </field>
                            <group col="7" colspan="4">
                                <label colspan="6"/>
                                <button name="%(move_split)d" string="Split in Two" type="action" icon="gtk-justify-fill"/>
                            </group>
                            <group col="10" colspan="4">
                                <field name="state" readonly="1"/>
                                <button name="draft_force_assign" states="draft" string="Process Later" type="object" icon="gtk-ok"/>
                                <button name="draft_validate" states="draft" string="Process Now" type="object" icon="gtk-yes"/>
                                <button name="action_assign" states="confirmed" string="Check Availability" type="object" groups="base.group_extended" icon="gtk-apply"/>
                                <button name="force_assign" states="confirmed" string="Force Availability" type="object" icon="gtk-jump-to"/>
                                <button name="%(partial_picking)d" states="assigned" string="Picking Done" type="action" icon="gtk-execute"/>
                                <button name="button_cancel" states="assigned,confirmed,draft" string="Cancel" icon="gtk-cancel"/>
                            </group>
                        </page>
                        <page string="Notes">
                            <field colspan="4" name="note" nolabel="1"/>
                        </page>
                        <page string="Other info" groups="base.group_extended">
                            <field name="active" select="2"/>
                            <field name="auto_picking"/>
                            <newline/>
                            <field name="date" select="2"/>
                            <field name="date_done" select="2"/>
                            <field name="move_type"/>
                        </page>
                    </notebook>
                </form>
            </field>
        </record>

		<record id="view_picking_out_search" model="ir.ui.view">
            <field name="name">stock.picking.out.search</field>
            <field name="model">stock.picking</field>
            <field name="type">search</field>
            <field name="arch" type="xml">
                <search string="Picking list">
                	<group col="8" colspan="4">
                        <filter icon="terp-stock" string="Available" domain="[('state','=','assigned')]" help="Assigned Outgoing Orders"/>
                        <filter icon="terp-stock" string="Confirmed" domain="[('state','=','confirmed')]" help="Confirmed Outgoing Orders"/>
                        <separator orientation="vertical"/>
                        <field name="name" select="1"/>
                        <field name="address_id" select="1"/>
                        <field name="company_id" select="1" widget="selection"/>
                   </group>
                </search>
            </field>
        </record>

        <record id="action_picking_tree" model="ir.actions.act_window">
            <field name="name">Outgoing Products</field>
            <field name="res_model">stock.picking</field>
            <field name="type">ir.actions.act_window</field>
            <field name="view_type">form</field>
            <field name="view_mode">tree,form,calendar</field>
            <field name="domain">[('type','=','out')]</field>
            <field name="context">{'contact_display': 'partner'}</field>
            <field name="search_view_id" ref="view_picking_out_search"/>
        </record>
        <record id="action_picking_tree_out_view1_waiting" model="ir.actions.act_window.view">
            <field eval="1" name="sequence"/>
            <field name="view_mode">tree</field>
            <field name="view_id" ref="view_picking_out_tree"/>
            <field name="act_window_id" ref="action_picking_tree"/>
        </record>
        <record id="action_picking_tree_out_view2_waiting" model="ir.actions.act_window.view">
            <field eval="2" name="sequence"/>
            <field name="view_mode">form</field>
            <field name="view_id" ref="view_picking_out_form"/>
            <field name="act_window_id" ref="action_picking_tree"/>
        </record>
        <record id="action_picking_tree_out_view2_waiting_cal" model="ir.actions.act_window.view">
            <field eval="3" name="sequence"/>
            <field name="view_mode">calendar</field>
            <field name="act_window_id" ref="action_picking_tree"/>
        </record>
        <menuitem action="action_picking_tree" id="menu_action_picking_tree" parent="menu_stock_root" sequence="19"/>

        #
        # Reception of Products
        #
        <record id="view_picking_in_tree" model="ir.ui.view">
            <field name="name">stock.picking.in.tree</field>
            <field name="model">stock.picking</field>
            <field name="type">tree</field>
            <field name="arch" type="xml">
                <tree colors="red:state in ('cancel');black:state not in ('cancel')" string="Picking list">
                    <field name="name"/>
                    <field name="origin"/>
                    <field name="address_id"/>
                    <field name="backorder_id"/>
                    <field name="date"/>
                    <field name="min_date"/>
                    <field name="invoice_state"/>
                    <field name="state"/>
                </tree>
            </field>
        </record>
        <record id="view_picking_in_form" model="ir.ui.view">
            <field name="name">stock.picking.in.form</field>
            <field name="model">stock.picking</field>
            <field name="type">form</field>
            <field name="arch" type="xml">
                <form string="Input Picking List">
                    <group colspan="4" col="6">
                        <field name="address_id" on_change="onchange_partner_in(address_id)" select="2" context="{'contact_display':'partner'}"/>
                        <field name="type"/>
                        <field name="origin" select="2"/>
                        <field name="invoice_state" select="2" string="Invoice Control"/>
                        <field name="name" readonly="1" select="1"/>
                        <field name="min_date" select="2" readonly="1"/>
                        <field name="backorder_id" select="2" readonly="1"/>
                        <field name="company_id" select="1" groups="base.group_multi_company" widget="selection"/>
                    </group>
                    <notebook colspan="4">
                        <page string="General Information">
                            <field colspan="4" name="move_lines" nolabel="1" widget="one2many_list" default_get="{'move_line':move_lines, 'address_in_id': address_id}">
                                <tree string="Stock Moves">
                                    <field name="product_id"/>
                                    <field name="product_qty"/>
                                    <field name="product_uom"/>
                                    <field name="location_dest_id"/>
                                    <field name="prodlot_id"/>
                                    <field name="state"/>
                                </tree>
                                <form string="Stock Moves">
<<<<<<< HEAD
                                    <separator colspan="4" string="Move Information"/>
                                    <field name="location_id" select="1" domain="[('usage','&lt;&gt;','view')]"/>
                                    <field domain="[('usage','=','internal')]" name="location_dest_id" select="1"/>
                                    <field colspan="4" context="location=location_id" name="product_id" on_change="onchange_product_id(product_id, location_id, location_dest_id)" select="1"/>
                                    <field name="product_qty" select="1" on_change="onchange_quantity(product_id, product_qty, product_uom, product_uos)"/>
                                    <field name="product_uom" select="1"/>
                                    <field groups="product.group_uos" name="product_uos" on_change="onchange_quantity(product_id, product_qty, product_uom, product_uos)"/>
                                    <field groups="product.group_uos" name="product_uos_qty"/>
                                    <field colspan="4" invisible="1" name="name" select="1"/>
                                    <field groups="base.group_extended" name="date_planned"/>
                                    <newline/>
                                    <newline/>
                                    <field groups="base.group_extended" name="product_packaging"/>
                                    <newline/>
                                    <field name="prodlot_id" select="1"
                                        context="{'location_id':location_id, 'product_id':product_id}"
                                        domain="[('product_id','=?',product_id)]"
                                        on_change="onchange_lot_id(prodlot_id,product_qty, location_id, product_id)"/>
                                    <field groups="base.group_extended" name="tracking_id" select="1"/>
                                    <newline/>
                                    <label/>
                                    <!--button groups="base.group_extended" name="%(track_line)d" string="Split in production lots" type="action" icon="gtk-justify-fill"/-->
									<button
								       	string="Split in Production Lots"
								       	name="%(stock.action_view_stock_split_production_lots)d"
								       	icon="gtk-stock" type="action"/>
                                    <separator colspan="4" string="Move State"/>
                                    <field name="state" select="1"/>
                                    <group>
                                        <button name="force_assign" states="confirmed" string="Force Availability" type="object" icon=""/>
                                        <button name="cancel_assign" states="assigned" string="Cancel Availability" type="object" icon=""/>
                                        <button name="action_cancel" states="assigned" string="Cancel" type="object" icon=""/>
                                    </group>
=======
                                	<notebook colspan="4">
                                		<page string="General Information">
		                                    <separator colspan="4" string="Move Information"/>
		                                    <field name="location_id" select="1" domain="[('usage','&lt;&gt;','view')]"/>
		                                    <field domain="[('usage','=','internal')]" name="location_dest_id" select="1"/>
		                                    <field colspan="4" context="location=location_id" name="product_id" on_change="onchange_product_id(product_id, location_id, location_dest_id)" select="1"/>
		                                    <field name="product_qty" select="1" on_change="onchange_quantity(product_id, product_qty, product_uom, product_uos)"/>
		                                    <field name="product_uom" select="1"/>
		                                    <field groups="product.group_uos" name="product_uos" on_change="onchange_quantity(product_id, product_qty, product_uom, product_uos)"/>
		                                    <field groups="product.group_uos" name="product_uos_qty"/>
		                                    <field colspan="4" invisible="1" name="name" select="1"/>
		                                    <field groups="base.group_extended" name="date_planned"/>
		                                    <newline/>
		                                    <newline/>
		                                    <field groups="base.group_extended" name="product_packaging"/>
		                                    <newline/>
		                                    <field name="prodlot_id" select="1"
		                                        context="{'location_id':location_id, 'product_id':product_id}"
		                                        domain="[('product_id','=?',product_id)]"
		                                        on_change="onchange_lot_id(prodlot_id,product_qty, location_id, product_id)"/>
		                                    <field groups="base.group_extended" name="tracking_id" select="1"/>
		                                    <newline/>
		                                    <label/>
		                                    <button groups="base.group_extended" name="%(track_line)d" string="Split in production lots" type="action" icon="gtk-justify-fill"/>
		                                    <separator colspan="4" string="Move State"/>
		                                    <field name="state" select="1"/>
		                                    <group>
		                                        <button name="force_assign" states="confirmed" string="Force Availability" type="object" icon=""/>
		                                        <button name="cancel_assign" states="assigned" string="Cancel Availability" type="object" icon=""/>
		                                        <button name="action_cancel" states="assigned" string="Cancel" type="object" icon=""/>
		                                    </group>
		                                </page>
		                                <page string="Return Packing History">
                        					<field name="move_stock_return_history" nolabel="1"/>
                        				</page>
		                            </notebook>        
>>>>>>> a1db2c25
                                </form>
                            </field>
                            <group col="7" colspan="4">
                                <label colspan="5"/>
                                <button name="%(act_stock_picking_move_wizard)d" string="Unreceived Products" type="action" states="draft,confirmed,assigned" icon="gtk-redo"/>
                            </group>
                            <group col="10" colspan="4">
                                <field name="state" readonly="1"/>
                                <button name="draft_force_assign" states="draft" string="Process Later" type="object" icon="gtk-ok"/>
                                <button name="draft_validate" states="draft" string="Process Now" type="object" icon="gtk-media-play"/>
                                <button name="action_assign" states="confirmed" string="Check Availability" type="object" icon="gtk-find"/>
                                <button name="force_assign" states="confirmed" string="Force Availability" type="object" groups="base.group_extended" icon="gtk-jump-to"/>
                                <button name="%(partial_picking)d" states="assigned" string="Products Received" type="action" icon="gtk-ok"/>
                                <button name="button_cancel" states="assigned,confirmed,draft" string="Cancel" icon="gtk-cancel"/>
                            </group>
                        </page>
                        <page string="Notes">
                            <field colspan="4" name="note" nolabel="1"/>
                        </page>
                    </notebook>
                </form>
            </field>
        </record>

		<record id="view_picking_in_search" model="ir.ui.view">
            <field name="name">stock.picking.in.search</field>
            <field name="model">stock.picking</field>
            <field name="type">search</field>
            <field name="arch" type="xml">
                <search string="Input Picking List">
                	<group col="8" colspan="4">
                        <filter icon="terp-stock" string="To Process" domain="[('state','=','assigned')]" help="Assigned Incoming Orders"/>
                        <filter icon="terp-stock" string="Confirmed" domain="[('state','=','confirmed')]" help="Confirmed Incoming Orders"/>
                        <separator orientation="vertical"/>
                        <field name="name" select="1"/>
                        <field name="address_id" select="1"/>
                        <field name="company_id" select="1" widget="selection"/>
                   </group>
                </search>
            </field>
        </record>


        <record id="action_picking_tree4" model="ir.actions.act_window">
            <field name="name">Incoming Products</field>
            <field name="res_model">stock.picking</field>
            <field name="type">ir.actions.act_window</field>
            <field name="view_type">form</field>
            <field name="view_mode">tree,form,calendar</field>
            <field name="domain">[('type','=','in')]</field>
            <field name="context">{'contact_display': 'partner'}</field>
            <field name="search_view_id" ref="view_picking_in_search"/>
        </record>
        <record id="action_invoice_tree5_view1" model="ir.actions.act_window.view">
            <field eval="1" name="sequence"/>
            <field name="view_mode">tree</field>
            <field name="view_id" ref="view_picking_in_tree"/>
            <field name="act_window_id" ref="action_picking_tree4"/>
        </record>
        <record id="action_invoice_tree5_view2" model="ir.actions.act_window.view">
            <field eval="2" name="sequence"/>
            <field name="view_mode">form</field>
            <field name="view_id" ref="view_picking_in_form"/>
            <field name="act_window_id" ref="action_picking_tree4"/>
        </record>
        <record id="action_invoice_tree5_view2_cal" model="ir.actions.act_window.view">
            <field eval="3" name="sequence"/>
            <field name="view_mode">calendar</field>
            <field name="act_window_id" ref="action_picking_tree4"/>
        </record>
        <menuitem action="action_picking_tree4" id="menu_action_picking_tree4" parent="menu_stock_root" sequence="17"/>

	<record id="view_picking_internal_search" model="ir.ui.view">
            <field name="name">stock.picking.internal.search</field>
            <field name="model">stock.picking</field>
            <field name="type">search</field>
            <field name="arch" type="xml">
                <search string="Internal Picking List">
                	<group col="8" colspan="4">
                        <filter icon="terp-stock" string="Available" domain="[('state','=','assigned')]" help="Assigned Internal Moves"/>
                        <filter icon="terp-stock" string="Confirmed" domain="[('state','=','confirmed')]" help="Confirmed Internal Moves"/>
                        <separator orientation="vertical"/>
                        <field name="name" select="1"/>
                        <field name="address_id" select="1"/>
                        <field name="company_id" select="1" widget="selection"/>
                   </group>
                </search>
            </field>
        </record>

        <record id="action_picking_tree6" model="ir.actions.act_window">
            <field name="name">Internal Moves</field>
            <field name="res_model">stock.picking</field>
            <field name="type">ir.actions.act_window</field>
            <field name="view_type">form</field>
            <field name="view_mode">tree,form,calendar</field>
            <field name="domain">[('type','=','internal')]</field>
            <field name="context">{'contact_display': 'partner'}</field>
            <field name="search_view_id" ref="view_picking_internal_search"/>
        </record>
        <menuitem action="action_picking_tree6" id="menu_action_picking_tree6" parent="menu_stock_root" sequence="18"/>

        =============================
        Move Tracking
        =============================


        =============================
        Move
        =============================

        <record id="view_move_tree" model="ir.ui.view">
            <field name="name">stock.move.tree</field>
            <field name="model">stock.move</field>
            <field name="type">tree</field>
            <field eval="6" name="priority"/>
            <field name="arch" type="xml">
                <tree colors="grey:state in ('cancel');black:state not in ('cancel')" string="Moves">
                    <field name="name"/>
                    <field name="product_id"/>
                    <field name="product_qty" on_change="onchange_quantity(product_id, product_qty, product_uom, product_uos)"/>
                    <field name="product_uom" string="UOM"/>
                    <field name="picking_id" select="1"/>
                    <field name="prodlot_id"/>
                    <field name="location_id"/>
                    <field name="location_dest_id"/>
                    <field name="date_planned"/>
                    <field name="state"/>
                </tree>
            </field>
        </record>

        <menuitem id="menu_traceability_low" name="Low Level" parent="menu_traceability"/>

        <record id="view_move_form" model="ir.ui.view">
            <field name="name">stock.move.form</field>
            <field name="model">stock.move</field>
            <field name="type">form</field>
            <field eval="4" name="priority"/>
            <field name="arch" type="xml">
                <form string="Stock Moves">
                	<notebook colspan="4">
                		<page string="General Information">
		                    <separator colspan="4" string="Move Information"/>
		                    <field name="location_id" select="1"/>
		                    <field name="location_dest_id" select="1"/>
		                    <field colspan="4" name="product_id" select="1"/>
		                    <field name="product_qty" select="2" on_change="onchange_quantity(product_id, product_qty, product_uom, product_uos)"/>
		                    <field name="product_uom" select="2"/>
		                    <field name="product_uos" select="2"/>
		                    <field colspan="4" name="name" select="2"/>
		                    <field name="date"/>
		                    <field name="company_id" select="1" groups="base.group_multi_company" widget="selection"/>
		                    <field name="date_planned"/>
		                    <field name="priority"/>
		                    <field name="address_id" select="2" context="{'contact_display':'partner'}"/>
		                    <newline/>
		                    <field name="picking_id" select="2"/>
		                    <newline/>
		                    <field name="prodlot_id" select="2"
		                        context="{'location_id':location_id, 'product_id':product_id}"
		                        domain="[('product_id','=?',product_id)]"
		                        on_change="onchange_lot_id(prodlot_id,product_qty, location_id, product_id)"/>
		                    <field name="tracking_id" select="2"/>
		                    <newline/>
		                    <label/>
		                    <button name="%(track_line)d" string="Split in production lots" type="action" icon="gtk-justify-fill"/>
		                    <separator colspan="4" string="Move State"/>
		                    <field name="state" select="1"/>
		                    <group col="4" colspan="2">
		                        <button name="action_confirm" states="draft" string="Confirm" type="object" icon="gtk-apply"/>
		                        <button name="action_assign" states="confirmed" string="Set Available" type="object" icon="gtk-yes"/>
		                        <button name="action_cancel" states="assigned,confirmed" string="Cancel" type="object" icon="gtk-cancel"/>
		                        <button name="action_done" states="assigned" string="Make Parcel" type="object" icon="gtk-jump-to"/>
		                    </group>
		                </page>
		                <page string="Return Packing History">
							<field name="move_stock_return_history" nolabel="1"/>
 						</page>
		            </notebook>        
                </form>
            </field>
        </record>

        <record id="view_move_search" model="ir.ui.view">
            <field name="name">stock.move.search</field>
            <field name="model">stock.move</field>
            <field name="type">tree</field>
            <field eval="6" name="priority"/>
            <field name="arch" type="xml">
            	<search string="Stock Moves">
            		<group col="8" colspan="4">
	            		<filter icon="terp-stock" string="Draft" domain="[('state','=','draft')]" help="Draft Moves"/>
	            		<filter icon="terp-stock" string="Available" domain="[('state','=','assigned')]" help="Available Moves"/>
	            		<separator orientation="vertical"/>
	            		<field name="location_id" select="1"/>
	                    <field name="location_dest_id" select="1"/>
	                    <field name="product_id" select="1"/>
                    </group>
            	</search>
            </field>
        </record>

        <record id="action_move_form2" model="ir.actions.act_window">
            <field name="name">Stock Moves</field>
            <field name="res_model">stock.move</field>
            <field name="type">ir.actions.act_window</field>
            <field name="view_type">form</field>
            <field name="view_id" ref="view_move_tree"/>
            <field name="search_view_id" ref="view_move_search"/>
        </record>
        <menuitem action="action_move_form2" id="menu_action_move_form2" parent="menu_traceability_low"/>

        <record id="action_picking_all" model="ir.actions.act_window">
            <field name="name">Picking</field>
            <field name="res_model">stock.picking</field>
            <field name="type">ir.actions.act_window</field>
            <field name="view_type">form</field>
            <field name="view_mode">tree,form,calendar</field>
            <field name="search_view_id" ref="view_stock_picking_filter"/>
            <field name="context">{'contact_display': 'partner'}</field>
        </record>
        <menuitem action="action_picking_all" id="menu_action_picking_all" parent="menu_traceability_low"/>

	====================================
        Reception Picking (By Stock Move)
        ====================================

	<record id="view_move_tree_reception_picking" model="ir.ui.view">
            <field name="name">stock.move.tree2</field>
            <field name="model">stock.move</field>
            <field name="type">tree</field>
            <field eval="6" name="priority"/>
            <field name="arch" type="xml">
                <tree colors="grey:state in ('cancel','done');black:state not in ('cancel','done')" string="Moves">
                    <field name="picking_id" string="Reference"/>
                    <field name="origin" string="Purchase Order"/>
                    <field name="partner_id" string="Supplier"/>
                    <field name="product_id"/>
                    <field name="product_qty" />
                    <field name="product_uom" string="UOM"/>
                    <field name="prodlot_id" string="Lot"/>
                    <field name="date_planned"/>
                    <field name="backorder_id"/>
                    <field name="state"/>
                    <button name="action_done" states="done" string="Done" type="object" icon="gtk-close"/>
                    <button name="%(partial_move)d" string="Partial" type="action" icon="gtk-justify-fill"/>
                    <button name="action_cancel" states="assigned,confirmed" string="Cancel" type="object" icon="gtk-cancel"/>
                </tree>
            </field>
        </record>

	<record id="view_move_form_reception_picking" model="ir.ui.view">
            <field name="name">stock.move.form2</field>
            <field name="model">stock.move</field>
            <field name="type">form</field>
            <field eval="6" name="priority"/>
            <field name="arch" type="xml">
                <form string="Moves">
                	<field name="picking_id"/>
                	<field name="product_id"/>
                	<field name="product_qty" />
                    <field name="product_uom" string="UOM"/>
                    <field name="prodlot_id"/>
                    <field name="date_planned"/>
                    <field name="state"/>
                </form>
            </field>
        </record>

	<record id="view_move_search_reception_picking" model="ir.ui.view">
            <field name="name">stock.move.search2</field>
            <field name="model">stock.move</field>
            <field name="type">search</field>
            <field eval="6" name="priority"/>
            <field name="arch" type="xml">
            	<search string="Stock Moves">
            		<group col="8" colspan="4">
	            		<filter icon="terp-stock" string="To Receive" domain="[('state','in',('confirmed','assigned'))]" default="1" help="Stock to be received"/>
	            		<filter icon="terp-stock" string="Back Orders" domain="[('backorder_id','!=',False)]" help="Back Orders"/>
	            		<filter icon="terp-stock" string="Planned Today" domain="[('date_planned::date','=',time.strftime('%%Y-%%m-%%d'))]" help="Orders planned for today"/>
	            		<separator orientation="vertical"/>
                        <field name="origin" string="Purchase Order" select="1"/>
	            		<field name="partner_id" string="Supplier" select="1"/>
	                    <field name="product_id"/>
                    </group>
            	</search>
            </field>
        </record>

	<record id="action_reception_picking_move" model="ir.actions.act_window">
            <field name="name">Reception Picking Stock Moves</field>
            <field name="res_model">stock.move</field>
            <field name="type">ir.actions.act_window</field>
            <field name="view_type">form</field>
            <field name="view_mode">tree,form</field>
            <field name="domain">[('picking_id.type','=','in')]</field>
            <field name="view_id" ref="view_move_tree_reception_picking"/>
            <field name="search_view_id" ref="view_move_search_reception_picking"/>
        </record>
        <menuitem action="action_reception_picking_move" id="menu_action_reception_picking_move" parent="menu_stock_root"/>


        # -------------------------------------------------------------
        # Stock incoterms
        # -------------------------------------------------------------
        <record id="view_incoterms_tree" model="ir.ui.view">
            <field name="name">stock.incoterms.tree</field>
            <field name="model">stock.incoterms</field>
            <field name="type">tree</field>
            <field name="arch" type="xml">
                <tree string="Incoterms">
                    <field name="code"/>
                    <field colspan="4" name="name" select="1"/>
                </tree>
            </field>
        </record>
        <record id="stock_incoterms_form" model="ir.ui.view">
            <field name="name">stock.incoterms.form</field>
            <field name="model">stock.incoterms</field>
            <field name="type">form</field>
            <field name="arch" type="xml">
                <form string="Incoterms">
                    <field colspan="4" name="name" select="1"/>
                    <field name="code" select="1"/>
                    <field name="active" select="1"/>
                </form>
            </field>
        </record>
        <record id="action_incoterms_tree" model="ir.actions.act_window">
            <field name="name">Incoterms</field>
            <field name="res_model">stock.incoterms</field>
            <field name="type">ir.actions.act_window</field>
            <field name="view_type">form</field>
            <field name="view_mode">tree,form</field>
        </record>
        <menuitem action="action_incoterms_tree" id="menu_action_incoterms_tree" parent="menu_stock_configuration"/>

        <act_window
            context="{'location': active_id}"
            domain="[('type','&lt;&gt;','service')]"
            id="act_product_location_open"
            name="Products"
            res_model="product.product"
            src_model="stock.location"/>

        <act_window
            context="{'location': active_id}"
            domain="[('product_id','=',active_id)]"
            id="act_product_stock_move_open"
            name="All Stock Moves"
            res_model="stock.move"
            src_model="product.product"/>

        <act_window
            domain="[('move_lines','in',[active_id])]"
            id="act_relate_picking"
            name="Related Picking"
            res_model="stock.picking"
            src_model="stock.move"/>

        <act_window
            context="{'location': active_id}"
            domain="[('product_id','=',active_id),('state','in',('waiting','confirmed','assigned'))]"
            id="act_product_stock_move_futur_open"
            name="Future Stock Moves"
            res_model="stock.move"
            src_model="product.product"/>

        <record id="ir_act_product_location_open" model="ir.values">
            <field name="key2">tree_but_open</field>
            <field name="model">stock.location</field>
            <field name="name">Products</field>
            <field eval="'ir.actions.act_window,%d'%act_product_location_open" name="value"/>
            <field eval="True" name="object"/>
        </record>    


        <record id="ir_act_product_location_open" model="ir.values">
            <field name="key2">tree_but_open</field>
            <field name="model">stock.location</field>
            <field name="name">Open Products</field>
            <field eval="'ir.actions.wizard,%d'%ref('location_product')" name="value"/>
            <field eval="True" name="object"/>
        </record>  

    </data>
</openerp><|MERGE_RESOLUTION|>--- conflicted
+++ resolved
@@ -555,40 +555,6 @@
                         <page string="General Information">
                             <field colspan="4" name="move_lines" nolabel="1" widget="one2many_list" default_get="{'move_line':move_lines, 'address_out_id': address_id}">
                                 <form string="Stock Moves">
-<<<<<<< HEAD
-                                    <separator colspan="4" string="Move Information"/>
-                                    <field name="location_id" select="1" domain="[('usage','=','internal')]"/>
-                                    <field name="location_dest_id" select="1" domain="[('usage','=','internal')]"/>
-                                    <field colspan="4" context="location=location_id" name="product_id" on_change="onchange_product_id(product_id, location_id, location_dest_id)" select="1"/>
-                                    <field name="product_qty" select="1" on_change="onchange_quantity(product_id, product_qty, product_uom, product_uos)"/>
-                                    <field name="product_uom" select="1"/>
-                                    <field groups="product.group_uos" name="product_uos" on_change="onchange_quantity(product_id, product_qty, product_uom, product_uos)"/>
-                                    <field groups="product.group_uos" name="product_uos_qty"/>
-                                    <field colspan="4" invisible="1" name="name" select="1"/>
-                                    <field invisible="1" name="date"/>
-                                    <field name="date_planned"/>
-                                    <field name="address_id" select="1" context="{'contact_display':'partner'}"/>
-                                    <field groups="base.group_extended" name="product_packaging"/>
-                                    <field name="prodlot_id" select="2"
-                                        context="{'location_id':location_id, 'product_id':product_id}"
-                                        domain="[('product_id','=?',product_id)]"
-                                        on_change="onchange_lot_id(prodlot_id,product_qty, location_id, product_id)"/>
-                                    <field groups="base.group_extended" name="tracking_id" select="2"/>
-                                    <newline/>
-                                    <label/>
-                                    <!--button name="%(track_line)d" string="Split in production lots" type="action" icon="gtk-justify-fill"/-->
-									<button
-								       	string="Split in Production Lots"
-								       	name="%(stock.action_view_stock_split_production_lots)d"
-								       	icon="gtk-stock" type="action"/>
-                                    <separator colspan="4" string="Move State"/>
-                                    <field name="state" select="1"/>
-                                    <group>
-                                        <button name="force_assign" states="confirmed" string="Force Availability" type="object" icon="gtk-jump-to"/>
-                                        <button name="cancel_assign" states="assigned" string="Cancel Availability" type="object" icon="gtk-no"/>
-                                        <button name="action_cancel" states="assigned" string="Cancel" type="object" icon="gtk-cancel"/>
-                                    </group>
-=======
                                 	<notebook colspan="4">
                                 		<page string="General Information">
 		                                    <separator colspan="4" string="Move Information"/>
@@ -624,7 +590,6 @@
                         					<field name="move_stock_return_history" nolabel="1"/>
                         				</page>
                         			</notebook>	
->>>>>>> a1db2c25
                                 </form>
                             </field>
                             <group col="7" colspan="4">
@@ -881,39 +846,6 @@
                         <page string="General Information">
                             <field colspan="4" name="move_lines" nolabel="1" widget="one2many_list" default_get="{'move_line':move_lines, 'address_out_id': address_id}">
                                 <form string="Stock Moves">
-<<<<<<< HEAD
-                                    <separator colspan="4" string="Move Information"/>
-                                    <field name="location_id" select="1" domain="[('usage','=','internal')]"/>
-                                    <field name="location_dest_id" select="1" domain="[('usage','&lt;&gt;','view')]"/>
-                                    <field colspan="4" context="location=location_id" name="product_id" on_change="onchange_product_id(product_id, location_id, location_dest_id)" select="1"/>
-                                    <field name="product_qty" select="1" on_change="onchange_quantity(product_id, product_qty, product_uom, product_uos)" />
-                                    <field name="product_uom" select="1"/>
-                                    <field groups="product.group_uos" name="product_uos" on_change="onchange_quantity(product_id, product_qty, product_uom, product_uos)"/>
-                                    <field groups="product.group_uos" name="product_uos_qty"/>
-                                    <field colspan="4" invisible="1" name="name" select="1"/>
-                                    <field invisible="1" name="date"/>
-                                    <field name="date_planned"/>
-                                    <field groups="base.group_extended" name="product_packaging"/>
-                                    <field name="prodlot_id" select="1"
-                                        context="{'location_id':location_id, 'product_id':product_id}"
-                                        domain="[('product_id','=?',product_id)]"
-                                        on_change="onchange_lot_id(prodlot_id,product_qty, location_id, product_id)"/>
-                                    <field groups="base.group_extended" name="tracking_id" select="1"/>
-                                    <label/>
-                                    <!--button name="%(track_line)d" string="Split in production lots" type="action" icon="gtk-justify-fill"/-->
-									<button
-								       	string="Split in Production Lots"
-								       	name="%(stock.action_view_stock_split_production_lots)d"
-								       	icon="gtk-stock" type="action"/>
-                                    <separator colspan="4" string="Move State"/>
-                                    <field name="state" select="1"/>
-                                    <group>
-                                        <button name="force_assign" states="confirmed" string="Force Availability" type="object"  icon="gtk-jump-to"/>
-                                        <button name="cancel_assign" states="assigned" string="Cancel Availability" type="object"  icon="gtk-no"/>
-                                        <button name="action_cancel" states="assigned" string="Cancel" type="object"  icon="gtk-cancel"/>
-                                    </group>
-                                </form>
-=======
                                 	<notebook colspan="4">
  										<page string="General Information">
 		                                    <separator colspan="4" string="Move Information"/>
@@ -948,7 +880,6 @@
                         				</page>
                         			</notebook>
 								</form>
->>>>>>> a1db2c25
                             </field>
                             <group col="7" colspan="4">
                                 <label colspan="6"/>
@@ -1075,41 +1006,6 @@
                                     <field name="state"/>
                                 </tree>
                                 <form string="Stock Moves">
-<<<<<<< HEAD
-                                    <separator colspan="4" string="Move Information"/>
-                                    <field name="location_id" select="1" domain="[('usage','&lt;&gt;','view')]"/>
-                                    <field domain="[('usage','=','internal')]" name="location_dest_id" select="1"/>
-                                    <field colspan="4" context="location=location_id" name="product_id" on_change="onchange_product_id(product_id, location_id, location_dest_id)" select="1"/>
-                                    <field name="product_qty" select="1" on_change="onchange_quantity(product_id, product_qty, product_uom, product_uos)"/>
-                                    <field name="product_uom" select="1"/>
-                                    <field groups="product.group_uos" name="product_uos" on_change="onchange_quantity(product_id, product_qty, product_uom, product_uos)"/>
-                                    <field groups="product.group_uos" name="product_uos_qty"/>
-                                    <field colspan="4" invisible="1" name="name" select="1"/>
-                                    <field groups="base.group_extended" name="date_planned"/>
-                                    <newline/>
-                                    <newline/>
-                                    <field groups="base.group_extended" name="product_packaging"/>
-                                    <newline/>
-                                    <field name="prodlot_id" select="1"
-                                        context="{'location_id':location_id, 'product_id':product_id}"
-                                        domain="[('product_id','=?',product_id)]"
-                                        on_change="onchange_lot_id(prodlot_id,product_qty, location_id, product_id)"/>
-                                    <field groups="base.group_extended" name="tracking_id" select="1"/>
-                                    <newline/>
-                                    <label/>
-                                    <!--button groups="base.group_extended" name="%(track_line)d" string="Split in production lots" type="action" icon="gtk-justify-fill"/-->
-									<button
-								       	string="Split in Production Lots"
-								       	name="%(stock.action_view_stock_split_production_lots)d"
-								       	icon="gtk-stock" type="action"/>
-                                    <separator colspan="4" string="Move State"/>
-                                    <field name="state" select="1"/>
-                                    <group>
-                                        <button name="force_assign" states="confirmed" string="Force Availability" type="object" icon=""/>
-                                        <button name="cancel_assign" states="assigned" string="Cancel Availability" type="object" icon=""/>
-                                        <button name="action_cancel" states="assigned" string="Cancel" type="object" icon=""/>
-                                    </group>
-=======
                                 	<notebook colspan="4">
                                 		<page string="General Information">
 		                                    <separator colspan="4" string="Move Information"/>
@@ -1146,7 +1042,6 @@
                         					<field name="move_stock_return_history" nolabel="1"/>
                         				</page>
 		                            </notebook>        
->>>>>>> a1db2c25
                                 </form>
                             </field>
                             <group col="7" colspan="4">
