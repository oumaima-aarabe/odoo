<?xml version="1.0" encoding="utf-8"?>
<openerp>
    <data>

        <!-- Top menu item -->
        <menuitem name="Warehouse"
            id="menu_stock_root"
            groups="group_stock_manager,group_stock_user"
            sequence="50"/>

        <menuitem id="menu_stock_warehouse_mgmt" name="Receive/Deliver By Orders" parent="menu_stock_root" sequence="1"/>
        <menuitem id="menu_stock_products_moves" name="Receive/Deliver Products" parent="menu_stock_root" sequence="2"/>
        <menuitem id="menu_stock_product" name="Products" parent="menu_stock_root" sequence="6"/>
        <menuitem name="Products by Category" id="menu_product_by_category_stock_form" action="product.product_category_action"
            parent="stock.menu_stock_product" sequence="0"/>
        <menuitem action="product.product_normal_action" id="menu_stock_products_menu" parent="menu_stock_product" sequence="1"/>
        <menuitem id="menu_stock_configuration" name="Configuration" parent="menu_stock_root" sequence="15" groups="group_stock_manager"/>
        <menuitem id="menu_warehouse_config" name="Warehouse Management" parent="menu_stock_configuration" sequence="40" groups="base.group_no_one"/>
        <menuitem id="menu_stock_inventory_control" name="Inventory Control" parent="menu_stock_root" sequence="4"/>
        <menuitem
            id="menu_product_in_config_stock" name="Products"
            parent="stock.menu_stock_configuration" sequence="45" groups="base.group_no_one"/>
        <menuitem
            action="product.product_category_action_form" id="menu_product_category_config_stock"
            parent="stock.menu_product_in_config_stock" sequence="0"/>
        <menuitem
            action="product.product_ul_form_action" groups="product.group_stock_packaging"
            id="menu_product_packaging_stock_action" parent="stock.menu_product_in_config_stock" sequence="1"/>
        <menuitem
            id="menu_stock_unit_measure_stock" name="Units of Measure"
            parent="stock.menu_product_in_config_stock"  sequence="35" groups="product.group_uom"/>
        <menuitem
            action="product.product_uom_categ_form_action" id="menu_stock_uom_categ_form_action"
            parent="menu_stock_configuration" sequence="30" groups="product.group_uom"/>
        <menuitem
            action="product.product_uom_form_action" id="menu_stock_uom_form_action"
            parent="menu_stock_configuration" sequence="35" groups="product.group_uom"/>

        <record id="stock_inventory_line_tree" model="ir.ui.view">
            <field name="name">stock.inventory.line.tree</field>
            <field name="model">stock.inventory.line</field>
            <field name="type">tree</field>
            <field name="arch" type="xml">
                <tree string="Stock Inventory Lines">
                    <field name="product_id"/>
                    <field name="product_qty"/>
                    <field name="product_uom" groups="product.group_uom"/>
                    <field name="prod_lot_id" groups="stock.group_production_lot"/>
                    <button name="%(stock.action_view_stock_inventory_line_split)d"
                            string="Split inventory lines" groups="stock.group_inventory_valuation"
                            type="action" icon="gtk-justify-fill"/>
                    <field name="location_id" groups="stock.group_locations"/>
                </tree>
            </field>
        </record>
        <record id="view_inventory_line_form" model="ir.ui.view">
            <field name="name">stock.inventory.line.form</field>
            <field name="model">stock.inventory.line</field>
            <field name="type">form</field>
            <field name="arch" type="xml">
                <form string="Stock Inventory Lines" version="7.0">
                    <group col="4">
                        <field context="{'location':location_id, 'uom':product_uom, 'to_date':parent.date}" name="product_id" on_change="on_change_product_id(location_id,product_id,product_uom,parent.date)" domain="[('type','&lt;&gt;','service')]"/>
                        <field name="product_qty"/>
                        <field name="product_uom" groups="product.group_uom"/>
                        <field name="prod_lot_id" groups="stock.group_production_lot"/>
                        <field domain="[('usage','=','internal')]" name="location_id"/>
                        <button name="%(stock.action_view_stock_inventory_line_split)d"
                            string="Split Inventory Line" groups="stock.group_inventory_valuation"
                            type="action" icon="terp-stock_effects-object-colorize"/>
                    </group>
                </form>
            </field>
        </record>

         <record id="view_inventory_filter" model="ir.ui.view">
            <field name="name">stock.inventory.filter</field>
            <field name="model">stock.inventory</field>
            <field name="type">search</field>
            <field name="arch" type="xml">
                <search string="Search Inventory">
                    <field name="name" string="Inventory Reference"/>
                    <field name="date"/>
                    <field name="company_id" groups="base.group_multi_company"/>
                    <group expand="0" string="Group By...">
                        <filter string="Status" icon="terp-stock_effects-object-colorize" domain="[]" context="{'group_by':'state'}"/>
                        <filter string="Date" icon="terp-go-month" domain="[]" context="{'group_by':'date'}"/>
                    </group>
                </search>

            </field>
        </record>

        <record id="view_inventory_tree" model="ir.ui.view">
            <field name="name">stock.inventory.tree</field>
            <field name="model">stock.inventory</field>
            <field name="type">tree</field>
            <field name="arch" type="xml">
                <tree string="Lot Inventory" colors="grey:state == 'cancel'">
                    <field name="name"/>
                    <field name="date"/>
                    <field name="state"/>
                </tree>
            </field>
        </record>

        <record id="view_inventory_form" model="ir.ui.view">
            <field name="name">stock.inventory.form</field>
            <field name="model">stock.inventory</field>
            <field name="type">form</field>
            <field name="arch" type="xml">
                <form string="Physical Inventory" version="7.0">
                <header>
                    <button name="action_confirm" states="draft" string="Confirm Inventory" type="object" class="oe_highlight"/>
                    <button name="action_done" states="confirm" string="Validate Inventory" type="object" class="oe_highlight"/>
                    <button name="action_cancel_draft" states="cancel" string="Set to Draft" type="object"/>
                    <button name="action_cancel_inventory" states="draft,confirm,done" string="Cancel Inventory" type="object"/>
                    <field name="state" widget="statusbar" statusbar_visible="draft,confirm"/>
                </header>
                <sheet>
                    <div>
                        <label for="name" class="oe_edit_only"/>
                        <h1>
                            <field name="name" placeholder="e.g. Annual inventory" class="oe_inline"/> -
                            <field name="date" class="oe_inline"/>
                        </h1>
                    </div>
                    <group>
                        <field name="company_id" groups="base.group_multi_company" widget="selection"/>
                    </group>
                    <notebook>
                    <page string="General Informations">
                        <field name="inventory_line_id">
                            <tree string="Products" editable="bottom">
                                <field domain="[('usage','=','internal')]" name="location_id" groups="stock.group_locations"/>
                                <field context="{'location':location_id, 'uom':product_uom, 'to_date':parent.date}" name="product_id" on_change="on_change_product_id(location_id,product_id,product_uom,parent.date)"  domain="[('type','&lt;&gt;','service')]"/>
                                <field name="product_qty"/>
                                <field name="product_uom" groups="product.group_uom"/>
                                <field name="prod_lot_id" groups="stock.group_production_lot"/>
                                <button name="%(stock.action_view_stock_inventory_line_split)d"
                                    string="Split inventory lines" groups="stock.group_inventory_valuation"
                                    type="action" icon="terp-stock_effects-object-colorize" states="draft,confirm"/>
                                <field name="state" invisible="True"/>
                            </tree>
                            <form string="Products" version="7.0">
                                <group>
                                    <group>
                                        <field domain="[('usage','=','internal')]" name="location_id"/>
                                        <field context="{'location':location_id, 'uom':product_uom, 'to_date':parent.date}" name="product_id" on_change="on_change_product_id(location_id,product_id,product_uom,parent.date)"  domain="[('type','&lt;&gt;','service')]"/>
                                    </group>
                                    <group>
                                        <label for="product_qty"/>
                                        <div>
                                            <field name="product_qty" class="oe_inline"/>
                                            <field name="product_uom" class="oe_inline" groups="product.group_uom"/>
                                        </div>
                                        <field name="prod_lot_id" groups="stock.group_production_lot"/>
                                        <button name="%(stock.action_view_stock_inventory_line_split)d"
                                        string="Split inventory lines" groups="stock.group_inventory_valuation"
                                        type="action" icon="terp-stock_effects-object-colorize"/>
                                    </group>
                                </group>
                            </form>
                        </field>
                    </page>
                    <page string="Posted Inventory">
                         <field name="move_ids" context="{'inventory_id':active_id}" >
                            <tree string="Stock Moves">
                                <field name="product_id"/>
                                <field name="product_qty" on_change="onchange_quantity(product_id, product_qty, product_uom, product_uos)"/>
                                <field name="product_uom" string="Unit of Measure" groups="product.group_uom"/>
                                <field name="prodlot_id" groups="stock.group_production_lot"/>
                                 <button name="%(track_line)d" string="Split in serial numbers" type="action"
                                    icon="terp-stock_effects-object-colorize"
                                    attrs="{'invisible': [('prodlot_id','&lt;&gt;',False)]}"
                                    states="draft,done,cancel"
                                    context="{'inventory_id':parent.id}"
                                    groups="stock.group_production_lot"/>
                                 <field groups="stock.group_tracking_lot" name="tracking_id"/>
                                 <button name="%(split_into)d" string="Put in a new pack" type="action"
                                    groups="stock.group_tracking_lot"
                                    icon="terp-stock_effects-object-colorize"
                                    context="{'inventory_id':parent.id}"
                                    states="draft,done,cancel"/>
                                <field name="location_id" groups="stock.group_locations"/>
                                <field name="location_dest_id" groups="stock.group_locations"/>
                                <field name="date" string="Date"/>
                                <field name="state"  invisible="True"/>
                            </tree>
                         </field>
                    </page>
                    </notebook>
                    </sheet>
                </form>
            </field>
        </record>

        <record id="action_inventory_form" model="ir.actions.act_window">
            <field name="name">Physical Inventories</field>
            <field name="type">ir.actions.act_window</field>
            <field name="res_model">stock.inventory</field>
            <field name="view_type">form</field>
            <field name="view_id" ref="view_inventory_tree"/>
            <field name="search_view_id" ref="view_inventory_filter"/>
            <field name="help">Periodical Inventories are used to count the number of products available per location. You can use it once a year when you do the general inventory or whenever you need it, to correct the current stock level of a product.</field>
        </record>
        <menuitem action="action_inventory_form" id="menu_action_inventory_form" parent="menu_stock_inventory_control" sequence="30"/>

        <record id="action_inventory_form_draft" model="ir.actions.act_window">
            <field name="name">Draft Physical Inventories</field>
            <field name="type">ir.actions.act_window</field>
            <field name="res_model">stock.inventory</field>
            <field name="view_type">form</field>
            <field name="domain">[('state','=','draft')]</field>
            <field name="filter" eval="True"/>
        </record>

        <record id="view_tracking_form" model="ir.ui.view">
            <field name="name">stock.tracking.form</field>
            <field name="model">stock.tracking</field>
            <field name="type">form</field>
            <field name="arch" type="xml">
                <form string="Packs" version="7.0">
                    <group>
                        <group groups="product.group_stock_packaging" string="Pack Identification">
                            <field name="name"/>
                            <field name="serial"/>
                            <field name="date"/>
                            <field name="active"/>
                        </group>
                        <group groups="stock.group_tracking_lot" string="Traceability">
                            <button name="action_traceability" icon="gtk-go-up" string="Upstream Traceability" type="object"
                                 colspan="2"/>
                            <button name="action_traceability" icon="gtk-go-down" string="Downstream Traceability" type="object"
                                context="{'type': 'move_history_ids'}" colspan="2"/>
                        </group>
                    </group>
                    <field name="move_ids"/>
                </form>
            </field>
        </record>
        <record id="view_tracking_tree" model="ir.ui.view">
            <field name="name">stock.tracking.tree</field>
            <field name="model">stock.tracking</field>
            <field name="type">tree</field>
            <field name="arch" type="xml">
                <tree string="Packs">
                    <field name="name"/>
                    <field name="serial"/>
                    <field name="date"/>
                </tree>
            </field>
        </record>
        <record id="action_tracking_form" model="ir.actions.act_window">
            <field name="name">Packs</field>
            <field name="type">ir.actions.act_window</field>
            <field name="res_model">stock.tracking</field>
            <field name="view_type">form</field>
            <field name="view_id" ref="view_tracking_tree"/>
            <field name="help">This is the list of all your packs. When you select a Pack, you can get the upstream or downstream traceability of the products contained in the pack.</field>
        </record>
        <menuitem id="menu_traceability" name="Traceability" parent="menu_stock_root" sequence="3"/>
        <menuitem action="action_tracking_form" id="menu_action_tracking_form"
            groups="product.group_stock_packaging"
            sequence="6"
            parent="menu_traceability"/>

        <record id="lot_line_tree" model="ir.ui.view">
            <field name="name">stock.tracking.tree</field>
            <field name="model">stock.tracking</field>
            <field name="type">tree</field>
            <field name="field_parent">child_ids</field>
            <field name="arch" type="xml">
                <tree colors="grey:not active" string="Packs">
                    <field name="name"/>
                    <field name="serial"/>
                    <field name="date"/>
                </tree>
            </field>
        </record>

        <record model="ir.ui.view" id="search_stock_packs">
            <field name="name">Pack Search</field>
            <field name="model">stock.tracking</field>
            <field name="type">search</field>
            <field name="arch" type="xml">
                <search string="Pack Search">
                    <field name="name" string="Pack" filter_domain="['|',('name','ilike',self),('serial','ilike',self)]"/>
                    <field name="date"/>
                    <field name="active"/>
                </search>
            </field>
        </record>

        <record id="view_production_lot_revision_form" model="ir.ui.view">
            <field name="name">stock.production.lot.revision.form</field>
            <field name="model">stock.production.lot.revision</field>
            <field name="type">form</field>
            <field name="arch" type="xml">
                <form string="Serial Number Revisions" version="7.0">
                    <group col="4">
                        <field name="name"/>
                        <field name="indice"/>
                        <field name="date"/>
                        <field name="author_id"/>
                    </group>
                    <separator string="Description"/>
                    <field name="description"/>
                </form>
            </field>
        </record>
        <record id="view_production_lot_revision_tree" model="ir.ui.view">
            <field name="name">stock.production.lot.revision.tree</field>
            <field name="model">stock.production.lot.revision</field>
            <field name="type">tree</field>
            <field name="arch" type="xml">
                <tree string="Serial Number Revisions">
                    <field name="indice"/>
                    <field name="author_id"/>
                    <field name="date"/>
                    <field name="name"/>
                </tree>
            </field>
        </record>
        <record id="view_production_lot_form" model="ir.ui.view">
            <field name="name">stock.production.lot.form</field>
            <field name="model">stock.production.lot</field>
            <field name="type">form</field>
            <field name="arch" type="xml">
                <form string="Serial Number" version="7.0">
                    <div class="oe_button_box oe_right">
                        <button name="action_traceability" string="Upstream Traceability" type="object" context="{'type': '', 'field': 'prodlot_id'}" icon="gtk-go-up"/>
                        <button name="action_traceability" string="Downstream Traceability" type="object" context="{'type': 'move_history_ids', 'field': 'prodlot_id'}" icon="gtk-go-down"/>
                    </div>
                    <div class="oe_title">
                        <label for="name" class="oe_edit_only"/>
                        <h1>
                            <field name="name"/>
                        </h1>
                    </div>
                    <group>
                        <group>
                            <field name="product_id"/>
                            <field name="prefix"/>
                            <field name="ref"/>
                        </group>
                        <group>
                            <field name="date"/>
                            <field name="stock_available"/>
                        </group>
                    </group>
                    <notebook>
                        <page string="Revisions">
                            <field name="revisions"/>
                        </page>
                        <page string="Stock Moves">
                            <field name="move_ids">
                                <tree  string="Stock Moves">
                                    <field name="picking_id" string="Reference"/>
                                    <field name="origin"/>
                                    <field name="product_id"/>
                                    <field name="product_qty" on_change="onchange_quantity(product_id, product_qty, product_uom, product_uos)"/>
                                    <field name="product_uom" string="Unit of Measure" groups="product.group_uom"/>
                                    <field name="tracking_id" groups="stock.group_tracking_lot"/>
                                    <field name="date"/>
                                    <field name="prodlot_id"/>
                                    <field name="location_id" groups="stock.group_locations"/>
                                    <field name="location_dest_id" groups="stock.group_locations"/>
                                    <field name="state"/>
                                </tree>
                             </field>
                        </page>
                    </notebook>
                </form>
            </field>
        </record>
        <record id="view_production_lot_tree" model="ir.ui.view">
            <field name="name">stock.production.lot.tree</field>
            <field name="model">stock.production.lot</field>
            <field name="type">tree</field>
            <field name="arch" type="xml">
                <tree string="Serial Number">
                    <field name="prefix"/>
                    <field name="name"/>
                    <field name="ref"/>
                    <field name="product_id"/>
                    <field name="stock_available"/>
                    <field name="date"/>
                </tree>
            </field>
        </record>

        <record model="ir.ui.view" id="search_product_lot_filter">
            <field name="name">Production Lots Filter</field>
            <field name="model">stock.production.lot</field>
            <field name="type">search</field>
            <field name="arch" type="xml">
                <search string="Product Lots Filter">
                    <field name="name" string="Product Lots" filter_domain="['|','|',('name','ilike',self),('prefix','ilike',self),('ref','ilike',self)]"/>
                    <field name="date"/>
                    <filter icon="terp-check" name="available" string="Available" domain="[('stock_available', '&gt;', 0)]" help="Available Product Lots"/>
                    <field name="product_id"/>
                    <group expand="0" string="Group By...">
                        <filter string="Product" icon="terp-accessories-archiver" domain="[]" context="{'group_by':'product_id'}"/>
                    </group>
                </search>
            </field>
        </record>

        <record id="action_production_lot_form" model="ir.actions.act_window">
            <field name="name">Serial Number</field>
            <field name="type">ir.actions.act_window</field>
            <field name="res_model">stock.production.lot</field>
            <field name="view_type">form</field>
            <field name="view_id" ref="view_production_lot_tree"/>
            <field name="search_view_id" ref="search_product_lot_filter"/>
            <field name="context">{}</field>
            <field name="help">This is the list of all the production lots (serial numbers) you recorded. When you select a lot, you can get the upstream or downstream traceability of the products contained in lot. By default, the list is filtred on the serial numbers that are available in your warehouse but you can uncheck the 'Available' button to get all the lots you produced, received or delivered to customers.</field>
        </record>
        <menuitem action="action_production_lot_form" id="menu_action_production_lot_form"
            parent="menu_traceability" groups="stock.group_production_lot"
            sequence="1"/>

        #
        # Lot composition (history)
        #
        <record id="stock_move_tree" model="ir.ui.view">
            <field name="name">Stock Moves</field>
            <field name="model">stock.move</field>
            <field name="type">tree</field>
            <field name="field_parent">move_history_ids</field>
            <field name="arch" type="xml">
                <tree colors="grey:state == 'cancel'" string="Moves">
                    <field name="product_id"/>
                    <field name="product_qty"/>
                    <field name="product_uom"  string="Unit of Measure" groups="product.group_uom"/>
                    <field name="prodlot_id"  groups="stock.group_production_lot"/>
                    <field name="tracking_id" groups="stock.group_tracking_lot"/>
                    <field name="product_packaging" domain="[('product_id','=',product_id)]" groups="product.group_stock_packaging"/>
                    <field name="picking_id"/>
                    <field name="location_id" groups="stock.group_locations"/>
                    <field name="location_dest_id" groups="stock.group_locations"/>
                    <field name="create_date" groups="base.group_no_one"/>
                    <field name="date" string="Date" groups="base.group_no_one"/>
                    <field name="date_expected" string="Date Expected"/>
                    <field name="state"/>
                </tree>
            </field>
        </record>

        <record id="stock_move_tree2" model="ir.ui.view">
            <field name="name">Stock Moves</field>
            <field name="model">stock.move</field>
            <field name="type">tree</field>
            <field name="field_parent">move_history_ids2</field>
            <field name="arch" type="xml">
                <tree colors="grey:state == 'cancel'" string="Moves">
                    <field name="product_id"/>
                    <field name="product_qty"/>
                    <field name="product_uom"  string="Unit of Measure" groups="product.group_uom"/>
                    <field name="prodlot_id"  groups="stock.group_production_lot"/>
                    <field name="tracking_id" groups="stock.group_tracking_lot"/>
                    <field name="product_packaging" domain="[('product_id','=',product_id)]" groups="product.group_stock_packaging"/>
                    <field name="picking_id"/>
                    <field name="location_id" groups="stock.group_locations"/>
                    <field name="location_dest_id" groups="stock.group_locations"/>
                    <field name="create_date" groups="base.group_no_one"/>
                    <field name="date" string="Date" groups="base.group_no_one"/>
                    <field name="date_expected" string="Date Expected"/>
                    <field name="state"/>
                </tree>
            </field>
        </record>

        <record id="action3" model="ir.actions.act_window">
            <field name="name">Downstream traceability</field>
            <field name="type">ir.actions.act_window</field>
            <field name="res_model">stock.move</field>
            <field name="domain">[('id','in',active_ids)]</field>
            <field name="view_type">tree</field>
            <field eval="stock_move_tree2" name="view_id"/>
        </record>

        <record id="ir_move_traceability_upstream" model="ir.values">
            <field name="key2">tree_but_action</field>
            <field name="model">stock.move</field>
            <field name="name">Downstream traceability</field>
            <field eval="'ir.actions.act_window,'+str(action3)" name="value"/>
        </record>

        <record id="action5" model="ir.actions.act_window">
            <field name="name">Upstream traceability</field>
            <field name="type">ir.actions.act_window</field>
            <field name="res_model">stock.move</field>
            <field name="domain">[('id','in',active_ids)]</field>
            <field name="view_type">tree</field>
            <field eval="stock_move_tree" name="view_id"/>
        </record>

        <record id="ir_move_traceability_downstream" model="ir.values">
            <field name="key2">tree_but_action</field>
            <field name="model">stock.move</field>
            <field name="name">Upstream traceability</field>
            <field eval="'ir.actions.act_window,'+str(action5)" name="value"/>
        </record>

        <record id="view_location_form" model="ir.ui.view">
            <field name="name">stock.location.form</field>
            <field name="model">stock.location</field>
            <field name="type">form</field>
            <field name="arch" type="xml">
                <form string="Stock Location" version="7.0">
                    <label for="name" class="oe_edit_only"/>
                    <h1><field name="name"/></h1>
                    <label for="location_id" class="oe_edit_only"/>
                    <h2><field name="location_id"/></h2>
                    <group>
                        <group string="Additional Information">
                            <field name="usage"/>
                            <field name="partner_id"/>
                            <field name="company_id" groups="base.group_multi_company" widget="selection"/>
                            <field name="icon"/>
                            <field name="scrap_location"/>
                            <field name="active"/>
                        </group>
                        <group string="Chained Locations">
                            <field name="chained_location_type"/>
                            <field name="chained_location_id"  attrs="{'required':[('chained_location_type','=','fixed')]}"/>
                            <field name="chained_auto_packing"/>
                            <field name="chained_delay"/>
                            <field name="chained_journal_id"/>
                            <field name="chained_picking_type"/>
                            <field name="chained_company_id" widget="selection"/>
                        </group>
                        <group string="Localization">
                            <field name="posx"/>
                            <field name="posy"/>
                            <field name="posz"/>
                        </group><group string="Accounting Information">
                            <field name="valuation_in_account_id" attrs="{'readonly':[('usage','not in',('inventory','production'))]}"/>
                            <field name="valuation_out_account_id" attrs="{'readonly':[('usage','not in',('inventory','production'))]}"/>
                        </group>
                    </group>
                    <separator string="Additional Information"/>
                    <field name="comment"/>
                </form>
            </field>
        </record>

        <record id="view_location_search" model="ir.ui.view">
            <field name="name">stock.location.search</field>
            <field name="model">stock.location</field>
            <field name="type">search</field>
            <field name="arch" type="xml">
                <search string="Stock Locations">
                    <field name="name" string="Stock Locations"/>
                    <filter icon="terp-go-home" name="in_location" string="Internal" domain="[('usage', '=', 'internal')]" help="Internal Locations"/>
                    <filter icon="terp-personal" name="customer" string="Customer" domain="[('usage', '=', 'customer')]" help="Customer Locations"/>
                    <filter icon="terp-personal" name="supplier" string="Supplier" domain="[('usage', '=', 'supplier')]" help="Supplier Locations"/>
                    <field name="location_id" string="Parent Location"/>
                </search>
            </field>
        </record>


        <record id="view_location_tree2" model="ir.ui.view">
            <field name="name">stock.location.tree</field>
            <field name="model">stock.location</field>
            <field name="type">tree</field>
            <field name="priority" eval="2"/>
            <field name="arch" type="xml">
                <tree string="Stock Location" colors="blue:usage=='view';darkred:usage=='internal'">
                    <field name="complete_name"/>
                    <field name="usage"/>
                    <field name="stock_real" invisible="'product_id' not in context"/>
                    <field name="stock_virtual" invisible="'product_id' not in context"/>
                </tree>
            </field>
        </record>

        <record id="action_location_form" model="ir.actions.act_window">
            <field name="name">Locations</field>
            <field name="res_model">stock.location</field>
            <field name="type">ir.actions.act_window</field>
            <field name="view_type">form</field>
            <field name="view_id" ref="view_location_tree2"/>
            <field name="search_view_id" ref="view_location_search"/>
            <field name="context">{'search_default_in_location':1}</field>
            <field name="help">Define your locations to reflect your warehouse structure and organization. OpenERP is able to manage physical locations (warehouses, shelves, bin, etc), partner locations (customers, suppliers) and virtual locations which are the counterpart of the stock operations like the manufacturing orders consumptions, inventories, etc. Every stock operation in OpenERP moves the products from one location to another one. For instance, if you receive products from a supplier, OpenERP will move products from the Supplier location to the Stock location. Each report can be performed on physical, partner or virtual locations.</field>
        </record>
        <menuitem action="action_location_form" id="menu_action_location_form" groups="stock.group_locations"
            parent="menu_stock_configuration" sequence="5"/>

        <record id="view_location_tree" model="ir.ui.view">
            <field name="name">stock.location.tree</field>
            <field name="model">stock.location</field>
            <field name="type">tree</field>
            <field name="field_parent">child_ids</field>
            <field name="arch" type="xml">
                <tree toolbar="1">
                    <field icon="icon" name="name"/>
                </tree>
            </field>
        </record>
        <record id="action_location_tree" model="ir.actions.act_window">
            <field name="name">Location Structure</field>
            <field name="res_model">stock.location</field>
            <field name="type">ir.actions.act_window</field>
            <field name="domain">[('location_id','=',False)]</field>
            <field name="view_type">tree</field>
            <field name="view_id" ref="view_location_tree"/>
            <field name="help">This is the structure of your company's warehouses and locations. You can click on a location to get the list of the products and their stock level in this particular location and all its children.</field>
        </record>
        <menuitem action="action_location_tree"
            id="menu_action_location_tree"
            parent="menu_stock_inventory_control"
            sequence="20"/>

        <record id="view_warehouse" model="ir.ui.view">
            <field name="name">stock.warehouse</field>
            <field name="model">stock.warehouse</field>
            <field name="type">form</field>
            <field name="arch" type="xml">
                <form string="Warehouse" version="7.0">
                    <label for="name" class="oe_edit_only"/>
                    <h1><field name="name"/></h1>
                    <group>
                        <group>
                            <field name="lot_input_id"/>
                            <field name="lot_stock_id"/>
                            <field name="lot_output_id"/>
                        </group>
                        <group>
                            <field name="company_id" groups="base.group_multi_company" widget="selection"/>
                            <field name="partner_id"/>
                        </group>
                    </group>
                </form>
            </field>
        </record>
        <record id="view_warehouse_tree" model="ir.ui.view">
            <field name="name">stock.warehouse.tree</field>
            <field name="model">stock.warehouse</field>
            <field name="type">tree</field>
            <field name="arch" type="xml">
                <tree string="Warehouse">
                    <field name="name"/>
                    <field name="lot_input_id"/>
                    <field name="lot_stock_id"/>
                    <field name="lot_output_id"/>
                    <field name="partner_id"/>
                </tree>
            </field>
        </record>
        <record id="action_warehouse_form" model="ir.actions.act_window">
            <field name="name">Warehouses</field>
            <field name="res_model">stock.warehouse</field>
            <field name="type">ir.actions.act_window</field>
            <field name="view_type">form</field>
            <field name="view_id" ref="view_warehouse_tree"/>
            <field name="help">Create and manage your warehouses and assign them a location from here</field>
        </record>
        <menuitem action="action_warehouse_form" id="menu_action_warehouse_form" groups="stock.group_locations"
            parent="menu_stock_configuration" sequence="1"/>

        <!--
            Stock picking
            Defaults and Internal Pickings
        -->

        <record model="ir.ui.view" id="stock_picking_calendar">
            <field name="name">stock.picking.calendar</field>
            <field name="model">stock.picking</field>
            <field name="type">calendar</field>
            <field name="priority" eval="2"/>
            <field name="arch" type="xml">
                <calendar string="Calendar View" date_start="min_date" date_stop="max_date" color="partner_id">
                    <field name="origin"/>
                    <field name="type"/>
                    <field name="partner_id"/>
                </calendar>
            </field>
        </record>

        <record id="vpicktree" model="ir.ui.view">
            <field name="name">stock.picking.tree</field>
            <field name="model">stock.picking</field>
            <field name="type">tree</field>
            <field name="arch" type="xml">
                <tree colors="blue:state == 'draft';grey:state == 'cancel';red:state not in ('cancel', 'done') and date &lt; current_date" string="Picking list">
                    <field name="name"/>
                    <field name="backorder_id"/>
                    <field name="origin"/>
                    <field name="date"/>
                    <field name="min_date"/>
                    <field name="invoice_state"/>
                    <field name="stock_journal_id" widget="selection"/>
                    <field name="state"/>
                </tree>
            </field>
        </record>

        <record id="view_picking_form" model="ir.ui.view">
            <field name="name">stock.picking.form</field>
            <field name="model">stock.picking</field>
            <field name="type">form</field>
            <field eval="12" name="priority"/>
            <field name="arch" type="xml">
                <form string="Internal Picking List" version="7.0">
                <header>
                    <span groups="base.group_user">
                        <button name="draft_force_assign" states="draft" string="Confirm" type="object" class="oe_highlight"/>
                        <button name="draft_validate" states="draft" string="Confirm &amp; Transfer" type="object" class="oe_highlight"/>
                        <!-- <button name="action_assign" states="confirmed" string="Check Availability" type="object"/> -->
                        <button name="force_assign" states="confirmed" string="Force Availability" type="object" class="oe_highlight"/>
                        <button name="action_process" states="assigned" string="Confirm &amp; Transfer" groups="stock.group_stock_user" type="object" class="oe_highlight"/>
                        <button name="%(action_stock_invoice_onshipping)d" string="Create Invoice/Refund"  attrs="{'invisible': ['|','|',('state','&lt;&gt;','done'),('invoice_state','=','invoiced'),('invoice_state','=','none')]}"  type="action" class="oe_highlight"/>
                        <button name="%(act_stock_return_picking)d" string="Reverse Transfer" states="done" type="action"/>
                        <button name="button_cancel" states="assigned,confirmed,draft" string="_Cancel"/>
                    </span>
                    <field name="state" widget="statusbar" statusbar_visible="draft,assigned,done" statusbar_colors='{"shipping_except":"red","invoice_except":"red","waiting_date":"blue"}'/>
                </header>
                <sheet>
                    <label for="name" class="oe_edit_only"/>
                    <h1>
                        <field name="name" class="oe_inline"/>
                        <span attrs="{'invisible': [('origin','=',False)]}"> - </span>
                        <field name="origin" placeholder="PO0032" class="oe_inline"/>
                    </h1>
                    <label for="partner_id" class="oe_edit_only"/>
                    <h2>
                        <field name="partner_id" on_change="onchange_partner_in(partner_id)"/>
                    </h2>
                    <group>
                        <group>
                            <field name="backorder_id" readonly="1"/>
                            <field name="invoice_state" string="Invoice Control" groups="account.group_account_invoice"/>
                            <field name="stock_journal_id" widget="selection" groups="account.group_account_user"/>
                        </group>
                        <group>
                            <field name="date"/>
                            <field name="min_date" readonly="1"/>
                        </group>
                    </group>
                    <notebook>
                        <page string="Products">
                            <field name="move_lines" context="{'address_in_id': partner_id}">
                                <tree colors="grey:scrapped == True" string="Stock Moves">
                                    <field name="product_id"/>
                                    <field name="product_qty" on_change="onchange_quantity(product_id, product_qty, product_uom, product_uos)"/>
                                    <field name="product_uom" string="Unit of Measure" groups="product.group_uom"/>
                                    <field name="product_uos" groups="product.group_uos"/>
                                    <button name="%(stock.move_scrap)d"
                                        string="Scrap Products" type="action"
                                        icon="gtk-convert" context="{'scrap': True}"
                                        states="draft,waiting,confirmed,assigned"
                                        groups="base.group_user"/>
                                    <field name="scrapped" invisible="1"/>
                                    <field name="prodlot_id" groups="stock.group_production_lot"/>
                                    <button
                                        name="%(stock.track_line)d"
                                        string="Split in Serial Number"
                                        groups="stock.group_production_lot"
                                        type="action" icon="terp-stock_effects-object-colorize"
                                        states="draft,waiting,confirmed,assigned"/>
                                    <field groups="stock.group_tracking_lot" name="tracking_id"/>
                                    <button name="setlast_tracking" string="Put in current pack" type="object"
                                        attrs="{'invisible': [('tracking_id','&lt;&gt;',False)]}"
                                        icon="terp-stock_effects-object-colorize"
                                        groups="stock.group_tracking_lot"
                                        states="draft,assigned,confirmed"/>
                                    <button name="%(split_into)d" string="Put in a new pack" type="action"
                                        groups="product.group_stock_packaging"
                                        icon="terp-stock_effects-object-colorize"
                                        states="draft,assigned,confirmed"/>
                                    <field name="location_dest_id" groups="stock.group_locations"/>
                                    <field name="state"/>
                                </tree>
                                <form string="Stock Moves" version="7.0">
                                    <header>
                                        <span groups="base.group_user">
                                            <button name="force_assign" states="confirmed" string="Force Availability" type="object" icon="gtk-jump-to"/>
                                            <button name="action_confirm" states="draft" string="Confirm" type="object" icon="gtk-apply"/>
                                            <button name="cancel_assign" states="assigned" string="Cancel Availability" type="object" icon="gtk-find"/>
                                        </span>
                                        <field name="state" widget="statusbar" statusbar_visible="draft,assigned,done"/>
                                    </header>
                                    <group>
                                        <group>
                                            <field name="name" invisible="1"/>
                                            <field name="product_id" on_change="onchange_product_id(product_id,location_id,location_dest_id, parent.partner_id)"/>
                                            <label for="product_qty"/>
                                            <div>
                                                <field name="product_qty" on_change="onchange_quantity(product_id, product_qty, product_uom, product_uos)" class="oe_inline"/>
                                                <field name="product_uom" string="Unit Of Measure" groups="product.group_uom" class="oe_inline"/>
                                                <button name="%(stock.move_scrap)d"
                                                        string="Scrap" type="action"
                                                        icon="gtk-convert" context="{'scrap': True}"
                                                        states="draft,waiting,confirmed,assigned"
                                                        groups="base.group_user"/>
                                            </div>
                                            <label for="product_uos_qty" groups="product.group_uos"/>
                                            <div groups="product.group_uos">
                                                <field name="product_uos_qty" on_change="onchange_uos_quantity(product_id, product_uos_qty, product_uos, product_uom)" class="oe_inline"/>
                                                <field name="product_uos" on_change="onchange_quantity(product_id, product_qty, product_uom, product_uos)" class="oe_inline"/>
                                            </div>
                                            <field name="product_packaging" groups="product.group_stock_packaging" domain="[('product_id','=',product_id)]"/>
                                        </group>
                                        <group>
                                            <field name="create_date" invisible="1"/>
                                            <field name="date"/>
                                            <field name="date_expected" on_change="onchange_date(date,date_expected)"/>
                                        </group>

                                        <group string="Locations" groups="stock.group_locations">
                                            <field name="location_id" domain="[('usage','&lt;&gt;','view')]"/>
                                            <field name="location_dest_id" domain="[('usage','=','internal')]" groups="stock.group_locations"/>
                                        </group>

                                        <group groups="stock.group_tracking_lot" string="Traceability">
                                            <label for="tracking_id"/>
                                            <div>
                                                <field name="tracking_id" groups="stock.group_tracking_lot" class="oe_inline"/>
                                                <button name="%(split_into)d" string="New Pack" type="action"
                                                      groups="product.group_stock_packaging"
                                                      icon="terp-stock_effects-object-colorize"
                                                      states="draft,assigned,confirmed"/>
                                            </div>

                                            <label for="prodlot_id"/>
                                            <div>
                                                <field name="prodlot_id" groups="stock.group_production_lot"
                                                    context="{'location_id':location_id, 'product_id':product_id}"
                                                    domain="[('product_id','=?',product_id)]"
                                                    on_change="onchange_lot_id(prodlot_id,product_qty, location_id, product_id, product_uom)" class="oe_inline"/>
                                                <button name="%(track_line)d"
                                                    groups="stock.group_tracking_lot"
                                                    states="draft,waiting,confirmed,assigned"
                                                    string="Split" type="action" icon="terp-stock_effects-object-colorize"/>
                                            </div>
                                        </group>
                                    </group>
                                </form>
                            </field>
                        </page>
                        <page string="Additional Info">
                            <group>
                                <group>
                                    <field name="move_type"/>
                                    <field name="type" groups="base.group_user"/>
                                    <field name="auto_picking" groups="base.group_user"/>
                                </group>
                                <group>
                                    <field name="company_id" groups="base.group_multi_company" widget="selection"/>
                                    <field name="date_done"/>
                                </group>
                            </group>
                        </page>
                        <page string="Notes">
                            <field name="note" placeholder="Add an internal note..."/>
                        </page>
                    </notebook>
                </sheet>
                </form>
            </field>
        </record>

        <record id="view_picking_internal_search" model="ir.ui.view">
            <field name="name">stock.picking.internal.search</field>
            <field name="model">stock.picking</field>
            <field name="type">search</field>
            <field name="arch" type="xml">
                <search string="Internal Picking List">
                    <field name="name" string="Internal Picking List" filter_domain="['|',('name','ilike', self),('origin','ilike',self)]"/>
                    <filter icon="terp-check" string="Ready" domain="[('state','=','assigned')]" help="Assigned Internal Moves"/>
                    <filter icon="terp-camera_test" name="confirmed" string="Waiting" domain="[('state','=','confirmed')]" help="Confirmed Internal Moves"/>
                    <filter icon="terp-dialog-close" name="done" string="Done" domain="[('state','=','done')]" help="Pickings already processed"/>
                    <field name="partner_id"/>
                    <field name="product_id"/>
                    <field name="stock_journal_id"/>
                    <group expand="0" string="Group By...">
                        <filter string="State" icon="terp-stock_effects-object-colorize" domain="[]" context="{'group_by':'state'}"/>
                        <filter string="Order Date" icon="terp-go-month" domain="[]"  context="{'group_by':'date'}"/>
                        <filter string="Expected Date" icon="terp-go-month" domain="[]"  context="{'group_by':'min_date'}"/>
                        <filter string="Origin" icon="terp-gtk-jump-to-rtl" domain="[]" context="{'group_by':'origin'}"/>
                        <filter string="Journal" icon="terp-folder-orange" domain="[]" context="{'group_by':'stock_journal_id'}"/>
                    </group>
                </search>
            </field>
        </record>

        <record id="action_picking_tree6" model="ir.actions.act_window">
            <field name="name">Internal Moves</field>
            <field name="res_model">stock.picking</field>
            <field name="type">ir.actions.act_window</field>
            <field name="view_type">form</field>
            <field name="view_mode">tree,form,calendar</field>
            <field name="domain">[('type','=','internal')]</field>
            <field name="context">{'contact_display': 'partner_address', 'search_default_available': 1}</field>
            <field name="search_view_id" ref="view_picking_internal_search"/>
            <field name="help">Internal Moves display all inventory operations you have to perform in your warehouse. All operations can be categorized into stock journals, so that each worker has his own list of operations to perform in his own journal. Most operations are prepared automatically by OpenERP according to your preconfigured logistics rules, but you can also record manual stock operations.</field>
        </record>

        <record model="ir.actions.act_window.view" id="action_picking_tree6_tree_view">
            <field name="sequence" eval="1"/>
            <field name="view_mode">tree</field>
            <field name="view_id" ref="vpicktree"/>
            <field name="act_window_id" ref="action_picking_tree6"/>
        </record>
        <record model="ir.actions.act_window.view" id="action_picking_tree6_form_view">
            <field name="sequence" eval="2"/>
            <field name="view_mode">form</field>
            <field name="view_id" ref="view_picking_form"/>
            <field name="act_window_id" ref="action_picking_tree6"/>
        </record>

<<<<<<< HEAD
        <!--
        #
        # Sending Products
        #
        -->
        
        <record model="ir.ui.view" id="stock_picking_out_calendar">
            <field name="name">stock.picking.out.calendar</field>
            <field name="model">stock.picking.out</field>
            <field name="type">calendar</field>
            <field name="priority" eval="2"/>
            <field name="arch" type="xml">
                <calendar string="Calendar View" date_start="min_date" date_stop="max_date" color="partner_id">
                    <field name="origin"/>
                    <field name="type"/>
                    <field name="partner_id"/>
                </calendar>
            </field>
        </record>
        
=======
        <!-- Sending Products -->
>>>>>>> 049e716a
        <record id="view_picking_out_tree" model="ir.ui.view">
            <field name="name">stock.picking.out.tree</field>
            <field name="model">stock.picking</field>
            <field name="type">tree</field>
            <field name="arch" type="xml">
                <tree colors="blue:state == 'draft';grey:state == 'cancel';red:state not in ('cancel', 'done') and min_date &lt; current_date" string="Delivery Orders">
                    <field name="name"/>
                    <field name="partner_id"/>
                    <field name="origin"/>
                    <field name="min_date"/>
                    <field name="date"/>
                    <field name="backorder_id"/>
                    <field name="stock_journal_id" groups="account.group_account_user"/>
                    <field name="invoice_state"/>
                    <field name="state"/>
                </tree>
            </field>
        </record>
        <record id="view_picking_out_form" model="ir.ui.view">
            <field name="name">stock.picking.out.form</field>
            <field name="model">stock.picking.out</field>
            <field name="inherit_id" ref="view_picking_form"/>
            <field name="type">form</field>
            <field name="arch" type="xml">
                <data>
                    <xpath expr="/form/header//button[@name='%(act_stock_return_picking)d']" position="replace">
                        <button name="%(report_picking_list_out)d" string="Print Delivery Slip" type="action" states="done" class="oe_highlight"/>
                        <button name="%(act_stock_return_picking)d" string="Return Products" states="done" type="action"/>
                    </xpath>
                    <xpath expr="/form/header//button[@name='draft_validate']" position="replace">
                        <button name="draft_validate" states="draft" string="Confirm &amp; Deliver" type="object" class="oe_highlight"/>
                        <button name="action_assign" states="confirmed" string="Check Availability" type="object" class="oe_highlight"/>
                    </xpath>
                    <xpath expr="/form/header//button[@name='action_process']" position="replace">
                        <button name="action_process" states="assigned" string="Deliver" type="object" icon="gtk-go-forward" class="oe_highlight"/>
                    </xpath>
                    <xpath expr="/form/header//field[@name='state']" position="replace">
                        <field name="state" nolabel="1" readonly="1" widget="statusbar" statusbar_visible="draft,confirmed,assigned,done" statusbar_colors='{"auto":"blue", "confirmed":"blue"}'/>
                    </xpath>
                    <xpath expr="//field[@name='partner_id']" position="replace">
                        <field name="partner_id" on_change="onchange_partner_in(partner_id)"  colspan="4" string="Customer"/>
                    </xpath>
                    <xpath expr="/form/sheet" position="after">
                        <div class="oe_chatter">
                            <field name="message_ids" colspan="4" widget="mail_thread" nolabel="1"/>
                        </div>
                    </xpath>
                </data>
            </field>
        </record>

        <record id="view_picking_out_search" model="ir.ui.view">
            <field name="name">stock.picking.out.search</field>
            <field name="model">stock.picking</field>
            <field name="type">search</field>
            <field name="arch" type="xml">
                <search string="Picking list">
                    <field name="name" string="Picking List" filter_domain="['|',('name','ilike', self),('origin','ilike',self)]"/>
                    <filter icon="terp-check" name="available" string="Ready" domain="[('state','=','assigned')]" help="Assigned Delivery Orders"/>
                    <filter icon="terp-camera_test" name="confirmed" string="Waiting" domain="[('state','=','confirmed')]" help="Confirmed Delivery Orders"/>
                    <filter icon="terp-dialog-close" name="done" string="Done" domain="[('state','=','done')]" help="Delivery orders already processed"/>
                    <separator/>
                    <filter icon="terp-accessories-archiver-minus" string="Back Orders" domain="[('backorder_id', '!=', False)]" help="Is a Back Order"/>
                    <separator/>
                    <filter icon="terp-dolar" name="to_invoice" string="To Invoice" domain="[('invoice_state','=','2binvoiced')]" help="Delivery orders to invoice"/>
                    <field name="stock_journal_id"/>
                    <field name="company_id" groups="base.group_multi_company"/>
                    <group expand="0" string="Group By...">
                        <filter string="Status" icon="terp-stock_effects-object-colorize" domain="[]" context="{'group_by':'state'}"/>
                        <filter string="Order Date" icon="terp-go-month" domain="[]"  context="{'group_by':'date'}"/>
                        <filter string="Expected Date" icon="terp-go-month" domain="[]"  context="{'group_by':'min_date'}"/>
                        <filter string="Journal" icon="terp-folder-orange" domain="[]" context="{'group_by':'stock_journal_id'}"/>
                    </group>
                </search>
            </field>
        </record>

        <record id="action_picking_tree" model="ir.actions.act_window">
            <field name="name">Delivery Orders</field>
            <field name="res_model">stock.picking.out</field>
            <field name="type">ir.actions.act_window</field>
            <field name="view_type">form</field>
            <field name="view_mode">tree,form,calendar</field>
            <field name="domain">[('type','=','out')]</field>
            <field name="context">{'default_type': 'out', 'contact_display': 'partner_address'}</field>
            <field name="search_view_id" ref="view_picking_out_search"/>
            <field name="help">This is the list of all delivery orders that have to be prepared, according to your different sales orders and your logistics rules.</field>
        </record>
        <record id="action_picking_tree_out_view1_waiting" model="ir.actions.act_window.view">
            <field eval="1" name="sequence"/>
            <field name="view_mode">tree</field>
            <field name="view_id" ref="view_picking_out_tree"/>
            <field name="act_window_id" ref="action_picking_tree"/>
        </record>
        <record id="action_picking_tree_out_view2_waiting" model="ir.actions.act_window.view">
            <field eval="2" name="sequence"/>
            <field name="view_mode">form</field>
            <field name="view_id" ref="view_picking_out_form"/>
            <field name="act_window_id" ref="action_picking_tree"/>
        </record>
        <record id="action_picking_tree_out_view2_waiting_cal" model="ir.actions.act_window.view">
            <field eval="3" name="sequence"/>
            <field name="view_mode">calendar</field>
            <field name="view_id" ref="stock_picking_out_calendar"/>
            <field name="act_window_id" ref="action_picking_tree"/>
        </record>
        <menuitem action="action_picking_tree" id="menu_action_picking_tree" parent="menu_stock_warehouse_mgmt" sequence="3"/>

<<<<<<< HEAD
        <!--
        #
        # Incomming Shipments
        #
        -->
        
        <record model="ir.ui.view" id="stock_picking_in_calendar">
            <field name="name">stock.picking.in.calendar</field>
            <field name="model">stock.picking.in</field>
            <field name="type">calendar</field>
            <field name="priority" eval="2"/>
            <field name="arch" type="xml">
                <calendar string="Calendar View" date_start="min_date" date_stop="max_date" color="partner_id">
                    <field name="origin"/>
                    <field name="type"/>
                    <field name="partner_id"/>
                </calendar>
            </field>
        </record>
        
=======
        <!-- Incomming Shipments -->
>>>>>>> 049e716a
        <record id="view_picking_in_tree" model="ir.ui.view">
            <field name="name">stock.picking.in.tree</field>
            <field name="model">stock.picking.in</field>
            <field name="type">tree</field>
            <field name="arch" type="xml">
                <tree colors="blue:state == 'draft';grey:state == 'done';red:state not in ('cancel', 'done') and date &lt; current_date" string="Picking list">
                    <field name="name"/>
                    <field name="partner_id"/>
                    <field name="backorder_id"/>
                    <field name="origin"/>
                    <field name="date"/>
                    <field name="min_date"/>
                    <field name="invoice_state" groups="account.group_account_invoice"/>
                    <field name="stock_journal_id" widget="selection" groups="account.group_account_user"/>
                    <field name="state"/>
                </tree>
            </field>
        </record>
        <record id="view_picking_in_form" model="ir.ui.view">
            <field name="name">stock.picking.in.form</field>
            <field name="model">stock.picking.in</field>
            <field name="inherit_id" ref="view_picking_form"/>
            <field name="type">form</field>
            <field name="arch" type="xml">
                <data>
                    <xpath expr="/form/header//button[@name='%(act_stock_return_picking)d']" position="replace">
                        <button name="%(act_stock_return_picking)d" string="Return Products" states="done" type="action"/>
                    </xpath>
                    <xpath expr="//button[@name='draft_validate']" position="replace">
                        <button name="draft_validate" states="draft" string="Confirm &amp; Receive" type="object" class="oe_highlight"/>
                    </xpath>
                    <xpath expr="//button[@name='action_process']" position="replace">
                        <button name="action_process" states="assigned" string="Receive" type="object" class="oe_highlight"/>
                    </xpath>
                    <xpath expr="//field[@name='partner_id']" position="replace">
                        <field name="partner_id" on_change="onchange_partner_in(partner_id)"  colspan="4" string="Supplier"/>
                    </xpath>
                    <xpath expr="/form/sheet" position="after">
                        <div class="oe_chatter">
                            <field name="message_ids" colspan="4" widget="mail_thread" nolabel="1"/>
                        </div>
                    </xpath>
                </data>
            </field>
        </record>
        <record id="view_picking_in_search" model="ir.ui.view">
            <field name="name">stock.picking.in.search</field>
            <field name="model">stock.picking.in</field>
            <field name="type">search</field>
            <field name="arch" type="xml">
                <search string="Incoming Shipments">
                    <field name="name" string="Incoming Shipments" filter_domain="['|',('name','ilike',self),('origin','ilike',self)]"/>
                    <filter icon="terp-check" name="available" string="Ready to Process" domain="[('state','=','assigned')]" help="Incoming Shipments Available"/>
                    <filter icon="terp-dialog-close" name="done" string="Done" domain="[('state','=','done')]" help="Incoming Shipments already processed"/>
                    <separator/>
                    <filter icon="terp-accessories-archiver-minus" string="Back Orders" domain="[('backorder_id', '!=', False)]" help="Is a Back Order"/>
                    <separator/>
                    <filter string="To Invoice" name="to_invoice" icon="terp-dolar" domain="[('invoice_state', '=', '2binvoiced')]"/>
                    <field name="stock_journal_id"/>
                    <field name="product_id"/>
                    <group expand="0" string="Group By...">
                        <filter icon="terp-stock_effects-object-colorize" name="state" string="Status" domain="[]" context="{'group_by':'state'}"/>
                        <filter string="Order Date" icon="terp-go-month" domain="[]"  context="{'group_by':'date'}"/>
                        <filter string="Expected Date" icon="terp-go-month" domain="[]"  context="{'group_by':'min_date'}"/>
                        <filter string="Journal" icon="terp-folder-orange" domain="[]" context="{'group_by':'stock_journal_id'}"/>
                    </group>
                </search>
            </field>
        </record>


        <record id="action_picking_tree4" model="ir.actions.act_window">
            <field name="name">Incoming Shipments</field>
            <field name="res_model">stock.picking.in</field>
            <field name="type">ir.actions.act_window</field>
            <field name="view_type">form</field>
            <field name="view_mode">tree,form,calendar</field>
            <field name="domain">[('type','=','in')]</field>
            <field name="context">{'contact_display': 'partner_address', 'default_type': 'in'}</field>
            <field name="search_view_id" ref="view_picking_in_search"/>
            <field name="help">The Incoming Shipments is the list of all orders you will receive from your suppliers. An incoming shipment contains a list of products to be received according to the original purchase order. You can validate the shipment totally or partially.</field>
        </record>
        <record id="action_invoice_tree5_view1" model="ir.actions.act_window.view">
            <field eval="1" name="sequence"/>
            <field name="view_mode">tree</field>
            <field name="view_id" ref="view_picking_in_tree"/>
            <field name="act_window_id" ref="action_picking_tree4"/>
        </record>
        <record id="action_invoice_tree5_view2" model="ir.actions.act_window.view">
            <field eval="2" name="sequence"/>
            <field name="view_mode">form</field>
            <field name="view_id" ref="view_picking_in_form"/>
            <field name="act_window_id" ref="action_picking_tree4"/>
        </record>
        <record id="action_invoice_tree5_view2_cal" model="ir.actions.act_window.view">
            <field eval="3" name="sequence"/>
            <field name="view_mode">calendar</field>
            <field name="view_id" ref="stock_picking_in_calendar"/>
            <field name="act_window_id" ref="action_picking_tree4"/>
        </record>
        <menuitem action="action_picking_tree4" id="menu_action_picking_tree4" parent="menu_stock_warehouse_mgmt" sequence="1"/>

        <menuitem action="action_picking_tree6" id="menu_action_picking_tree6" parent="menu_stock_warehouse_mgmt" sequence="2"/>

        <record id="view_move_tree" model="ir.ui.view">
            <field name="name">stock.move.tree</field>
            <field name="model">stock.move</field>
            <field name="type">tree</field>
            <field eval="6" name="priority"/>
            <field name="arch" type="xml">
                <tree colors="grey:state == 'cancel';red:(state not in ('cancel','done')) and date > current_date" string="Moves" editable="top">
                    <field name="name"/>
                    <field name="picking_id" string="Reference"/>
                    <field name="origin"/>
                    <field name="create_date" invisible="1" groups="base.group_no_one"/>
                    <field name="product_id"/>
                    <field name="product_qty" on_change="onchange_quantity(product_id, product_qty, product_uom, product_uos)"/>
                    <field name="product_uom" string="Unit of Measure" groups="product.group_uom"/>
                    <field name="product_uos" groups="product.group_uos"/>
                    <button name="%(stock.move_scrap)d"
                        string="Scrap Products" type="action"
                        icon="gtk-convert" context="{'scrap': True}"
                        states="draft,waiting,confirmed,assigned"/>
                    <field name="prodlot_id" groups="stock.group_production_lot"/>
                    <button name="%(track_line)d" string="Split in Serial Numbers" type="action"
                        icon="terp-stock_effects-object-colorize" attrs="{'invisible': [('prodlot_id','&lt;&gt;',False)]}"
                        states="draft,waiting,confirmed,assigned,done"
                        groups="stock.group_tracking_lot"/>
                    <field name="tracking_id" groups="stock.group_tracking_lot"/>
                    <button name="setlast_tracking" string="Put in current pack" type="object"
                        groups="product.group_stock_packaging"
                        icon="terp-stock_effects-object-colorize" attrs="{'invisible': [('tracking_id','&lt;&gt;',False)]}"
                        states="draft,assigned,confirmed,done"/>
                    <button name="%(split_into)d" string="Put in a new pack" type="action"
                        groups="product.group_stock_packaging"
                        icon="terp-stock_effects-object-colorize"
                        states="draft,assigned,confirmed,done"/>
                    <field name="location_id" groups="stock.group_locations"/>
                    <field name="location_dest_id" groups="stock.group_locations"/>
                    <field name="date" groups="base.group_no_one"/>
                    <field name="date_expected"/>
                    <field name="state"/>
                    <button name="action_done" states="confirmed,assigned" string="Process" type="object" icon="gtk-go-forward"/>
                </tree>
            </field>
        </record>

        <record id="view_move_form" model="ir.ui.view">
            <field name="name">stock.move.form</field>
            <field name="model">stock.move</field>
            <field name="type">form</field>
            <field eval="4" name="priority"/>
            <field name="arch" type="xml">
                <form string="Stock Moves" version="7.0">
                <header>
                    <button name="action_confirm" states="draft" string="Process Later" type="object" class="oe_highlight"/>
                    <button name="%(action_partial_move_server)d" string="Process Partially" type="action" states="assigned" class="oe_highlight"/>
                    <button name="action_done" states="draft,assigned,confirmed" string="Process Entirely" type="object" class="oe_highlight"/>
                    <button name="force_assign" states="confirmed" string="Set Available" type="object" class="oe_highlight"/>
                    <button name="action_cancel" states="assigned,confirmed" string="_Cancel" type="object"/>
                    <field name="state" widget="statusbar" statusbar_visible="draft,confirmed,assigned,done" statusbar_colors='{"waiting":"blue","confirmed":"blue"}'/>
                </header>
                <sheet>
                    <group>
                        <group name="main_grp" string="Details">
                            <field name="product_id" on_change="onchange_product_id(product_id,location_id,location_dest_id, False)"/>
                            <label for="product_qty"/>
                            <div>
                                <field name="product_qty"
                                    on_change="onchange_quantity(product_id, product_qty, product_uom, product_uos)"
                                    class="oe_inline"/>
                                <field name="product_uom" groups="product.group_uom" class="oe_inline"/>
                                <button name="%(stock.move_scrap)d"
                                        string="Scrap" type="action"
                                        icon="gtk-convert" context="{'scrap': True}"
                                        states="draft,waiting,confirmed,assigned" colspan="1"/>
                            </div>
                            <label for="product_uos_qty" groups="product.group_uos"/>
                            <div groups="product.group_uos">
                                <field name="product_uos_qty"
                                    on_change="onchange_uos_quantity(product_id, product_uos_qty, product_uos, product_uom)"
                                    class="oe_inline"/>
                                <field name="product_uos" class="oe_inline"/>
                            </div>
                            <field name="name" string="Reason"/>
                            <field name="company_id" groups="base.group_multi_company" widget="selection"/>
                        </group>
                        <group name="origin_grp" string="Origin">
                            <field name="picking_id"/>
                            <field name="location_id" groups="stock.group_locations"/>
                            <field name="create_date" groups="base.group_no_one"/>
                        </group>
                        <group name="destination_grp" string="Destination">
                            <field name="location_dest_id" groups="stock.group_locations"/>
                            <field name="partner_id" context="{'contact_display':'partner'}"
                                groups="stock.group_locations"/>
                            <field name="date_expected" on_change="onchange_date(date,date_expected)"/>
                            <field name="date" groups="base.group_no_one"/>
                        </group>
                        <group string="Tracability"
                            groups="stock.group_tracking_lot">
                            <label for="tracking_id" groups="stock.group_tracking_lot"/>
                            <div groups="stock.group_tracking_lot">
                                <field name="tracking_id" class="oe_inline"/>
                                <button name="%(split_into)d" string="New Pack" type="action"
                                      groups="product.group_stock_packaging"
                                      icon="terp-stock_effects-object-colorize"
                                      states="draft,assigned,confirmed"/>
                            </div>
                            <label for="prodlot_id" groups="stock.group_production_lot"/>
                            <div groups="stock.group_production_lot">
                                <field name="prodlot_id"
                                    context="{'location_id':location_id, 'product_id':product_id}"
                                    domain="[('product_id','=?',product_id)]" class="oe_inline"
                                    on_change="onchange_lot_id(prodlot_id,product_qty, location_id, product_id, product_uom)"/>
                                <button name="%(track_line)d"
                                    states="draft,waiting,confirmed,assigned"
                                    string="Split" type="action" icon="terp-stock_effects-object-colorize"/>
                            </div>
                        </group>
                    </group>
                </sheet>
                </form>
            </field>
        </record>

        <record id="view_move_search" model="ir.ui.view">
            <field name="name">stock.move.search</field>
            <field name="model">stock.move</field>
            <field name="type">search</field>
            <field eval="3" name="priority"/>
            <field name="arch" type="xml">
                <search string="Stock Moves">
                    <field name="origin" string="Stock Moves"/>
                    <field name="date" groups="base.group_no_one"/>
                    <filter icon="terp-camera_test" string="Ready" name="ready" domain="[('state','=','assigned')]" help="Stock moves that are Available (Ready to process)"/>
                    <filter icon="terp-stock" string="Future" name="future" domain="[('state','in',('assigned','confirmed','waiting'))]" help="Stock moves that are Confirmed, Available or Waiting"/>
                    <filter icon="terp-dialog-close" string="Done" name="done" domain="[('state','=','done')]" help="Stock moves that have been processed"/>
                    <separator/>
                    <filter icon="terp-go-today" string="Today" domain="[('date','&lt;=',time.strftime('%%Y-%%m-%%d 23:59:59')),('date','&gt;=',time.strftime('%%Y-%%m-%%d 00:00:00'))]" help="Orders processed Today or planned for Today"/>
                    <field name="product_id"/>
                    <field name="location_id" string="Location" filter_domain="['|',('location_id','ilike',self),('location_dest_id','ilike',self)]"/>
                    <field name="partner_id" string="Partner"  filter_domain="[('picking_id.partner_id','ilike',self)]"/>
                    <field name="prodlot_id"/>
                    <group expand="0" string="Group By...">
                        <filter string="Product" name="by_product" icon="terp-accessories-archiver" domain="[]"  context="{'group_by':'product_id'}"/>
                        <filter string="Picking" name="groupby_picking_id" icon="terp-accessories-archiver" domain="[]"  context="{'group_by':'picking_id'}"/>
                        <filter string="Lot" name="groupby_prodlot_id" icon="terp-accessories-archiver" domain="[]"  context="{'group_by':'prodlot_id'}"/>
                        <filter string="Pack" name="groupby_tracking_id" icon="terp-accessories-archiver" domain="[]"  context="{'group_by':'tracking_id'}"/>
                        <filter string="Source" name="groupby_location_id" icon="terp-gtk-jump-to-rtl" domain="[]" context="{'group_by':'location_id'}"/>
                        <filter string="Destination" name="groupby_dest_location_id" icon="terp-gtk-jump-to-ltr" domain="[]" context="{'group_by':'location_dest_id'}"/>
                        <filter icon="terp-stock_effects-object-colorize" string="Status" domain="[]" context="{'group_by':'state'}"/>
                        <filter string="Creation" name="groupby_create_date" icon="terp-go-month" domain="[]" context="{'group_by':'create_date'}" groups="base.group_no_one"/>
                        <filter string="Expected" name="groupby_date" icon="terp-go-month" domain="[]" context="{'group_by':'date'}"/>
                    </group>
                </search>
            </field>
        </record>

        <record id="action_move_form2" model="ir.actions.act_window">
            <field name="name">Stock Moves</field>
            <field name="res_model">stock.move</field>
            <field name="type">ir.actions.act_window</field>
            <field name="view_type">form</field>
            <field name="view_id" ref="view_move_tree"/>
            <field name="search_view_id" ref="view_move_search"/>
            <field name="context">{}</field>
            <field name="help">This menu gives you the full traceability of inventory operations on a specific product. You can filter on the product to see all the past or future movements for the product.</field>
        </record>
        <menuitem action="action_move_form2" id="menu_action_move_form2" parent="menu_traceability" sequence="3"/>

        <!--
            Reception Picking (By Stock Move)
            From stock_partial_move_view
        -->
        <record id="view_move_tree_reception_picking" model="ir.ui.view">
            <field name="name">stock.move.tree2</field>
            <field name="model">stock.move</field>
            <field name="type">tree</field>
            <field name="priority" eval="6"/>
            <field name="arch" type="xml">
                <tree colors="grey:state == 'cancel'" string="Moves">
                    <field name="picking_id" string="Reference"/>
                    <field name="origin"/>
                    <field name="product_id"/>
                    <field name="product_qty"/>
                    <field name="product_uom" string="Unit of Measure" groups="product.group_uom"/>
                    <button name="%(stock.move_scrap)d"
                        string="Scrap Products" type="action"
                        icon="gtk-convert" context="{'scrap': True}"
                        states="draft,waiting,confirmed,assigned"/>
                    <field name="prodlot_id" groups="stock.group_production_lot"/>
                    <button name="%(track_line)d" string="Split in Serial Numbers" type="action"
                        icon="terp-stock_effects-object-colorize" attrs="{'invisible': [('prodlot_id','&lt;&gt;',False)]}"
                        states="draft,waiting,confirmed,assigned,done"
                        groups="stock.group_tracking_lot"/>
                    <field name="tracking_id" groups="stock.group_tracking_lot"/>
                    <button name="setlast_tracking" string="Put in current pack" type="object"
                        attrs="{'invisible': [('tracking_id','&lt;&gt;',False)]}"
                        groups="product.group_stock_packaging"
                        icon="terp-stock_effects-object-colorize"
                        states="draft,assigned,confirmed,done"/>
                    <button name="%(split_into)d" string="Put in a new pack" type="action"
                        groups="product.group_stock_packaging"
                        icon="terp-stock_effects-object-colorize"
                        states="draft,assigned,confirmed,done"/>
                    <field name="date" groups="base.group_no_one"/>
                    <field name="state"/>
                </tree>
            </field>
        </record>

        <!-- test -->
        <record id="view_move_tree_reception_picking_board" model="ir.ui.view">
            <field name="name">stock.move.tree3</field>
            <field name="model">stock.move</field>
            <field name="type">tree</field>
            <field eval="6" name="priority"/>
            <field name="arch" type="xml">
                <tree string="Moves">
                    <field name="picking_id" string="Reference"/>
                    <field name="product_id"/>
                    <field name="product_qty"/>
                    <field name="product_uom" string="Unit of Measure" groups="product.group_uom"/>
                    <field name="date" groups="base.group_no_one"/>
                </tree>
            </field>
        </record>

        <record id="view_move_search_reception_incoming_picking" model="ir.ui.view">
            <field name="name">stock.move.incoming.search2</field>
            <field name="model">stock.move</field>
            <field name="type">search</field>
            <field eval="6" name="priority"/>
            <field name="arch" type="xml">
                <search string="Stock Moves">
                    <field name="origin" string="Stock Moves"/>
                    <filter icon="terp-gtk-go-back-rtl" name="receive" string="Waiting " domain="[('state','in',('confirmed','assigned'))]" help="Stock to be receive"/>
                    <filter icon="terp-check" name="available" string="Available" domain="[('state','in',('assigned',))]" help="Stock available to be delivered"/>
                    <filter icon="terp-dialog-close" name="done" string="Done" domain="[('state', '=', 'done')]"/>
                    <separator/>
                    <filter icon="terp-go-today" string="Today" domain="[('date','&lt;=',time.strftime('%%Y-%%m-%%d 23:59:59')),('date','&gt;=',time.strftime('%%Y-%%m-%%d 00:00:00'))]" help="Orders planned for today"/>
                    <field name="product_id"/>
                    <field name="prodlot_id"/>
                    <group expand="0" string="Group By...">
                        <filter string="Product" icon="terp-accessories-archiver" domain="[]" context="{'group_by':'product_id'}"/>
                        <filter string="Order" icon="terp-gtk-jump-to-rtl" domain="[]" context="{'group_by':'origin'}"/>
                        <filter string="Status" icon="terp-stock_effects-object-colorize" domain="[]" context="{'group_by':'state'}"/>
                        <filter string="Order Date" icon="terp-go-month" domain="[]" context="{'group_by':'date'}" groups="base.group_no_one"/>
                    </group>
                </search>
            </field>
        </record>

        <record id="view_move_search_reception_outcoming_picking" model="ir.ui.view">
            <field name="name">stock.move.outgoing.search2</field>
            <field name="model">stock.move</field>
            <field name="type">search</field>
            <field eval="6" name="priority"/>
            <field name="arch" type="xml">
                <search string="Stock Moves">
                    <field name="origin" string="Stock Moves"/>
                    <filter icon="terp-gtk-go-back-rtl" name="receive" string="Waiting" domain="[('state','in',('confirmed','assigned'))]" help="Stock to be delivered (Available or not)"/>
                    <filter icon="terp-check" name="available" string="Available" domain="[('state','in',('assigned',))]" help="Stock available to be delivered"/>
                    <filter icon="terp-dialog-close" name="received" string="Done" domain="[('state','=','done')]"/>
                    <separator/>
                    <filter icon="terp-go-today" string="Today" domain="[('date','&lt;=',time.strftime('%%Y-%%m-%%d 23:59:59')),('date','&gt;=',time.strftime('%%Y-%%m-%%d 00:00:00'))]" help="Orders planned for today"/>
                    <field name="product_id"/>
                    <field name="prodlot_id"/>
                    <group expand="0" string="Group By...">
                        <filter string="Product" icon="terp-accessories-archiver" domain="[]" context="{'group_by':'product_id'}"/>
                        <filter string="Order" icon="terp-gtk-jump-to-rtl" domain="[]" context="{'group_by':'origin'}"/>
                        <filter string="Status" icon="terp-stock_effects-object-colorize" domain="[]" context="{'group_by':'state'}"/>
                        <filter string="Order Date" icon="terp-go-month" domain="[]" context="{'group_by':'date'}" groups="base.group_no_one"/>
                    </group>
                </search>
            </field>
        </record>

        <record id="action_reception_picking_move" model="ir.actions.act_window">
            <field name="name">Receive Products</field>
            <field name="res_model">stock.move</field>
            <field name="type">ir.actions.act_window</field>
            <field name="view_type">form</field>
            <field name="view_mode">tree,form</field>
            <field name="domain">['|','&amp;',('picking_id','=',False),('location_id.usage', 'in', ['customer','supplier']),'&amp;',('picking_id','!=',False),('picking_id.type','=','in')]</field>
            <field name="view_id" ref="view_move_tree_reception_picking"/>
            <field name="context" eval="'{\'product_receive\' : True, \'default_location_id\':%d, \'default_location_dest_id\':%d}' % (ref('stock_location_suppliers'),ref('stock_location_stock') )"/>
            <field name="search_view_id" ref="view_move_search_reception_incoming_picking"/>
            <field name="help">Here you can receive individual products, no matter what purchase order or picking order they come from. You will find the list of all products you are waiting for. Once you receive an order, you can filter based on the name of the supplier or the purchase order reference. Then you can confirm all products received using the buttons on the right of each line.</field>
        </record>

        <record model="ir.actions.act_window.view" id="action_move_reception_picking_tree">
            <field name="sequence" eval="1"/>
            <field name="view_mode">tree</field>
            <field name="view_id" ref="view_move_tree_reception_picking"/>
            <field name="act_window_id" ref="action_reception_picking_move"/>
        </record>
        <record model="ir.actions.act_window.view" id="action_move_reception_picking_form">
            <field name="sequence" eval="2"/>
            <field name="view_mode">form</field>
            <field name="view_id" ref="view_move_form"/>
            <field name="act_window_id" ref="action_reception_picking_move"/>
        </record>

        <!-- Stock incoterms -->
        <record id="view_incoterms_tree" model="ir.ui.view">
            <field name="name">stock.incoterms.tree</field>
            <field name="model">stock.incoterms</field>
            <field name="type">tree</field>
            <field name="arch" type="xml">
                <tree string="Incoterms">
                    <field name="code"/>
                    <field colspan="4" name="name"/>
                </tree>
            </field>
        </record>
        <record id="stock_incoterms_form" model="ir.ui.view">
            <field name="name">stock.incoterms.form</field>
            <field name="model">stock.incoterms</field>
            <field name="type">form</field>
            <field name="arch" type="xml">
                <form string="Incoterms" version="7.0">
                    <group>
                        <field name="name"/>
                        <field name="code"/>
                        <field name="active"/>
                    </group>
                </form>
            </field>
        </record>
        <record id="action_incoterms_tree" model="ir.actions.act_window">
            <field name="name">Incoterms</field>
            <field name="res_model">stock.incoterms</field>
            <field name="type">ir.actions.act_window</field>
            <field name="view_type">form</field>
            <field name="view_mode">tree,form</field>
        </record>

        <menuitem action="action_incoterms_tree" id="menu_action_incoterm_open" parent="menu_warehouse_config" sequence="1"/>

        <act_window
            context="{'location': active_id}"
            domain="[('type','&lt;&gt;','service')]"
            id="act_product_location_open"
            name="Products"
            res_model="product.product"
            src_model="stock.location"/>

        <act_window
            context="{'search_default_done': 1,'search_default_product_id': [active_id], 'default_product_id': active_id}"
            id="act_product_stock_move_open"
            name="Inventory Move"
            res_model="stock.move"
            src_model="product.product"/>

        <act_window
            context="{'search_default_future': 1,'search_default_product_id': [active_id], 'default_product_id': active_id}"
            domain="[('state','in',('waiting','confirmed','assigned'))]"
            id="act_product_stock_move_futur_open"
            name="Future Stock Moves"
            res_model="stock.move"
            src_model="product.product"/>

        <record id="ir_act_product_location_open" model="ir.values">
            <field name="key2">tree_but_open</field>
            <field name="model">stock.location</field>
            <field name="name">Products</field>
            <field eval="'ir.actions.act_window,%d'%act_product_location_open" name="value"/>
        </record>


        <record id="ir_act_product_location_open" model="ir.values">
            <field name="key2">tree_but_open</field>
            <field name="model">stock.location</field>
            <field name="name">Open Products</field>
            <field eval="'ir.actions.act_window,%d'%action_view_stock_location_product" name="value"/>
        </record>
        <record id="action_picking_tree_out" model="ir.actions.act_window">
            <field name="name">Customers Packings</field>
            <field name="res_model">stock.picking</field>
            <field name="type">ir.actions.act_window</field>
            <field name="view_type">form</field>
            <field name="view_mode">tree,form,calendar</field>
            <field name="domain">[('type','=','out')]</field>
            <field name="context">{'default_type': 'out', 'contact_display': 'partner',"search_default_available":1}</field>
            <field name="search_view_id" ref="view_picking_in_search"/>
        </record>
        <record id="action_invoice_tree5_out" model="ir.actions.act_window.view">
            <field eval="1" name="sequence"/>
            <field name="view_mode">tree</field>
            <field name="view_id" ref="view_picking_in_tree"/>
            <field name="act_window_id" ref="action_picking_tree_out"/>
        </record>
        <record id="action_invoice_tree5_view2_out" model="ir.actions.act_window.view">
            <field eval="2" name="sequence"/>
            <field name="view_mode">form</field>
            <field name="view_id" ref="view_picking_in_form"/>
            <field name="act_window_id" ref="action_picking_tree_out"/>
        </record>
        <record id="action_invoice_tree5_viewout_cal" model="ir.actions.act_window.view">
            <field eval="3" name="sequence"/>
            <field name="view_mode">calendar</field>
            <field name="act_window_id" ref="action_picking_tree_out"/>
        </record>

        <record id="action_out_picking_move" model="ir.actions.act_window">
            <field name="name">Deliver Products</field>
            <field name="res_model">stock.move</field>
            <field name="type">ir.actions.act_window</field>
            <field name="view_type">form</field>
            <field name="view_mode">tree,form</field>
            <field name="domain">['|','&amp;',('picking_id','=',False),('location_dest_id.usage', 'in', ['customer','supplier']),'&amp;',('picking_id','!=',False),('picking_id.type','=','out')]</field>
            <field name="view_id" ref="view_move_tree_reception_picking"/>
            <field name="context" eval="'{\'default_location_id\':%d, \'default_location_dest_id\':%d}' % (ref('stock_location_stock'),ref('stock_location_customers'))"/>
            <field name="search_view_id" ref="view_move_search_reception_outcoming_picking"/>
            <field name="help">You will find in this list all products you have to deliver to your customers. You can process the deliveries directly from this list using the buttons on the right of each line. You can filter the products to deliver by customer, products or sale order (using the Origin field).</field>
        </record>

        <record model="ir.actions.act_window.view" id="action_move_out_picking_tree">
            <field name="sequence" eval="1"/>
            <field name="view_mode">tree</field>
            <field name="view_id" ref="view_move_tree_reception_picking"/>
            <field name="act_window_id" ref="action_out_picking_move"/>
        </record>
        <record model="ir.actions.act_window.view" id="action_move_out_picking_form">
            <field name="sequence" eval="2"/>
            <field name="view_mode">form</field>
            <field name="view_id" ref="view_move_form"/>
            <field name="act_window_id" ref="action_out_picking_move"/>
        </record>

      <menuitem action="action_reception_picking_move" id="menu_action_pdct_in" parent="menu_stock_products_moves" sequence="1"/>
      <menuitem action="action_out_picking_move" id="menu_action_pdct_out" parent="menu_stock_products_moves" sequence="2"/>


         <record id="view_stock_journal_filter" model="ir.ui.view">
            <field name="name">stock.journal.filter</field>
            <field name="model">stock.journal</field>
            <field name="type">search</field>
            <field name="arch" type="xml">
                <search string="Stock Journal">
                    <field name="name" string="Stock Journal"/>
                    <field name="user_id"/>
                </search>
            </field>
        </record>
        <record model="ir.ui.view" id="view_stock_journal_tree">
            <field name="name">Stock Journals</field>
            <field name="model">stock.journal</field>
            <field name="type">tree</field>
            <field name="arch" type="xml">
                <tree string="Stock Journal">
                    <field name="name"/>
                    <field name="user_id"/>
                </tree>
            </field>
        </record>
        <record model="ir.ui.view" id="view_stock_journal_form">
            <field name="name">Stock Journals</field>
            <field name="model">stock.journal</field>
            <field name="type">form</field>
            <field name="arch" type="xml">
                <form string="Stock Journal" version="7.0">
                    <group>
                        <field name="name"/>
                        <field name="user_id"/>
                    </group>
                </form>
            </field>
        </record>
        <record id="action_stock_journal_form" model="ir.actions.act_window">
            <field name="name">Stock Journals</field>
            <field name="res_model">stock.journal</field>
            <field name="type">ir.actions.act_window</field>
            <field name="view_type">form</field>
            <field name="help">The stock journal system allows you to assign each stock operation to a specific journal according to the type of operation to perform or the worker/team that should perform the operation. Examples of stock journals may be: quality control, pick lists, packing, etc.</field>
        </record>
        <menuitem
            action="action_stock_journal_form"
            id="menu_action_stock_journal_form"
            parent="menu_warehouse_config" sequence="1"/>

        <record model="ir.actions.todo.category" id="category_stock_management_config">
            <field name="name">Stock Management</field>
        </record>

    </data>
</openerp><|MERGE_RESOLUTION|>--- conflicted
+++ resolved
@@ -914,13 +914,7 @@
             <field name="act_window_id" ref="action_picking_tree6"/>
         </record>
 
-<<<<<<< HEAD
-        <!--
-        #
-        # Sending Products
-        #
-        -->
-        
+        <!-- Sending Products -->
         <record model="ir.ui.view" id="stock_picking_out_calendar">
             <field name="name">stock.picking.out.calendar</field>
             <field name="model">stock.picking.out</field>
@@ -935,9 +929,6 @@
             </field>
         </record>
         
-=======
-        <!-- Sending Products -->
->>>>>>> 049e716a
         <record id="view_picking_out_tree" model="ir.ui.view">
             <field name="name">stock.picking.out.tree</field>
             <field name="model">stock.picking</field>
@@ -1046,13 +1037,7 @@
         </record>
         <menuitem action="action_picking_tree" id="menu_action_picking_tree" parent="menu_stock_warehouse_mgmt" sequence="3"/>
 
-<<<<<<< HEAD
-        <!--
-        #
-        # Incomming Shipments
-        #
-        -->
-        
+        <!-- Incomming Shipments -->
         <record model="ir.ui.view" id="stock_picking_in_calendar">
             <field name="name">stock.picking.in.calendar</field>
             <field name="model">stock.picking.in</field>
@@ -1066,10 +1051,7 @@
                 </calendar>
             </field>
         </record>
-        
-=======
-        <!-- Incomming Shipments -->
->>>>>>> 049e716a
+
         <record id="view_picking_in_tree" model="ir.ui.view">
             <field name="name">stock.picking.in.tree</field>
             <field name="model">stock.picking.in</field>
