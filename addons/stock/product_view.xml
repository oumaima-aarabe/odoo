--- conflicted
+++ resolved
@@ -44,116 +44,6 @@
             </field>
         </record>
 
-<<<<<<< HEAD
-=======
-        <record id="view_normal_procurement_locations_form" model="ir.ui.view">
-            <field name="name">product.normal.procurement.locations.inherit</field>
-            <field name="model">product.product</field>
-            <field name="inherit_id" ref="product.product_normal_form_view"/>
-            <field name="arch" type="xml">
-                <xpath expr="//div[@name='buttons']" position="inside">
-                   <button string="Inventory" name="%(action_product_location_tree)d" type="action"  attrs="{'invisible':[('type', '=', 'service')]}" groups="stock.group_locations"/>
-                   <button string="Moves" name= "%(act_product_stock_move_open)d" type="action" attrs="{'invisible':[('type', '=', 'service')]}" groups="stock.group_stock_user"/>
-                </xpath>
-                <group name="procurement_uom" position="before">
-                    <group name="delay" string="Delays">
-                        <label for="produce_delay" attrs="{'invisible':[('type','=','service')]}"/>
-                        <div attrs="{'invisible':[('type','=','service')]}">
-                            <field name="produce_delay" class="oe_inline"/> days
-                        </div>
-                        <field name="active"/>
-                    </group>
-                </group>
-                <xpath expr="//group[@string='Sale Conditions']" position="inside">
-                    <label for="sale_delay"/>
-                        <div>
-                            <field name="sale_delay" class="oe_inline"/> days
-                        </div>
-                </xpath>
-                <group name="status" position="before" version="7.0">
-                    <group string="Stock and Expected Variations" attrs="{'invisible': [('type', '=', 'service')]}" groups="base.group_user">
-                        <label for="qty_available"/>
-                            <div>
-                                <field name="qty_available" class="oe_inline"/>
-                                <button name="%(action_view_change_product_quantity)d" string="⇒ Update"
-                                    type="action"
-                                    class="oe_link"/>
-                            </div>
-                        <label for="incoming_qty"/>
-                        <div>
-                            <field name="incoming_qty" class="oe_inline"/>
-                        </div>
-                        <field name="outgoing_qty" class="oe_inline"/>
-                        <field name="virtual_available" class="oe_inline"/>
-                    </group>
-                    <group name="lot" groups="stock.group_tracking_lot,stock.group_production_lot" string="Lots">
-                        <field name="track_production" groups="stock.group_production_lot"/>
-                        <field name="track_incoming" groups="stock.group_tracking_lot"/>
-                        <field name="track_outgoing" groups="stock.group_tracking_lot"/>
-                    </group>
-                </group>
-                <group name="status" position="after" version="7.0">
-                    <group name="store" string="Storage Location" attrs="{'invisible':[('type','=','service')]}">
-                        <field name="loc_rack"/>
-                        <field name="loc_row"/>
-                        <field name="loc_case"/>
-                    </group>
-                </group>
-                <group name="Weights" position="after">
-                     <group name="store" groups="stock.group_locations" string="Counter-Part Locations Properties">
-                         <field name="property_stock_procurement" attrs="{'readonly':[('type','=','service')]}" domain="[('usage','=','procurement')]"/>
-                         <field name="property_stock_production" attrs="{'readonly':[('type','=','service')]}" domain="[('usage','=','production')]"/>
-                         <field name="property_stock_inventory"  attrs="{'readonly':[('type','=','service')]}" domain="[('usage','=','inventory')]"/>
-                     </group>
-                </group>
-                <field name="product_manager" position="attributes" version="7.0">
-                    <attribute name="context">{'default_groups_ref': ['base.group_user', 'base.group_sale_manager', 'stock.group_stock_manager']}</attribute>
-                </field>
-            </field>
-        </record>
-
-        <record id="view_product_standard_price_form" model="ir.ui.view">
-            <field name="name">product.product.standard.price.form.inherit</field>
-            <field name="model">product.product</field>
-            <field name="inherit_id" ref="product.product_normal_form_view"/>
-            <field name="arch" type="xml">
-                <field name="standard_price" position="replace" version="7.0">
-                    <label string="Cost Price" for="standard_price" align="1.0" groups="base.group_user"/>
-                    <div groups="base.group_user">
-                        <field name="standard_price" attrs="{'readonly':[('cost_method','=','average')]}" nolabel="1"/>
-                        <button name="%(action_view_change_standard_price)d" string="- update"
-                            type="action" attrs="{'invisible':[('cost_method','&lt;&gt;','average')]}"
-                            class="oe_link" groups="product.group_costing_method"/>
-                    </div>
-                </field>
-            </field>
-        </record>
-
-        <record id="view_normal_property_acc_form" model="ir.ui.view">
-            <field name="name">product.normal.stock.acc.property.form.inherit</field>
-            <field name="model">product.product</field>
-            <field name="inherit_id" ref="product.product_normal_form_view"/>
-            <field name="priority">26</field>
-            <field name="arch" type="xml">
-                <xpath expr="//group[@name='properties']" position="before">
-                    <group groups="stock.group_inventory_valuation">
-                        <separator string="Inventory Valuation" colspan="4"/>
-                        <group colspan="2" col="2">
-                            <field name="valuation" attrs="{'readonly':[('type', '=', 'service')]}"/>
-                        </group>
-                        <group colspan="2" col="2">
-                            <field name="property_stock_account_input" attrs="{'invisible':[('valuation', '!=', 'real_time')]}"
-                                domain="[('type','&lt;&gt;','view'),('type','&lt;&gt;','consolidation')]"/>
-                            <field name="property_stock_account_output" attrs="{'invisible':[('valuation', '!=', 'real_time')]}"
-                                domain="[('type','&lt;&gt;','view'),('type','&lt;&gt;','consolidation')]"/>
-                        </group>
-                    </group>
-                    <newline/>
-                </xpath>
-            </field>
-        </record>
-
->>>>>>> 5050231a
 
         <record id="action_receive_move" model="ir.actions.act_window">
             <field name="name">Receptions</field>
