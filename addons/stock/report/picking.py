--- conflicted
+++ resolved
@@ -35,14 +35,6 @@
             desc = '[' + move_line.product_id.default_code + ']' + ' ' + desc
         return desc
 
-<<<<<<< HEAD
 report_sxw.report_sxw('report.stock.picking.list','stock.picking','addons/stock/report/picking.rml',parser=picking)
 report_sxw.report_sxw('report.stock.picking.list.internal','stock.picking','addons/stock/report/picking_internal.rml',parser=picking, header='internal')
-=======
-for suffix in ['', '.in', '.out']:
-    report_sxw.report_sxw('report.stock.picking.list' + suffix,
-                          'stock.picking' + suffix,
-                          'addons/stock/report/picking.rml',
-                          parser=picking)
->>>>>>> 5050231a
 # vim:expandtab:smartindent:tabstop=4:softtabstop=4:shiftwidth=4: