--- conflicted
+++ resolved
@@ -158,19 +158,9 @@
     <blockTable colWidths="269.0,269.0" style="Table_Address_detail">
       <tr>
         <td>
-<<<<<<< HEAD
           <para style="terp_default_Bold_9">Supplier Address : [[ (picking.type == 'out' or removeParentNode('para')) and '' ]]</para>
           <para style="terp_default_Bold_9">Customer Address : [[ (picking.type == 'in' or removeParentNode('para')) and '' ]]</para>
           <para style="terp_default_Bold_9">Warehouse Address : [[ (picking.type == 'internal' or removeParentNode('para')) and '' ]]</para>
-          <para style="terp_default_9">[[ (picking.address_id and picking.address_id.partner_id and picking.address_id.partner_id.title.name) or '' ]] [[ picking.address_id and picking.address_id.partner_id and picking.address_id.partner_id.name ]]</para>
-          <para style="terp_default_9">[[ picking.address_id and display_address(picking.address_id) ]]</para>
-        </td>
-        <td>
-          <para style="terp_default_Bold_9">Contact Address :</para>
-          <para style="terp_default_9">[[ picking.address_id and picking.address_id.title.name or '' ]] [[ picking.address_id and picking.address_id.name or '' ]]</para>
-          <para style="terp_default_9">[[ picking.address_id and display_address(picking.address_id) ]]</para>
-=======
-          <para style="terp_default_Bold_9">Shipping Address :</para>
           <para style="terp_default_9">[[ (picking.partner_id and picking.partner_id.id and picking.partner_id.title.name) or '' ]] [[ picking.partner_id and picking.partner_id.id and picking.partner_id.name ]]</para>
           <para style="terp_default_9">[[ picking.partner_id and display_address(picking.partner_id,'delivery') ]]</para>
         </td>
@@ -178,7 +168,6 @@
           <para style="terp_default_Bold_9">Contact Address :</para>
           <para style="terp_default_9">[[ picking.partner_id and picking.partner_id.title.name or '' ]] [[ picking.partner_id and picking.partner_id.name or '' ]]</para>
           <para style="terp_default_9">[[ picking.partner_id and display_address(picking.partner_id,'default') ]] </para>
->>>>>>> a996e850
         </td>
       </tr>
     </blockTable>
