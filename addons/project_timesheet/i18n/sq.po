# Albanian translation for openobject-addons
# Copyright (c) 2014 Rosetta Contributors and Canonical Ltd 2014
# This file is distributed under the same license as the openobject-addons package.
# FIRST AUTHOR <EMAIL@ADDRESS>, 2014.
#
msgid ""
msgstr ""
<<<<<<< HEAD
"Project-Id-Version: openobject-addons\n"
"Report-Msgid-Bugs-To: FULL NAME <EMAIL@ADDRESS>\n"
"POT-Creation-Date: 2014-08-14 13:09+0000\n"
"PO-Revision-Date: 2014-08-14 16:10+0000\n"
"Last-Translator: FULL NAME <EMAIL@ADDRESS>\n"
"Language-Team: Albanian <sq@li.org>\n"
=======
"Project-Id-Version: Odoo 8.0\n"
"Report-Msgid-Bugs-To: \n"
"POT-Creation-Date: 2015-10-19 06:31+0000\n"
"PO-Revision-Date: 2016-03-31 14:37+0000\n"
"Last-Translator: Martin Trigaux\n"
"Language-Team: Albanian (http://www.transifex.com/odoo/odoo-8/language/sq/)\n"
>>>>>>> ceb87b78
"MIME-Version: 1.0\n"
"Content-Type: text/plain; charset=UTF-8\n"
"Content-Transfer-Encoding: 8bit\n"
"X-Launchpad-Export-Date: 2014-08-15 07:42+0000\n"
"X-Generator: Launchpad (build 17156)\n"

#. module: project_timesheet
#: model:ir.actions.act_window,help:project_timesheet.action_account_analytic_overdue
msgid ""
"<p class=\"oe_view_nocontent_create\">\n"
"                Click to add a customer contract.\n"
"              </p><p>\n"
"                You will find here the contracts related to your customer\n"
"                projects in order to track the invoicing progress.\n"
"              </p>\n"
"            "
msgstr ""

#. module: project_timesheet
#: code:addons/project_timesheet/project_timesheet.py:56
#, python-format
msgid ""
"<p class=\"oe_view_nocontent_create\">Record your timesheets for the project "
"'%s'.</p>"
msgstr ""

#. module: project_timesheet
#: model:ir.actions.act_window,help:project_timesheet.action_project_timesheet_bill_task
msgid ""
"<p>\n"
"                You will find here timesheets and purchases you did for "
"contracts that can be reinvoiced to the customer.\n"
"                If you want to record new jobs to invoice, you should use "
"the timesheet menu instead.\n"
"              </p>\n"
"            "
msgstr ""

#. module: project_timesheet
#: code:addons/project_timesheet/project_timesheet.py:59
#, python-format
msgid ""
"<p>Timesheets on this project may be invoiced to %s, according to the terms "
"defined in the contract.</p>"
msgstr ""

#. module: project_timesheet
#: view:account.analytic.line:project_timesheet.view_account_analytic_line_form_inherit_account_id
msgid "Analytic Account/Project"
msgstr ""

#. module: project_timesheet
#: model:ir.model,name:project_timesheet.model_account_analytic_line
msgid "Analytic Line"
msgstr ""

#. module: project_timesheet
#: view:account.analytic.line:project_timesheet.view_account_analytic_line_search_account_inherit
#: view:account.analytic.line:project_timesheet.view_account_analytic_line_tree_inherit_account_id
msgid "Analytic account/project"
msgstr ""

#. module: project_timesheet
#: selection:report.timesheet.task.user,month:0
msgid "April"
msgstr ""

#. module: project_timesheet
#: selection:report.timesheet.task.user,month:0
msgid "August"
msgstr ""

#. module: project_timesheet
#: code:addons/project_timesheet/project_timesheet.py:82
#: code:addons/project_timesheet/project_timesheet.py:86
#: code:addons/project_timesheet/project_timesheet.py:90
#: code:addons/project_timesheet/project_timesheet.py:97
#, python-format
msgid "Bad Configuration!"
msgstr ""

#. module: project_timesheet
#: view:project.project:project_timesheet.project_invoice_search
msgid "Billable"
msgstr ""

#. module: project_timesheet
#: model:ir.ui.menu,name:project_timesheet.menu_invoicing_contracts
msgid "Contracts to Renew"
msgstr ""

#. module: project_timesheet
#: model:ir.actions.act_window,name:project_timesheet.action_account_analytic_overdue
msgid "Customer Projects"
msgstr ""

#. module: project_timesheet
#: view:report.timesheet.task.user:project_timesheet.view_report_timesheet_task_user_search
#: field:report.timesheet.task.user,name:0
msgid "Date"
msgstr "Data"

#. module: project_timesheet
#: selection:report.timesheet.task.user,month:0
msgid "December"
msgstr ""

#. module: project_timesheet
#: selection:report.timesheet.task.user,month:0
msgid "February"
msgstr ""

#. module: project_timesheet
#: view:report.timesheet.task.user:project_timesheet.view_report_timesheet_task_user_search
msgid "Group By"
msgstr "Grupo Nga"

#. module: project_timesheet
#: view:report.timesheet.task.user:project_timesheet.view_report_timesheet_task_user_search
msgid "Group by month of date"
msgstr ""

#. module: project_timesheet
#: view:report.timesheet.task.user:project_timesheet.view_report_timesheet_task_user_search
msgid "Group by year of date"
msgstr ""

#. module: project_timesheet
#: view:project.project:project_timesheet.view_project_kanban_inherited
msgid "Hours"
msgstr ""

#. module: project_timesheet
#: field:report.timesheet.task.user,id:0
msgid "ID"
msgstr "ID"

#. module: project_timesheet
#: code:addons/project_timesheet/project_timesheet.py:264
#, python-format
msgid "Invalid Action!"
msgstr ""

#. module: project_timesheet
#: code:addons/project_timesheet/project_timesheet.py:291
#, python-format
msgid "Invalid Analytic Account!"
msgstr ""

#. module: project_timesheet
#: model:ir.actions.act_window,name:project_timesheet.action_project_timesheet_bill_task
#: model:ir.ui.menu,name:project_timesheet.menu_project_billing_line
msgid "Invoice Tasks"
msgstr ""

#. module: project_timesheet
#: model:ir.ui.menu,name:project_timesheet.menu_project_billing
msgid "Invoicing"
msgstr ""

#. module: project_timesheet
#: selection:report.timesheet.task.user,month:0
msgid "January"
msgstr ""

#. module: project_timesheet
#: selection:report.timesheet.task.user,month:0
msgid "July"
msgstr ""

#. module: project_timesheet
#: selection:report.timesheet.task.user,month:0
msgid "June"
msgstr ""

#. module: project_timesheet
#: selection:report.timesheet.task.user,month:0
msgid "March"
msgstr ""

#. module: project_timesheet
#: selection:report.timesheet.task.user,month:0
msgid "May"
msgstr ""

#. module: project_timesheet
#: view:report.timesheet.task.user:project_timesheet.view_report_timesheet_task_user_search
#: field:report.timesheet.task.user,month:0
msgid "Month"
msgstr "Muaj"

#. module: project_timesheet
#: selection:report.timesheet.task.user,month:0
msgid "November"
msgstr ""

#. module: project_timesheet
#: selection:report.timesheet.task.user,month:0
msgid "October"
msgstr ""

#. module: project_timesheet
#: model:ir.model,name:project_timesheet.model_res_partner
msgid "Partner"
msgstr ""

#. module: project_timesheet
#: code:addons/project_timesheet/project_timesheet.py:83
#, python-format
msgid "Please define employee for user \"%s\". You must create one."
msgstr ""

#. module: project_timesheet
#: code:addons/project_timesheet/project_timesheet.py:91
#, python-format
msgid ""
"Please define journal on the related employee.\n"
"Fill in the HR Settings tab of the employee form."
msgstr ""

#. module: project_timesheet
#: code:addons/project_timesheet/project_timesheet.py:98
#, python-format
msgid ""
<<<<<<< HEAD
"Please define product and product category property account on the related "
"employee.\n"
"Fill in the HR Settings tab of the employee form."
=======
"Please define product and product category property account on the related employee.\n"
"Fill in the HR Settings of the employee form."
>>>>>>> ceb87b78
msgstr ""

#. module: project_timesheet
#: code:addons/project_timesheet/project_timesheet.py:87
#, python-format
msgid ""
<<<<<<< HEAD
"Please define product and product category property account on the related "
"employee.\n"
"Fill in the timesheet tab of the employee form."
=======
"Please define product and product category property account on the related employee.\n"
"Fill in the HR Settings tab of the employee form."
>>>>>>> ceb87b78
msgstr ""

#. module: project_timesheet
#: model:ir.model,name:project_timesheet.model_project_project
msgid "Project"
msgstr ""

#. module: project_timesheet
#: model:ir.model,name:project_timesheet.model_project_task_work
msgid "Project Task Work"
msgstr ""

#. module: project_timesheet
#: field:project.task.work,hr_analytic_timesheet_id:0
msgid "Related Timeline Id"
msgstr ""

#. module: project_timesheet
#: selection:report.timesheet.task.user,month:0
msgid "September"
msgstr ""

#. module: project_timesheet
#: model:ir.ui.menu,name:project_timesheet.menu_hr_timesheet_sign_in
msgid "Sign in / Sign out by Project"
msgstr ""

#. module: project_timesheet
#: model:ir.model,name:project_timesheet.model_project_task
msgid "Task"
msgstr ""

#. module: project_timesheet
#: field:report.timesheet.task.user,task_hrs:0
msgid "Task Hours"
msgstr ""

#. module: project_timesheet
#: model:ir.actions.act_window,name:project_timesheet.action_report_timesheet_task_user
#: model:ir.ui.menu,name:project_timesheet.menu_timesheet_task_user
#: view:report.timesheet.task.user:project_timesheet.view_task_hour_per_month_graph
msgid "Task Hours Per Month"
msgstr ""

#. module: project_timesheet
#: view:report.timesheet.task.user:project_timesheet.view_report_timesheet_task_user_search
msgid "Tasks by User"
msgstr ""

#. module: project_timesheet
#: field:report.timesheet.task.user,timesheet_hrs:0
msgid "Timesheet Hours"
msgstr ""

#. module: project_timesheet
#: code:addons/project_timesheet/project_timesheet.py:67
#: view:project.project:project_timesheet.project_invoice_form
#, python-format
msgid "Timesheets"
msgstr ""

#. module: project_timesheet
#: view:report.timesheet.task.user:project_timesheet.view_report_timesheet_task_user_search
#: field:report.timesheet.task.user,user_id:0
msgid "User"
msgstr ""

#. module: project_timesheet
#: view:report.timesheet.task.user:project_timesheet.view_report_timesheet_task_user_search
#: field:report.timesheet.task.user,year:0
msgid "Year"
msgstr "Viti"

#. module: project_timesheet
#: code:addons/project_timesheet/project_timesheet.py:264
#, python-format
msgid ""
"You cannot delete a partner which is assigned to project, but you can "
"uncheck the active box."
msgstr ""

#. module: project_timesheet
#: code:addons/project_timesheet/project_timesheet.py:291
#, python-format
msgid ""
"You cannot select a Analytic Account which is in Close or Cancelled state."
msgstr ""<|MERGE_RESOLUTION|>--- conflicted
+++ resolved
@@ -1,30 +1,21 @@
-# Albanian translation for openobject-addons
-# Copyright (c) 2014 Rosetta Contributors and Canonical Ltd 2014
-# This file is distributed under the same license as the openobject-addons package.
-# FIRST AUTHOR <EMAIL@ADDRESS>, 2014.
-#
-msgid ""
-msgstr ""
-<<<<<<< HEAD
-"Project-Id-Version: openobject-addons\n"
-"Report-Msgid-Bugs-To: FULL NAME <EMAIL@ADDRESS>\n"
-"POT-Creation-Date: 2014-08-14 13:09+0000\n"
-"PO-Revision-Date: 2014-08-14 16:10+0000\n"
-"Last-Translator: FULL NAME <EMAIL@ADDRESS>\n"
-"Language-Team: Albanian <sq@li.org>\n"
-=======
+# Translation of Odoo Server.
+# This file contains the translation of the following modules:
+# * project_timesheet
+# 
+# Translators:
+msgid ""
+msgstr ""
 "Project-Id-Version: Odoo 8.0\n"
 "Report-Msgid-Bugs-To: \n"
 "POT-Creation-Date: 2015-10-19 06:31+0000\n"
 "PO-Revision-Date: 2016-03-31 14:37+0000\n"
 "Last-Translator: Martin Trigaux\n"
 "Language-Team: Albanian (http://www.transifex.com/odoo/odoo-8/language/sq/)\n"
->>>>>>> ceb87b78
 "MIME-Version: 1.0\n"
 "Content-Type: text/plain; charset=UTF-8\n"
-"Content-Transfer-Encoding: 8bit\n"
-"X-Launchpad-Export-Date: 2014-08-15 07:42+0000\n"
-"X-Generator: Launchpad (build 17156)\n"
+"Content-Transfer-Encoding: \n"
+"Language: sq\n"
+"Plural-Forms: nplurals=2; plural=(n != 1);\n"
 
 #. module: project_timesheet
 #: model:ir.actions.act_window,help:project_timesheet.action_account_analytic_overdue
@@ -42,18 +33,16 @@
 #: code:addons/project_timesheet/project_timesheet.py:56
 #, python-format
 msgid ""
-"<p class=\"oe_view_nocontent_create\">Record your timesheets for the project "
-"'%s'.</p>"
+"<p class=\"oe_view_nocontent_create\">Record your timesheets for the project"
+" '%s'.</p>"
 msgstr ""
 
 #. module: project_timesheet
 #: model:ir.actions.act_window,help:project_timesheet.action_project_timesheet_bill_task
 msgid ""
 "<p>\n"
-"                You will find here timesheets and purchases you did for "
-"contracts that can be reinvoiced to the customer.\n"
-"                If you want to record new jobs to invoice, you should use "
-"the timesheet menu instead.\n"
+"                You will find here timesheets and purchases you did for contracts that can be reinvoiced to the customer.\n"
+"                If you want to record new jobs to invoice, you should use the timesheet menu instead.\n"
 "              </p>\n"
 "            "
 msgstr ""
@@ -158,13 +147,13 @@
 msgstr "ID"
 
 #. module: project_timesheet
-#: code:addons/project_timesheet/project_timesheet.py:264
+#: code:addons/project_timesheet/project_timesheet.py:294
 #, python-format
 msgid "Invalid Action!"
 msgstr ""
 
 #. module: project_timesheet
-#: code:addons/project_timesheet/project_timesheet.py:291
+#: code:addons/project_timesheet/project_timesheet.py:321
 #, python-format
 msgid "Invalid Analytic Account!"
 msgstr ""
@@ -224,7 +213,7 @@
 #. module: project_timesheet
 #: model:ir.model,name:project_timesheet.model_res_partner
 msgid "Partner"
-msgstr ""
+msgstr "Partner"
 
 #. module: project_timesheet
 #: code:addons/project_timesheet/project_timesheet.py:83
@@ -244,28 +233,16 @@
 #: code:addons/project_timesheet/project_timesheet.py:98
 #, python-format
 msgid ""
-<<<<<<< HEAD
-"Please define product and product category property account on the related "
-"employee.\n"
-"Fill in the HR Settings tab of the employee form."
-=======
 "Please define product and product category property account on the related employee.\n"
 "Fill in the HR Settings of the employee form."
->>>>>>> ceb87b78
 msgstr ""
 
 #. module: project_timesheet
 #: code:addons/project_timesheet/project_timesheet.py:87
 #, python-format
 msgid ""
-<<<<<<< HEAD
-"Please define product and product category property account on the related "
-"employee.\n"
-"Fill in the timesheet tab of the employee form."
-=======
 "Please define product and product category property account on the related employee.\n"
 "Fill in the HR Settings tab of the employee form."
->>>>>>> ceb87b78
 msgstr ""
 
 #. module: project_timesheet
@@ -340,7 +317,7 @@
 msgstr "Viti"
 
 #. module: project_timesheet
-#: code:addons/project_timesheet/project_timesheet.py:264
+#: code:addons/project_timesheet/project_timesheet.py:294
 #, python-format
 msgid ""
 "You cannot delete a partner which is assigned to project, but you can "
@@ -348,7 +325,7 @@
 msgstr ""
 
 #. module: project_timesheet
-#: code:addons/project_timesheet/project_timesheet.py:291
+#: code:addons/project_timesheet/project_timesheet.py:321
 #, python-format
 msgid ""
 "You cannot select a Analytic Account which is in Close or Cancelled state."
