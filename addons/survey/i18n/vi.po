--- conflicted
+++ resolved
@@ -7,11 +7,7 @@
 msgstr ""
 "Project-Id-Version: Odoo 9.0\n"
 "Report-Msgid-Bugs-To: \n"
-<<<<<<< HEAD
-"POT-Creation-Date: 2016-08-19 10:26+0000\n"
-=======
 "POT-Creation-Date: 2016-08-18 14:08+0000\n"
->>>>>>> bc1a0a32
 "PO-Revision-Date: 2016-07-20 03:03+0000\n"
 "Last-Translator: Martin Trigaux\n"
 "Language-Team: Vietnamese (http://www.transifex.com/odoo/odoo-9/language/"
@@ -43,11 +39,7 @@
 msgstr ""
 
 #. module: survey
-<<<<<<< HEAD
-#: code:addons/survey/survey.py:232
-=======
 #: code:addons/survey/survey.py:231
->>>>>>> bc1a0a32
 #, python-format
 msgid "%s (copy)"
 msgstr "%s (bản sao)"
@@ -302,14 +294,6 @@
 msgstr "Các câu trả lời"
 
 #. module: survey
-<<<<<<< HEAD
-#: model:ir.ui.view,arch_db:survey.survey_survey_view_search
-msgid "Archived"
-msgstr ""
-
-#. module: survey
-=======
->>>>>>> bc1a0a32
 #: model:survey.question,question:survey.feedback_1_1
 msgid "Are you using Odoo on a daily basis?"
 msgstr ""
@@ -764,11 +748,7 @@
 msgstr "If closed, people won't be able to answer to surveys in this column."
 
 #. module: survey
-<<<<<<< HEAD
-#: code:addons/survey/survey.py:625
-=======
 #: code:addons/survey/survey.py:624
->>>>>>> bc1a0a32
 #: model:survey.question,comments_message:survey.feedback_1_1
 #: model:survey.question,comments_message:survey.feedback_1_2
 #: model:survey.question,comments_message:survey.feedback_2_1
@@ -1516,7 +1496,6 @@
 #: model:ir.ui.view,arch_db:survey.survey_page_search
 #: model:ir.ui.view,arch_db:survey.survey_question_search
 #: model:ir.ui.view,arch_db:survey.survey_response_line_search
-#: model:ir.ui.view,arch_db:survey.survey_survey_view_search
 #: model:ir.ui.view,arch_db:survey.survey_tree
 #: model:ir.ui.view,arch_db:survey.survey_user_input_search
 msgid "Survey"
@@ -1647,11 +1626,7 @@
 msgstr ""
 
 #. module: survey
-<<<<<<< HEAD
-#: code:addons/survey/survey.py:623
-=======
 #: code:addons/survey/survey.py:622
->>>>>>> bc1a0a32
 #: model:survey.question,validation_error_msg:survey.feedback_1_1
 #: model:survey.question,validation_error_msg:survey.feedback_1_2
 #: model:survey.question,validation_error_msg:survey.feedback_2_1
@@ -1743,31 +1718,19 @@
 msgstr ""
 
 #. module: survey
-<<<<<<< HEAD
-#: code:addons/survey/survey.py:672 code:addons/survey/tests/test_survey.py:94
-=======
 #: code:addons/survey/survey.py:671 code:addons/survey/tests/test_survey.py:94
->>>>>>> bc1a0a32
 #, python-format
 msgid "This answer must be an email address"
 msgstr "Bạn phải nhập một địa chỉ email hợp lệ"
 
 #. module: survey
-<<<<<<< HEAD
-#: code:addons/survey/survey.py:714 code:addons/survey/tests/test_survey.py:115
-=======
 #: code:addons/survey/survey.py:713 code:addons/survey/tests/test_survey.py:115
->>>>>>> bc1a0a32
 #, python-format
 msgid "This is not a date/time"
 msgstr "Bạn phải nhập dữ liệu kiểu ngày/giờ"
 
 #. module: survey
-<<<<<<< HEAD
-#: code:addons/survey/survey.py:691 code:addons/survey/tests/test_survey.py:105
-=======
 #: code:addons/survey/survey.py:690 code:addons/survey/tests/test_survey.py:105
->>>>>>> bc1a0a32
 #, python-format
 msgid "This is not a number"
 msgstr "Đây không phải là một số"
@@ -1788,11 +1751,7 @@
 msgstr "Thông điệp này sẽ được hiển thị khi khảo sát được hoàn thành"
 
 #. module: survey
-<<<<<<< HEAD
-#: code:addons/survey/survey.py:622
-=======
 #: code:addons/survey/survey.py:621
->>>>>>> bc1a0a32
 #: model:survey.question,constr_error_msg:survey.feedback_1_1
 #: model:survey.question,constr_error_msg:survey.feedback_1_2
 #: model:survey.question,constr_error_msg:survey.feedback_2_1
@@ -2049,11 +2008,7 @@
 "hợp này, thiết lập \"Public in website\" phải được kích hoạt)."
 
 #. module: survey
-<<<<<<< HEAD
-#: code:addons/survey/survey.py:425
-=======
 #: code:addons/survey/survey.py:424
->>>>>>> bc1a0a32
 #, python-format
 msgid "You cannot send an invitation for a survey that has no questions."
 msgstr ""
@@ -2061,11 +2016,7 @@
 "nào cả."
 
 #. module: survey
-<<<<<<< HEAD
-#: code:addons/survey/survey.py:430
-=======
 #: code:addons/survey/survey.py:429
->>>>>>> bc1a0a32
 #, python-format
 msgid "You cannot send invitations for closed surveys."
 msgstr "Bạn không thể gửi lời mời cho các khảo sát đã bị đóng."
@@ -2107,14 +2058,6 @@
 msgid "try to create and fill survey"
 msgstr ""
 
-<<<<<<< HEAD
-#. module: survey
-#: model:ir.model.fields,field_description:survey.field_survey_survey_is_closed
-msgid "unknown"
-msgstr ""
-
-=======
->>>>>>> bc1a0a32
 #~ msgid ""
 #~ "\n"
 #~ "                \n"
