--- conflicted
+++ resolved
@@ -16,7 +16,6 @@
             <field name="model">res.portal.wizard</field>
             <field name="type">form</field>
             <field name="arch" type="xml">
-<<<<<<< HEAD
                 <form string="Add Portal Access">
                     <field name="portal_id" on_change="onchange_portal_id(portal_id,context)"/>
                     <newline/>
@@ -33,20 +32,6 @@
                     <button string="Cancel" special="cancel" icon="gtk-cancel"/>
                     <button string="Apply and Send Invitations"
                         name="action_create" type="object" icon="gtk-ok"/>
-=======
-                <form string="Add Portal Access" version="7.0">
-                    <header>
-                        <button string="Cancel" special="cancel" icon="gtk-cancel"/>
-                        <button string="Send Invitations"
-                            name="action_create" type="object" icon="gtk-ok"/>
-                    </header>
-                    <group col="4">
-                        <field name="portal_id" widget="selection"/>
-                    </group>
-                    <field name="user_ids"/>
-                    <label string="The following text will be included in the welcome email sent to users."/>
-                    <field name="message"/>
->>>>>>> fcca76b4
                 </form>
             </field>
         </record>
