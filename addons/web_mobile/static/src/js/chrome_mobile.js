/*---------------------------------------------------------
 * OpenERP Web Mobile chrome
 *---------------------------------------------------------*/

openerp.web_mobile.chrome_mobile = function(openerp) {

openerp.web_mobile.mobilewebclient = function(element_id) {
    // TODO Helper to start mobile webclient rename it openerp.web.webclient
    var client = new openerp.web_mobile.MobileWebClient(element_id);
    client.start();
    return client;
};

openerp.web_mobile.MobileWebClient = openerp.web.Widget.extend({
    init: function(element_id) {
        this._super(null, element_id);
        QWeb.add_template("xml/web_mobile.xml");
        var params = {};
        this.$element.html(QWeb.render("WebClient", {}));
<<<<<<< HEAD
        this.session = new openerp.base.Session("oe_errors");
        this.crashmanager =  new openerp.base.CrashManager(this);
        this.login = new openerp.web_mobile.Login(this, "oe_login");
=======
        this.session = new openerp.web.Session("oe_errors");
        this.crashmanager =  new openerp.web.CrashManager(this);
        this.login = new openerp.web_mobile.Login(this, "oe_app");
>>>>>>> 3d9fb5d4
//        this.session.on_session_invalid.add(this.login.do_ask_login);
    },
    start: function() {
        this.session.start();
        this.login.start();
    }
});

openerp.web_mobile.Login =  openerp.web.Widget.extend({
    start: function() {
        var self = this;
        jQuery("#oe_header").children().remove();
        this.rpc("/web/database/get_list", {}, function(result) {
            var selection = new openerp.web_mobile.Selection();
            self.db_list = result.db_list;
            self.$element.html(QWeb.render("Login", self));
            self.$element.find("#login_btn").click(self.on_login);
            $.mobile.initializePage();
        });
        this.$element
            .removeClass("login_invalid");
    },
    on_login: function(ev) {
        ev.preventDefault();
        var self = this;
        var $e = this.$element;
        var db = $e.find("div select[name=database]").val();
        var login = $e.find("div input[name=login]").val();
        var password = $e.find("div input[name=password]").val();

        //$e.hide();
        // Should hide then call callback
        this.session.session_login(db, login, password, function() {
            if(self.session.session_is_valid()) {
                self.on_login_valid();
            } else {
                self.on_login_invalid();
            }
        });
    },
    on_login_invalid: function() {
        this.$element
            .removeClass("login_valid")
            .addClass("login_invalid")
            .show();
    },
    on_login_valid: function() {
        this.$element
            .removeClass("login_invalid")
            .addClass("login_valid");
            //.hide();

        this.menu = new openerp.web_mobile.Menu(this, "oe_menu", "oe_secondary_menu");
        this.menu.start();
    },
    do_ask_login: function(continuation) {
        this.on_login_invalid();
        this.on_login_valid.add({
            position: "last",
            unique: true,
            callback: continuation
        });
    }
});

<<<<<<< HEAD
openerp.web_mobile.Header =  openerp.base.Widget.extend({
=======
openerp.web_mobile.HomePage =  openerp.web.Widget.extend({
>>>>>>> 3d9fb5d4
    init: function(session, element_id) {
        this._super(session, element_id);
    },
    start: function() {
        var self = this;
        self.$element.html(QWeb.render("Header", this));
    }
});

<<<<<<< HEAD
openerp.web_mobile.Footer =  openerp.base.Widget.extend({
=======
openerp.web_mobile.Header =  openerp.web.Widget.extend({
>>>>>>> 3d9fb5d4
    init: function(session, element_id) {
        this._super(session, element_id);
    },
    start: function() {
        var self = this;
<<<<<<< HEAD
        self.$element.html(QWeb.render("Footer", this));
=======
        self.$element.html(QWeb.render("Header", this));
        self.$element.find("a").click(this.on_clicked);
    },
    on_clicked: function(ev) {
        var $opt = $(ev.currentTarget);
        var current_id = $opt.attr('id');
        if (current_id == 'home') {
            this.homepage = new openerp.web_mobile.HomePage(this, "oe_app");
            this.homepage.start();
        }
>>>>>>> 3d9fb5d4
    }
});

openerp.web_mobile.Shortcuts =  openerp.web.Widget.extend({
    init: function(session, element_id) {
        this._super(session, element_id);
    },
    start: function() {
        var self = this;
<<<<<<< HEAD
        this.rpc('/base/session/sc_list',{} ,function(res){
            self.$element.html(QWeb.render("Shortcuts", {'sc' : res}))
            self.$element.find('#content').find("a").click(self.on_clicked);
            self.$element.find("#header").find('#application').click(function(){
                if(!$('#oe_menu').html().length){
                    this.menu = new openerp.web_mobile.Menu(self, "oe_menu");
                    this.menu.start();
                }
                else{
                    self.$element.find("#header").find('#application').attr('href','#oe_menu');
                }
            });
            self.$element.find("#footer").find('#preference').click(function(){
                if(!$('#oe_options').html().length){
                    this.options = new openerp.web_mobile.Options(self, "oe_options");
                    this.options.start();
                }
                else{
                    self.$element.find("#footer").find('#preference').attr('href','#oe_options');
                }
            });
            $.mobile.changePage($("#oe_shortcuts"), "slide", true, true);
        });
    },
    on_clicked: function(ev) {
        $shortcut = $(ev.currentTarget);
        id = $shortcut.data('menu');
        res_id = $shortcut.data('res');
//        this.header = new openerp.web_mobile.Header(this, "oe_header");
        this.listview = new openerp.web_mobile.ListView(this, "oe_list", res_id);
//        this.header.start();
=======
        this.rpc('/web/session/sc_list',{} ,function(res){
            self.$element.html(QWeb.render("Shortcuts", {'sc' : res}));
            self.$element.find("a").click(self.on_clicked);
        })
    },
    on_clicked: function(ev) {
        var $shortcut = $(ev.currentTarget);
        var id = $shortcut.data('menu');
        var res_id = $shortcut.data('res');
        jQuery("#oe_header").find("h1").html($shortcut.data('name'));
        this.listview = new openerp.web_mobile.ListView(this, "oe_app", res_id);
>>>>>>> 3d9fb5d4
        this.listview.start();
        jQuery("#oe_header").find("h1").html($shortcut.data('name'));
    }
});

openerp.web_mobile.Menu =  openerp.web.Widget.extend({
    init: function(session, element_id, secondary_menu_id) {
        this._super(session, element_id);
        this.secondary_menu_id = secondary_menu_id;
        this.$secondary_menu = $("#" + secondary_menu_id);
        this.menu = false;
    },
    start: function() {
        this.rpc("/web/menu/load", {}, this.on_loaded);
    },
    on_loaded: function(data) {
        var self = this;
        this.data = data;
        this.$element.html(QWeb.render("Menu", this.data));

        this.$element.find("#footer").find('#shrotcuts').click(function(){
            if(!$('#oe_shortcuts').html().length){
                this.shortcuts = new openerp.web_mobile.Shortcuts(self, "oe_shortcuts");
                this.shortcuts.start();
            }
            else{
                self.$element.find("#footer").find('#shrotcuts').attr('href','#oe_shortcuts');
            }
        });
        this.$element.find("#footer").find('#preference').click(function(){
            if(!$('#oe_options').html().length){
                this.options = new openerp.web_mobile.Options(self, "oe_options");
                this.options.start();
            }
            else{
                self.$element.find("#footer").find('#preference').attr('href','#oe_options');
            }
        });
        this.$element.add(this.$secondary_menu).find("#content").find('a').click(this.on_menu_click);
        $.mobile.changePage($("#oe_menu"), "slide", true, true);
    },
    on_menu_click: function(ev, id) {
        var $menu = $(ev.currentTarget);
        id = $menu.data('menu');
        for (var i = 0; i < this.data.data.children.length; i++) {
            if (this.data.data.children[i].id == id) {
                this.children = this.data.data.children[i];
            }
        }
        this.$element
            .removeClass("login_valid")
            .addClass("secondary_menu");
            //.hide();
//        this.header = new openerp.web_mobile.Header(this, "oe_header");
        this.secondary = new openerp.web_mobile.Secondary(this, "oe_sec_menu", this.children);
//        this.header.start();
        this.secondary.start();
    }
});
<<<<<<< HEAD
openerp.web_mobile.Secondary =  openerp.base.Widget.extend({
=======

openerp.web_mobile.Secondary =  openerp.web.Widget.extend({
>>>>>>> 3d9fb5d4
    init: function(session, element_id, secondary_menu_id) {
        this._super(session, element_id);
        this.data = secondary_menu_id;
    },
    start: function(ev, id) {
        var self = this;
        var v = { menu : this.data };
        this.$element.html(QWeb.render("Menu.secondary", v));
        this.$element.find("#header").find("h1").html(this.data.name);
        this.$element.add(this.$secondary_menu).find('#content').find("a").click(this.on_menu_click);
        this.$element.find("#header").find('#application').click(function(){
            if(!$('#oe_menu').html().length){
                this.menu = new openerp.web_mobile.Menu(self, "oe_menu");
                this.menu.start();
            }
            else{
                self.$element.find("#header").find('#application').attr('href','#oe_menu');
            }
        });
        this.$element.find("#footer").find('#shrotcuts').click(function(){
            if(!$('#oe_shortcuts').html().length){
                this.shortcuts = new openerp.web_mobile.Shortcuts(self, "oe_shortcuts");
                this.shortcuts.start();
            }
            else{
                self.$element.find("#footer").find('#shrotcuts').attr('href','#oe_shortcuts');
            }
        });
        this.$element.find("#footer").find('#preference').click(function(){
            if(!$('#oe_options').html().length){
                this.options = new openerp.web_mobile.Options(self, "oe_options");
                this.options.start();
            }
            else{
                self.$element.find("#footer").find('#preference').attr('href','#oe_options');
            }
        });
        $.mobile.changePage($("#oe_sec_menu"), "slide", true, true);
    },
    on_menu_click: function(ev, id) {
        var $menu = $(ev.currentTarget);
        id = $menu.data('menu');
        if (id) {
            this.listview = new openerp.web_mobile.ListView(this, "oe_list", id);
            this.listview.start();
        }
        jQuery("#oe_header").find("h1").html($menu.data('name'));
    }
});

openerp.web_mobile.Options =  openerp.web.Widget.extend({
    start: function() {
        var self = this;
        this.$element.html(QWeb.render("Options", this));
        this.$element.find("#header").find('#application').click(function(){
            if(!$('#oe_menu').html().length){
                this.menu = new openerp.web_mobile.Menu(self, "oe_menu");
                this.menu.start();
            }
            else{
                self.$element.find("#header").find('#application').attr('href','#oe_menu');
            }
        });
        this.$element.find("#footer").find('#shrotcuts').click(function(){
            if(!$('#oe_shortcuts').html().length){
                this.shortcuts = new openerp.web_mobile.Shortcuts(self, "oe_shortcuts");
                this.shortcuts.start();
            }
            else{
                self.$element.find("#footer").find('#shrotcuts').attr('href','#oe_shortcuts');
            }
        });
        $.mobile.changePage($("#oe_options"), "slide", true, true);
    }
});

openerp.web_mobile.Selection = openerp.web.Widget.extend({
    on_select_option: function(ev){
        ev.preventDefault();
        var $this = ev.currentTarget;
        $($this).prev().find(".ui-btn-text").html($($this).find("option:selected").text());
    }
});
};<|MERGE_RESOLUTION|>--- conflicted
+++ resolved
@@ -17,15 +17,9 @@
         QWeb.add_template("xml/web_mobile.xml");
         var params = {};
         this.$element.html(QWeb.render("WebClient", {}));
-<<<<<<< HEAD
         this.session = new openerp.base.Session("oe_errors");
         this.crashmanager =  new openerp.base.CrashManager(this);
         this.login = new openerp.web_mobile.Login(this, "oe_login");
-=======
-        this.session = new openerp.web.Session("oe_errors");
-        this.crashmanager =  new openerp.web.CrashManager(this);
-        this.login = new openerp.web_mobile.Login(this, "oe_app");
->>>>>>> 3d9fb5d4
 //        this.session.on_session_invalid.add(this.login.do_ask_login);
     },
     start: function() {
@@ -91,11 +85,7 @@
     }
 });
 
-<<<<<<< HEAD
 openerp.web_mobile.Header =  openerp.base.Widget.extend({
-=======
-openerp.web_mobile.HomePage =  openerp.web.Widget.extend({
->>>>>>> 3d9fb5d4
     init: function(session, element_id) {
         this._super(session, element_id);
     },
@@ -105,30 +95,13 @@
     }
 });
 
-<<<<<<< HEAD
 openerp.web_mobile.Footer =  openerp.base.Widget.extend({
-=======
-openerp.web_mobile.Header =  openerp.web.Widget.extend({
->>>>>>> 3d9fb5d4
     init: function(session, element_id) {
         this._super(session, element_id);
     },
     start: function() {
         var self = this;
-<<<<<<< HEAD
         self.$element.html(QWeb.render("Footer", this));
-=======
-        self.$element.html(QWeb.render("Header", this));
-        self.$element.find("a").click(this.on_clicked);
-    },
-    on_clicked: function(ev) {
-        var $opt = $(ev.currentTarget);
-        var current_id = $opt.attr('id');
-        if (current_id == 'home') {
-            this.homepage = new openerp.web_mobile.HomePage(this, "oe_app");
-            this.homepage.start();
-        }
->>>>>>> 3d9fb5d4
     }
 });
 
@@ -138,7 +111,6 @@
     },
     start: function() {
         var self = this;
-<<<<<<< HEAD
         this.rpc('/base/session/sc_list',{} ,function(res){
             self.$element.html(QWeb.render("Shortcuts", {'sc' : res}))
             self.$element.find('#content').find("a").click(self.on_clicked);
@@ -170,19 +142,6 @@
 //        this.header = new openerp.web_mobile.Header(this, "oe_header");
         this.listview = new openerp.web_mobile.ListView(this, "oe_list", res_id);
 //        this.header.start();
-=======
-        this.rpc('/web/session/sc_list',{} ,function(res){
-            self.$element.html(QWeb.render("Shortcuts", {'sc' : res}));
-            self.$element.find("a").click(self.on_clicked);
-        })
-    },
-    on_clicked: function(ev) {
-        var $shortcut = $(ev.currentTarget);
-        var id = $shortcut.data('menu');
-        var res_id = $shortcut.data('res');
-        jQuery("#oe_header").find("h1").html($shortcut.data('name'));
-        this.listview = new openerp.web_mobile.ListView(this, "oe_app", res_id);
->>>>>>> 3d9fb5d4
         this.listview.start();
         jQuery("#oe_header").find("h1").html($shortcut.data('name'));
     }
@@ -242,12 +201,7 @@
         this.secondary.start();
     }
 });
-<<<<<<< HEAD
 openerp.web_mobile.Secondary =  openerp.base.Widget.extend({
-=======
-
-openerp.web_mobile.Secondary =  openerp.web.Widget.extend({
->>>>>>> 3d9fb5d4
     init: function(session, element_id, secondary_menu_id) {
         this._super(session, element_id);
         this.data = secondary_menu_id;
