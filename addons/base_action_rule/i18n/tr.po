--- conflicted
+++ resolved
@@ -1,30 +1,23 @@
-# Turkish translation for openobject-addons
-# Copyright (c) 2014 Rosetta Contributors and Canonical Ltd 2014
-# This file is distributed under the same license as the openobject-addons package.
-# FIRST AUTHOR <EMAIL@ADDRESS>, 2014.
-#
+# Translation of Odoo Server.
+# This file contains the translation of the following modules:
+# * base_action_rule
+# 
+# Translators:
+# FIRST AUTHOR <EMAIL@ADDRESS>, 2014
+# Murat Kaplan <muratk@projetgrup.com>, 2015
 msgid ""
 msgstr ""
-<<<<<<< HEAD
-"Project-Id-Version: openobject-addons\n"
-"Report-Msgid-Bugs-To: FULL NAME <EMAIL@ADDRESS>\n"
-"POT-Creation-Date: 2014-08-14 13:08+0000\n"
-"PO-Revision-Date: 2014-10-19 09:59+0000\n"
-"Last-Translator: Ayhan KIZILTAN <Unknown>\n"
-"Language-Team: Turkish <tr@li.org>\n"
-=======
 "Project-Id-Version: Odoo 8.0\n"
 "Report-Msgid-Bugs-To: \n"
 "POT-Creation-Date: 2015-01-21 14:07+0000\n"
 "PO-Revision-Date: 2015-12-04 21:24+0000\n"
 "Last-Translator: Murat Kaplan <muratk@projetgrup.com>\n"
 "Language-Team: Turkish (http://www.transifex.com/odoo/odoo-8/language/tr/)\n"
->>>>>>> 83a4a582
 "MIME-Version: 1.0\n"
 "Content-Type: text/plain; charset=UTF-8\n"
-"Content-Transfer-Encoding: 8bit\n"
-"X-Launchpad-Export-Date: 2014-10-20 07:19+0000\n"
-"X-Generator: Launchpad (build 17196)\n"
+"Content-Transfer-Encoding: \n"
+"Language: tr\n"
+"Plural-Forms: nplurals=2; plural=(n > 1);\n"
 
 #. module: base_action_rule
 #: model:ir.actions.act_window,help:base_action_rule.base_action_rule_act
@@ -33,29 +26,13 @@
 "                Click to setup a new automated action rule. \n"
 "              </p><p>\n"
 "                Use automated actions to automatically trigger actions for\n"
-"                various screens. Example: a lead created by a specific user "
-"may\n"
+"                various screens. Example: a lead created by a specific user may\n"
 "                be automatically set to a specific sales team, or an\n"
-"                opportunity which still has status pending after 14 days "
-"might\n"
+"                opportunity which still has status pending after 14 days might\n"
 "                trigger an automatic reminder email.\n"
 "              </p>\n"
 "            "
-msgstr ""
-"<p class=\"oe_view_nocontent_create\">\n"
-"                Yeni bir otomatik işlem kuralı ayarlamak için tıklayın. \n"
-"              </p><p>\n"
-"                Çeşitli ekranlarda otomatik tetikleme işlemleri için "
-"otomatik\n"
-"                işlemler kullanın. Örnek: belirli bir kullanıcı tarafından "
-"oluşturulan\n"
-"                bir aday otomatik olarak bir satış takımına ayarlanabilir ya "
-"da bir fırsat\n"
-"                hala 14 günlük bir bekleme durumundayken bir otomatik "
-"eposta\n"
-"                anımsatmasını tetikleyebilir.\n"
-"              </p>\n"
-"            "
+msgstr "<p class=\"oe_view_nocontent_create\">\n                Yeni bir otomatik işlem kuralı ayarlamak için tıklayın. \n              </p><p>\n                Çeşitli ekranlarda otomatik tetikleme işlemleri için otomatik\n                işlemler kullanın. Örnek: belirli bir kullanıcı tarafından oluşturulan\n                bir aday otomatik olarak bir satış takımına ayarlanabilir ya da bir fırsat\n                hala 14 günlük bir bekleme durumundayken bir otomatik eposta\n                anımsatmasını tetikleyebilir.\n              </p>\n            "
 
 #. module: base_action_rule
 #: view:base.action.rule:base_action_rule.view_base_action_rule_form
@@ -74,8 +51,7 @@
 msgstr "Eylemler"
 
 #. module: base_action_rule
-#: field:base.action.rule,active:0
-#: field:base.action.rule.lead.test,active:0
+#: field:base.action.rule,active:0 field:base.action.rule.lead.test,active:0
 msgid "Active"
 msgstr "Etkin"
 
@@ -147,10 +123,7 @@
 "Delay after the trigger date.You can put a negative number if you need a "
 "delay before thetrigger date, like sending a reminder 15 minutes before a "
 "meeting."
-msgstr ""
-"Tetikleme tarihinden sonraki gecikme. Tetikleme tarihinden önce bir gecikme "
-"gerektiriyorsa eksş bir değer girebilirsiniz, toplantı tarihinden 15 dakika "
-"önce anımsatma gönderme gibi."
+msgstr "Tetikleme tarihinden sonraki gecikme. Tetikleme tarihinden önce bir gecikme gerektiriyorsa eksş bir değer girebilirsiniz, toplantı tarihinden 15 dakika önce anımsatma gönderme gibi."
 
 #. module: base_action_rule
 #: field:base.action.rule,trg_date_range:0
@@ -188,10 +161,7 @@
 "Go to your \"Related Document Model\" page and set the filter parameters in "
 "the \"Search\" view (Example of filter based on Leads/Opportunities: "
 "Creation Date \"is equal to\" 01/01/2012)"
-msgstr ""
-"\"İlişkili Belge Modeli\" sayfasına gidin ve \"Arama\" görünümünde süzgeç "
-"parametresini ayarlayın (Adaylar/Fırsatlara dayalı süzgeç örneği: Oluşturma "
-"Tarihi \"eşittir\" 01/01/2012)"
+msgstr "\"İlişkili Belge Modeli\" sayfasına gidin ve \"Arama\" görünümünde süzgeç parametresini ayarlayın (Adaylar/Fırsatlara dayalı süzgeç örneği: Oluşturma Tarihi \"eşittir\" 01/01/2012)"
 
 #. module: base_action_rule
 #: selection:base.action.rule,trg_date_range_type:0
@@ -199,8 +169,7 @@
 msgstr "Saatler"
 
 #. module: base_action_rule
-#: field:base.action.rule,id:0
-#: field:base.action.rule.lead.test,id:0
+#: field:base.action.rule,id:0 field:base.action.rule.lead.test,id:0
 msgid "ID"
 msgstr "ID"
 
@@ -209,13 +178,13 @@
 msgid ""
 "If present, this condition must be satisfied before executing the action "
 "rule."
-msgstr ""
-"Eğer varsa, bu koşul eylem kuralını yürütmeden önce yerine getirilmelidir."
+msgstr "Eğer varsa, bu koşul eylem kuralını yürütmeden önce yerine getirilmelidir."
 
 #. module: base_action_rule
 #: help:base.action.rule,filter_pre_id:0
 msgid ""
-"If present, this condition must be satisfied before the update of the record."
+"If present, this condition must be satisfied before the update of the "
+"record."
 msgstr "Varsa, bu koşul kaydın güncellenmesinden önce tatminkar olmalıdır."
 
 #. module: base_action_rule
@@ -231,13 +200,10 @@
 #. module: base_action_rule
 #: view:base.action.rule:base_action_rule.view_base_action_rule_form
 msgid ""
-"In this same \"Search\" view, select the menu \"Save Current Filter\", enter "
-"the name (Ex: Create the 01/01/2012) and add the option \"Share with all "
+"In this same \"Search\" view, select the menu \"Save Current Filter\", enter"
+" the name (Ex: Create the 01/01/2012) and add the option \"Share with all "
 "users\""
-msgstr ""
-"Bu aynı \"Arama\" görünümünde \"Geçerli Süzgeçi Kaydet\" menüsünü seçin, adı "
-"girin (Örn: 01/01/2012 yi oluştur) ve \"Tüm kullanıcılarla Paylaş\" "
-"seçeneğini ekleyin"
+msgstr "Bu aynı \"Arama\" görünümünde \"Geçerli Süzgeçi Kaydet\" menüsünü seçin, adı girin (Örn: 01/01/2012 yi oluştur) ve \"Tüm kullanıcılarla Paylaş\" seçeneğini ekleyin"
 
 #. module: base_action_rule
 #: field:base.action.rule.lead.test,date_action_last:0
@@ -299,7 +265,7 @@
 #. module: base_action_rule
 #: field:base.action.rule.lead.test,partner_id:0
 msgid "Partner"
-msgstr "Paydaş"
+msgstr "İş Ortağı"
 
 #. module: base_action_rule
 #: selection:base.action.rule.lead.test,state:0
@@ -324,10 +290,9 @@
 #. module: base_action_rule
 #: view:base.action.rule:base_action_rule.view_base_action_rule_form
 msgid ""
-"Select when the action must be run, and add filters and/or timing conditions."
-msgstr ""
-"Eylemi yürütmek gerektiğindeyi seçin ve süzgeçi ve/veya zamanlama koşulunu "
-"ekleyin."
+"Select when the action must be run, and add filters and/or timing "
+"conditions."
+msgstr "Eylemi yürütmek gerektiğindeyi seçin ve süzgeçi ve/veya zamanlama koşulunu ekleyin."
 
 #. module: base_action_rule
 #: field:base.action.rule,sequence:0
@@ -380,18 +345,14 @@
 msgid ""
 "When calculating a day-based timed condition, it is possible to use a "
 "calendar to compute the date based on working days."
-msgstr ""
-"Güne dayalı zamanlama koşulu hesaplarken, iş günlerini gösteren bir takvim "
-"kullanmak olasıdır."
+msgstr "Güne dayalı zamanlama koşulu hesaplarken, iş günlerini gösteren bir takvim kullanmak olasıdır."
 
 #. module: base_action_rule
 #: help:base.action.rule,trg_date_id:0
 msgid ""
 "When should the condition be triggered. If present, will be checked by the "
 "scheduler. If empty, will be checked at creation and update."
-msgstr ""
-"Koşul ne zaman başlatılmalıdır. Eğer mevcutsa, planlamacı tarafından "
-"denetlenecektir. Boşsa, oluşturma ve güncelleme sırasında denetlenecektir."
+msgstr "Koşul ne zaman başlatılmalıdır. Eğer mevcutsa, planlamacı tarafından denetlenecektir. Boşsa, oluşturma ve güncelleme sırasında denetlenecektir."
 
 #. module: base_action_rule
 #: field:base.action.rule,kind:0
