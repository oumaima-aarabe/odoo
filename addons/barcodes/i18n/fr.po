# Translation of Odoo Server.
# This file contains the translation of the following modules:
# * barcodes
# 
# Translators:
# Maxime Chambreuil <maxime.chambreuil@gmail.com>, 2015
# Quentin THEURET <quentin@theuret.net>, 2015
# Sylvain GROS-DESORMEAUX <sylvain.grodes@gmail.com>, 2015
# Symons Xavier <xsy@openerp.com>, 2015
msgid ""
msgstr ""
"Project-Id-Version: Odoo 9.0\n"
"Report-Msgid-Bugs-To: \n"
"POT-Creation-Date: 2015-09-14 10:27+0000\n"
"PO-Revision-Date: 2015-12-07 19:48+0000\n"
"Last-Translator: Maxime Chambreuil <maxime.chambreuil@gmail.com>\n"
"Language-Team: French (http://www.transifex.com/odoo/odoo-9/language/fr/)\n"
"MIME-Version: 1.0\n"
"Content-Type: text/plain; charset=UTF-8\n"
"Content-Transfer-Encoding: \n"
"Language: fr\n"
"Plural-Forms: nplurals=2; plural=(n > 1);\n"

#. module: barcodes
#: code:addons/barcodes/barcodes.py:223
#, python-format
msgid " '*' is not a valid Regex Barcode Pattern. Did you mean '.*' ?"
msgstr ""

#. module: barcodes
#: code:addons/barcodes/barcodes.py:221
#, python-format
msgid ": a rule can only contain one pair of braces."
msgstr ": une règle ne peut contenir qu'une paire d'accolades."

#. module: barcodes
#: code:addons/barcodes/barcodes.py:217
#, python-format
msgid ": braces can only contain N's followed by D's."
msgstr ": les accolades ne peuvent contenir que des N suivis par des D."

#. module: barcodes
#: code:addons/barcodes/barcodes.py:219
#, python-format
msgid ": empty braces."
msgstr ": accolades vides."

#. module: barcodes
#: model:ir.ui.view,arch_db:barcodes.view_barcode_nomenclature_form
msgid ""
"<i>Barcodes Nomenclatures</i> define how barcodes are recognized and categorized.\n"
"                                When a barcode is scanned it is associated to the <i>first</i> rule with a matching\n"
"                                pattern. The pattern syntax is that of regular expression, and a barcode is matched\n"
"                                if the regular expression matches a prefix of the barcode."
msgstr "<i>La nomenclature des codes-barres</i> défini comment les codes-barres sont reconnus et catégorisés.\n                                Lorsqu'un code-barre est scanné, il est associé à la <i>première</i> règle avec un modèle \ncorrespondant. La syntaxe du modèle est celui de l'expression régulière, et un code-barre est associé\n                                si l'expression régulière correspond à un préfixe du code-barre."

#. module: barcodes
#: model:ir.actions.act_window,help:barcodes.action_barcode_nomenclature_form
msgid ""
"A barcode nomenclature defines how the point of sale identify and interprets"
" barcodes"
msgstr "Une nomenclature de code barre définit la façon dont le point de vente identifie et interprète le code barre."

#. module: barcodes
#: model:ir.model.fields,field_description:barcodes.field_barcode_rule_alias
msgid "Alias"
msgstr "Alias"

#. module: barcodes
#: selection:barcode.nomenclature,upc_ean_conv:0
msgid "Always"
msgstr "Toujours"

#. module: barcodes
#: model:ir.model.fields,help:barcodes.field_barcode_rule_name
msgid "An internal identification for this barcode nomenclature rule"
msgstr "Une identification interne pour cette règle de nomenclature du code-barre"

#. module: barcodes
#: model:ir.model.fields,help:barcodes.field_barcode_nomenclature_name
msgid "An internal identification of the barcode nomenclature"
msgstr "Un identifiant interne de la nomenclature de code-barres"

#. module: barcodes
#: model:ir.model.fields,field_description:barcodes.field_barcode_rule_barcode_nomenclature_id
#: model:ir.ui.view,arch_db:barcodes.view_barcode_nomenclature_form
msgid "Barcode Nomenclature"
msgstr "Nomenclature de code-barre"

#. module: barcodes
#: model:ir.actions.act_window,name:barcodes.action_barcode_nomenclature_form
#: model:ir.ui.view,arch_db:barcodes.view_barcode_nomenclature_tree
msgid "Barcode Nomenclatures"
msgstr "Nomenclature de code-barre"

#. module: barcodes
#: model:ir.model.fields,field_description:barcodes.field_barcode_rule_pattern
msgid "Barcode Pattern"
msgstr "Modèle de code-barres"

#. module: barcodes
#: model:ir.ui.view,arch_db:barcodes.view_barcode_rule_form
msgid "Barcode Rule"
msgstr "Règle de code barre"

#. module: barcodes
#: model:ir.model.fields,field_description:barcodes.field_barcodes_barcode_events_mixin__barcode_scanned
msgid "Barcode Scanned"
msgstr "Code barre scanné"

#. module: barcodes
#: model:ir.actions.act_window,help:barcodes.action_barcode_nomenclature_form
msgid "Click to add a Barcode Nomenclature ."
msgstr "Cliquez afin d'ajouter une nomenclature de code barre."

#. module: barcodes
#: model:ir.model.fields,field_description:barcodes.field_barcode_nomenclature_create_uid
#: model:ir.model.fields,field_description:barcodes.field_barcode_rule_create_uid
msgid "Created by"
msgstr "Créé par"

#. module: barcodes
#: model:ir.model.fields,field_description:barcodes.field_barcode_nomenclature_create_date
#: model:ir.model.fields,field_description:barcodes.field_barcode_rule_create_date
msgid "Created on"
msgstr "Créé le"

#. module: barcodes
#: model:ir.model.fields,field_description:barcodes.field_barcode_nomenclature_display_name
#: model:ir.model.fields,field_description:barcodes.field_barcode_rule_display_name
#: model:ir.model.fields,field_description:barcodes.field_barcodes_barcode_events_mixin_display_name
msgid "Display Name"
msgstr "Nom affiché"

#. module: barcodes
#: selection:barcode.nomenclature,upc_ean_conv:0
msgid "EAN-13 to UPC-A"
msgstr "EAN-13 vers UPC-A"

#. module: barcodes
#: model:ir.model.fields,field_description:barcodes.field_barcode_rule_encoding
msgid "Encoding"
msgstr "Encodage"

#. module: barcodes
#. openerp-web
#: code:addons/barcodes/static/src/js/form_view_barcode_handler.js:51
#, python-format
msgid "Error : Document not editable"
msgstr "Erreur : Document non éditable"

#. module: barcodes
#: model:ir.model.fields,field_description:barcodes.field_barcode_nomenclature_id
#: model:ir.model.fields,field_description:barcodes.field_barcode_rule_id
#: model:ir.model.fields,field_description:barcodes.field_barcodes_barcode_events_mixin_id
msgid "ID"
msgstr "ID"

#. module: barcodes
#: model:ir.model.fields,field_description:barcodes.field_barcode_nomenclature___last_update
#: model:ir.model.fields,field_description:barcodes.field_barcode_rule___last_update
#: model:ir.model.fields,field_description:barcodes.field_barcodes_barcode_events_mixin___last_update
msgid "Last Modified on"
msgstr "Dernière modification le"

#. module: barcodes
#: model:ir.model.fields,field_description:barcodes.field_barcode_nomenclature_write_uid
#: model:ir.model.fields,field_description:barcodes.field_barcode_rule_write_uid
msgid "Last Updated by"
msgstr "Mis à jour par"

#. module: barcodes
#: model:ir.model.fields,field_description:barcodes.field_barcode_nomenclature_write_date
#: model:ir.model.fields,field_description:barcodes.field_barcode_rule_write_date
msgid "Last Updated on"
msgstr "Mis à jour le"

#. module: barcodes
#: selection:barcode.nomenclature,upc_ean_conv:0
msgid "Never"
msgstr "Jamais"

#. module: barcodes
#: model:ir.model.fields,field_description:barcodes.field_barcode_nomenclature_name
msgid "Nomenclature Name"
msgstr "Nom de nomenclature"

#. module: barcodes
#: model:ir.ui.view,arch_db:barcodes.view_barcode_nomenclature_form
msgid ""
"Patterns can also define how numerical values, such as weight or price, can be\n"
"                                encoded into the barcode. They are indicated by <code>{NNN}</code> where the N's\n"
"                                define where the number's digits are encoded. Floats are also supported with the \n"
"                                decimals indicated with D's, such as <code>{NNNDD}</code>. In these cases, \n"
"                                the barcode field on the associated records <i>must</i> show these digits as \n"
"                                zeroes."
msgstr ""

#. module: barcodes
#: model:ir.model.fields,field_description:barcodes.field_barcode_rule_name
msgid "Rule Name"
msgstr "Nom de la règle"

#. module: barcodes
#: model:ir.model.fields,field_description:barcodes.field_barcode_nomenclature_rule_ids
msgid "Rules"
msgstr "Règles"

#. module: barcodes
#: model:ir.model.fields,field_description:barcodes.field_barcode_rule_sequence
msgid "Sequence"
msgstr "Séquence"

#. module: barcodes
#: model:ir.ui.view,arch_db:barcodes.view_barcode_nomenclature_form
msgid "Tables"
msgstr "Tables"

#. module: barcodes
#: model:ir.model.fields,help:barcodes.field_barcode_rule_pattern
msgid "The barcode matching pattern"
msgstr "Le code-barres correspondant au modèle"

#. module: barcodes
#: model:ir.model.fields,help:barcodes.field_barcode_nomenclature_rule_ids
msgid "The list of barcode rules"
msgstr "Liste des règles des codes barres"

#. module: barcodes
#: model:ir.model.fields,help:barcodes.field_barcode_rule_alias
msgid "The matched pattern will alias to this barcode"
msgstr "Le motif correspondant sera un alias pour ce code-barres"

#. module: barcodes
#: code:addons/barcodes/barcodes.py:217 code:addons/barcodes/barcodes.py:219
#: code:addons/barcodes/barcodes.py:221
#, python-format
msgid "There is a syntax error in the barcode pattern "
msgstr "Il y a une erreur de syntaxe dans le modèle de code-barres"

#. module: barcodes
#: model:ir.model.fields,help:barcodes.field_barcode_rule_encoding
msgid ""
"This rule will apply only if the barcode is encoded with the specified "
"encoding"
msgstr "Cette règle s'appliquera uniquement si le code-barres est encodé avec l'encodage spécifié"

#. module: barcodes
#. openerp-web
#: code:addons/barcodes/static/src/js/form_view_barcode_handler.js:51
#, python-format
msgid "To modify this document, please first start edition."
msgstr "Pour modifier ce document, veuillez commencer l'édition."

#. module: barcodes
#: model:ir.model.fields,field_description:barcodes.field_barcode_rule_type
msgid "Type"
msgstr "Type"

#. module: barcodes
#: model:ir.model.fields,help:barcodes.field_barcode_nomenclature_upc_ean_conv
msgid ""
"UPC Codes can be converted to EAN by prefixing them with a zero. This "
"setting determines if a UPC/EAN barcode should be automatically converted in"
" one way or another when trying to match a rule with the other encoding."
<<<<<<< HEAD
msgstr ""
=======
msgstr "Les codes UPC peuvent être converti en EAN en mettant un zéro comme préfixe. Ce réglage détermine si un code-barres UPC/EAN devrait être automatiquement converti dans un sens ou dans l'autre en faisant correspondre une règle avec l'autre encodage."
>>>>>>> 7892d99f

#. module: barcodes
#: selection:barcode.nomenclature,upc_ean_conv:0
msgid "UPC-A to EAN-13"
msgstr "UPC-A vers EAN-13"

#. module: barcodes
#: model:ir.model.fields,field_description:barcodes.field_barcode_nomenclature_upc_ean_conv
msgid "UPC/EAN Conversion"
msgstr "Conversion UPC/EAN"

#. module: barcodes
#: model:ir.model.fields,help:barcodes.field_barcode_rule_sequence
msgid ""
"Used to order rules such that rules with a smaller sequence match first"
msgstr ""

#. module: barcodes
#: model:ir.model.fields,help:barcodes.field_barcodes_barcode_events_mixin__barcode_scanned
msgid "Value of the last barcode scanned."
msgstr "Valeur du dernier code-barres scanné"

#. module: barcodes
#: model:ir.model,name:barcodes.model_barcode_nomenclature
msgid "barcode.nomenclature"
msgstr ""

#. module: barcodes
#: model:ir.model,name:barcodes.model_barcode_rule
msgid "barcode.rule"
msgstr ""

#. module: barcodes
#: model:ir.model,name:barcodes.model_barcodes_barcode_events_mixin
msgid "barcodes.barcode_events_mixin"
msgstr ""<|MERGE_RESOLUTION|>--- conflicted
+++ resolved
@@ -3,6 +3,7 @@
 # * barcodes
 # 
 # Translators:
+# Clo <clo@odoo.com>, 2015
 # Maxime Chambreuil <maxime.chambreuil@gmail.com>, 2015
 # Quentin THEURET <quentin@theuret.net>, 2015
 # Sylvain GROS-DESORMEAUX <sylvain.grodes@gmail.com>, 2015
@@ -25,7 +26,7 @@
 #: code:addons/barcodes/barcodes.py:223
 #, python-format
 msgid " '*' is not a valid Regex Barcode Pattern. Did you mean '.*' ?"
-msgstr ""
+msgstr " '*' n'est pas un modèle de code-barres Regex. Vouliez-vous indiquer '.*' ?"
 
 #. module: barcodes
 #: code:addons/barcodes/barcodes.py:221
@@ -194,7 +195,7 @@
 "                                decimals indicated with D's, such as <code>{NNNDD}</code>. In these cases, \n"
 "                                the barcode field on the associated records <i>must</i> show these digits as \n"
 "                                zeroes."
-msgstr ""
+msgstr "Les modèles peuvent aussi définir comment les valeur numériques telles que le poids ou le prix, peuvent être\n                                encodées dans le code-barres. Ils sont indiqués par le <code>{NNN}</code> où les N's\n                                définissent où les chiffres du numéro sont encodés. Les flotteurs sont également pris en charge avec les\n                                decimales indiquées avec les D's, tel que <code>{NNNDD}</code>. Dans ces cas, \n                                le champs du code-barres sur les enregistrements associés <i>doivent</i> montrer ces chiffres commes \n                                zéros."
 
 #. module: barcodes
 #: model:ir.model.fields,field_description:barcodes.field_barcode_rule_name
@@ -263,11 +264,7 @@
 "UPC Codes can be converted to EAN by prefixing them with a zero. This "
 "setting determines if a UPC/EAN barcode should be automatically converted in"
 " one way or another when trying to match a rule with the other encoding."
-<<<<<<< HEAD
-msgstr ""
-=======
 msgstr "Les codes UPC peuvent être converti en EAN en mettant un zéro comme préfixe. Ce réglage détermine si un code-barres UPC/EAN devrait être automatiquement converti dans un sens ou dans l'autre en faisant correspondre une règle avec l'autre encodage."
->>>>>>> 7892d99f
 
 #. module: barcodes
 #: selection:barcode.nomenclature,upc_ean_conv:0
@@ -283,7 +280,7 @@
 #: model:ir.model.fields,help:barcodes.field_barcode_rule_sequence
 msgid ""
 "Used to order rules such that rules with a smaller sequence match first"
-msgstr ""
+msgstr "Utilisé pour commander des règles telles que les règles avec une séquence similaire correspondent en premier"
 
 #. module: barcodes
 #: model:ir.model.fields,help:barcodes.field_barcodes_barcode_events_mixin__barcode_scanned
@@ -293,14 +290,14 @@
 #. module: barcodes
 #: model:ir.model,name:barcodes.model_barcode_nomenclature
 msgid "barcode.nomenclature"
-msgstr ""
+msgstr "barcode.nomenclature"
 
 #. module: barcodes
 #: model:ir.model,name:barcodes.model_barcode_rule
 msgid "barcode.rule"
-msgstr ""
+msgstr "barcode.rule"
 
 #. module: barcodes
 #: model:ir.model,name:barcodes.model_barcodes_barcode_events_mixin
 msgid "barcodes.barcode_events_mixin"
-msgstr ""+msgstr "barcodes.barcode_events_mixin"