# Czech translation for openobject-addons
# Copyright (c) 2014 Rosetta Contributors and Canonical Ltd 2014
# This file is distributed under the same license as the openobject-addons package.
# FIRST AUTHOR <EMAIL@ADDRESS>, 2014.
#
msgid ""
msgstr ""
<<<<<<< HEAD
"Project-Id-Version: openobject-addons\n"
"Report-Msgid-Bugs-To: FULL NAME <EMAIL@ADDRESS>\n"
"POT-Creation-Date: 2014-09-23 16:28+0000\n"
"PO-Revision-Date: 2014-11-18 12:57+0000\n"
"Last-Translator: FULL NAME <EMAIL@ADDRESS>\n"
"Language-Team: Czech <cs@li.org>\n"
=======
"Project-Id-Version: Odoo 8.0\n"
"Report-Msgid-Bugs-To: \n"
"POT-Creation-Date: 2015-01-21 14:08+0000\n"
"PO-Revision-Date: 2016-05-14 16:47+0000\n"
"Last-Translator: Martin Trigaux\n"
"Language-Team: Czech (http://www.transifex.com/odoo/odoo-8/language/cs/)\n"
>>>>>>> 393c14d3
"MIME-Version: 1.0\n"
"Content-Type: text/plain; charset=UTF-8\n"
"Content-Transfer-Encoding: 8bit\n"
"X-Launchpad-Export-Date: 2014-11-19 06:44+0000\n"
"X-Generator: Launchpad (build 17252)\n"

#. module: website_event
#: view:website:website_event.index
msgid "'Content'"
msgstr ""

#. module: website_event
#. openerp-web
#: code:addons/website_event/static/src/js/website.tour.event.js:18
#, python-format
msgid "Add Content"
msgstr ""

#. module: website_event
#: code:addons/website_event/controllers/main.py:122
#, python-format
msgid "All Categories"
msgstr ""

#. module: website_event
#: code:addons/website_event/controllers/main.py:133
#, python-format
msgid "All Countries"
msgstr ""

#. module: website_event
#: view:website:website_event.layout
msgid "All Events"
msgstr ""

#. module: website_event
#: view:website:website_event.index
msgid "Author"
msgstr ""

#. module: website_event
#. openerp-web
#: code:addons/website_event/static/src/js/website.tour.event.js:41
#, python-format
msgid "Click <em>Continue</em> to create the event."
msgstr ""

#. module: website_event
#. openerp-web
#: code:addons/website_event/static/src/js/website.tour.event.js:26
#, python-format
msgid "Click here to create a new event."
msgstr ""

#. module: website_event
#. openerp-web
#: code:addons/website_event/static/src/js/website.tour.event.js:97
#, python-format
msgid "Click here to customize your event further."
msgstr ""

#. module: website_event
#. openerp-web
#: code:addons/website_event/static/src/js/website.tour.event.js:90
#, python-format
msgid "Click to publish your event."
msgstr ""

#. module: website_event
#. openerp-web
#: code:addons/website_event/static/src/js/website.tour.event.js:47
#, python-format
msgid "Continue"
msgstr ""

#. module: website_event
#. openerp-web
#: code:addons/website_event/static/src/js/website.tour.event.js:40
#, python-format
msgid "Create Event"
msgstr ""

#. module: website_event
#. openerp-web
#: code:addons/website_event/static/src/js/website.tour.event.js:34
#, python-format
msgid ""
"Create a name for your new event and click <em>'Continue'</em>. e.g: "
"Technical Training"
msgstr ""

#. module: website_event
#. openerp-web
#: code:addons/website_event/static/src/js/website.tour.event.js:11
#, python-format
msgid "Create an Event"
msgstr ""

#. module: website_event
#. openerp-web
#: code:addons/website_event/static/src/js/website.tour.event.js:33
#, python-format
msgid "Create an Event Name"
msgstr ""

#. module: website_event
#. openerp-web
#: code:addons/website_event/static/src/js/website.tour.event.js:8
#, python-format
msgid "Create an event"
msgstr ""

#. module: website_event
#. openerp-web
#: code:addons/website_event/static/src/js/website.tour.event.js:96
#, python-format
msgid "Customize your event"
msgstr ""

#. module: website_event
#: field:event.event,show_menu:0
msgid "Dedicated Menu"
msgstr ""

#. module: website_event
#. openerp-web
#: code:addons/website_event/static/src/js/website.tour.event.js:59
#: code:addons/website_event/static/src/js/website.tour.event.js:74
#, python-format
msgid "Drag & Drop a block"
msgstr ""

#. module: website_event
#. openerp-web
#: code:addons/website_event/static/src/js/website.tour.event.js:60
#, python-format
msgid "Drag the 'Image-Text' block and drop it in your page."
msgstr ""

#. module: website_event
#. openerp-web
#: code:addons/website_event/static/src/js/website.tour.event.js:75
#, python-format
msgid "Drag the 'Text Block' in your event page."
msgstr ""

#. module: website_event
#: model:ir.model,name:website_event.model_event_event
msgid "Email Thread"
msgstr ""

#. module: website_event
#: view:website:website_event.introduction-open-days-in-los-angeles
#: view:website:website_event.template_intro
msgid "Event Introduction"
msgstr ""

#. module: website_event
#: view:website:website_event.location-open-days-in-los-angeles
#: view:website:website_event.template_location
msgid "Event Location"
msgstr ""

#. module: website_event
#: field:event.event,menu_id:0
msgid "Event Menu"
msgstr ""

#. module: website_event
#: view:website:website_event.404
msgid "Event not found!"
msgstr ""

#. module: website_event
#: view:website:website.layout
#: model:website.menu,name:website_event.menu_events
msgid "Events"
msgstr ""

#. module: website_event
#: view:website:website_event.index
msgid "Events from Your Country"
msgstr ""

#. module: website_event
#: view:website:website.snippets
msgid "Events in visitor's country"
msgstr ""

#. module: website_event
#: view:website:website_event.country_events_list
msgid "Events:"
msgstr ""

#. module: website_event
#: view:website:website_event.event_description_full
msgid ""
"Find out what people see and say about this event,\n"
"                            and join the conversation."
msgstr ""

#. module: website_event
#: view:website:website_event.event_description_full
msgid "From"
msgstr ""

#. module: website_event
#. openerp-web
#: code:addons/website_event/static/src/js/website.tour.event.js:68
#, python-format
msgid "Insert another block to your event."
msgstr ""

#. module: website_event
#. openerp-web
#: code:addons/website_event/static/src/js/website.tour.event.js:53
#, python-format
msgid "Insert blocks to layout the body of your event."
msgstr ""

#. module: website_event
#: code:addons/website_event/models/event.py:38
#, python-format
msgid "Introduction"
msgstr ""

#. module: website_event
#. openerp-web
#: code:addons/website_event/static/src/js/website.tour.event.js:52
#: code:addons/website_event/static/src/js/website.tour.event.js:67
#, python-format
msgid "Layout your event"
msgstr ""

#. module: website_event
#. openerp-web
#: code:addons/website_event/static/src/js/website.tour.event.js:12
#, python-format
msgid "Let's go through the first steps to publish a new event."
msgstr ""

#. module: website_event
#: view:website:website.snippets
msgid "Local Events"
msgstr ""

#. module: website_event
#: code:addons/website_event/models/event.py:39
#, python-format
msgid "Location"
msgstr ""

#. module: website_event
#. openerp-web
#: code:addons/website_event/controllers/main.py:215
#: code:addons/website_event/static/src/js/website.tour.event.js:25
#: code:addons/website_event/static/src/js/website_event.editor.js:11
#: view:website:website.layout
#, python-format
msgid "New Event"
msgstr ""

#. module: website_event
#. openerp-web
#: code:addons/website_event/static/src/js/website.tour.event.js:45
#, python-format
msgid "New Event Created"
msgstr ""

#. module: website_event
#: code:addons/website_event/controllers/main.py:55
#, python-format
msgid "Next Events"
msgstr ""

#. module: website_event
#: code:addons/website_event/controllers/main.py:64
#, python-format
msgid "Next Week"
msgstr ""

#. module: website_event
#: code:addons/website_event/controllers/main.py:72
#, python-format
msgid "Next month"
msgstr ""

#. module: website_event
#: view:website:website_event.index
msgid "No event found"
msgstr ""

#. module: website_event
#: code:addons/website_event/controllers/main.py:76
#, python-format
msgid "Old Events"
msgstr ""

#. module: website_event
#. openerp-web
#: code:addons/website_event/static/src/js/website.tour.event.js:82
#, python-format
msgid "Once you click on save, your event is updated."
msgstr ""

#. module: website_event
#: view:website:website_event.index
msgid "Online"
msgstr ""

#. module: website_event
#: view:website:website_event.index
msgid "Online Events"
msgstr ""

#. module: website_event
#: view:website:website_event.index
msgid "Organized by:"
msgstr ""

#. module: website_event
#: view:website:website_event.event_description_full
msgid "Organizer"
msgstr ""

#. module: website_event
#: view:website:website_event.index
msgid "Our Events"
msgstr ""

#. module: website_event
#: view:website:website_event.index
msgid "Our Trainings"
msgstr ""

#. module: website_event
#: view:website:website_event.event_description_full
msgid "Participate on Twitter"
msgstr ""

#. module: website_event
#: view:website:website_event.index
msgid "Photos of Past Events"
msgstr ""

#. module: website_event
#. openerp-web
#: code:addons/website_event/static/src/js/website.tour.event.js:89
#, python-format
msgid "Publish your event"
msgstr ""

#. module: website_event
#: code:addons/website_event/models/event.py:61
#, python-format
msgid "Register"
msgstr ""

#. module: website_event
#: view:website:website_event.404
msgid "Return to the event list."
msgstr ""

#. module: website_event
#. openerp-web
#: code:addons/website_event/static/src/js/website.tour.event.js:81
#, python-format
msgid "Save your modifications"
msgstr ""

#. module: website_event
#: view:website:website_event.country_events_list
msgid "See all events from"
msgstr ""

#. module: website_event
#: view:website:website_event.country_events_list
msgid "See all upcoming events"
msgstr ""

#. module: website_event
#. openerp-web
#: code:addons/website_event/static/src/js/website.tour.event.js:13
#, python-format
msgid "Skip It"
msgstr ""

#. module: website_event
#: view:website:website_event.event_description_full
msgid "Social Stream"
msgstr ""

#. module: website_event
#: view:website:website_event.404
msgid "Sorry, the requested event is not available anymore."
msgstr ""

#. module: website_event
#. openerp-web
#: code:addons/website_event/static/src/js/website.tour.event.js:13
#, python-format
msgid "Start Tutorial"
msgstr ""

#. module: website_event
#. openerp-web
#: code:addons/website_event/static/src/js/website.tour.event.js:19
#, python-format
msgid ""
"The <em>Content</em> menu allows you to create new pages, events, menus, etc."
msgstr ""

#. module: website_event
#: code:addons/website_event/controllers/main.py:60
#, python-format
msgid "This Week"
msgstr ""

#. module: website_event
#. openerp-web
#: code:addons/website_event/static/src/js/website.tour.event.js:46
#, python-format
msgid ""
"This is your new event page. We will edit the event presentation page."
msgstr ""

#. module: website_event
#: code:addons/website_event/controllers/main.py:68
#, python-format
msgid "This month"
msgstr ""

#. module: website_event
#: code:addons/website_event/controllers/main.py:56
#, python-format
msgid "Today"
msgstr ""

#. module: website_event
#: field:event.event,twitter_hashtag:0
msgid "Twitter Hashtag"
msgstr ""

#. module: website_event
#: view:website:website_event.country_events_list
msgid "Upcoming Events"
msgstr ""

#. module: website_event
#: view:website:website_event.index
msgid "Use the top menu"
msgstr ""

#. module: website_event
#: view:website:website_event.event_description_full
msgid "Use this tag:"
msgstr ""

#. module: website_event
#: field:event.event,website_published:0
msgid "Visible in Website"
msgstr ""

#. module: website_event
#: model:ir.actions.act_url,name:website_event.action_open_website
msgid "Website Home"
msgstr ""

#. module: website_event
#: field:event.event,website_message_ids:0
msgid "Website Messages"
msgstr "Zprávy Webové stránky"

#. module: website_event
#: help:event.event,website_message_ids:0
msgid "Website communication history"
msgstr "Historie komunikace Webové stránky"

#. module: website_event
#: field:event.event,website_meta_description:0
msgid "Website meta description"
msgstr ""

#. module: website_event
#: field:event.event,website_meta_keywords:0
msgid "Website meta keywords"
msgstr ""

#. module: website_event
#: field:event.event,website_meta_title:0
msgid "Website meta title"
msgstr ""

#. module: website_event
#: field:event.event,website_url:0
msgid "Website url"
msgstr ""

#. module: website_event
#: view:website:website_event.event_description_full
msgid "When"
msgstr ""

#. module: website_event
#: view:website:website_event.event_description_full
msgid "Where"
msgstr ""

#. module: website_event
#: view:website:website_event.index
msgid ""
"Write here a quote from one of your attendees.\n"
"                        It gives confidence in your\n"
"                        events."
msgstr ""

#. module: website_event
#: view:website:website_event.index
msgid "col-md-6"
msgstr ""

#. module: website_event
#: view:website:website_event.index
msgid "not published"
msgstr ""

#. module: website_event
#: view:website:website_event.index
msgid "pull-right"
msgstr ""

#. module: website_event
#: view:website:website_event.index
msgid "to create your first event."
msgstr ""<|MERGE_RESOLUTION|>--- conflicted
+++ resolved
@@ -1,30 +1,21 @@
-# Czech translation for openobject-addons
-# Copyright (c) 2014 Rosetta Contributors and Canonical Ltd 2014
-# This file is distributed under the same license as the openobject-addons package.
-# FIRST AUTHOR <EMAIL@ADDRESS>, 2014.
-#
+# Translation of Odoo Server.
+# This file contains the translation of the following modules:
+# * website_event
+# 
+# Translators:
 msgid ""
 msgstr ""
-<<<<<<< HEAD
-"Project-Id-Version: openobject-addons\n"
-"Report-Msgid-Bugs-To: FULL NAME <EMAIL@ADDRESS>\n"
-"POT-Creation-Date: 2014-09-23 16:28+0000\n"
-"PO-Revision-Date: 2014-11-18 12:57+0000\n"
-"Last-Translator: FULL NAME <EMAIL@ADDRESS>\n"
-"Language-Team: Czech <cs@li.org>\n"
-=======
 "Project-Id-Version: Odoo 8.0\n"
 "Report-Msgid-Bugs-To: \n"
 "POT-Creation-Date: 2015-01-21 14:08+0000\n"
 "PO-Revision-Date: 2016-05-14 16:47+0000\n"
 "Last-Translator: Martin Trigaux\n"
 "Language-Team: Czech (http://www.transifex.com/odoo/odoo-8/language/cs/)\n"
->>>>>>> 393c14d3
 "MIME-Version: 1.0\n"
 "Content-Type: text/plain; charset=UTF-8\n"
-"Content-Transfer-Encoding: 8bit\n"
-"X-Launchpad-Export-Date: 2014-11-19 06:44+0000\n"
-"X-Generator: Launchpad (build 17252)\n"
+"Content-Transfer-Encoding: \n"
+"Language: cs\n"
+"Plural-Forms: nplurals=3; plural=(n==1) ? 0 : (n>=2 && n<=4) ? 1 : 2;\n"
 
 #. module: website_event
 #: view:website:website_event.index
@@ -58,7 +49,7 @@
 #. module: website_event
 #: view:website:website_event.index
 msgid "Author"
-msgstr ""
+msgstr "Autor"
 
 #. module: website_event
 #. openerp-web
@@ -93,7 +84,7 @@
 #: code:addons/website_event/static/src/js/website.tour.event.js:47
 #, python-format
 msgid "Continue"
-msgstr ""
+msgstr "Pokračovat"
 
 #. module: website_event
 #. openerp-web
@@ -168,8 +159,8 @@
 
 #. module: website_event
 #: model:ir.model,name:website_event.model_event_event
-msgid "Email Thread"
-msgstr ""
+msgid "Event"
+msgstr "Událost"
 
 #. module: website_event
 #: view:website:website_event.introduction-open-days-in-los-angeles
@@ -194,10 +185,22 @@
 msgstr ""
 
 #. module: website_event
+#: model:mail.message.subtype,description:website_event.mt_event_published
+#: model:mail.message.subtype,name:website_event.mt_event_published
+msgid "Event published"
+msgstr ""
+
+#. module: website_event
+#: model:mail.message.subtype,description:website_event.mt_event_unpublished
+#: model:mail.message.subtype,name:website_event.mt_event_unpublished
+msgid "Event unpublished"
+msgstr ""
+
+#. module: website_event
 #: view:website:website.layout
 #: model:website.menu,name:website_event.menu_events
 msgid "Events"
-msgstr ""
+msgstr "Události"
 
 #. module: website_event
 #: view:website:website_event.index
@@ -224,7 +227,7 @@
 #. module: website_event
 #: view:website:website_event.event_description_full
 msgid "From"
-msgstr ""
+msgstr "Od"
 
 #. module: website_event
 #. openerp-web
@@ -241,7 +244,7 @@
 msgstr ""
 
 #. module: website_event
-#: code:addons/website_event/models/event.py:38
+#: code:addons/website_event/models/event.py:44
 #, python-format
 msgid "Introduction"
 msgstr ""
@@ -267,10 +270,10 @@
 msgstr ""
 
 #. module: website_event
-#: code:addons/website_event/models/event.py:39
+#: code:addons/website_event/models/event.py:45
 #, python-format
 msgid "Location"
-msgstr ""
+msgstr "Umístění"
 
 #. module: website_event
 #. openerp-web
@@ -293,7 +296,7 @@
 #: code:addons/website_event/controllers/main.py:55
 #, python-format
 msgid "Next Events"
-msgstr ""
+msgstr "Další události"
 
 #. module: website_event
 #: code:addons/website_event/controllers/main.py:64
@@ -343,7 +346,7 @@
 #. module: website_event
 #: view:website:website_event.event_description_full
 msgid "Organizer"
-msgstr ""
+msgstr "Organizátor"
 
 #. module: website_event
 #: view:website:website_event.index
@@ -373,7 +376,7 @@
 msgstr ""
 
 #. module: website_event
-#: code:addons/website_event/models/event.py:61
+#: code:addons/website_event/models/event.py:67
 #, python-format
 msgid "Register"
 msgstr ""
@@ -429,7 +432,8 @@
 #: code:addons/website_event/static/src/js/website.tour.event.js:19
 #, python-format
 msgid ""
-"The <em>Content</em> menu allows you to create new pages, events, menus, etc."
+"The <em>Content</em> menu allows you to create new pages, events, menus, "
+"etc."
 msgstr ""
 
 #. module: website_event
@@ -442,8 +446,7 @@
 #. openerp-web
 #: code:addons/website_event/static/src/js/website.tour.event.js:46
 #, python-format
-msgid ""
-"This is your new event page. We will edit the event presentation page."
+msgid "This is your new event page. We will edit the event presentation page."
 msgstr ""
 
 #. module: website_event
@@ -456,7 +459,7 @@
 #: code:addons/website_event/controllers/main.py:56
 #, python-format
 msgid "Today"
-msgstr ""
+msgstr "Dnes"
 
 #. module: website_event
 #: field:event.event,twitter_hashtag:0
@@ -552,6 +555,11 @@
 msgstr ""
 
 #. module: website_event
+#: view:website:website_event.event_details view:website:website_event.index
+msgid "to"
+msgstr "do"
+
+#. module: website_event
 #: view:website:website_event.index
 msgid "to create your first event."
 msgstr ""