--- conflicted
+++ resolved
@@ -4,7 +4,6 @@
 var Widget = require('web.Widget');
 var web_editor_base = require('web_editor.base')
 
-<<<<<<< HEAD
 // Catch registration form event, because of JS for attendee details
 var EventRegistrationForm = Widget.extend({
     start: function() {
@@ -14,30 +13,8 @@
                 .off('click')
                 .removeClass('a-submit')
                 .click(function (ev) {
+                    $(this).attr('disabled', true);
                     self.on_click(ev);
-=======
-$(document).ready(function () {
-
-    // Catch registration form event, because of JS for attendee details
-    $('#registration_form .a-submit')
-        .off('click')
-        .removeClass('a-submit')
-        .click(function (ev) {
-            $(this).attr('disabled', true);
-            ev.preventDefault();
-            ev.stopPropagation();
-            var $form = $(ev.currentTarget).closest('form');
-            var post = {};
-            $("select").each(function() {
-                post[$(this)[0].name] = $(this).val();
-            });
-            ajax.jsonRpc($form.attr('action'), 'call', post).then(function (modal) {
-                var $modal = $(modal);
-                $modal.find('.modal-body > div').removeClass('container'); // retrocompatibility - REMOVE ME in master / saas-19
-                $modal.after($form).modal();
-                $modal.on('click', '.js_goto_event', function () {
-                    $modal.modal('hide');
->>>>>>> 809aaf9e
                 });
         });
         return res
@@ -52,7 +29,8 @@
         });
         return ajax.jsonRpc($form.attr('action'), 'call', post).then(function (modal) {
             var $modal = $(modal);
-            $modal.appendTo($form).modal();
+            $modal.find('.modal-body > div').removeClass('container'); // retrocompatibility - REMOVE ME in master / saas-19
+            $modal.after($form).modal();
             $modal.on('click', '.js_goto_event', function () {
                 $modal.modal('hide');
             });
