--- conflicted
+++ resolved
@@ -123,22 +123,6 @@
                               </tree>
                             </field>
                         </page>
-<<<<<<< HEAD
-                        <page string="Suggested Products">
-                            <field name="options">
-                              <tree string="Sales Quotation Template Lines" editable="bottom">
-                                <field name="product_id"/>
-                                <field name="name"/>
-                                <field name="quantity"/>
-                                <field name="uom_id" groups="product.group_uom"/>
-                                <field name="price_unit" invisible="1"/>
-                                <field name="discount" groups="sale.group_discount_per_so_line"/>
-                                <field name="website_description" invisible="1"/>
-                              </tree>
-                            </field>
-                        </page>
-=======
->>>>>>> dc4d6b6a
                         <page string="Other Settings">
                             <group>
                                 <field name="require_payment" widget="radio"/>
