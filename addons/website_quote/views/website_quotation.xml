<?xml version="1.0" encoding="utf-8"?>
<openerp>
<data>

  <template id="assets_frontend" inherit_id="website.assets_frontend" name="Website Quote frontend assets">
    <xpath expr="." position="inside">
      <script type="text/javascript" src="/website_quote/static/src/js/website_quotation.js"></script>
      <script type="text/javascript" src="/website_quote/static/lib/jSignature/jSignature.min.js"></script>
      <link rel='stylesheet' href='/website_quote/static/src/css/website_quotation.css'/>
    </xpath>
  </template>

  <template id="pricing" name="Price">
      <section id="quote">
          <h1 class="page-header">Pricing</h1>
          <table class="table">
              <thead>
                  <tr>
                      <th>Products</th>
                      <th>Quantity</th>
                      <th>Taxes</th>
                      <th></th>
                      <th class="text-right">Unit Price</th>
                      <th class="text-right">Price</th>
                      <th></th>
                  </tr>
              </thead>
              <tbody>
                  <tr t-foreach="quotation.order_line" t-as="line">
                      <td>
                          <span t-field="line.name"/>
                      </td>
                      <td>
                          <div id="quote_qty">
                              <span t-field="line.product_uom_qty"/>
                              <span t-field="line.product_uom"/>
                          </div>
                      </td>
                      <td>
                          <div t-foreach="line.tax_id" t-as="tax">
                              <t t-esc="tax.name"/>
                          </div>
                      </td>
                      <td>
                          <strong t-if="line.discount" class="text-info">
                              <t t-esc="((line.discount % 1) and '%s' or '%d') % line.discount"/>% discount
                          </strong>
                      </td>
                      <td>
                          <strong class="text-right">
                              <div t-field="line.price_unit"
                                  t-field-options='{"widget": "monetary", "display_currency": "quotation.pricelist_id.currency_id"}'
                                  t-att-style="line.discount and 'text-decoration: line-through' or ''"
                                  t-att-class="line.discount and 'text-danger' or ''"/>
                              <!-- TODO: apply monetary widget formating -->
                              <div t-if="line.discount">
                                  <t t-esc="'%.2f' % ((1-line.discount / 100.0) * line.price_unit)"/>
                              </div>
                          </strong>
                      </td>
                      <td>
                          <div class="text-right"
                              t-field="line.price_subtotal"
                              t-field-options='{"widget": "monetary", "display_currency": "quotation.pricelist_id.currency_id"}'/>
                      </td>
                      <td>
                          <a t-attf-href="./update_line/#{ line.id }/?order_id=#{ quotation.id }&amp;unlink=True&amp;token=#{ quotation.access_token }" class="mb8 js_update_line_json pull-right hidden-print" t-if="line.option_line_id">
                              <span class="fa fa-trash-o"></span>
                          </a>
                      </td>
                  </tr>
                  <tr>
                      <td></td><td></td><td></td><td></td>
                      <td class="text-right"><strong>Subtotal:</strong></td>
                      <td class="text-right">
                          <strong data-id="total_amount" t-field="quotation.amount_untaxed" t-field-options='{"widget": "monetary","display_currency": "quotation.pricelist_id.currency_id"}'/>
                      </td>
                  </tr>
                  <tr>
                      <td></td><td></td><td></td><td></td>
                      <td class="text-right">Taxes:</td>
                      <td class="text-right">
                          <span data-id="total_amount" t-field="quotation.amount_tax" t-field-options='{"widget": "monetary","display_currency": "quotation.pricelist_id.currency_id"}'/>
                      </td>
                  </tr>
                  <tr>
                      <td></td><td></td><td></td><td></td>
                      <td class="text-right"><strong>Total:</strong></td>
                      <td class="text-right">
                          <strong data-id="total_amount" t-field="quotation.amount_total" t-field-options='{"widget": "monetary","display_currency": "quotation.pricelist_id.currency_id"}'/>
                      </td>
                  </tr>
              </tbody>
          </table>
      </section>
      <section id="terms" class="container" t-if="quotation.note">
          <h2 class="page-header">Terms &amp; Conditions</h2>
          <p t-field="quotation.note"/>
      </section>
      <t t-call="website_quote.quotation_toolbar"/>
  </template>

  <template id="change_quantity" inherit_id="website_quote.pricing" active="False" customize_show="True" name="Change Quantity">
      <xpath expr="//div[@id='quote_qty']" position="replace">
          <div class="input-group oe_website_spinner">
              <span class="input-group-addon hidden-print">
                  <a t-attf-href="./update_line/#{ line.id }/?order_id=#{ quotation.id }&amp;remove=True&amp;token=#{ quotation.access_token }" class="mb8 js_update_line_json">
                      <span class="fa fa-minus"/>
                  </a>
              </span>
              <input type="text" class="js_quantity form-control" t-att-data-id="line.id" t-att-value="line.product_uom_qty"/>
              <span class="input-group-addon hidden-print">
                  <a t-attf-href="./update_line/#{ line.id }/?order_id=#{ quotation.id }&amp;token=#{ quotation.access_token }" class="mb8 js_update_line_json">
                      <span class="fa fa-plus"/>
                  </a>
              </span>
          </div>
      </xpath>
  </template>

  <template id="chatter">
      <section id="discussion" class="hidden-print">
          <h1 class="page-header">History</h1>
          <ul class="media-list" id="comments-list">
              <t t-foreach="quotation.message_ids" t-as="message">
                  <li class="media" t-if="message.type not in ['comment', 'notification'] or message.subtype_id">
                      <div class="media-body">
                          <img class="media-object pull-left" t-att-src="website.image_url(message.author_id, 'image_small')" style="width: 50px; margin-right: 10px;"/>
                          <div class="media-body">
                              <h5 class="media-heading">
                                  <span t-field="message.author_id"/> <small>on <span t-field="message.date"/></small>
                              </h5>
                              <div t-raw="message.body"/>
                          </div>
                      </div>
                  </li>
              </t>
          </ul>
      </section>
  </template>

  <!-- Options:Quotation Chatter: user can reply -->
  <template id="opt_quotation_chatter_post_complete_comment" name="Allow Comments" customize_show="True" inherit_id="website_quote.chatter">
      <xpath expr="//h1" position="after">
          <section class="mb32 css_editable_mode_hidden hidden-print">
              <form id="comment" t-attf-action="/quote/#{quotation.id}/#{quotation.access_token}/post" method="POST">
                  <img class="img pull-left img-rounded" t-att-src="website.image_url(user_id.partner_id, 'image_small')" style="width: 50px; margin-right: 10px;"/>
                  <div class="pull-left mb32" style="width: 75%%">
                      <textarea rows="4" name="comment" class="form-control" placeholder="Send us a note..."></textarea>
                      <button type="submit" class="btn btn-primary mt8">Send</button>
                  </div>
              </form>
          </section>
          <div class="clearfix"/>
      </xpath>
  </template>

  <template id="quotation_toolbar">
      <div class="text-center hidden-print" t-if="quotation.state in ('draft', 'sent', 'waiting_date')">
<<<<<<< HEAD
          <a class="btn btn-success fa fa-check" data-toggle="modal" data-target="#modalaccept">
=======
          <a class="btn btn-success fa fa-check" data-toggle="modal" data-target="#modelaccept"
            t-if="days_valid">
>>>>>>> d7800142
              Accept
          </a>
          <a class="btn btn-info fa fa-comment" type="submit" href="#discussion">
              Feedback
          </a>
          <a class="btn btn-danger fa fa-times" data-toggle="modal" data-target="#modaldecline">
              Reject
          </a>
      </div>
  </template>

  <!-- Complete page of the quotation -->
  <template id="so_quotation" name="Product Quotation">
      <t t-call="website.layout">
        <body data-spy="scroll" data-target=".navspy" data-offset="50">
            <div class="container o_website_quote">
              <div class="row mt16">
                <!-- Sidebar -->
                  <div class="col-md-3 hidden-print">
                      <div class="bs-sidebar">
                          <div class="text-center" t-if="quotation.state in ('draft', 'sent', 'waiting_date')" style="padding: 10px">
                              <a t-if="order_valid" class="btn btn-primary btn-block fa fa-check" data-toggle="modal" data-target="#modalaccept">
                                  Accept Order
                              </a>
                              <a t-if="not order_valid" href="#discussion" class="btn btn-info btn-block">
                                  <strong>This offer expired!</strong><br/>
                                  Contact us for new quote.
                              </a>
                              <div class="mt8" t-if="order_valid">
                                  <a type="submit" href="#discussion">
                                      Ask Changes
                                  </a> or
                                  <a data-toggle="modal" data-target="#modaldecline">
                                      Reject
                                  </a>
                              </div>
                          </div>
                          <hr class="mt0 mb0"/>
                          <t t-call="website_quote.navigation_menu"/>
                          <hr class="mt0 mb0"/>
                          <div t-if="order_valid" class="text-center">
                              <input type="hidden" t-att-value="quotation.validity_date" id="validity_date"/>
                              <div class="mt8" t-if="days_valid &gt; 0">
                                  <strong>This offer expires in</strong>
                                  <div class="fa fa-clock-o fa-2x day_counter mt8 mb16">
                                      <t t-esc="days_valid"/>
                                      <t t-if="days_valid &gt; 1">
                                          days
                                      </t>
                                      <t t-if="days_valid &lt;= 1">
                                          day
                                      </t>
                                  </div>
                              </div>


                              <div class="text-center mb16" t-if="quotation.amount_undiscounted &gt; quotation.amount_untaxed">
                                  <p class="text-muted mb8">Your advantage:</p>
                                  <t t-if="quotation.amount_untaxed == quotation.amount_total">
                                      <strong t-field="quotation.amount_total"
                                          t-field-options='{"widget": "monetary", "display_currency": "quotation.pricelist_id.currency_id"}'/>
                                      <strong t-field="quotation.amount_undiscounted"
                                          t-field-options='{"widget": "monetary", "display_currency": "quotation.pricelist_id.currency_id"}'
                                          style="text-decoration: line-through"
                                          class="text-danger"/>
                                  </t>
                                  <t t-if="quotation.amount_untaxed != quotation.amount_total">
                                      <strong t-field="quotation.amount_untaxed"
                                          t-field-options='{"widget": "monetary", "display_currency": "quotation.pricelist_id.currency_id"}'/>
                                      <strong t-field="quotation.amount_undiscounted"
                                          t-field-options='{"widget": "monetary", "display_currency": "quotation.pricelist_id.currency_id"}'
                                          style="text-decoration: line-through"
                                          class="text-danger"/>
                                      <br />
                                      (<span t-field="quotation.amount_total"
                                          t-field-options='{"widget": "monetary", "display_currency": "quotation.pricelist_id.currency_id"}'/> Incl. tax)
                                  </t>
                              </div>
                         </div>
                      </div>
                  </div>
                  <!-- Page content -->
                  <div class="col-md-9">

                      <div class="alert alert-success alert-dismissable" t-if="message==1">
                          <button type="button" class="close" data-dismiss="alert" aria-hidden="true">&amp;times;</button>
                          Your message has been successfully sent!
                      </div>
                      <div class="alert alert-warning alert-dismissable" t-if="message==2">
                          <button type="button" class="close" data-dismiss="alert" aria-hidden="true">&amp;times;</button>
                          This quotation has been rejected. <a href="#discussion">Contact us</a> if you want a new one.
                      </div>
                      <div class="alert alert-warning alert-dismissable" t-if="message==3">
                          <button type="button" class="close" data-dismiss="alert" aria-hidden="true">&amp;times;</button>
                          This order has been validated. Thanks for your trust
                          and do not hesitate to <a href="#discussion">contact us</a> for
                          any question.
                      </div>

                      <!-- modal relative to the actions Accept/Reject/Cancel -->
                      <div class="modal fade" id="modalaccept" role="dialog" aria-hidden="true">
                        <div class="modal-dialog">
                          <form id="accept" method="POST" t-attf-action="/quote/accept/#{quotation.id}/?token=#{quotation.access_token}" class="js_accept_json modal-content">
                            <div class="modal-header">
                              <button type="button" class="close" data-dismiss="modal" aria-hidden="true">&amp;times;</button>
                              <h4 class="modal-title">Validate Order</h4>
                            </div>
                            <div class="modal-body" id="sign-dialog">
                              <p>
                                  <span>I agree that by signing this proposal, I
                                  accept it on the behalf of </span><b t-field="quotation.company_id"/><span>, for an amount of </span>
                                  <b data-id="total_amount" t-field="quotation.amount_total"
                                    t-field-options='{"widget": "monetary", "display_currency": "quotation.pricelist_id.currency_id"}'/>
                                  <span>with payment terms: </span><b t-field="quotation.payment_term"/>.
                              </p>
                              <div id="signer" class="form-group">
                                  <label class="control-label" for="name">Your Name:</label>
                                  <input type="text" name="signer" id="name" class="form-control"/>
                              </div>
                            </div>
                            <div class="modal-footer">
                                <button type="submit" t-attf-class="btn btn-primary">Sign Order</button> or
                                <button type="button" class="btn btn-link" data-dismiss="modal" style="padding: 0">Cancel</button>
                            </div>
                          </form>
                        </div>
                      </div>

                      <div class="modal fade" id="modaldecline" role="dialog" aria-hidden="true">
                        <div class="modal-dialog">
                          <form id="decline" method="POST" t-attf-action="/quote/#{quotation.id}/#{quotation.access_token}/decline" class="modal-content">
                            <div class="modal-header">
                              <button type="button" class="close" data-dismiss="modal" aria-hidden="true">&amp;times;</button>
                              <h4 class="modal-title">Reject This Quote</h4>
                            </div>
                            <div class="modal-body">
                              <p>
                                  Tell us why you are refusing this quotation, this will help us improve our services.
                              </p>
                              <textarea rows="4" name="decline_message" placeholder="Your feedback....." class="form-control"/>
                            </div>
                            <div class="modal-footer">
                                <button type="submit" t-att-id="quotation.id" class="btn btn-primary">Reject</button> or
                                <button type="button" class="btn btn-link" data-dismiss="modal" style="padding: 0">Cancel</button>
                            </div>
                          </form>
                        </div>
                      </div>

                      <div class="alert alert-warning alert-dismissable hidden-print" t-if="quotation.state == 'cancel'">
                          <button type="button" class="close" data-dismiss="alert" aria-hidden="true">&amp;times;</button>
                          <strong>This quotation has been canceled.</strong> Contact us to get a new quote.
                      </div>

                      <t t-call="website_quote.so_quotation_content"/>

                      <!--
                        DO NOT include the chatter in the so_quotation_content, since chatter template required website, which is not given to render a report
                      -->
                      <t t-call="website_quote.chatter"/>
                  </div><!-- //col-md-9 -->
              </div>
            </div>
        </body>
      </t>
  </template>


  <!--
      Quotation content : intro, informations, order lines, remarks, descriptions ....
      This template should contains all the printable element of the SO. This is the
      template rendered in PDF with the report engine.
  -->
  <template id="so_quotation_content" name="Quotation Content">
      <!-- Intro -->
      <div id="introduction" class="page-header mt16">
        <h1>
            <t t-if="quotation.state in ('draft','sent','cancel')">Your Quotation</t>
            <t t-if="quotation.state not in ('draft','sent','cancel')">Your Order</t>
            <em t-esc="quotation.name"/>
            <small t-field="quotation.state"/>
            <div groups="base.group_website_publisher" t-ignore="true" class="pull-right css_editable_mode_hidden hidden-print">
                  <a class="btn btn-info" target="_blank" t-att-href="'/quote/%s/%s' % (quotation.id,quotation.access_token)+'?pdf=True'">Print</a>
                  <a t-if="quotation.state not in ('manual')" class="btn btn-info" t-att-href="'/web#return_label=Website&amp;model=%s&amp;id=%s&amp;action=%s&amp;view_type=form' % (quotation._name, quotation.id, action)">Update Quote</a>
                  <a t-if="quotation.state in ('manual')" class=" btn btn-info" t-att-href="'/web#return_label=Website&amp;model=%s&amp;id=%s&amp;action=%s&amp;view_type=form' % (quotation._name, quotation.id, action)">Back to Sale Order</a>
            </div>
        </h1>
      </div>
      <!-- Informations -->
      <div class="row mt32">
          <div class="col-md-6 col-xs-6">
              <div class="row">
                  <label class="col-sm-4 col-xs-4 text-right">Customer:</label>
                  <div class="col-sm-8 col-xs-8">
                      <div t-field="quotation.partner_id"/>
                  </div>
              </div>
              <div class="row">
                  <label class="col-sm-4 col-xs-4 text-right">Bill To:</label>
                  <div class="col-sm-8 col-xs-8">
                      <div t-field="quotation.partner_invoice_id" t-field-options='{
                          "widget": "contact",
                          "fields": ["address", "name", "phone", "email"]
                          }'/>
                  </div>
              </div>
              <div t-if="quotation.partner_shipping_id.id != quotation.partner_invoice_id.id" class="row">
                  <label class="col-sm-4 col-xs-4 text-right">Ship To:</label>
                  <div class="col-sm-8 col-xs-8">
                      <div t-field="quotation.partner_shipping_id" t-field-options='{
                        "widget": "contact",
                        "fields": ["address", "name", "phone"]
                        }'/>
                  </div>
              </div>
          </div>
          <div class="col-md-6 col-xs-6">
              <div class="row">
                  <label class="col-sm-5 col-xs-5 text-right">Your Contact:</label>
                  <div class="col-sm-7 col-xs-7">
                      <div t-field="quotation.user_id" t-field-options='{
                          "widget": "contact",
                          "fields": ["name", "phone", "email"]
                          }'/>
                  </div>
              </div>
              <div class="row">
                  <label class="col-sm-5 col-xs-5 text-right">Quote Date:</label>
                  <div class="col-sm-7 col-xs-7">
                      <span t-field="quotation.date_order"/>
                  </div>
                  <div class="clearfix"/>
                  <div t-if="quotation.validity_date">
                    <label class="col-sm-5 col-xs-5 text-right">Expiration Date:</label>
                    <div class="col-sm-7 col-xs-7">
                        <span t-field="quotation.validity_date"/>
                    </div>
                  </div>
                  <div class="clearfix"/>
                  <div t-if="quotation.client_order_ref">
                      <label class="col-sm-5 col-xs-5 text-right">Your Reference:</label>
                      <div class="col-sm-7 col-xs-7">
                          <span t-field="quotation.client_order_ref"/>
                      </div>
                  </div>
              </div>
          </div>
      </div>
      <!-- Descriptions -->
      <div t-field="quotation.website_description" class="oe_no_empty"/>
      <t t-foreach="quotation.order_line" t-as="line">
          <a t-att-id="line.id"/>
          <div t-att-class="'oe_no_empty' if line.website_description else 'oe_no_empty hidden-print'" t-field="line.website_description"/>
      </t>
      <div class="oe_structure"/>
      <!-- Pricing -->
      <t t-call="website_quote.pricing"/>
      <!-- Options -->
      <t t-call="website_quote.optional_products"/>
  </template>


  <template id="navigation_menu">
    <div class="navspy" t-ignore="true" role="complementary">
        <ul class="nav bs-sidenav" data-id="quote_sidebar">
            <li><a href="#introduction">Introduction</a></li>
        </ul>
    </div>
  </template>

  <!-- Options:Quotation Signature -->
  <template id="opt_quotation_signature" name="Ask Signature" customize_show="True" inherit_id="website_quote.so_quotation">
      <xpath expr="//div[@id='sign-dialog']" position="inside">
        <div class="panel panel-default mt16 mb0" id="drawsign">
            <div class="panel-heading">
                <div class="pull-right">
                    <a id="sign_clean" class="btn btn-xs">Clear</a>
                </div>
                <strong>Draw your signature</strong>
            </div>
            <div id="signature" class="panel-body" style="padding: 0"/>
        </div>
      </xpath>
  </template>

  <template id="optional_products">
        <section t-if="quotation.options" id="options">
            <h1 class="page-header">Options</h1>
            <table class="table table-hover">
                <thead>
                    <tr>
                        <th>Products</th>
                        <th>Description</th>
                        <th></th>
                        <th class="text-right">Price</th>
                        <th></th>
                    </tr>
                </thead>
                <tbody>
                    <tr t-foreach="quotation.options" t-as="option">
                        <t t-if="not option.line_id">
                            <td>
                                <div t-field="option.product_id.name"/>
                            </td>
                            <td>
                                <div t-field="option.name"/>
                            </td>
                            <td>
                                <strong t-if="option.discount" class="text-info">
                                    <t t-esc="((option.discount % 1) and '%s' or '%d') % option.discount"/>% discount
                                </strong>
                            </td>
                            <td>
                                <strong class="text-right">
                                    <div t-field="option.price_unit"
                                    t-field-options='{"widget": "monetary", "display_currency": "quotation.pricelist_id.currency_id"}'
                                    t-att-style="option.discount and 'text-decoration: line-through' or ''"
                                    t-att-class="option.discount and 'text-danger' or ''"/>
                                    <div t-if="option.discount">
                                        <t t-esc="'%.2f' % ((1-option.discount / 100.0) * option.price_unit)"/>
                                    </div>
                                </strong>
                            </td>
                            <td>
                                <a t-if="quotation.state in ['draft', 'sent']" t-attf-href="/quote/add_line/#{ option.id }/#{ quotation.id }/#{ quotation.access_token }" class="mb8 hidden-print">
                                    <span class="fa fa-shopping-cart" title="Buy the product"/>
                                </a>
                            </td>
                        </t>
                    </tr>
                </tbody>
            </table>
        </section>
  </template>

  <!-- Template to edit the quotation template with the website editor -->
  <template id="so_template" name="SO Template">
    <t t-call="website.layout">
        <body data-spy="scroll" data-target=".navspy" data-offset="50">
            <div class="container o_website_quote">
                <div class="row mt16">
                    <div class="col-md-3 hidden-print">
                        <div class="bs-sidebar">
                            <div class="navspy" role="complementary" t-ignore="True">
                                <ul class="nav bs-sidenav" data-id="quote_sidebar"/>
                            </div>
                        </div>
                    </div>
                    <div class="col-md-9">
                        <div class="alert alert-info alert-dismissable" t-ignore="True">
                            <button type="button" class="close" data-dismiss="alert" aria-hidden="true">&amp;times;</button>
                            <p>
                                <strong>Template Header:</strong> this content
                                will appear on all quotations using this
                                template.
                            </p>
                            <p class="text-muted">
                                Titles with style <i>Heading 1</i> and
                                <i>Heading 2</i> will be used to generate the
                                table of content automatically.
                            </p>
                        </div>
                        <div id="template_introduction" t-field="template.website_description" class="oe_no_empty"/>
                        <t t-foreach="template.quote_line" t-as="line">
                            <div class="alert alert-info alert-dismissable" t-ignore="True">
                                <button type="button" class="close" data-dismiss="alert" aria-hidden="true">&amp;times;</button>
                                Product: <strong t-esc="line.product_id.name"/>:
                                this content will appear on the quotation only if this
                                product is put on the quote.
                            </div>
                            <div t-field="line.website_description" class="oe_no_empty"/>
                        </t>
                        <t t-foreach="template.options" t-as="option_line">
                            <div class="alert alert-info alert-dismissable" t-ignore="True">
                                <button type="button" class="close" data-dismiss="alert" aria-hidden="true">&amp;times;</button>
                                Optional Product: <strong t-esc="option_line.product_id.name"/>:
                                this content will appear on the quotation only if this
                                product is used in the quote.
                            </div>
                            <div t-field="option_line.website_description" class="oe_no_empty"/>
                        </t>
                        <section id="terms" class="container" t-if="template.note">
                            <h1 t-ignore="True">Terms &amp; Conditions</h1>
                            <p t-field="template.note"/>
                        </section>
                    </div>
                </div>
            </div>
        </body>
        </t>
  </template>

  <template id="website.layout_footer_copyright" inherit_id="website.layout" name="Footer Copyright">
      <xpath expr="//footer" position="inside">
          <div class="container mt16 mb8">
              <div class="pull-right" t-ignore="true" t-if="not editable">
                  Powered by <a class="label label-danger" href="http://www.odoo.com/page/website-builder">Odoo</a>,
                  an awesome <a href="http://www.odoo.com/page/crm">Open Source CRM</a>.
              </div>
              <div class="pull-left text-muted">
                  Copyright &amp;copy; <span t-field="res_company.name">Company name</span>
              </div>
          </div>
      </xpath>
  </template>


</data>
</openerp><|MERGE_RESOLUTION|>--- conflicted
+++ resolved
@@ -157,12 +157,8 @@
 
   <template id="quotation_toolbar">
       <div class="text-center hidden-print" t-if="quotation.state in ('draft', 'sent', 'waiting_date')">
-<<<<<<< HEAD
-          <a class="btn btn-success fa fa-check" data-toggle="modal" data-target="#modalaccept">
-=======
-          <a class="btn btn-success fa fa-check" data-toggle="modal" data-target="#modelaccept"
+          <a class="btn btn-success fa fa-check" data-toggle="modal" data-target="#modalaccept"
             t-if="days_valid">
->>>>>>> d7800142
               Accept
           </a>
           <a class="btn btn-info fa fa-comment" type="submit" href="#discussion">
