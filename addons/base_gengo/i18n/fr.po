# #-#-#-#-#  fr.po (Odoo 9.0)  #-#-#-#-#
# Translation of Odoo Server.
# This file contains the translation of the following modules:
# * base_gengo
#
# Translators:
# Olivier Lenoir <olivier.lenoir@free.fr>, 2015
# #-#-#-#-#  fr.po (Odoo Server 10.0alpha1e)  #-#-#-#-#
# Translation of Odoo Server.
# This file contains the translation of the following modules:
# * base_gengo
#
# Translators:
# Xavier Belmere <Info@cartmeleon.com>, 2016
# Richard Mathot <rim@odoo.com>, 2016
# Martin Trigaux <mat@odoo.com>, 2016
# Xavier Symons <xsy@openerp.com>, 2016
# Florian Hatat <mininet@wanadoo.fr>, 2016
# Olivier Lenoir <olivier.lenoir@free.fr>, 2016
#, fuzzy
msgid ""
msgstr ""
"Project-Id-Version: Odoo Server 10.0alpha1e\n"
"Report-Msgid-Bugs-To: \n"
<<<<<<< HEAD
"POT-Creation-Date: 2016-08-19 10:24+0000\n"
=======
"POT-Creation-Date: 2016-08-18 14:07+0000\n"
>>>>>>> bc1a0a32
"PO-Revision-Date: 2016-08-18 08:37+0000\n"
"Last-Translator: Olivier Lenoir <olivier.lenoir@free.fr>, 2016\n"
"Language-Team: French (https://www.transifex.com/odoo/teams/41243/fr/)\n"
"Language: fr\n"
"MIME-Version: 1.0\n"
"Content-Type: text/plain; charset=UTF-8\n"
"Content-Transfer-Encoding: \n"
"#-#-#-#-#  fr.po (Odoo 9.0)  #-#-#-#-#\n"
"Plural-Forms: nplurals=2; plural=(n > 1);\n"
"#-#-#-#-#  fr.po (Odoo Server 10.0alpha1e)  #-#-#-#-#\n"
"Plural-Forms: nplurals=2; plural=(n > 1);\n"

#. module: base_gengo
#: model:ir.ui.view,arch_db:base_gengo.view_company_inherit_base_gengo_form
msgid "Add Gengo login Private Key..."
msgstr "Ajouter la clé privée Gengo d'authentification"

#. module: base_gengo
#: model:ir.ui.view,arch_db:base_gengo.view_company_inherit_base_gengo_form
msgid "Add Gengo login Public Key..."
msgstr "Ajouter la clé publique Gengo d'authentification"

#. module: base_gengo
#: model:ir.ui.view,arch_db:base_gengo.view_company_inherit_base_gengo_form
msgid "Add your comments here for translator...."
msgstr "Ajouter vos commentaires ici pour le traducteur ..."

#. module: base_gengo
#: model:ir.model.fields,field_description:base_gengo.field_res_company_gengo_auto_approve
msgid "Auto Approve Translation ?"
msgstr "Approuver automatiquement la traduction ?"

#. module: base_gengo
#: selection:base.gengo.translations,sync_type:0
msgid "Both"
msgstr "Les deux"

#. module: base_gengo
#: model:ir.ui.view,arch_db:base_gengo.base_gengo_translation_wizard_from
msgid "Cancel"
msgstr "Annuler"

#. module: base_gengo
#: model:ir.model.fields,help:base_gengo.field_res_company_gengo_sandbox
msgid ""
"Check this box if you're using the sandbox mode of Gengo, mainly used for "
"testing purpose."
msgstr ""
"Cochez cette case si vous utilisez le mode bac-à-sable de Gengo, utilisé "
"principalement pour des essais."
<<<<<<< HEAD

#. module: base_gengo
#: model:ir.ui.view,arch_db:base_gengo.base_gengo_translation_wizard_from
msgid "Click here to Configure Gengo Parameters"
msgstr ""
=======
>>>>>>> bc1a0a32

#. module: base_gengo
#: model:ir.model.fields,field_description:base_gengo.field_res_company_gengo_comment
msgid "Comments"
msgstr "Commentaires"

#. module: base_gengo
#: model:ir.model.fields,field_description:base_gengo.field_ir_translation_gengo_comment
msgid "Comments & Activity Linked to Gengo"
msgstr "Commentaires et activité liés à Gengo"

#. module: base_gengo
#: model:ir.ui.view,arch_db:base_gengo.view_company_inherit_base_gengo_form
msgid "Comments for Translator"
msgstr "Commentaires pour traducteur"

#. module: base_gengo
#: model:ir.model,name:base_gengo.model_res_company
msgid "Companies"
msgstr "Sociétés"

#. module: base_gengo
#: model:ir.model.fields,field_description:base_gengo.field_base_gengo_translations_create_uid
msgid "Created by"
msgstr "Créé par"

#. module: base_gengo
#: model:ir.model.fields,field_description:base_gengo.field_base_gengo_translations_create_date
msgid "Created on"
msgstr "Créé le"

#. module: base_gengo
#: model:ir.model.fields,field_description:base_gengo.field_base_gengo_translations_display_name
#, fuzzy
msgid "Display Name"
msgstr ""
"#-#-#-#-#  fr.po (Odoo 9.0)  #-#-#-#-#\n"
"Nom affiché\n"
"#-#-#-#-#  fr.po (Odoo Server 10.0alpha1e)  #-#-#-#-#\n"
"Afficher le nom"

#. module: base_gengo
#: model:ir.ui.view,arch_db:base_gengo.view_ir_translation_inherit_base_gengo_form
msgid "Gengo Comments & Activity..."
msgstr "Activités et commentaires Gengo"

#. module: base_gengo
#: model:ir.model.fields,field_description:base_gengo.field_ir_translation_order_id
msgid "Gengo Order ID"
msgstr "ID de commande Gengo"

#. module: base_gengo
#: model:ir.ui.view,arch_db:base_gengo.view_company_inherit_base_gengo_form
msgid "Gengo Parameters"
msgstr "Paramètres Gengo"

#. module: base_gengo
#: model:ir.model.fields,field_description:base_gengo.field_res_company_gengo_private_key
msgid "Gengo Private Key"
msgstr "Clé privée Gengo"

#. module: base_gengo
#: model:ir.model.fields,field_description:base_gengo.field_res_company_gengo_public_key
msgid "Gengo Public Key"
msgstr "Clé publique Gengo"

#. module: base_gengo
#: model:ir.ui.view,arch_db:base_gengo.base_gengo_translation_wizard_from
msgid "Gengo Public or Private keys are wrong or missing."
msgstr ""

#. module: base_gengo
#: model:ir.ui.view,arch_db:base_gengo.base_gengo_translation_wizard_from
msgid "Gengo Request Form"
msgstr "Formulaire de requêtes Gengo"

#. module: base_gengo
#: model:ir.ui.view,arch_db:base_gengo.view_ir_translation_inherit_base_gengo_form
msgid "Gengo Translation Service"
msgstr "Services de traduction Gengo"

#. module: base_gengo
#: model:ir.model.fields,field_description:base_gengo.field_ir_translation_gengo_translation
msgid "Gengo Translation Service Level"
msgstr "Niveau de service de traduction Gengo"

#. module: base_gengo
#: code:addons/base_gengo/wizard/base_gengo_translations.py:83
#, python-format
msgid ""
"Gengo `Public Key` or `Private Key` are missing. Enter your Gengo "
"authentication parameters under `Settings > Companies > Gengo Parameters`."
msgstr ""
"La \"clé publique\" ou \"clé privée\" Gengo est manquante. Entrez les "
"paramètres d'authentification Gengo sous \"Paramètres > Sociétés > "
"Paramètres Gengo\"."

#. module: base_gengo
#: code:addons/base_gengo/wizard/base_gengo_translations.py:94
#, python-format
msgid ""
"Gengo connection failed with this message:\n"
"``%s``"
msgstr ""
"La connexion Gengo a échoué avec le message:\n"
"``%s``"

#. module: base_gengo
#: model:ir.actions.act_window,name:base_gengo.action_wizard_base_gengo_translations
#: model:ir.ui.menu,name:base_gengo.menu_action_wizard_base_gengo_translations
msgid "Gengo: Manual Request of Translation"
msgstr "Gengo: requête manuelle de traduction"

#. module: base_gengo
#: model:ir.model.fields,field_description:base_gengo.field_base_gengo_translations_id
msgid "ID"
msgstr "ID"

#. module: base_gengo
#: model:ir.model.fields,help:base_gengo.field_res_company_gengo_auto_approve
msgid "Jobs are Automatically Approved by Gengo."
msgstr "Les travaux sont automatiquement validés par Gengo."

#. module: base_gengo
#: model:ir.model.fields,field_description:base_gengo.field_base_gengo_translations_lang_id
msgid "Language"
msgstr "Langue"

#. module: base_gengo
#: model:ir.model.fields,field_description:base_gengo.field_base_gengo_translations___last_update
#, fuzzy
msgid "Last Modified on"
msgstr ""
"#-#-#-#-#  fr.po (Odoo 9.0)  #-#-#-#-#\n"
"Dernière modification le\n"
"#-#-#-#-#  fr.po (Odoo Server 10.0alpha1e)  #-#-#-#-#\n"
"Dernière Modification le"

#. module: base_gengo
#: model:ir.model.fields,field_description:base_gengo.field_base_gengo_translations_write_uid
#, fuzzy
msgid "Last Updated by"
msgstr ""
"#-#-#-#-#  fr.po (Odoo 9.0)  #-#-#-#-#\n"
"Mis à jour par\n"
"#-#-#-#-#  fr.po (Odoo Server 10.0alpha1e)  #-#-#-#-#\n"
"Dernière mise à jour par"

#. module: base_gengo
#: model:ir.model.fields,field_description:base_gengo.field_base_gengo_translations_write_date
#, fuzzy
msgid "Last Updated on"
msgstr ""
"#-#-#-#-#  fr.po (Odoo 9.0)  #-#-#-#-#\n"
"Mis à jour le\n"
"#-#-#-#-#  fr.po (Odoo Server 10.0alpha1e)  #-#-#-#-#\n"
"Dernière mise à jour le"

#. module: base_gengo
#: model:ir.model.fields,field_description:base_gengo.field_base_gengo_translations_sync_limit
msgid "No. of terms to sync"
msgstr "Nb de mots à synchroniser"

#. module: base_gengo
#: model:ir.ui.view,arch_db:base_gengo.view_ir_translation_inherit_base_gengo_form
msgid ""
"Note: If the translation state is 'In Progress', it means that the "
"translation has to be approved to be uploaded in this system. You are "
"supposed to do that directly by using your Gengo Account"
msgstr ""
"Note: si l'état de la traduction est \"En cours\", cela veut dire que la "
"traduction doit être approuvée pour être téléversée dans le système. Vous "
"devez le faire directement dans votre compte Gengo."

#. module: base_gengo
#: model:ir.ui.view,arch_db:base_gengo.view_company_inherit_base_gengo_form
msgid "Private Key"
msgstr "Clé privée"

#. module: base_gengo
#: selection:ir.translation,gengo_translation:0
msgid "Pro"
msgstr "Pro"

#. module: base_gengo
#: model:ir.ui.view,arch_db:base_gengo.view_company_inherit_base_gengo_form
msgid "Public Key"
msgstr "Clé publique"

#. module: base_gengo
#: selection:base.gengo.translations,sync_type:0
msgid "Receive Translation"
msgstr "Recevoir la traduction"

#. module: base_gengo
#: model:ir.model.fields,field_description:base_gengo.field_res_company_gengo_sandbox
msgid "Sandbox Mode"
msgstr "Mode bac-à-sable"

#. module: base_gengo
#: model:ir.ui.view,arch_db:base_gengo.base_gengo_translation_wizard_from
msgid "Send"
msgstr "Envoyer"

#. module: base_gengo
#: selection:base.gengo.translations,sync_type:0
msgid "Send New Terms"
msgstr "Envoyer les nouveaux mots"

#. module: base_gengo
#: selection:ir.translation,gengo_translation:0
msgid "Standard"
msgstr "Standard"

#. module: base_gengo
#: model:ir.model.fields,field_description:base_gengo.field_base_gengo_translations_sync_type
msgid "Sync Type"
msgstr "Type de synchronisation"

#. module: base_gengo
#: code:addons/base_gengo/wizard/base_gengo_translations.py:115
#, python-format
msgid ""
"The number of terms to sync should be between 1 to 200 to work with Gengo "
"translation services."
msgstr ""
"Le nombre de termes à synchroniser doit être compris entre 1 et 200 pour "
"travailler avec le service de traduction Gengo."
<<<<<<< HEAD

#. module: base_gengo
#: model:ir.model.fields,field_description:base_gengo.field_base_gengo_translations_authorized_credentials
msgid "The private and public keys are valid"
msgstr ""
=======
>>>>>>> bc1a0a32

#. module: base_gengo
#: model:ir.model.fields,help:base_gengo.field_res_company_gengo_comment
msgid ""
"This comment will be automatically be enclosed in each an every request sent "
"to Gengo"
msgstr ""
"Ce commentaire sera automatiquement joint dans chaque requête envoyée à Gengo"

#. module: base_gengo
#: code:addons/base_gengo/wizard/base_gengo_translations.py:110
#, python-format
msgid "This language is not supported by the Gengo translation services."
msgstr "Cette langue n'est pas supportée par le service de traduction Gengo."

#. module: base_gengo
#: model:ir.ui.view,arch_db:base_gengo.view_translation_search
msgid "To Approve In Gengo"
msgstr "À approuver dans Gengo"

#. module: base_gengo
#: selection:ir.translation,gengo_translation:0
msgid "Translation By Machine"
msgstr "Traduction par une machine"

#. module: base_gengo
#: model:ir.ui.view,arch_db:base_gengo.view_translation_search
msgid "Translations"
msgstr "Traductions"

#. module: base_gengo
#: selection:ir.translation,gengo_translation:0
msgid "Ultra"
msgstr "Ultra"

#. module: base_gengo
#: model:ir.model.fields,help:base_gengo.field_ir_translation_gengo_translation
msgid ""
"You can select here the service level you want for an automatic translation "
"using Gengo."
msgstr ""
"Vous pouvez ici sélectionner le niveau de service que vous voulez pour la "
"traduction automatique en utilisant Gengo"

#. module: base_gengo
#: model:ir.model,name:base_gengo.model_base_gengo_translations
msgid "base.gengo.translations"
msgstr "base.gengo.translations"

#. module: base_gengo
#: model:ir.model,name:base_gengo.model_ir_translation
msgid "ir.translation"
msgstr "ir.translation"<|MERGE_RESOLUTION|>--- conflicted
+++ resolved
@@ -22,11 +22,7 @@
 msgstr ""
 "Project-Id-Version: Odoo Server 10.0alpha1e\n"
 "Report-Msgid-Bugs-To: \n"
-<<<<<<< HEAD
-"POT-Creation-Date: 2016-08-19 10:24+0000\n"
-=======
 "POT-Creation-Date: 2016-08-18 14:07+0000\n"
->>>>>>> bc1a0a32
 "PO-Revision-Date: 2016-08-18 08:37+0000\n"
 "Last-Translator: Olivier Lenoir <olivier.lenoir@free.fr>, 2016\n"
 "Language-Team: French (https://www.transifex.com/odoo/teams/41243/fr/)\n"
@@ -77,14 +73,6 @@
 msgstr ""
 "Cochez cette case si vous utilisez le mode bac-à-sable de Gengo, utilisé "
 "principalement pour des essais."
-<<<<<<< HEAD
-
-#. module: base_gengo
-#: model:ir.ui.view,arch_db:base_gengo.base_gengo_translation_wizard_from
-msgid "Click here to Configure Gengo Parameters"
-msgstr ""
-=======
->>>>>>> bc1a0a32
 
 #. module: base_gengo
 #: model:ir.model.fields,field_description:base_gengo.field_res_company_gengo_comment
@@ -153,11 +141,6 @@
 
 #. module: base_gengo
 #: model:ir.ui.view,arch_db:base_gengo.base_gengo_translation_wizard_from
-msgid "Gengo Public or Private keys are wrong or missing."
-msgstr ""
-
-#. module: base_gengo
-#: model:ir.ui.view,arch_db:base_gengo.base_gengo_translation_wizard_from
 msgid "Gengo Request Form"
 msgstr "Formulaire de requêtes Gengo"
 
@@ -172,7 +155,7 @@
 msgstr "Niveau de service de traduction Gengo"
 
 #. module: base_gengo
-#: code:addons/base_gengo/wizard/base_gengo_translations.py:83
+#: code:addons/base_gengo/wizard/base_gengo_translations.py:63
 #, python-format
 msgid ""
 "Gengo `Public Key` or `Private Key` are missing. Enter your Gengo "
@@ -183,7 +166,7 @@
 "Paramètres Gengo\"."
 
 #. module: base_gengo
-#: code:addons/base_gengo/wizard/base_gengo_translations.py:94
+#: code:addons/base_gengo/wizard/base_gengo_translations.py:74
 #, python-format
 msgid ""
 "Gengo connection failed with this message:\n"
@@ -305,7 +288,7 @@
 msgstr "Type de synchronisation"
 
 #. module: base_gengo
-#: code:addons/base_gengo/wizard/base_gengo_translations.py:115
+#: code:addons/base_gengo/wizard/base_gengo_translations.py:95
 #, python-format
 msgid ""
 "The number of terms to sync should be between 1 to 200 to work with Gengo "
@@ -313,14 +296,6 @@
 msgstr ""
 "Le nombre de termes à synchroniser doit être compris entre 1 et 200 pour "
 "travailler avec le service de traduction Gengo."
-<<<<<<< HEAD
-
-#. module: base_gengo
-#: model:ir.model.fields,field_description:base_gengo.field_base_gengo_translations_authorized_credentials
-msgid "The private and public keys are valid"
-msgstr ""
-=======
->>>>>>> bc1a0a32
 
 #. module: base_gengo
 #: model:ir.model.fields,help:base_gengo.field_res_company_gengo_comment
@@ -331,7 +306,7 @@
 "Ce commentaire sera automatiquement joint dans chaque requête envoyée à Gengo"
 
 #. module: base_gengo
-#: code:addons/base_gengo/wizard/base_gengo_translations.py:110
+#: code:addons/base_gengo/wizard/base_gengo_translations.py:90
 #, python-format
 msgid "This language is not supported by the Gengo translation services."
 msgstr "Cette langue n'est pas supportée par le service de traduction Gengo."
