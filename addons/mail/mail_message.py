# -*- coding: utf-8 -*-
##############################################################################
#
#    OpenERP, Open Source Management Solution
#    Copyright (C) 2010-today OpenERP SA (<http://www.openerp.com>)
#
#    This program is free software: you can redistribute it and/or modify
#    it under the terms of the GNU Affero General Public License as
#    published by the Free Software Foundation, either version 3 of the
#    License, or (at your option) any later version
#
#    This program is distributed in the hope that it will be useful,
#    but WITHOUT ANY WARRANTY; without even the implied warranty of
#    MERCHANTABILITY or FITNESS FOR A PARTICULAR PURPOSE.  See the
#    GNU Affero General Public License for more details
#
#    You should have received a copy of the GNU Affero General Public License
#    along with this program.  If not, see <http://www.gnu.org/licenses/>
#
##############################################################################

import logging
from openerp import tools

from email.header import decode_header
from openerp import SUPERUSER_ID
from openerp.osv import osv, orm, fields
from openerp.tools import html_email_clean
from openerp.tools.translate import _

_logger = logging.getLogger(__name__)

try:
    from mako.template import Template as MakoTemplate
except ImportError:
    _logger.warning("payment_acquirer: mako templates not available, payment acquirer will not work!")


""" Some tools for parsing / creating email fields """
def decode(text):
    """Returns unicode() string conversion of the the given encoded smtp header text"""
    if text:
        text = decode_header(text.replace('\r', ''))
        return ''.join([tools.ustr(x[0], x[1]) for x in text])


class mail_message(osv.Model):
    """ Messages model: system notification (replacing res.log notifications),
        comments (OpenChatter discussion) and incoming emails. """
    _name = 'mail.message'
    _description = 'Message'
    _inherit = ['ir.needaction_mixin']
    _order = 'id desc'
    _rec_name = 'record_name'

    _message_read_limit = 30
    _message_read_fields = ['id', 'parent_id', 'model', 'res_id', 'body', 'subject', 'date', 'to_read', 'email_from',
        'type', 'vote_user_ids', 'attachment_ids', 'author_id', 'partner_ids', 'record_name']
    _message_record_name_length = 18
    _message_read_more_limit = 1024

    def default_get(self, cr, uid, fields, context=None):
        # protection for `default_type` values leaking from menu action context (e.g. for invoices)
        if context and context.get('default_type') and context.get('default_type') not in self._columns['type'].selection:
            context = dict(context, default_type=None)
        return super(mail_message, self).default_get(cr, uid, fields, context=context)

    def _shorten_name(self, name):
        if len(name) <= (self._message_record_name_length + 3):
            return name
        return name[:self._message_record_name_length] + '...'

    def _get_record_name(self, cr, uid, ids, name, arg, context=None):
        """ Return the related document name, using name_get. It is done using
            SUPERUSER_ID, to be sure to have the record name correctly stored. """
        # TDE note: regroup by model/ids, to have less queries to perform
        result = dict.fromkeys(ids, False)
        for message in self.read(cr, uid, ids, ['model', 'res_id'], context=context):
            if not message.get('model') or not message.get('res_id') or message['model'] not in self.pool:
                continue
            result[message['id']] = self.pool[message['model']].name_get(cr, SUPERUSER_ID, [message['res_id']], context=context)[0][1]
        return result

    def _get_to_read(self, cr, uid, ids, name, arg, context=None):
        """ Compute if the message is unread by the current user. """
        res = dict((id, False) for id in ids)
        partner_id = self.pool.get('res.users').read(cr, uid, uid, ['partner_id'], context=context)['partner_id'][0]
        notif_obj = self.pool.get('mail.notification')
        notif_ids = notif_obj.search(cr, uid, [
            ('partner_id', 'in', [partner_id]),
            ('message_id', 'in', ids),
            ('read', '=', False),
        ], context=context)
        for notif in notif_obj.browse(cr, uid, notif_ids, context=context):
            res[notif.message_id.id] = True
        return res

    def _search_to_read(self, cr, uid, obj, name, domain, context=None):
        """ Search for messages to read by the current user. Condition is
            inversed because we search unread message on a read column. """
        return ['&', ('notification_ids.partner_id.user_ids', 'in', [uid]), ('notification_ids.read', '=', not domain[0][2])]

    def _get_starred(self, cr, uid, ids, name, arg, context=None):
        """ Compute if the message is unread by the current user. """
        res = dict((id, False) for id in ids)
        partner_id = self.pool.get('res.users').read(cr, uid, uid, ['partner_id'], context=context)['partner_id'][0]
        notif_obj = self.pool.get('mail.notification')
        notif_ids = notif_obj.search(cr, uid, [
            ('partner_id', 'in', [partner_id]),
            ('message_id', 'in', ids),
            ('starred', '=', True),
        ], context=context)
        for notif in notif_obj.browse(cr, uid, notif_ids, context=context):
            res[notif.message_id.id] = True
        return res

    def _search_starred(self, cr, uid, obj, name, domain, context=None):
        """ Search for messages to read by the current user. Condition is
            inversed because we search unread message on a read column. """
        return ['&', ('notification_ids.partner_id.user_ids', 'in', [uid]), ('notification_ids.starred', '=', domain[0][2])]

    def name_get(self, cr, uid, ids, context=None):
        # name_get may receive int id instead of an id list
        if isinstance(ids, (int, long)):
            ids = [ids]
        res = []
        for message in self.browse(cr, uid, ids, context=context):
            name = '%s: %s' % (message.subject or '', message.body or '')
            res.append((message.id, self._shorten_name(name.lstrip(' :'))))
        return res

    _columns = {
        'type': fields.selection([
                        ('email', 'Email'),
                        ('comment', 'Comment'),
                        ('notification', 'System notification'),
                        ], 'Type',
            help="Message type: email for email message, notification for system "\
                 "message, comment for other messages such as user replies"),
        'email_from': fields.char('From',
            help="Email address of the sender. This field is set when no matching partner is found for incoming emails."),
        'reply_to': fields.char('Reply-To',
            help='Reply email address. Setting the reply_to bypasses the automatic thread creation.'),
        'author_id': fields.many2one('res.partner', 'Author', select=1,
            ondelete='set null',
            help="Author of the message. If not set, email_from may hold an email address that did not match any partner."),
        'partner_ids': fields.many2many('res.partner', string='Recipients'),
        'notified_partner_ids': fields.many2many('res.partner', 'mail_notification',
            'message_id', 'partner_id', 'Notified partners',
            help='Partners that have a notification pushing this message in their mailboxes'),
        'attachment_ids': fields.many2many('ir.attachment', 'message_attachment_rel',
            'message_id', 'attachment_id', 'Attachments'),
        'parent_id': fields.many2one('mail.message', 'Parent Message', select=True,
            ondelete='set null', help="Initial thread message."),
        'child_ids': fields.one2many('mail.message', 'parent_id', 'Child Messages'),
        'model': fields.char('Related Document Model', size=128, select=1),
        'res_id': fields.integer('Related Document ID', select=1),
        'record_name': fields.function(_get_record_name, type='char',
            store=True, string='Message Record Name',
            help="Name get of the related document."),
        'notification_ids': fields.one2many('mail.notification', 'message_id',
            string='Notifications', auto_join=True,
            help='Technical field holding the message notifications. Use notified_partner_ids to access notified partners.'),
        'subject': fields.char('Subject'),
        'date': fields.datetime('Date'),
        'message_id': fields.char('Message-Id', help='Message unique identifier', select=1, readonly=1),
        'body': fields.html('Contents', help='Automatically sanitized HTML contents'),
        'to_read': fields.function(_get_to_read, fnct_search=_search_to_read,
            type='boolean', string='To read',
            help='Current user has an unread notification linked to this message'),
        'starred': fields.function(_get_starred, fnct_search=_search_starred,
            type='boolean', string='Starred',
            help='Current user has a starred notification linked to this message'),
        'subtype_id': fields.many2one('mail.message.subtype', 'Subtype',
            ondelete='set null', select=1,),
        'vote_user_ids': fields.many2many('res.users', 'mail_vote',
            'message_id', 'user_id', string='Votes',
            help='Users that voted for this message'),
    }

    def _needaction_domain_get(self, cr, uid, context=None):
        return [('to_read', '=', True)]

    def _get_default_author(self, cr, uid, context=None):
        return self.pool.get('res.users').read(cr, uid, uid, ['partner_id'], context=context)['partner_id'][0]

    _defaults = {
        'type': 'email',
        'date': lambda *a: fields.datetime.now(),
        'author_id': lambda self, cr, uid, ctx=None: self._get_default_author(cr, uid, ctx),
        'body': '',
        'email_from': lambda self, cr, uid, ctx=None: self.pool.get('mail.mail')._get_default_from(cr, uid, ctx),
    }

    #------------------------------------------------------
    # Vote/Like
    #------------------------------------------------------

    def vote_toggle(self, cr, uid, ids, context=None):
        ''' Toggles vote. Performed using read to avoid access rights issues.
            Done as SUPERUSER_ID because uid may vote for a message he cannot modify. '''
        for message in self.read(cr, uid, ids, ['vote_user_ids'], context=context):
            new_has_voted = not (uid in message.get('vote_user_ids'))
            if new_has_voted:
                self.write(cr, SUPERUSER_ID, message.get('id'), {'vote_user_ids': [(4, uid)]}, context=context)
            else:
                self.write(cr, SUPERUSER_ID, message.get('id'), {'vote_user_ids': [(3, uid)]}, context=context)
        return new_has_voted or False

    #------------------------------------------------------
    # download an attachment
    #------------------------------------------------------

    def download_attachment(self, cr, uid, id_message, attachment_id, context=None):
        """ Return the content of linked attachments. """
        message = self.browse(cr, uid, id_message, context=context)
        if attachment_id in [attachment.id for attachment in message.attachment_ids]:
            attachment = self.pool.get('ir.attachment').browse(cr, SUPERUSER_ID, attachment_id, context=context)
            if attachment.datas and attachment.datas_fname:
                return {
                    'base64': attachment.datas,
                    'filename': attachment.datas_fname,
                }
        return False

    #------------------------------------------------------
    # Notification API
    #------------------------------------------------------

    def set_message_read(self, cr, uid, msg_ids, read, create_missing=True, context=None):
        """ Set messages as (un)read. Technically, the notifications related
            to uid are set to (un)read. If for some msg_ids there are missing
            notifications (i.e. due to load more or thread parent fetching),
            they are created.

            :param bool read: set notification as (un)read
            :param bool create_missing: create notifications for missing entries
                (i.e. when acting on displayed messages not notified)

            :return number of message mark as read
        """
        notification_obj = self.pool.get('mail.notification')
        user_pid = self.pool.get('res.users').read(cr, uid, uid, ['partner_id'], context=context)['partner_id'][0]
        domain = [('partner_id', '=', user_pid), ('message_id', 'in', msg_ids)]
        if not create_missing:
            domain += [('read', '=', not read)]
        notif_ids = notification_obj.search(cr, uid, domain, context=context)

        # all message have notifications: already set them as (un)read
        if len(notif_ids) == len(msg_ids) or not create_missing:
            notification_obj.write(cr, uid, notif_ids, {'read': read}, context=context)
            return len(notif_ids)

        # some messages do not have notifications: find which one, create notification, update read status
        notified_msg_ids = [notification.message_id.id for notification in notification_obj.browse(cr, uid, notif_ids, context=context)]
        to_create_msg_ids = list(set(msg_ids) - set(notified_msg_ids))
        for msg_id in to_create_msg_ids:
            notification_obj.create(cr, uid, {'partner_id': user_pid, 'read': read, 'message_id': msg_id}, context=context)
        notification_obj.write(cr, uid, notif_ids, {'read': read}, context=context)
        return len(notif_ids)

    def set_message_starred(self, cr, uid, msg_ids, starred, create_missing=True, context=None):
        """ Set messages as (un)starred. Technically, the notifications related
            to uid are set to (un)starred.

            :param bool starred: set notification as (un)starred
            :param bool create_missing: create notifications for missing entries
                (i.e. when acting on displayed messages not notified)
        """
        notification_obj = self.pool.get('mail.notification')
        user_pid = self.pool.get('res.users').read(cr, uid, uid, ['partner_id'], context=context)['partner_id'][0]
        domain = [('partner_id', '=', user_pid), ('message_id', 'in', msg_ids)]
        if not create_missing:
            domain += [('starred', '=', not starred)]
        values = {
            'starred': starred
        }
        if starred:
            values['read'] = False
 
        notif_ids = notification_obj.search(cr, uid, domain, context=context)

        # all message have notifications: already set them as (un)starred
        if len(notif_ids) == len(msg_ids) or not create_missing:
            notification_obj.write(cr, uid, notif_ids, values, context=context)
            return starred

        # some messages do not have notifications: find which one, create notification, update starred status
        notified_msg_ids = [notification.message_id.id for notification in notification_obj.browse(cr, uid, notif_ids, context=context)]
        to_create_msg_ids = list(set(msg_ids) - set(notified_msg_ids))
        for msg_id in to_create_msg_ids:
            notification_obj.create(cr, uid, dict(values, partner_id=user_pid, message_id=msg_id), context=context)
        notification_obj.write(cr, uid, notif_ids, values, context=context)
        return starred

    #------------------------------------------------------
    # Message loading for web interface
    #------------------------------------------------------

    def _message_read_dict_postprocess(self, cr, uid, messages, message_tree, context=None):
        """ Post-processing on values given by message_read. This method will
            handle partners in batch to avoid doing numerous queries.

            :param list messages: list of message, as get_dict result
            :param dict message_tree: {[msg.id]: msg browse record}
        """
        res_partner_obj = self.pool.get('res.partner')
        ir_attachment_obj = self.pool.get('ir.attachment')
        pid = self.pool.get('res.users').read(cr, uid, uid, ['partner_id'], context=None)['partner_id'][0]

        # 1. Aggregate partners (author_id and partner_ids) and attachments
        partner_ids = set()
        attachment_ids = set()
        for key, message in message_tree.iteritems():
            if message.author_id:
                partner_ids |= set([message.author_id.id])
            if message.notified_partner_ids:
                partner_ids |= set([partner.id for partner in message.notified_partner_ids])
            if message.attachment_ids:
                attachment_ids |= set([attachment.id for attachment in message.attachment_ids])
        # Read partners as SUPERUSER -> display the names like classic m2o even if no access
        partners = res_partner_obj.name_get(cr, SUPERUSER_ID, list(partner_ids), context=context)
        partner_tree = dict((partner[0], partner) for partner in partners)

        # 2. Attachments as SUPERUSER, because could receive msg and attachments for doc uid cannot see
        attachments = ir_attachment_obj.read(cr, SUPERUSER_ID, list(attachment_ids), ['id', 'datas_fname', 'name'], context=context)
        attachments_tree = dict((attachment['id'], {'id': attachment['id'], 'filename': attachment['datas_fname'], 'name': attachment['name']}) for attachment in attachments)

        # 3. Update message dictionaries
        for message_dict in messages:
            message_id = message_dict.get('id')
            message = message_tree[message_id]
            if message.author_id:
                author = partner_tree[message.author_id.id]
            else:
                author = (0, message.email_from)
            partner_ids = []
            for partner in message.notified_partner_ids:
                if partner.id in partner_tree:
                    partner_ids.append(partner_tree[partner.id])
            attachment_ids = []
            for attachment in message.attachment_ids:
                if attachment.id in attachments_tree:
                    attachment_ids.append(attachments_tree[attachment.id])
            message_dict.update({
                'is_author': pid == author[0],
                'author_id': author,
                'partner_ids': partner_ids,
                'attachment_ids': attachment_ids,
                })
        return True

    def _message_read_dict(self, cr, uid, message, parent_id=False, context=None):
        """ Return a dict representation of the message. This representation is
            used in the JS client code, to display the messages. Partners and
            attachments related stuff will be done in post-processing in batch.

            :param dict message: mail.message browse record
        """
        # private message: no model, no res_id
        is_private = False
        if not message.model or not message.res_id:
            is_private = True
        # votes and favorites: res.users ids, no prefetching should be done
        vote_nb = len(message.vote_user_ids)
        has_voted = uid in [user.id for user in message.vote_user_ids]

        try:
            body_html = html_email_clean(message.body)
        except Exception:
            body_html = '<p><b>Encoding Error : </b><br/>Unable to convert this message (id: %s).</p>' % message.id
            _logger.exception(Exception)

        return {'id': message.id,
                'type': message.type,
                'subtype': message.subtype_id.name if message.subtype_id else False,
                'body': body_html,
                'model': message.model,
                'res_id': message.res_id,
                'record_name': message.record_name,
                'subject': message.subject,
                'date': message.date,
                'to_read': message.to_read,
                'parent_id': parent_id,
                'is_private': is_private,
                'author_id': False,
                'is_author': False,
                'partner_ids': [],
                'vote_nb': vote_nb,
                'has_voted': has_voted,
                'is_favorite': message.starred,
                'attachment_ids': [],
            }

    def _message_read_add_expandables(self, cr, uid, messages, message_tree, parent_tree,
            message_unload_ids=[], thread_level=0, domain=[], parent_id=False, context=None):
        """ Create expandables for message_read, to load new messages.
            1. get the expandable for new threads
                if display is flat (thread_level == 0):
                    fetch message_ids < min(already displayed ids), because we
                    want a flat display, ordered by id
                else:
                    fetch message_ids that are not childs of already displayed
                    messages
            2. get the expandables for new messages inside threads if display
               is not flat
                for each thread header, search for its childs
                    for each hole in the child list based on message displayed,
                    create an expandable

            :param list messages: list of message structure for the Chatter
                widget to which expandables are added
            :param dict message_tree: dict [id]: browse record of this message
            :param dict parent_tree: dict [parent_id]: [child_ids]
            :param list message_unload_ids: list of message_ids we do not want
                to load
            :return bool: True
        """
        def _get_expandable(domain, message_nb, parent_id, max_limit):
            return {
                'domain': domain,
                'nb_messages': message_nb,
                'type': 'expandable',
                'parent_id': parent_id,
                'max_limit':  max_limit,
            }

        if not messages:
            return True
        message_ids = sorted(message_tree.keys())

        # 1. get the expandable for new threads
        if thread_level == 0:
            exp_domain = domain + [('id', '<', min(message_unload_ids + message_ids))]
        else:
            exp_domain = domain + ['!', ('id', 'child_of', message_unload_ids + parent_tree.keys())]
        ids = self.search(cr, uid, exp_domain, context=context, limit=1)
        if ids:
            # inside a thread: prepend
            if parent_id:
                messages.insert(0, _get_expandable(exp_domain, -1, parent_id, True))
            # new threads: append
            else:
                messages.append(_get_expandable(exp_domain, -1, parent_id, True))

        # 2. get the expandables for new messages inside threads if display is not flat
        if thread_level == 0:
            return True
        for message_id in message_ids:
            message = message_tree[message_id]

            # generate only for thread header messages (TDE note: parent_id may be False is uid cannot see parent_id, seems ok)
            if message.parent_id:
                continue

            # check there are message for expandable
            child_ids = set([child.id for child in message.child_ids]) - set(message_unload_ids)
            child_ids = sorted(list(child_ids), reverse=True)
            if not child_ids:
                continue

            # make groups of unread messages
            id_min, id_max, nb = max(child_ids), 0, 0
            for child_id in child_ids:
                if not child_id in message_ids:
                    nb += 1
                    if id_min > child_id:
                        id_min = child_id
                    if id_max < child_id:
                        id_max = child_id
                elif nb > 0:
                    exp_domain = [('id', '>=', id_min), ('id', '<=', id_max), ('id', 'child_of', message_id)]
                    idx = [msg.get('id') for msg in messages].index(child_id) + 1
                    # messages.append(_get_expandable(exp_domain, nb, message_id, False))
                    messages.insert(idx, _get_expandable(exp_domain, nb, message_id, False))
                    id_min, id_max, nb = max(child_ids), 0, 0
                else:
                    id_min, id_max, nb = max(child_ids), 0, 0
            if nb > 0:
                exp_domain = [('id', '>=', id_min), ('id', '<=', id_max), ('id', 'child_of', message_id)]
                idx = [msg.get('id') for msg in messages].index(message_id) + 1
                # messages.append(_get_expandable(exp_domain, nb, message_id, id_min))
                messages.insert(idx, _get_expandable(exp_domain, nb, message_id, False))

        return True

    def message_read(self, cr, uid, ids=None, domain=None, message_unload_ids=None,
                        thread_level=0, context=None, parent_id=False, limit=None):
        """ Read messages from mail.message, and get back a list of structured
            messages to be displayed as discussion threads. If IDs is set,
            fetch these records. Otherwise use the domain to fetch messages.
            After having fetch messages, their ancestors will be added to obtain
            well formed threads, if uid has access to them.

            After reading the messages, expandable messages are added in the
            message list (see ``_message_read_add_expandables``). It consists
            in messages holding the 'read more' data: number of messages to
            read, domain to apply.

            :param list ids: optional IDs to fetch
            :param list domain: optional domain for searching ids if ids not set
            :param list message_unload_ids: optional ids we do not want to fetch,
                because i.e. they are already displayed somewhere
            :param int parent_id: context of parent_id
                - if parent_id reached when adding ancestors, stop going further
                  in the ancestor search
                - if set in flat mode, ancestor_id is set to parent_id
            :param int limit: number of messages to fetch, before adding the
                ancestors and expandables
            :return list: list of message structure for the Chatter widget
        """
        assert thread_level in [0, 1], 'message_read() thread_level should be 0 (flat) or 1 (1 level of thread); given %s.' % thread_level
        domain = domain if domain is not None else []
        message_unload_ids = message_unload_ids if message_unload_ids is not None else []
        if message_unload_ids:
            domain += [('id', 'not in', message_unload_ids)]
        notification_obj = self.pool.get('mail.notification')
        limit = limit or self._message_read_limit
        message_tree = {}
        message_list = []
        parent_tree = {}

        # no specific IDS given: fetch messages according to the domain, add their parents if uid has access to
        if ids is None:
            ids = self.search(cr, uid, domain, context=context, limit=limit)

        # fetch parent if threaded, sort messages
        for message in self.browse(cr, uid, ids, context=context):
            message_id = message.id
            if message_id in message_tree:
                continue
            message_tree[message_id] = message

            # find parent_id
            if thread_level == 0:
                tree_parent_id = parent_id
            else:
                tree_parent_id = message_id
                parent = message
                while parent.parent_id and parent.parent_id.id != parent_id:
                    parent = parent.parent_id
                    tree_parent_id = parent.id
                if not parent.id in message_tree:
                    message_tree[parent.id] = parent
            # newest messages first
            parent_tree.setdefault(tree_parent_id, [])
            if tree_parent_id != message_id:
                parent_tree[tree_parent_id].append(self._message_read_dict(cr, uid, message_tree[message_id], parent_id=tree_parent_id, context=context))

        if thread_level:
            for key, message_id_list in parent_tree.iteritems():
                message_id_list.sort(key=lambda item: item['id'])
                message_id_list.insert(0, self._message_read_dict(cr, uid, message_tree[key], context=context))

        # create final ordered message_list based on parent_tree
        parent_list = parent_tree.items()
        parent_list = sorted(parent_list, key=lambda item: max([msg.get('id') for msg in item[1]]) if item[1] else item[0], reverse=True)
        message_list = [message for (key, msg_list) in parent_list for message in msg_list]

        # get the child expandable messages for the tree
        self._message_read_dict_postprocess(cr, uid, message_list, message_tree, context=context)
        self._message_read_add_expandables(cr, uid, message_list, message_tree, parent_tree,
            thread_level=thread_level, message_unload_ids=message_unload_ids, domain=domain, parent_id=parent_id, context=context)
        return message_list

    #------------------------------------------------------
    # mail_message internals
    #------------------------------------------------------

    def init(self, cr):
        cr.execute("""SELECT indexname FROM pg_indexes WHERE indexname = 'mail_message_model_res_id_idx'""")
        if not cr.fetchone():
            cr.execute("""CREATE INDEX mail_message_model_res_id_idx ON mail_message (model, res_id)""")

    def _find_allowed_model_wise(self, cr, uid, doc_model, doc_dict, context=None):
        doc_ids = doc_dict.keys()
        allowed_doc_ids = self.pool[doc_model].search(cr, uid, [('id', 'in', doc_ids)], context=context)
        return set([message_id for allowed_doc_id in allowed_doc_ids for message_id in doc_dict[allowed_doc_id]])

    def _find_allowed_doc_ids(self, cr, uid, model_ids, context=None):
        model_access_obj = self.pool.get('ir.model.access')
        allowed_ids = set()
        for doc_model, doc_dict in model_ids.iteritems():
            if not model_access_obj.check(cr, uid, doc_model, 'read', False):
                continue
            allowed_ids |= self._find_allowed_model_wise(cr, uid, doc_model, doc_dict, context=context)
        return allowed_ids

    def _search(self, cr, uid, args, offset=0, limit=None, order=None,
        context=None, count=False, access_rights_uid=None):
        """ Override that adds specific access rights of mail.message, to remove
            ids uid could not see according to our custom rules. Please refer
            to check_access_rule for more details about those rules.

            After having received ids of a classic search, keep only:
            - if author_id == pid, uid is the author, OR
            - a notification (id, pid) exists, uid has been notified, OR
            - uid have read access to the related document is model, res_id
            - otherwise: remove the id
        """
        # Rules do not apply to administrator
        if uid == SUPERUSER_ID:
            return super(mail_message, self)._search(cr, uid, args, offset=offset, limit=limit, order=order,
                context=context, count=count, access_rights_uid=access_rights_uid)
        # Perform a super with count as False, to have the ids, not a counter
        ids = super(mail_message, self)._search(cr, uid, args, offset=offset, limit=limit, order=order,
            context=context, count=False, access_rights_uid=access_rights_uid)
        if not ids and count:
            return 0
        elif not ids:
            return ids

        pid = self.pool.get('res.users').read(cr, uid, uid, ['partner_id'])['partner_id'][0]
        author_ids, partner_ids, allowed_ids = set([]), set([]), set([])
        model_ids = {}

        messages = super(mail_message, self).read(cr, uid, ids, ['author_id', 'model', 'res_id', 'notified_partner_ids'], context=context)
        for message in messages:
            if message.get('author_id') and message.get('author_id')[0] == pid:
                author_ids.add(message.get('id'))
            elif pid in message.get('notified_partner_ids'):
                partner_ids.add(message.get('id'))
            elif message.get('model') and message.get('res_id'):
                model_ids.setdefault(message.get('model'), {}).setdefault(message.get('res_id'), set()).add(message.get('id'))

        allowed_ids = self._find_allowed_doc_ids(cr, uid, model_ids, context=context)
        final_ids = author_ids | partner_ids | allowed_ids

        if count:
            return len(final_ids)
        else:
            # re-construct a list based on ids, because set did not keep the original order
            id_list = [id for id in ids if id in final_ids]
            return id_list

    def check_access_rule(self, cr, uid, ids, operation, context=None):
        """ Access rules of mail.message:
            - read: if
                - author_id == pid, uid is the author, OR
                - mail_notification (id, pid) exists, uid has been notified, OR
                - uid have read access to the related document if model, res_id
                - otherwise: raise
            - create: if
                - no model, no res_id, I create a private message OR
                - pid in message_follower_ids if model, res_id OR
                - mail_notification (parent_id.id, pid) exists, uid has been notified of the parent, OR
                - uid have write access on the related document if model, res_id, OR
                - otherwise: raise
            - write: if
                - author_id == pid, uid is the author, OR
                - uid has write access on the related document if model, res_id
                - otherwise: raise
            - unlink: if
                - uid has write access on the related document if model, res_id
                - otherwise: raise
        """
        def _generate_model_record_ids(msg_val, msg_ids=[]):
            """ :param model_record_ids: {'model': {'res_id': (msg_id, msg_id)}, ... }
                :param message_values: {'msg_id': {'model': .., 'res_id': .., 'author_id': ..}}
            """
            model_record_ids = {}
            for id in msg_ids:
                if msg_val[id]['model'] and msg_val[id]['res_id']:
                    model_record_ids.setdefault(msg_val[id]['model'], dict()).setdefault(msg_val[id]['res_id'], set()).add(msg_val[id]['res_id'])
            return model_record_ids

        if uid == SUPERUSER_ID:
            return
        if isinstance(ids, (int, long)):
            ids = [ids]
        not_obj = self.pool.get('mail.notification')
        fol_obj = self.pool.get('mail.followers')
        partner_id = self.pool.get('res.users').read(cr, uid, uid, ['partner_id'], context=None)['partner_id'][0]

        # Read mail_message.ids to have their values
        message_values = dict.fromkeys(ids)
        cr.execute('SELECT DISTINCT id, model, res_id, author_id, parent_id FROM "%s" WHERE id = ANY (%%s)' % self._table, (ids,))
        for id, rmod, rid, author_id, parent_id in cr.fetchall():
            message_values[id] = {'model': rmod, 'res_id': rid, 'author_id': author_id, 'parent_id': parent_id}

        # Author condition (READ, WRITE, CREATE (private)) -> could become an ir.rule ?
        author_ids = []
        if operation == 'read' or operation == 'write':
            author_ids = [mid for mid, message in message_values.iteritems()
                if message.get('author_id') and message.get('author_id') == partner_id]
        elif operation == 'create':
            author_ids = [mid for mid, message in message_values.iteritems()
                if not message.get('model') and not message.get('res_id')]

        # Parent condition, for create (check for received notifications for the created message parent)
        notified_ids = []
        if operation == 'create':
            parent_ids = [message.get('parent_id') for mid, message in message_values.iteritems()
                if message.get('parent_id')]
            not_ids = not_obj.search(cr, SUPERUSER_ID, [('message_id.id', 'in', parent_ids), ('partner_id', '=', partner_id)], context=context)
            not_parent_ids = [notif.message_id.id for notif in not_obj.browse(cr, SUPERUSER_ID, not_ids, context=context)]
            notified_ids += [mid for mid, message in message_values.iteritems()
                if message.get('parent_id') in not_parent_ids]

        # Notification condition, for read (check for received notifications and create (in message_follower_ids)) -> could become an ir.rule, but not till we do not have a many2one variable field
        other_ids = set(ids).difference(set(author_ids), set(notified_ids))
        model_record_ids = _generate_model_record_ids(message_values, other_ids)
        if operation == 'read':
            not_ids = not_obj.search(cr, SUPERUSER_ID, [
                ('partner_id', '=', partner_id),
                ('message_id', 'in', ids),
            ], context=context)
            notified_ids = [notification.message_id.id for notification in not_obj.browse(cr, SUPERUSER_ID, not_ids, context=context)]
        elif operation == 'create':
            for doc_model, doc_dict in model_record_ids.items():
                fol_ids = fol_obj.search(cr, SUPERUSER_ID, [
                    ('res_model', '=', doc_model),
                    ('res_id', 'in', list(doc_dict.keys())),
                    ('partner_id', '=', partner_id),
                    ], context=context)
                fol_mids = [follower.res_id for follower in fol_obj.browse(cr, SUPERUSER_ID, fol_ids, context=context)]
                notified_ids += [mid for mid, message in message_values.iteritems()
                    if message.get('model') == doc_model and message.get('res_id') in fol_mids]

        # CRUD: Access rights related to the document
        other_ids = other_ids.difference(set(notified_ids))
        model_record_ids = _generate_model_record_ids(message_values, other_ids)
        document_related_ids = []
        for model, doc_dict in model_record_ids.items():
            model_obj = self.pool[model]
            mids = model_obj.exists(cr, uid, doc_dict.keys())
            if operation in ['create', 'write', 'unlink']:
                model_obj.check_access_rights(cr, uid, 'write')
                model_obj.check_access_rule(cr, uid, mids, 'write', context=context)
            else:
                model_obj.check_access_rights(cr, uid, operation)
                model_obj.check_access_rule(cr, uid, mids, operation, context=context)
            document_related_ids += [mid for mid, message in message_values.iteritems()
                if message.get('model') == model and message.get('res_id') in mids]

        # Calculate remaining ids: if not void, raise an error
        other_ids = other_ids.difference(set(document_related_ids))
        if not other_ids:
            return
        raise orm.except_orm(_('Access Denied'),
                            _('The requested operation cannot be completed due to security restrictions. Please contact your system administrator.\n\n(Document type: %s, Operation: %s)') % \
                            (self._description, operation))

    def create(self, cr, uid, values, context=None):
        if context is None:
            context = {}
        default_starred = context.pop('default_starred', False)
        # generate message_id, to redirect answers to the right discussion thread
        if not values.get('message_id') and values.get('reply_to'):
<<<<<<< HEAD
            values['message_id'] = tools.generate_tracking_message_id('reply_to-%(model)s' % values)
=======
            values['message_id'] = tools.generate_tracking_message_id('reply_to')
>>>>>>> 176481a9
        elif not values.get('message_id') and values.get('res_id') and values.get('model'):
            values['message_id'] = tools.generate_tracking_message_id('%(res_id)s-%(model)s' % values)
        elif not values.get('message_id'):
            values['message_id'] = tools.generate_tracking_message_id('private')
        newid = super(mail_message, self).create(cr, uid, values, context)
        self._notify(cr, uid, newid, context=context)
        # TDE FIXME: handle default_starred. Why not setting an inv on starred ?
        # Because starred will call set_message_starred, that looks for notifications.
        # When creating a new mail_message, it will create a notification to a message
        # that does not exist, leading to an error (key not existing). Also this
        # this means unread notifications will be created, yet we can not assure
        # this is what we want.
        if default_starred:
            self.set_message_starred(cr, uid, [newid], True, context=context)
        return newid

    def read(self, cr, uid, ids, fields=None, context=None, load='_classic_read'):
        """ Override to explicitely call check_access_rule, that is not called
            by the ORM. It instead directly fetches ir.rules and apply them. """
        self.check_access_rule(cr, uid, ids, 'read', context=context)
        res = super(mail_message, self).read(cr, uid, ids, fields=fields, context=context, load=load)
        return res

    def unlink(self, cr, uid, ids, context=None):
        # cascade-delete attachments that are directly attached to the message (should only happen
        # for mail.messages that act as parent for a standalone mail.mail record).
        self.check_access_rule(cr, uid, ids, 'unlink', context=context)
        attachments_to_delete = []
        for message in self.browse(cr, uid, ids, context=context):
            for attach in message.attachment_ids:
                if attach.res_model == self._name and (attach.res_id == message.id or attach.res_id == 0):
                    attachments_to_delete.append(attach.id)
        if attachments_to_delete:
            self.pool.get('ir.attachment').unlink(cr, uid, attachments_to_delete, context=context)
        return super(mail_message, self).unlink(cr, uid, ids, context=context)

    def copy(self, cr, uid, id, default=None, context=None):
        """ Overridden to avoid duplicating fields that are unique to each email """
        if default is None:
            default = {}
        default.update(message_id=False, headers=False)
        return super(mail_message, self).copy(cr, uid, id, default=default, context=context)

    #------------------------------------------------------
    # Messaging API
    #------------------------------------------------------

    # TDE note: this code is not used currently, will be improved in a future merge, when quoted context
    # will be added to email send for notifications. Currently only WIP.
    MAIL_TEMPLATE = """<div>
    % if message:
        ${display_message(message)}
    % endif
    % for ctx_msg in context_messages:
        ${display_message(ctx_msg)}
    % endfor
    % if add_expandable:
        ${display_expandable()}
    % endif
    ${display_message(header_message)}
    </div>

    <%def name="display_message(message)">
        <div>
            Subject: ${message.subject}<br />
            Body: ${message.body}
        </div>
    </%def>

    <%def name="display_expandable()">
        <div>This is an expandable.</div>
    </%def>
    """

    def message_quote_context(self, cr, uid, id, context=None, limit=3, add_original=False):
        """
            1. message.parent_id = False: new thread, no quote_context
            2. get the lasts messages in the thread before message
            3. get the message header
            4. add an expandable between them

            :param dict quote_context: options for quoting
            :return string: html quote
        """
        add_expandable = False

        message = self.browse(cr, uid, id, context=context)
        if not message.parent_id:
            return ''
        context_ids = self.search(cr, uid, [
            ('parent_id', '=', message.parent_id.id),
            ('id', '<', message.id),
            ], limit=limit, context=context)

        if len(context_ids) >= limit:
            add_expandable = True
            context_ids = context_ids[0:-1]

        context_ids.append(message.parent_id.id)
        context_messages = self.browse(cr, uid, context_ids, context=context)
        header_message = context_messages.pop()

        try:
            if not add_original:
                message = False
            result = MakoTemplate(self.MAIL_TEMPLATE).render_unicode(message=message,
                                                        context_messages=context_messages,
                                                        header_message=header_message,
                                                        add_expandable=add_expandable,
                                                        # context kw would clash with mako internals
                                                        ctx=context,
                                                        format_exceptions=True)
            result = result.strip()
            return result
        except Exception:
            _logger.exception("failed to render mako template for quoting message")
            return ''
        return result

    def _notify(self, cr, uid, newid, context=None):
        """ Add the related record followers to the destination partner_ids if is not a private message.
            Call mail_notification.notify to manage the email sending
        """
        notification_obj = self.pool.get('mail.notification')
        message = self.browse(cr, uid, newid, context=context)

        partners_to_notify = set([])
        # message has no subtype_id: pure log message -> no partners, no one notified
        if not message.subtype_id:
            return True

        # all followers of the mail.message document have to be added as partners and notified
        if message.model and message.res_id:
            fol_obj = self.pool.get("mail.followers")
            # browse as SUPERUSER because rules could restrict the search results
            fol_ids = fol_obj.search(cr, SUPERUSER_ID, [
                ('res_model', '=', message.model),
                ('res_id', '=', message.res_id),
                ('subtype_ids', 'in', message.subtype_id.id)
                ], context=context)
            partners_to_notify |= set(fo.partner_id for fo in fol_obj.browse(cr, SUPERUSER_ID, fol_ids, context=context))
        # remove me from notified partners, unless the message is written on my own wall
        if message.author_id and message.model == "res.partner" and message.res_id == message.author_id.id:
            partners_to_notify |= set([message.author_id])
        elif message.author_id:
            partners_to_notify -= set([message.author_id])

        # all partner_ids of the mail.message have to be notified regardless of the above (even the author if explicitly added!)
        if message.partner_ids:
            partners_to_notify |= set(message.partner_ids)

        # notify
        if partners_to_notify:
            notification_obj._notify(cr, uid, newid, partners_to_notify=[p.id for p in partners_to_notify], context=context)
        message.refresh()

        # An error appear when a user receive a notification without notifying
        # the parent message -> add a read notification for the parent
        if message.parent_id:
            # all notified_partner_ids of the mail.message have to be notified for the parented messages
            partners_to_parent_notify = set(message.notified_partner_ids).difference(message.parent_id.notified_partner_ids)
            for partner in partners_to_parent_notify:
                notification_obj.create(cr, uid, {
                        'message_id': message.parent_id.id,
                        'partner_id': partner.id,
                        'read': True,
                    }, context=context)

    #------------------------------------------------------
    # Tools
    #------------------------------------------------------

    def check_partners_email(self, cr, uid, partner_ids, context=None):
        """ Verify that selected partner_ids have an email_address defined.
            Otherwise throw a warning. """
        partner_wo_email_lst = []
        for partner in self.pool.get('res.partner').browse(cr, uid, partner_ids, context=context):
            if not partner.email:
                partner_wo_email_lst.append(partner)
        if not partner_wo_email_lst:
            return {}
        warning_msg = _('The following partners chosen as recipients for the email have no email address linked :')
        for partner in partner_wo_email_lst:
            warning_msg += '\n- %s' % (partner.name)
        return {'warning': {
                    'title': _('Partners email addresses not found'),
                    'message': warning_msg,
                    }
                }<|MERGE_RESOLUTION|>--- conflicted
+++ resolved
@@ -747,11 +747,7 @@
         default_starred = context.pop('default_starred', False)
         # generate message_id, to redirect answers to the right discussion thread
         if not values.get('message_id') and values.get('reply_to'):
-<<<<<<< HEAD
-            values['message_id'] = tools.generate_tracking_message_id('reply_to-%(model)s' % values)
-=======
             values['message_id'] = tools.generate_tracking_message_id('reply_to')
->>>>>>> 176481a9
         elif not values.get('message_id') and values.get('res_id') and values.get('model'):
             values['message_id'] = tools.generate_tracking_message_id('%(res_id)s-%(model)s' % values)
         elif not values.get('message_id'):
