--- conflicted
+++ resolved
@@ -619,12 +619,8 @@
 
     def _find_allowed_model_wise(self, cr, uid, doc_model, doc_dict, context=None):
         doc_ids = doc_dict.keys()
-<<<<<<< HEAD
-        allowed_doc_ids = self.pool[doc_model].search(cr, uid, [('id', 'in', doc_ids)], context=context)
-=======
         ctx = dict(context or {}, active_test=False)
-        allowed_doc_ids = self.pool.get(doc_model).search(cr, uid, [('id', 'in', doc_ids)], context=ctx)
->>>>>>> 5042d913
+        allowed_doc_ids = self.pool[doc_model].search(cr, uid, [('id', 'in', doc_ids)], context=ctx)
         return set([message_id for allowed_doc_id in allowed_doc_ids for message_id in doc_dict[allowed_doc_id]])
 
     def _find_allowed_doc_ids(self, cr, uid, model_ids, context=None):
