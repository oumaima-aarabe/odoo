<?xml version="1.0"?>
<openerp>
    <data>
        <record id="action_mail_inbox_feeds" model="ir.actions.client">
            <field name="name">Inbox</field>
            <field name="tag">mail.wall</field>
            <field name="res_model">mail.message</field>
            <field name="context">{
              'default_model': 'res.users', 
              'default_res_id': uid,
            }</field>
            <field name="params" eval="&quot;{
                'domain': [
                  ('to_read', '=', False),
                  ('starred', '=', False),
                ],
                'view_mailbox': True,
                'view_inbox': True,
                'read_action': 'read'
            }&quot;"/>
            <field name="help" type="html">
                <p>
                    <b>Good Job!</b> Your inbox is empty.
                </p><p>
                    Your inbox contains private messages or emails sent to you
                    as well as information related to documents or people you
                    follow.
                </p>
            </field>
        </record>

        <record id="action_mail_to_me_feeds" model="ir.actions.client">
            <field name="name">To: me</field>
            <field name="tag">mail.wall</field>
            <field name="res_model">mail.message</field>
            <field name="context">{
              'default_model': 'res.users', 
              'default_res_id': uid, 
              'search_default_message_unread': True
            }</field>
            <field name="params" eval="&quot;{
                'domain': [
                    ('partner_ids.user_ids', 'in', [uid])
                ],
                'view_mailbox': True,
                'read_action': 'read',
                'show_compose_message': False }&quot;"/>
            <field name="help" type="html">
                <p>
                    <b>No private message.</b>
                </p><p>
                    This list contains messages sent to you.
                </p>
            </field>
        </record>

        <record id="action_mail_star_feeds" model="ir.actions.client">
            <field name="name">Todo</field>
            <field name="tag">mail.wall</field>
            <field name="res_model">mail.message</field>
            <field name="context">{
              'default_model': 'res.users', 
              'default_res_id': uid, 
              'search_default_message_unread': True
            }</field>
            <field name="params" eval="&quot;{
                'domain': [
                    ('starred', '=', True),
                ],
                'view_mailbox': True,
                'read_action': 'read',
                'compose_as_todo': True }&quot;"/>
            <field name="help" type="html">
                <p>
                    <b>No todo.</b>
                </p><p>
                    When you process messages in your inbox, you can mark some
                    as <i>todo</i>. From this menu, you can process all your todo.
                </p>
            </field>
        </record>

        <record id="action_mail_archives_feeds" model="ir.actions.client">
            <field name="name">Archives</field>
            <field name="tag">mail.wall</field>
            <field name="context">{
              'default_model': 'res.users', 
              'default_res_id': uid
            }</field>
            <field name="params" eval="&quot;{
<<<<<<< HEAD
                'domain': [
                    '|',
                    ('notification_ids.partner_id.user_ids', 'in', [uid]),
                    ('author_id.user_ids', 'in', [uid]),
                ],
                'view_mailbox': True, }&quot;"/>
=======
                'domain': ['|', ('notification_ids.partner_id.user_ids', 'in', [uid]), ('author_id.user_ids', 'in', [uid])],
                'view_mailbox': True,
                'show_compose_message': False }&quot;"/>
>>>>>>> 93eddbd4
            <field name="help" type="html">
                <p>
                    No message found and no message sent yet.
                </p><p>
                    Click on the top-right icon to compose a message. This
                    message will be sent by email if it's an internal contact.
                </p>
            </field>
        </record>

        <!-- MENU -->

        <!-- Top menu item -->
        <menuitem name="Messaging"
          id="mail.mail_feeds_main"
          groups="base.group_user"
          sequence="10"/>

        <!-- Left-side menu: Feeds -->
        <menuitem id="mail.mail_feeds" name="Messaging" parent="mail.mail_feeds_main" groups="base.group_user" sequence="10"/>
        <menuitem id="mail_my_stuff" name="Organizer" parent="mail.mail_feeds_main"/>

        <record id="mail_inboxfeeds" model="ir.ui.menu">
          <field name="name">Inbox</field>
          <field name="sequence" eval="10"/>
          <field name="action" ref="action_mail_inbox_feeds"/>
          <field name="parent_id" ref="mail.mail_feeds"/>
        </record>
        <record id="mail_tomefeeds" model="ir.ui.menu">
          <field name="name">To: me</field>
          <field name="sequence" eval="11"/>
          <field name="action" ref="action_mail_to_me_feeds"/>
          <field name="parent_id" ref="mail.mail_feeds"/>
        </record>
        <record id="mail_starfeeds" model="ir.ui.menu">
          <field name="name">Todo</field>
          <field name="sequence" eval="14"/>
          <field name="action" ref="action_mail_star_feeds"/>
          <field name="parent_id" ref="mail.mail_feeds"/>
        </record>
        <record id="mail_archivesfeeds" model="ir.ui.menu">
          <field name="name">Archives</field>
          <field name="sequence" eval="16"/>
          <field name="action" ref="action_mail_archives_feeds"/>
          <field name="parent_id" ref="mail.mail_feeds"/>
        </record>
    </data>
</openerp><|MERGE_RESOLUTION|>--- conflicted
+++ resolved
@@ -88,18 +88,13 @@
               'default_res_id': uid
             }</field>
             <field name="params" eval="&quot;{
-<<<<<<< HEAD
                 'domain': [
                     '|',
                     ('notification_ids.partner_id.user_ids', 'in', [uid]),
                     ('author_id.user_ids', 'in', [uid]),
                 ],
-                'view_mailbox': True, }&quot;"/>
-=======
-                'domain': ['|', ('notification_ids.partner_id.user_ids', 'in', [uid]), ('author_id.user_ids', 'in', [uid])],
                 'view_mailbox': True,
                 'show_compose_message': False }&quot;"/>
->>>>>>> 93eddbd4
             <field name="help" type="html">
                 <p>
                     No message found and no message sent yet.
