<?xml version="1.0" encoding="UTF-8"?>
<template>

    <!--
        followers main template
        Template used to display the followers, the actions and the subtypes in a record.
        -->
    <div t-name="mail.followers" class="oe_followers">
        <div class="oe_actions">
            <div t-attf-class="btn-group oe_subtype_list">
                <button class="btn oe_follower oe_notfollow">
                    <span class="oe_follow">Follow</span>
                    <span class="oe_unfollow">Unfollow</span>
                    <span class="oe_following">Following</span>
                </button>
                <button type="button" t-attf-class="btn btn-default dropdown-toggle" data-toggle="dropdown">
                    <span class="caret"></span>
                </button>
                <ul class="dropdown-menu" role="menu"></ul>
            </div>

            <t t-if="widget.comment">
                <h5 class="oe_comment"><t t-raw="widget.comment"/></h5>
            </t>
        </div>
        <div class='oe_follower_title_box'>
            <h4 class='oe_follower_title'>Followers</h4>
            <a t-if="widget.view_is_editable" href='#' class="oe_invite">Add others</a>
        </div>
        <div class="oe_follower_list"></div>
    </div>

    <!--
        followers.partner template
        Template used to display a partner following the record
        -->
    <div t-name="mail.followers.partner" class='oe_partner'>
        <img class="oe_mail_thumbnail oe_mail_frame" t-attf-src="{record.avatar_url}"/>
        <a t-attf-href="#model=res.partner&amp;id=#{record.id}" t-att-title="record.name"><t t-esc="record.name"/></a>
        <span t-if="record.is_editable and (widget.records_length &gt; 1)" class="oe_edit_subtype oe_e oe_hidden" title="Edit subscription" t-att-data-id="record.id">&amp;</span>
        <span t-if="widget.view_is_editable" class="oe_remove_follower oe_e" title="Remove this follower" t-att-data-id="record.id">X</span>
    </div>
    
    <!--
        followers.subtype template
        Template used to display message subtypes of a follower subscription
    -->
    <t t-name="mail.followers.subtype">
        <table class='oe_subtype'>
            <tr>
                <td width="10%"><input type="checkbox" t-att-checked="record.followed" t-att-id="'input_mail_followers_subtype_'+record.id" t-att-data-id="record.id" t-att-name="record.name"  class="oe_msg_subtype_check"/></td>
<<<<<<< HEAD
                <td><label t-att-for="'input_mail_followers_subtype_'+record.id"><t t-raw="record.name"/></label></td>
           </tr>
=======
                <td><label t-att-for="'input_mail_followers_subtype_'+record.id"><t t-esc="record.name"/></label></td>
            </tr>
>>>>>>> 4769ff5e
        </table>
    </t>

    <t t-name="mail.followers.show_more">
        <div class="oe_partner oe_show_more">And <t t-esc="number"/> more.</div>
    </t>

</template><|MERGE_RESOLUTION|>--- conflicted
+++ resolved
@@ -49,13 +49,8 @@
         <table class='oe_subtype'>
             <tr>
                 <td width="10%"><input type="checkbox" t-att-checked="record.followed" t-att-id="'input_mail_followers_subtype_'+record.id" t-att-data-id="record.id" t-att-name="record.name"  class="oe_msg_subtype_check"/></td>
-<<<<<<< HEAD
-                <td><label t-att-for="'input_mail_followers_subtype_'+record.id"><t t-raw="record.name"/></label></td>
-           </tr>
-=======
                 <td><label t-att-for="'input_mail_followers_subtype_'+record.id"><t t-esc="record.name"/></label></td>
             </tr>
->>>>>>> 4769ff5e
         </table>
     </t>
 
