--- conflicted
+++ resolved
@@ -62,7 +62,6 @@
 
     <li t-name="ThreadMsg" t-attf-class="oe_mail oe_mail_thread_msg">
         <div t-attf-class="oe_mail_msg_#{record.type}">
-<<<<<<< HEAD
             <img class="oe_mail_msg_menu_icon" src="/mail/static/src/img/wheel_menu.png" alt="menu"/>
             <ul class="oe_mail_msg_menu">
                 <t t-if="display['show_delete']"><t t-if="thread._is_author(record.user_id[0])">
@@ -73,10 +72,7 @@
                     <li><a href="#" class="oe_mail_oe_intlink oe_mail_msg_hide_type" t-attf-data-subtype='{record.subtype}'>Hide '<t t-esc="record.subtype"/>' for this document</a></li>
                 </t>
             </ul>
-            <img class="oe_mail_msg_image oe_mail_oe_left" t-att-src="record.mini_url"/>
-=======
             <img class="oe_mail_msg_image oe_left" t-att-src="record.mini_url"/>
->>>>>>> acd27e30
             <div class="oe_mail_msg_content">
                 <t t-if="record.type == 'email'"><t t-call="EmailDisplay"/></t>
                 <t t-if="record.type == 'notification' || record.type == 'comment'"><t t-call="NoteDisplay"/></t>
