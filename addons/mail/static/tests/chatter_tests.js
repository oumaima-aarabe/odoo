--- conflicted
+++ resolved
@@ -1146,15 +1146,12 @@
     form.destroy();
 });
 
-<<<<<<< HEAD
-QUnit.test('chatter: post a message and switch in edit mode', async function (assert) {
-=======
-QUnit.test('chatter: new message notification from document', function (assert) {
+QUnit.test('chatter: new message notification from document', async function (assert) {
     // when receiving new messages from a document that is open, it should
     // not mark the messages are read
     assert.expect(4);
 
-    var form = createView({
+    var form = await createView({
         View: FormView,
         model: 'partner',
         data: this.data,
@@ -1189,7 +1186,7 @@
         '.o_thread_message',
         "should have no message in the chatter");
 
-    // Simulate received needaction message on this document
+    // Simulate received needaction`` message on this document
     var message = {
         author_id: [1, "Me"],
         body: '<p>test</p>',
@@ -1201,6 +1198,7 @@
     };
     const notifications = [ [['myDB', 'ir.needaction'], message] ];
     form.call('bus_service', 'trigger', 'notification', notifications);
+    await testUtils.nextMicrotaskTick();
     assert.strictEqual(
         thread.getUnreadCounter(),
         1,
@@ -1213,8 +1211,7 @@
     form.destroy();
 });
 
-QUnit.test('chatter: post a message and switch in edit mode', function (assert) {
->>>>>>> 32039b2a
+QUnit.test('chatter: post a message and switch in edit mode', async function (assert) {
     assert.expect(5);
 
     var form = await createView({
