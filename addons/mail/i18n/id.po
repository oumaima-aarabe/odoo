# Translation of Odoo Server.
# This file contains the translation of the following modules:
# * mail
# 
# Translators:
msgid ""
msgstr ""
"Project-Id-Version: Odoo 9.0\n"
"Report-Msgid-Bugs-To: \n"
"POT-Creation-Date: 2015-10-09 09:18+0000\n"
<<<<<<< HEAD
"PO-Revision-Date: 2015-10-21 09:57+0000\n"
=======
"PO-Revision-Date: 2015-11-17 12:41+0000\n"
>>>>>>> b2939537
"Last-Translator: Martin Trigaux\n"
"Language-Team: Indonesian (http://www.transifex.com/odoo/odoo-9/language/id/)\n"
"MIME-Version: 1.0\n"
"Content-Type: text/plain; charset=UTF-8\n"
"Content-Transfer-Encoding: \n"
"Language: id\n"
"Plural-Forms: nplurals=1; plural=0;\n"

#. module: mail
#: model:mail.template,body_html:mail.mail_template_data_notification_email_default
msgid ""
"\n"
"<div itemscope itemtype=\"http://schema.org/EmailMessage\">\n"
"    <div itemprop=\"potentialAction\" itemscope itemtype=\"http://schema.org/ViewAction\">\n"
"        <link itemprop=\"target\" href=\"${ctx['button_access']['url']}\"/>\n"
"        <link itemprop=\"url\" href=\"${ctx['button_access']['url']}\"/>\n"
"        <meta itemprop=\"name\" content=\"View ${ctx['model_name']}\"/>\n"
"    </div>\n"
"</div>\n"
"<div class=\"snippet_row bg-color\" style=\"padding:0px;width:600px;margin:auto;background: #FFFFFF repeat top /100%;color:#777777\" data-snippet-theme=\"basic_theme\">\n"
"    <table cellspacing=\"0\" cellpadding=\"0\" style=\"width:600px;border-collapse:collapse;background:inherit;color:inherit\">\n"
"        <tbody><tr>\n"
"            <td valign=\"center\" width=\"270\" style=\"padding:10px 10px 10px 5px;font-size: 30px\">\n"
"                % if ctx.get('button_access'):\n"
"                <a href=\"${ctx['button_access']['url']}\" style=\"-webkit-user-select: none; padding: 5px 10px; font-size: 12px; line-height: 18px; color: #FFFFFF; border-color:#a24689; text-decoration: none; display: inline-block; margin-bottom: 0px; font-weight: 400; text-align: center; vertical-align: middle; cursor: pointer; white-space: nowrap; background-image: none; background-color: #a24689; border: 1px solid #a24689; border-radius:3px\" class=\"o_default_snippet_text\">${ctx['button_access']['title']}</a>\n"
"                % endif\n"
"\n"
"                % if ctx.get('button_follow'):\n"
"                <a href=\"${ctx['button_follow']['url']}\" style=\"-webkit-user-select: none; padding: 5px 10px; font-size: 12px; line-height: 18px; color: #FFFFFF; border-color:#a24689; text-decoration: none; display: inline-block; margin-bottom: 0px; font-weight: 400; text-align: center; vertical-align: middle; cursor: pointer; white-space: nowrap; background-image: none; background-color: #a24689; border: 1px solid #a24689; border-radius:3px\" class=\"o_default_snippet_text\">${ctx['button_follow']['title']}</a>\n"
"                \n"
"                % elif ctx.get('button_unfollow'):\n"
"                <a href=\"${ctx['button_unfollow']['url']}\" style=\"-webkit-user-select: none; padding: 5px 10px; font-size: 12px; line-height: 18px; color: #FFFFFF; border-color:#a24689; text-decoration: none; display: inline-block; margin-bottom: 0px; font-weight: 400; text-align: center; vertical-align: middle; cursor: pointer; white-space: nowrap; background-image: none; background-color: #a24689; border: 1px solid #a24689; border-radius:3px\" class=\"o_default_snippet_text\">${ctx['button_unfollow']['title']}</a>\n"
"                % endif\n"
"\n"
"                % if not ctx.get('button_access') and not ctx.get('button_follow') and not ctx.get('button_unfollow') and ctx.get('model_name'):\n"
"                <p style=\"padding: 5px 10px; font-size: 12px;\"\">\n"
"                About <strong>${ctx['model_name']}\n"
"                % if ctx.get('record_name'):\n"
"                : ${ctx['record_name']}\n"
"                % endif\n"
"                </strong>\n"
"                </p>\n"
"                % endif\n"
"            </td>\n"
"            <td valign=\"center\" align=\"right\" width=\"270\" style=\"padding:10px 15px 10px 10px; font-size: 12px;\">\n"
"                <p>\n"
"                % if ctx.get('actions'):\n"
"                % for action in ctx['actions']:\n"
"                <a href=\"${action['url']}\" style=\"text-decoration:none; color: #a24689;\"><strong>${action['title']}</strong></a>\n"
"                %if len(ctx['actions']) > 1 and loop.index < len(ctx['actions']):\n"
"                    |\n"
"                % endif\n"
"                % endfor\n"
"                % else:\n"
"                <strong>Sent by</strong>\n"
"                % if ctx.get('website_url'):\n"
"                <a href=\"${ctx['website_url']}\" style=\"text-decoration:none; color: #a24689;\">\n"
"                % endif\n"
"                <strong>${ctx.get('company_name')}</strong>\n"
"                % if ctx.get('website_url'):\n"
"                </a>\n"
"                % endif\n"
"                <strong>using</strong>\n"
"                <a href=\"www.odoo.com\" style=\"text-decoration:none; color: #a24689;\"><strong>Odoo</strong></a>\n"
"                % endif\n"
"            </td>\n"
"        </tr>\n"
"    </tbody></table>\n"
"</div>\n"
"<div style=\"padding:0px;width:600px;margin:auto;color:#777777;background-color:#FFFFFF\" class=\"\">\n"
"    <table cellspacing=\"0\" cellpadding=\"0\" style=\"vertical-align:top;padding:0px;font-family:arial;font-size:12px;border-collapse:collapse;background:inherit;color:inherit\">\n"
"        <tbody>\n"
"            <tr>\n"
"                <td valign=\"top\" style=\"width:600px\">\n"
"                    <div>\n"
"                        <hr width=\"100%\" style=\"background-color:rgb(204,204,204);border:medium none;clear:both;display:block;font-size:0px;min-height:1px;line-height:0;margin:15px auto;padding:0\">\n"
"                    </div>\n"
"                </td>\n"
"            </tr>\n"
"        </tbody>\n"
"    </table>\n"
"</div>\n"
"<div class=\"snippet_row bg-color\" style=\"padding:0;width:600px;max-width:600px;margin:0 auto;background: #fff repeat top /100%;color:#777777\">\n"
"    <table style=\"width:100%;text-align:justify;margin:0 auto;background:inherit;color:inherit;border-collapse:collapse;color:inherit\">\n"
"        <tbody><tr>\n"
"            <td style=\"padding:10px 30px; font-size:14px\">\n"
"                ${object.body | safe}\n"
"                % if ctx.get('tracking'):\n"
"                    % for tracking in ctx['tracking']\n"
"                        ${tracking[0]} : ${tracking[1]} -> ${tracking[2]}\n"
"                    % endfor\n"
"                % endif\n"
"            </td>\n"
"        </tr>\n"
"    </tbody></table>\n"
"</div>\n"
"% if ctx.get('signature'):\n"
"<div class=\"snippet_row bg-color\" style=\"padding:0px;width:600px;margin:auto;background: #fff repeat top /100%;color:#777777\">\n"
"    <center>\n"
"        <table width=\"600\" cellspacing=\"0\" cellpadding=\"0\" border=\"0\" style=\"margin: 0 auto; width:600px; border-collapse:collapse;background:inherit;color:inherit\">\n"
"            <tbody><tr>\n"
"                <td style=\"font-size:12px; padding: 5px 30px; text-align: left;\">\n"
"                    &nbsp;\n"
"                    ${ctx['signature'] | safe}\n"
"                    &nbsp;\n"
"                </td>\n"
"                </tr>\n"
"            </tbody>\n"
"        </table>\n"
"    </center>\n"
"</div>\n"
"% endif\n"
msgstr ""

#. module: mail
#. openerp-web
#: code:addons/mail/static/src/js/chat_manager.js:50
#, python-format
msgid " from "
msgstr ""

#. module: mail
#: model:mail.template,subject:mail.mail_template_data_notification_email_default
msgid ""
"${object.subject or (object.record_name and 'Re: %s' % object.record_name) "
"or (object.parent_id and object.parent_id.subject and 'Re: %s' % "
"object.parent_id.subject) or (object.parent_id and "
"object.parent_id.record_name and 'Re: %s' % object.parent_id.record_name)}"
msgstr ""

#. module: mail
#: code:addons/mail/models/mail_template.py:216
#, python-format
msgid "%s (copy)"
msgstr "%s (copy)"

#. module: mail
#: code:addons/mail/models/mail_thread.py:202
#, python-format
msgid "%s created"
msgstr "%s dibuat"

#. module: mail
#: code:addons/mail/models/res_users.py:81
#, python-format
msgid "%s has joined the %s network."
msgstr "%s telah bergabung jaringan %s."

#. module: mail
#. openerp-web
#: code:addons/mail/static/src/xml/chatter.xml:48
#, python-format
msgid "(no email address)"
msgstr "(tidak ada alamat email)"

#. module: mail
#: model:ir.model.fields,help:mail.field_mail_shortcode_shortcode_type
msgid ""
"* Smiley are only used for HTML code to display an image * Text (default "
"value) is use to substitute text with another text"
msgstr ""

#. module: mail
#. openerp-web
#: code:addons/mail/static/src/xml/thread.xml:122
#, python-format
msgid "-------- Show more messages --------"
msgstr ""

#. module: mail
#: code:addons/mail/wizard/invite.py:22
#, python-format
msgid ""
"<div><p>Hello,</p><p>%s invited you to follow %s document: %s.<p></div>"
msgstr "<div><p>Halo</p><p>%s mengundang Anda untuk mengikuti %s dokumen: %s.<p></div>"

#. module: mail
#: code:addons/mail/wizard/invite.py:25
#, python-format
msgid ""
"<div><p>Hello,</p><p>%s invited you to follow a new document.</p></div>"
msgstr "<div><p>Halo</p><p>%s mengundang Anda untuk mengikuti dokumen baru.</p></div>"

#. module: mail
#: model:ir.ui.view,arch_db:mail.email_compose_message_wizard_form
msgid ""
"<span attrs=\"{'invisible': [('composition_mode', '!=', 'mass_mail')]}\">\n"
"                                <strong>Email mass mailing</strong> on\n"
"                                <span attrs=\"{'invisible': [('use_active_domain', '=', True)]}\">the selected records</span>\n"
"                                <span attrs=\"{'invisible': [('use_active_domain', '=', False)]}\">the current search filter</span>.\n"
"                            </span>\n"
"                            <span attrs=\"{'invisible':['|', ('model', '=', False), ('composition_mode', '=', 'mass_mail')]}\">Followers of the document and</span>"
msgstr ""

#. module: mail
#: model:ir.ui.view,arch_db:mail.email_template_form
msgid ""
"<span class=\"o_stat_text\">Add</span>\n"
"                                    <span class=\"o_stat_text\">Context Action</span>"
msgstr ""

#. module: mail
#: model:ir.ui.view,arch_db:mail.email_template_form
msgid ""
"<span class=\"o_stat_text\">Remove</span>\n"
"                                    <span class=\"o_stat_text\">Context Action</span>"
msgstr ""

#. module: mail
#: model:ir.ui.view,arch_db:mail.view_general_configuration_mail_alias_domain
msgid "<span>failed emails</span>"
msgstr ""

#. module: mail
#: model:ir.ui.view,arch_db:mail.email_compose_message_wizard_form
msgid ""
"<strong>All records matching your current search filter will be mailed,\n"
"                                    not only the ids selected in the list view.</strong><br/>\n"
"                                If you want to work only with selected ids, please uncheck the\n"
"                                list header checkbox."
msgstr ""

#. module: mail
#: model:ir.ui.view,arch_db:mail.email_compose_message_wizard_form
msgid ""
"<strong>Moreover, if you want to send a lot of emails, we recommend you to use the mass mailing module</strong>. <br/>\n"
"                                Confirming this wizard will probably take a few minutes blocking your browser."
msgstr ""

#. module: mail
#. openerp-web
#: code:addons/mail/static/src/xml/client_action.xml:13
#, python-format
msgid "@ Inbox"
msgstr ""

#. module: mail
#: model:ir.model.fields,help:mail.field_mail_alias_alias_defaults
#: model:ir.model.fields,help:mail.field_mail_channel_alias_defaults
#: model:ir.model.fields,help:mail.field_res_users_alias_defaults
msgid ""
"A Python dictionary that will be evaluated to provide default values when "
"creating new records for this alias."
msgstr "Kamus Python yang akan dievaluasi untuk memberikan nilai default ketika membuat catatan baru untuk alias ini."

#. module: mail
#: model:ir.actions.act_window,help:mail.mail_shortcode_action
msgid ""
"A shortcode is a keyboard shortcut. For instance, you type #gm and it will "
"be transformed into \"Good Morning\"."
msgstr ""

#. module: mail
#: model:ir.model,name:mail.model_res_groups
msgid "Access Groups"
msgstr "Kelompok Akses"

#. module: mail
#. openerp-web
#: code:addons/mail/static/src/js/client_action.js:154
#, python-format
msgid "Action"
msgstr ""

#. module: mail
#: model:ir.model.fields,field_description:mail.field_mail_channel_message_needaction
#: model:ir.model.fields,field_description:mail.field_mail_thread_message_needaction
#: model:ir.model.fields,field_description:mail.field_res_partner_message_needaction
#: model:ir.model.fields,field_description:mail.field_res_users_message_needaction
msgid "Action Needed"
msgstr "Tindakan diperlukan"

#. module: mail
#: model:ir.model.fields,help:mail.field_mail_message_subtype_default
msgid "Activated by default when subscribing."
msgstr "Langsung aktif bila disetujui"

#. module: mail
#: model:ir.ui.view,arch_db:mail.view_mail_alias_search
msgid "Active"
msgstr "Aktif"

#. module: mail
#: model:ir.model.fields,field_description:mail.field_mail_compose_message_active_domain
msgid "Active domain"
msgstr "Domain aktif"

#. module: mail
#. openerp-web
#: code:addons/mail/static/src/xml/chatter.xml:19
#, python-format
msgid "Activity"
msgstr "Aktivitas"

#. module: mail
#. openerp-web
#: code:addons/mail/static/src/xml/chatter.xml:144
#, python-format
msgid "Add Channels"
msgstr ""

#. module: mail
#. openerp-web
#: code:addons/mail/static/src/xml/chatter.xml:141
#: model:ir.ui.view,arch_db:mail.mail_wizard_invite_form
#, python-format
msgid "Add Followers"
msgstr "Menambah pengikut"

#. module: mail
#: model:ir.model.fields,field_description:mail.field_email_template_preview_user_signature
#: model:ir.model.fields,field_description:mail.field_mail_template_user_signature
msgid "Add Signature"
msgstr ""

#. module: mail
#. openerp-web
#: code:addons/mail/static/src/xml/client_action.xml:26
#: code:addons/mail/static/src/xml/client_action.xml:44
#, python-format
msgid "Add a channel"
msgstr ""

#. module: mail
#: model:ir.ui.view,arch_db:mail.mail_wizard_invite_form
msgid "Add channels to notify..."
msgstr ""

#. module: mail
#: model:ir.ui.view,arch_db:mail.email_compose_message_wizard_form
#: model:ir.ui.view,arch_db:mail.mail_wizard_invite_form
msgid "Add contacts to notify..."
msgstr "Menambahkan kontak untuk memberitahu..."

#. module: mail
#: model:ir.model.fields,field_description:mail.field_mail_compose_message_partner_ids
msgid "Additional Contacts"
msgstr "Kontak tambahan"

#. module: mail
#: model:ir.ui.view,arch_db:mail.view_mail_form
msgid "Advanced"
msgstr "Lanjutan"

#. module: mail
#: model:ir.ui.view,arch_db:mail.email_template_form
msgid "Advanced Settings"
msgstr "Pengaturan lebih lanjut"

#. module: mail
#: model:ir.model.fields,field_description:mail.field_mail_channel_alias_id
#: model:ir.model.fields,field_description:mail.field_res_users_alias_id
#: model:ir.ui.view,arch_db:mail.view_mail_alias_form
#: model:ir.ui.view,arch_db:mail.view_mail_alias_tree
msgid "Alias"
msgstr "Alias"

#. module: mail
#: model:ir.ui.view,arch_db:mail.view_users_form_mail
msgid "Alias Accepts Emails From"
msgstr "Alias menerima email dari"

#. module: mail
#: model:ir.model.fields,field_description:mail.field_mail_alias_alias_contact
#: model:ir.model.fields,field_description:mail.field_mail_channel_alias_contact
#: model:ir.model.fields,field_description:mail.field_res_users_alias_contact
msgid "Alias Contact Security"
msgstr "Alias kontak keamanan"

#. module: mail
#: model:ir.model.fields,field_description:mail.field_base_config_settings_alias_domain
msgid "Alias Domain"
msgstr "Domain Alias"

#. module: mail
#: model:ir.model.fields,field_description:mail.field_mail_alias_alias_name
#: model:ir.model.fields,field_description:mail.field_mail_channel_alias_name
#: model:ir.model.fields,field_description:mail.field_res_users_alias_name
msgid "Alias Name"
msgstr "Nama Alias"

#. module: mail
#: model:ir.model.fields,field_description:mail.field_mail_alias_alias_domain
#: model:ir.model.fields,field_description:mail.field_mail_channel_alias_domain
#: model:ir.model.fields,field_description:mail.field_res_users_alias_domain
msgid "Alias domain"
msgstr "Domain alias"

#. module: mail
#: model:ir.model.fields,field_description:mail.field_mail_alias_alias_model_id
#: model:ir.model.fields,field_description:mail.field_mail_channel_alias_model_id
#: model:ir.model.fields,field_description:mail.field_res_users_alias_model_id
msgid "Aliased Model"
msgstr "Alias Model"

#. module: mail
#: model:ir.actions.act_window,name:mail.action_view_mail_alias
#: model:ir.ui.menu,name:mail.mail_alias_menu
msgid "Aliases"
msgstr "Alias"

#. module: mail
#: selection:res.partner,notify_email:0
msgid "All Messages"
msgstr "Semua Pesan"

#. module: mail
#. openerp-web
#: code:addons/mail/static/src/js/thread.js:38
#, python-format
msgid "Anonymous"
msgstr ""

#. module: mail
#: model:ir.model.fields,help:mail.field_mail_compose_message_no_auto_thread
#: model:ir.model.fields,help:mail.field_mail_mail_no_auto_thread
#: model:ir.model.fields,help:mail.field_mail_message_no_auto_thread
msgid ""
"Answers do not go in the original document discussion thread. This has an "
"impact on the generated message-id."
msgstr ""

#. module: mail
#: model:ir.model.fields,field_description:mail.field_email_template_preview_model_id
#: model:ir.model.fields,field_description:mail.field_mail_template_model_id
msgid "Applies to"
msgstr ""

#. module: mail
#. openerp-web
#: code:addons/mail/static/src/js/chatter.js:120
#, python-format
msgid "Apply"
msgstr "Terapkan"

#. module: mail
#: model:ir.ui.view,arch_db:mail.email_compose_message_wizard_form
msgid "Attach a file"
msgstr "Lampirkan file"

#. module: mail
#: model:ir.model.fields,field_description:mail.field_email_template_preview_attachment_ids
#: model:ir.model.fields,field_description:mail.field_mail_compose_message_attachment_ids
#: model:ir.model.fields,field_description:mail.field_mail_mail_attachment_ids
#: model:ir.model.fields,field_description:mail.field_mail_message_attachment_ids
#: model:ir.model.fields,field_description:mail.field_mail_template_attachment_ids
#: model:ir.ui.view,arch_db:mail.view_mail_form
msgid "Attachments"
msgstr "Lampiran"

#. module: mail
#: model:ir.model.fields,help:mail.field_mail_compose_message_attachment_ids
#: model:ir.model.fields,help:mail.field_mail_mail_attachment_ids
#: model:ir.model.fields,help:mail.field_mail_message_attachment_ids
msgid ""
"Attachments are linked to a document through model / res_id and to the "
"messagethrough this field."
msgstr ""

#. module: mail
#: selection:mail.alias,alias_contact:0
msgid "Authenticated Partners"
msgstr "Mitra dikonfirmasi"

#. module: mail
#: model:ir.model.fields,field_description:mail.field_mail_compose_message_author_id
#: model:ir.model.fields,field_description:mail.field_mail_mail_author_id
#: model:ir.model.fields,field_description:mail.field_mail_message_author_id
#: model:ir.ui.view,arch_db:mail.view_mail_search
msgid "Author"
msgstr "Penulis"

#. module: mail
#: model:ir.ui.view,arch_db:mail.email_template_form
msgid "Author Signature (mass mail only)"
msgstr ""

#. module: mail
#: model:ir.model.fields,help:mail.field_mail_compose_message_author_id
#: model:ir.model.fields,help:mail.field_mail_mail_author_id
#: model:ir.model.fields,help:mail.field_mail_message_author_id
msgid ""
"Author of the message. If not set, email_from may hold an email address that"
" did not match any partner."
msgstr "Penulis pesan. Jika tidak ditetapkan, email_from dapat memegang sebuah alamat email yang tidak sesuai dengan setiap mitra."

#. module: mail
#: model:ir.model.fields,field_description:mail.field_mail_compose_message_author_avatar
#: model:ir.model.fields,field_description:mail.field_mail_mail_author_avatar
#: model:ir.model.fields,field_description:mail.field_mail_message_author_avatar
msgid "Author's avatar"
msgstr ""

#. module: mail
#: model:ir.model.fields,field_description:mail.field_mail_channel_group_public_id
msgid "Authorized Group"
msgstr "Grup berwenang"

#. module: mail
#: model:ir.model.fields,field_description:mail.field_email_template_preview_auto_delete
#: model:ir.model.fields,field_description:mail.field_mail_mail_auto_delete
#: model:ir.model.fields,field_description:mail.field_mail_template_auto_delete
msgid "Auto Delete"
msgstr "Hapus Otomatis"

#. module: mail
#: model:ir.model.fields,field_description:mail.field_mail_channel_group_ids
msgid "Auto Subscription"
msgstr "Berlangganan Otomatis"

#. module: mail
#: model:ir.ui.view,arch_db:mail.view_mail_message_subtype_form
msgid "Auto subscription"
msgstr "Berlangganan otomatis"

#. module: mail
#: model:ir.model.fields,help:mail.field_mail_compose_message_body
#: model:ir.model.fields,help:mail.field_mail_mail_body
#: model:ir.model.fields,help:mail.field_mail_message_body
msgid "Automatically sanitized HTML contents"
msgstr "Pembersihan otomatis isi HTML"

#. module: mail
#: model:ir.model.fields,field_description:mail.field_res_users_chatter_needaction_auto
msgid "Automatically set needaction as Read"
msgstr ""

#. module: mail
#: model:ir.ui.view,arch_db:mail.res_partner_opt_out_search
msgid "Available for mass mailing"
msgstr "Tersedia untuk surat massal"

#. module: mail
#: model:mail.channel,name:mail.channel_1
msgid "Best Sales Practices"
msgstr "Praktek penjualan"

#. module: mail
#: model:mail.channel,name:mail.channel_2
msgid "Board meetings"
msgstr "Rapat Dewan"

#. module: mail
#: model:ir.model.fields,field_description:mail.field_email_template_preview_body_html
#: model:ir.model.fields,field_description:mail.field_ir_act_server_body_html
#: model:ir.model.fields,field_description:mail.field_mail_template_body_html
#: model:ir.ui.view,arch_db:mail.view_mail_form
#: model:ir.ui.view,arch_db:mail.view_message_form
msgid "Body"
msgstr "Badan"

#. module: mail
#. openerp-web
#: code:addons/mail/static/src/js/chatter.js:128
#: model:ir.ui.view,arch_db:mail.email_compose_message_wizard_form
#: model:ir.ui.view,arch_db:mail.mail_wizard_invite_form
#: model:ir.ui.view,arch_db:mail.view_mail_form
#, python-format
msgid "Cancel"
msgstr "Batalkan"

#. module: mail
#: model:ir.ui.view,arch_db:mail.view_mail_tree
msgid "Cancel Email"
msgstr "Batalkan Email"

#. module: mail
#: selection:mail.mail,state:0
msgid "Cancelled"
msgstr "Dibatalkan"

#. module: mail
#: selection:mail.shortcode,shortcode_type:0
msgid "Canned Response"
msgstr ""

#. module: mail
#: model:ir.model,name:mail.model_mail_shortcode
msgid "Canned Response / Shortcode"
msgstr ""

#. module: mail
#: model:ir.model.fields,help:mail.field_mail_mail_email_cc
msgid "Carbon copy message recipients"
msgstr "Penerima pesan carbon copy"

#. module: mail
#: model:ir.model.fields,help:mail.field_email_template_preview_email_cc
#: model:ir.model.fields,help:mail.field_mail_template_email_cc
msgid "Carbon copy recipients (placeholders may be used here)"
msgstr ""

#. module: mail
#: model:ir.model.fields,field_description:mail.field_email_template_preview_email_cc
#: model:ir.model.fields,field_description:mail.field_mail_mail_email_cc
#: model:ir.model.fields,field_description:mail.field_mail_template_email_cc
msgid "Cc"
msgstr "Cc"

#. module: mail
#: model:ir.ui.view,arch_db:mail.view_mail_tracking_value_form
msgid "Change"
msgstr "Ubah"

#. module: mail
#: model:ir.model.fields,field_description:mail.field_mail_tracking_value_field
msgid "Changed Field"
msgstr ""

#. module: mail
#: model:ir.model.fields,field_description:mail.field_mail_channel_partner_channel_id
#: model:ir.ui.view,arch_db:mail.mail_channel_partner_view_form
#: selection:mail.channel,channel_type:0
msgid "Channel"
msgstr "Saluran"

#. module: mail
#: model:ir.model.fields,field_description:mail.field_mail_channel_channel_type
msgid "Channel Type"
msgstr ""

#. module: mail
#: model:ir.model.fields,field_description:mail.field_mail_channel_channel_message_ids
msgid "Channel message ids"
msgstr ""

#. module: mail
#. openerp-web
#: code:addons/mail/static/src/xml/client_action.xml:23
#: model:ir.model.fields,field_description:mail.field_mail_compose_message_channel_ids
#: model:ir.model.fields,field_description:mail.field_mail_mail_channel_ids
#: model:ir.model.fields,field_description:mail.field_mail_message_channel_ids
#: model:ir.model.fields,field_description:mail.field_mail_wizard_invite_channel_ids
#: model:ir.model.fields,field_description:mail.field_res_partner_channel_ids
#: model:ir.model.fields,field_description:mail.field_res_users_channel_ids
#: model:ir.ui.menu,name:mail.mail_channel_menu_settings
#: model:ir.ui.view,arch_db:mail.mail_channel_partner_view_tree
#, python-format
msgid "Channels"
msgstr "Saluran"

#. module: mail
#: model:ir.actions.act_window,name:mail.mail_channel_partner_action
#: model:ir.ui.menu,name:mail.mail_channel_partner_menu
msgid "Channels/Partner"
msgstr ""

#. module: mail
#: model:ir.actions.client,name:mail.mail_channel_action_client_chat
msgid "Chat"
msgstr ""

#. module: mail
#: selection:mail.channel,channel_type:0
msgid "Chat Discussion"
msgstr ""

#. module: mail
#: model:ir.actions.act_window,name:mail.mail_shortcode_action
msgid "Chat Shortcode"
msgstr ""

#. module: mail
#: model:ir.model.fields,field_description:mail.field_mail_compose_message_child_ids
#: model:ir.model.fields,field_description:mail.field_mail_mail_child_ids
#: model:ir.model.fields,field_description:mail.field_mail_message_child_ids
msgid "Child Messages"
msgstr "Pesan anak"

#. module: mail
#: model:ir.ui.view,arch_db:mail.view_server_action_form_template
msgid "Choose a template to display its values."
msgstr ""

#. module: mail
#: model:ir.ui.view,arch_db:mail.email_template_preview_form
msgid "Choose an example"
msgstr ""

#. module: mail
#: code:addons/mail/models/mail_thread.py:308
#, python-format
msgid "Click here to add new %(document)s or send an email to: %(email_link)s"
msgstr ""

#. module: mail
#: code:addons/mail/models/mail_thread.py:324
#, python-format
msgid "Click here to add new %s"
msgstr ""

#. module: mail
#: model:ir.actions.act_window,help:mail.action_contacts
msgid "Click to add a contact in your address book."
msgstr ""

#. module: mail
#: model:ir.actions.act_window,help:mail.mail_shortcode_action
msgid "Click to define a new chat shortcode."
msgstr ""

#. module: mail
#: selection:mail.channel.partner,fold_state:0
msgid "Closed"
msgstr "Ditutup"

#. module: mail
#: model:ir.ui.view,arch_db:mail.email_template_form
msgid "Comma-separated carbon copy recipients addresses"
msgstr ""

#. module: mail
#: model:ir.ui.view,arch_db:mail.email_template_form
msgid "Comma-separated ids of recipient partners"
msgstr ""

#. module: mail
#: model:ir.model.fields,help:mail.field_email_template_preview_partner_to
#: model:ir.model.fields,help:mail.field_ir_act_server_partner_to
#: model:ir.model.fields,help:mail.field_mail_template_partner_to
msgid ""
"Comma-separated ids of recipient partners (placeholders may be used here)"
msgstr ""

#. module: mail
#: model:ir.ui.view,arch_db:mail.email_template_form
msgid "Comma-separated recipient addresses"
msgstr ""

#. module: mail
#: model:ir.model.fields,help:mail.field_email_template_preview_email_to
#: model:ir.model.fields,help:mail.field_ir_act_server_email_to
#: model:ir.model.fields,help:mail.field_mail_template_email_to
msgid "Comma-separated recipient addresses (placeholders may be used here)"
msgstr ""

#. module: mail
#: model:ir.ui.view,arch_db:mail.view_mail_search
#: selection:mail.compose.message,message_type:0
#: selection:mail.message,message_type:0
msgid "Comment"
msgstr "Komentar"

#. module: mail
#: model:ir.actions.act_window,name:mail.action_email_compose_message_wizard
#: model:ir.ui.view,arch_db:mail.email_compose_message_wizard_form
msgid "Compose Email"
msgstr "Buat Email"

#. module: mail
#. openerp-web
#: code:addons/mail/static/src/xml/systray.xml:4
#, python-format
msgid "Compose new Message"
msgstr ""

#. module: mail
#: model:ir.model.fields,field_description:mail.field_mail_compose_message_composition_mode
msgid "Composition mode"
msgstr "Mode Kompisisi"

#. module: mail
#: model:ir.actions.act_window,name:mail.action_contacts
#: model:ir.ui.menu,name:mail.menu_contacts
msgid "Contacts"
msgstr "Daftar kontak"

#. module: mail
#: model:ir.ui.view,arch_db:mail.email_template_form
#: model:ir.ui.view,arch_db:mail.view_message_search
msgid "Content"
msgstr "Konten"

#. module: mail
#: model:ir.model.fields,field_description:mail.field_mail_compose_message_body
#: model:ir.model.fields,field_description:mail.field_mail_mail_body
#: model:ir.model.fields,field_description:mail.field_mail_message_body
msgid "Contents"
msgstr "Daftar Isi"

#. module: mail
#: model:ir.model.fields,field_description:mail.field_mail_channel_partner_fold_state
msgid "Conversation Fold State"
msgstr ""

#. module: mail
#: model:ir.model.fields,field_description:mail.field_mail_channel_partner_is_minimized
msgid "Conversation is minimied"
msgstr ""

#. module: mail
#. openerp-web
#: code:addons/mail/static/src/js/client_action.js:217
#, python-format
msgid "Create %s"
msgstr ""

#. module: mail
#: model:ir.model.fields,field_description:mail.field_mail_channel_create_date
msgid "Create Date"
msgstr ""

#. module: mail
#: model:ir.model.fields,field_description:mail.field_email_template_preview_create_uid
#: model:ir.model.fields,field_description:mail.field_mail_alias_create_uid
#: model:ir.model.fields,field_description:mail.field_mail_channel_create_uid
#: model:ir.model.fields,field_description:mail.field_mail_channel_partner_create_uid
#: model:ir.model.fields,field_description:mail.field_mail_compose_message_create_uid
#: model:ir.model.fields,field_description:mail.field_mail_mail_create_uid
#: model:ir.model.fields,field_description:mail.field_mail_message_create_uid
#: model:ir.model.fields,field_description:mail.field_mail_message_subtype_create_uid
#: model:ir.model.fields,field_description:mail.field_mail_shortcode_create_uid
#: model:ir.model.fields,field_description:mail.field_mail_template_create_uid
#: model:ir.model.fields,field_description:mail.field_mail_tracking_value_create_uid
#: model:ir.model.fields,field_description:mail.field_mail_wizard_invite_create_uid
msgid "Created by"
msgstr "Dibuat oleh"

#. module: mail
#: model:ir.model.fields,field_description:mail.field_email_template_preview_create_date
#: model:ir.model.fields,field_description:mail.field_mail_alias_create_date
#: model:ir.model.fields,field_description:mail.field_mail_channel_partner_create_date
#: model:ir.model.fields,field_description:mail.field_mail_compose_message_create_date
#: model:ir.model.fields,field_description:mail.field_mail_mail_create_date
#: model:ir.model.fields,field_description:mail.field_mail_message_create_date
#: model:ir.model.fields,field_description:mail.field_mail_message_subtype_create_date
#: model:ir.model.fields,field_description:mail.field_mail_shortcode_create_date
#: model:ir.model.fields,field_description:mail.field_mail_template_create_date
#: model:ir.model.fields,field_description:mail.field_mail_tracking_value_create_date
#: model:ir.model.fields,field_description:mail.field_mail_wizard_invite_create_date
msgid "Created on"
msgstr "Dibuat pada"

#. module: mail
#: model:ir.ui.view,arch_db:mail.view_mail_search
msgid "Creation Month"
msgstr "Penciptaan bulan"

#. module: mail
#: model:ir.model.fields,help:mail.field_mail_compose_message_starred
#: model:ir.model.fields,help:mail.field_mail_mail_starred
#: model:ir.model.fields,help:mail.field_mail_message_starred
msgid "Current user has a starred notification linked to this message"
msgstr "Pengguna saat ini memiliki pemberitahuan berbintang terkait dengan pesan ini"

#. module: mail
#: code:addons/mail/models/res_partner.py:16
#, python-format
msgid "Customers"
msgstr "Customer"

#. module: mail
#: model:ir.model.fields,field_description:mail.field_mail_compose_message_date
#: model:ir.model.fields,field_description:mail.field_mail_mail_date
#: model:ir.model.fields,field_description:mail.field_mail_message_date
msgid "Date"
msgstr "Tanggal"

#. module: mail
#: model:ir.model.fields,help:mail.field_mail_channel_message_last_post
#: model:ir.model.fields,help:mail.field_mail_thread_message_last_post
#: model:ir.model.fields,help:mail.field_res_partner_message_last_post
#: model:ir.model.fields,help:mail.field_res_users_message_last_post
msgid "Date of the last message posted on the record."
msgstr "Tanggal pesan terakhir diposting pada catatan."

#. module: mail
#: model:ir.model.fields,field_description:mail.field_mail_message_subtype_default
msgid "Default"
msgstr "Default"

#. module: mail
#: model:ir.model.fields,field_description:mail.field_email_template_preview_null_value
#: model:ir.model.fields,field_description:mail.field_mail_template_null_value
msgid "Default Value"
msgstr ""

#. module: mail
#: model:ir.model.fields,field_description:mail.field_mail_alias_alias_defaults
#: model:ir.model.fields,field_description:mail.field_mail_channel_alias_defaults
#: model:ir.model.fields,field_description:mail.field_res_users_alias_defaults
msgid "Default Values"
msgstr "Nilai default"

#. module: mail
#: model:ir.model.fields,field_description:mail.field_email_template_preview_use_default_to
#: model:ir.model.fields,field_description:mail.field_mail_template_use_default_to
msgid "Default recipients"
msgstr ""

#. module: mail
#: model:ir.model.fields,help:mail.field_email_template_preview_use_default_to
#: model:ir.model.fields,help:mail.field_mail_template_use_default_to
msgid ""
"Default recipients of the record:\n"
"- partner (using id on a partner or the partner_id field) OR\n"
"- email (using email_from or email field)"
msgstr ""

#. module: mail
#. openerp-web
#: code:addons/mail/static/src/xml/thread.xml:111
#, python-format
msgid "Delete this attachment"
msgstr "Hapus lampiran ini"

#. module: mail
#: selection:mail.mail,state:0
msgid "Delivery Failed"
msgstr "Pengiriman gagal"

#. module: mail
#: model:ir.model.fields,field_description:mail.field_mail_channel_description
#: model:ir.model.fields,field_description:mail.field_mail_message_subtype_description
#: model:ir.model.fields,field_description:mail.field_mail_shortcode_description
#: model:ir.ui.view,arch_db:mail.view_mail_message_subtype_form
msgid "Description"
msgstr "Keterangan"

#. module: mail
#: model:ir.model.fields,help:mail.field_mail_message_subtype_description
msgid ""
"Description that will be added in the message posted for this subtype. If "
"void, the name will be added instead."
msgstr "Deskripsi yang akan ditambahkan dalam pesan yang dikirim untuk subtipe ini. Jika berlaku, nama akan ditambahkan sebagai gantinya."

#. module: mail
#. openerp-web
#: code:addons/mail/static/src/xml/client_action.xml:76
#, python-format
msgid "Detach"
msgstr ""

#. module: mail
#: model:ir.actions.client,help:mail.mail_channel_action_client_chat
msgid ""
"Did you know ? Type '@someone' in the composer to cite someone in your "
"message, and make it appear in his own inbox."
msgstr ""

#. module: mail
#. openerp-web
#: code:addons/mail/static/src/xml/client_action.xml:31
#, python-format
msgid "Direct Messages"
msgstr ""

#. module: mail
#: model:ir.ui.menu,name:mail.mail_channel_menu_root_chat
msgid "Discuss"
msgstr "Diskusi"

#. module: mail
#: model:ir.model,name:mail.model_mail_channel
msgid "Discussion channel"
msgstr ""

#. module: mail
#: model:mail.message.subtype,name:mail.mt_comment
msgid "Discussions"
msgstr "Debat"

#. module: mail
#: model:ir.model.fields,field_description:mail.field_email_template_preview_display_name
#: model:ir.model.fields,field_description:mail.field_mail_alias_display_name
#: model:ir.model.fields,field_description:mail.field_mail_channel_display_name
#: model:ir.model.fields,field_description:mail.field_mail_channel_partner_display_name
#: model:ir.model.fields,field_description:mail.field_mail_compose_message_display_name
#: model:ir.model.fields,field_description:mail.field_mail_followers_display_name
#: model:ir.model.fields,field_description:mail.field_mail_mail_display_name
#: model:ir.model.fields,field_description:mail.field_mail_message_display_name
#: model:ir.model.fields,field_description:mail.field_mail_message_subtype_display_name
#: model:ir.model.fields,field_description:mail.field_mail_shortcode_display_name
#: model:ir.model.fields,field_description:mail.field_mail_template_display_name
#: model:ir.model.fields,field_description:mail.field_mail_thread_display_name
#: model:ir.model.fields,field_description:mail.field_mail_tracking_value_display_name
#: model:ir.model.fields,field_description:mail.field_mail_wizard_invite_display_name
#: model:ir.model.fields,field_description:mail.field_publisher_warranty_contract_display_name
msgid "Display Name"
msgstr "Nama Tampilan"

#. module: mail
#: model:ir.ui.view,arch_db:mail.email_template_form
msgid ""
"Display an option on related documents to open a composition wizard with "
"this template"
msgstr ""

#. module: mail
#: model:ir.model,name:mail.model_mail_followers
msgid "Document Followers"
msgstr "Pengikut dokumen"

#. module: mail
#: model:ir.ui.view,arch_db:mail.email_template_form
msgid "Dynamic Placeholder Generator"
msgstr ""

#. module: mail
#. openerp-web
#: code:addons/mail/static/src/js/chatter.js:117
#, python-format
msgid "Edit Subscription of "
msgstr "Mengedit berlangganan"

#. module: mail
#. openerp-web
#: code:addons/mail/static/src/xml/chatter.xml:129
#, python-format
msgid "Edit subscription"
msgstr "Mengedit berlangganan"

#. module: mail
#: model:ir.ui.view,arch_db:mail.view_mail_search
#: model:ir.ui.view,arch_db:mail.view_server_action_form_template
#: selection:mail.compose.message,message_type:0
#: selection:mail.message,message_type:0
msgid "Email"
msgstr "e-mail"

#. module: mail
#: model:ir.ui.view,arch_db:mail.mail_channel_view_form
msgid "Email Alias"
msgstr "Email Alias"

#. module: mail
#: model:ir.model,name:mail.model_mail_alias
msgid "Email Aliases"
msgstr "Email alias"

#. module: mail
#: model:ir.ui.view,arch_db:mail.email_template_form
msgid "Email Configuration"
msgstr ""

#. module: mail
#: model:ir.model.fields,field_description:mail.field_res_partner_notify_email
#: model:ir.model.fields,field_description:mail.field_res_users_notify_email
msgid "Email Messages and Notifications"
msgstr ""

#. module: mail
#: model:ir.ui.view,arch_db:mail.email_template_preview_form
msgid "Email Preview"
msgstr ""

#. module: mail
#: model:ir.ui.view,arch_db:mail.view_mail_search
msgid "Email Search"
msgstr "Penelusuran email"

#. module: mail
#: model:ir.model.fields,field_description:mail.field_mail_channel_email_send
msgid "Email Sent"
msgstr ""

#. module: mail
#: model:ir.model.fields,field_description:mail.field_ir_act_server_template_id
msgid "Email Template"
msgstr "Template Email"

#. module: mail
#: model:ir.model,name:mail.model_email_template_preview
msgid "Email Template Preview"
msgstr ""

#. module: mail
#: model:ir.model,name:mail.model_mail_template
msgid "Email Templates"
msgstr "Contoh Email"

#. module: mail
#: model:ir.model,name:mail.model_mail_thread
msgid "Email Thread"
msgstr "Untaian email"

#. module: mail
#: model:ir.model.fields,help:mail.field_res_users_alias_id
msgid ""
"Email address internally associated with this user. Incoming emails will "
"appear in the user's notifications."
msgstr "Alamat email internal yang terkait dengan pengguna ini. Email masuk akan muncul dalam pemberitahuan pengguna."

#. module: mail
#: model:ir.model.fields,help:mail.field_mail_compose_message_email_from
#: model:ir.model.fields,help:mail.field_mail_mail_email_from
#: model:ir.model.fields,help:mail.field_mail_message_email_from
msgid ""
"Email address of the sender. This field is set when no matching partner is "
"found and replaces the author_id field in the chatter."
msgstr ""

#. module: mail
#: model:ir.ui.view,arch_db:mail.email_compose_message_wizard_form
msgid "Email address to redirect replies..."
msgstr "Alamat untuk mengarahkan Balasan email..."

#. module: mail
#: model:ir.model,name:mail.model_mail_compose_message
msgid "Email composition wizard"
msgstr "Petunjuk komposisi email"

#. module: mail
#: model:ir.ui.view,arch_db:mail.view_mail_form
#: model:ir.ui.view,arch_db:mail.view_mail_message_subtype_form
msgid "Email message"
msgstr "Pesan Email"

#. module: mail
#: model:ir.actions.act_window,name:mail.action_view_mail_mail
#: model:ir.ui.menu,name:mail.menu_mail_mail
#: model:ir.ui.view,arch_db:mail.view_mail_tree
msgid "Emails"
msgstr "e-mail"

#. module: mail
#: code:addons/mail/models/update.py:91
#, python-format
msgid "Error during communication with the publisher warranty server."
msgstr "Error selama komunikasi dengan penerbit garansi."

#. module: mail
#: code:addons/mail/models/mail_mail.py:240
#, python-format
msgid ""
"Error without exception. Probably due do sending an email without computed "
"recipients."
msgstr ""

#. module: mail
#: sql_constraint:mail.followers:0
msgid "Error, a channel cannot follow twice the same object."
msgstr ""

#. module: mail
#: sql_constraint:mail.followers:0
msgid "Error, a partner cannot follow twice the same object."
msgstr "Kesalahan, mitra tidak mengikuti dua kali objek yang sama."

#. module: mail
#: sql_constraint:mail.followers:0
msgid ""
"Error: A follower must be either a partner or a channel (but not both)."
msgstr ""

#. module: mail
#: selection:mail.alias,alias_contact:0 selection:mail.channel,public:0
msgid "Everyone"
msgstr "Setiap Orang"

#. module: mail
#: model:ir.ui.view,arch_db:mail.view_mail_search
msgid "Extended Filters..."
msgstr "Penapis Tambahan"

#. module: mail
#: model:ir.model.fields,field_description:mail.field_base_config_settings_fail_counter
msgid "Fail Mail"
msgstr ""

#. module: mail
#: model:ir.ui.view,arch_db:mail.view_mail_search
msgid "Failed"
msgstr "Gagal"

#. module: mail
#: code:addons/mail/models/mail_template.py:352
#, python-format
msgid "Failed to render template %r using values %r"
msgstr ""

#. module: mail
#: model:ir.model.fields,field_description:mail.field_mail_mail_failure_reason
#: model:ir.ui.view,arch_db:mail.view_mail_form
msgid "Failure Reason"
msgstr ""

#. module: mail
#: model:ir.model.fields,help:mail.field_mail_mail_failure_reason
msgid ""
"Failure reason. This is usually the exception thrown by the email server, "
"stored to ease the debugging of mailing issues."
msgstr ""

#. module: mail
#: model:ir.model.fields,field_description:mail.field_mail_compose_message_starred_partner_ids
#: model:ir.model.fields,field_description:mail.field_mail_mail_starred_partner_ids
#: model:ir.model.fields,field_description:mail.field_mail_message_starred_partner_ids
msgid "Favorited By"
msgstr ""

#. module: mail
#: model:ir.model.fields,field_description:mail.field_email_template_preview_model_object_field
#: model:ir.model.fields,field_description:mail.field_mail_template_model_object_field
msgid "Field"
msgstr "kolom"

#. module: mail
#: model:ir.model.fields,field_description:mail.field_mail_tracking_value_field_desc
msgid "Field Description"
msgstr ""

#. module: mail
#: model:ir.model.fields,field_description:mail.field_mail_tracking_value_field_type
msgid "Field Type"
msgstr ""

#. module: mail
#: model:ir.model.fields,help:mail.field_mail_message_subtype_relation_field
msgid ""
"Field used to link the related model to the subtype model when using "
"automatic subscription on a related document. The field is used to compute "
"getattr(related_document.relation_field)."
msgstr "Bidang digunakan untuk link terkait model ke model subtipe ketika menggunakan otomatis berlangganan pada dokumen terkait. Bidang ini digunakan untuk menghitung getattr(related_document.relation_field)."

#. module: mail
#: model:ir.model.fields,help:mail.field_email_template_preview_copyvalue
#: model:ir.model.fields,help:mail.field_mail_template_copyvalue
msgid ""
"Final placeholder expression, to be copy-pasted in the desired template "
"field."
msgstr ""

#. module: mail
#: selection:mail.channel.partner,fold_state:0
msgid "Folded"
msgstr ""

#. module: mail
#. openerp-web
#: code:addons/mail/models/mail_thread.py:605
#: code:addons/mail/static/src/xml/chatter.xml:99
#, python-format
msgid "Follow"
msgstr "Ikuti"

#. module: mail
#: model:ir.actions.act_window,name:mail.action_view_followers
#: model:ir.model.fields,field_description:mail.field_mail_channel_message_follower_ids
#: model:ir.model.fields,field_description:mail.field_mail_thread_message_follower_ids
#: model:ir.model.fields,field_description:mail.field_res_partner_message_follower_ids
#: model:ir.model.fields,field_description:mail.field_res_users_message_follower_ids
#: model:ir.ui.menu,name:mail.menu_email_followers
#: model:ir.ui.view,arch_db:mail.view_followers_tree
msgid "Followers"
msgstr "Pengikut"

#. module: mail
#: model:ir.model.fields,field_description:mail.field_mail_channel_message_channel_ids
#: model:ir.model.fields,field_description:mail.field_mail_thread_message_channel_ids
#: model:ir.model.fields,field_description:mail.field_res_partner_message_channel_ids
#: model:ir.model.fields,field_description:mail.field_res_users_message_channel_ids
msgid "Followers (Channels)"
msgstr "Pengikut (saluran)"

#. module: mail
#: model:ir.model.fields,field_description:mail.field_mail_channel_message_partner_ids
#: model:ir.model.fields,field_description:mail.field_mail_thread_message_partner_ids
#: model:ir.model.fields,field_description:mail.field_res_partner_message_partner_ids
#: model:ir.model.fields,field_description:mail.field_res_users_message_partner_ids
msgid "Followers (Partners)"
msgstr "Pengikut (mitra)"

#. module: mail
#: model:ir.ui.view,arch_db:mail.view_mail_subscription_form
msgid "Followers Form"
msgstr "Formulir Peserta"

#. module: mail
#: selection:mail.alias,alias_contact:0
msgid "Followers only"
msgstr "Pengikut hanya"

#. module: mail
#. openerp-web
#: code:addons/mail/static/src/xml/chatter.xml:103
#, python-format
msgid "Following"
msgstr "Mengikuti"

#. module: mail
#: model:ir.model.fields,field_description:mail.field_email_template_preview_email_from
#: model:ir.model.fields,field_description:mail.field_ir_act_server_email_from
#: model:ir.model.fields,field_description:mail.field_mail_compose_message_email_from
#: model:ir.model.fields,field_description:mail.field_mail_mail_email_from
#: model:ir.model.fields,field_description:mail.field_mail_message_email_from
#: model:ir.model.fields,field_description:mail.field_mail_template_email_from
msgid "From"
msgstr "Dari"

#. module: mail
#: model:ir.ui.view,arch_db:mail.view_message_form
msgid "Gateway"
msgstr ""

#. module: mail
#: code:addons/mail/models/res_users.py:48
#, python-format
msgid "Go to the configuration panel"
msgstr "Menuju panel konfigurasi"

#. module: mail
#: model:ir.ui.view,arch_db:mail.view_mail_alias_search
#: model:ir.ui.view,arch_db:mail.view_mail_search
msgid "Group By"
msgstr "Dikelompokan berdasarkan .."

#. module: mail
#: model:ir.ui.view,arch_db:mail.view_email_template_search
msgid "Group by..."
msgstr "Dikelompokan berdasarkan ...."

#. module: mail
#: model:ir.ui.view,arch_db:mail.mail_channel_view_tree
msgid "Groups"
msgstr "Kelompok"

#. module: mail
#: model:ir.ui.view,arch_db:mail.view_message_search
msgid "Has attachments"
msgstr "Memiliki lampiran"

#. module: mail
#: model:ir.model.fields,field_description:mail.field_mail_mail_headers
#: model:ir.ui.view,arch_db:mail.view_mail_form
msgid "Headers"
msgstr "Header"

#. module: mail
#: model:ir.model.fields,field_description:mail.field_mail_message_subtype_hidden
msgid "Hidden"
msgstr "tersembunyi"

#. module: mail
#: model:ir.model.fields,help:mail.field_mail_message_subtype_hidden
msgid "Hide the subtype in the follower options"
msgstr "Menyembunyikan subtipe dalam pilihan pengikut"

#. module: mail
#: model:ir.model.fields,field_description:mail.field_email_template_preview_id
#: model:ir.model.fields,field_description:mail.field_mail_alias_id
#: model:ir.model.fields,field_description:mail.field_mail_channel_id
#: model:ir.model.fields,field_description:mail.field_mail_channel_partner_id
#: model:ir.model.fields,field_description:mail.field_mail_compose_message_id
#: model:ir.model.fields,field_description:mail.field_mail_followers_id
#: model:ir.model.fields,field_description:mail.field_mail_mail_id
#: model:ir.model.fields,field_description:mail.field_mail_message_id
#: model:ir.model.fields,field_description:mail.field_mail_message_subtype_id
#: model:ir.model.fields,field_description:mail.field_mail_shortcode_id
#: model:ir.model.fields,field_description:mail.field_mail_template_id
#: model:ir.model.fields,field_description:mail.field_mail_thread_id
#: model:ir.model.fields,field_description:mail.field_mail_tracking_value_id
#: model:ir.model.fields,field_description:mail.field_mail_wizard_invite_id
#: model:ir.model.fields,field_description:mail.field_publisher_warranty_contract_id
msgid "ID"
msgstr "ID"

#. module: mail
#: model:ir.model.fields,help:mail.field_mail_alias_alias_parent_thread_id
#: model:ir.model.fields,help:mail.field_mail_channel_alias_parent_thread_id
#: model:ir.model.fields,help:mail.field_res_users_alias_parent_thread_id
msgid ""
"ID of the parent record holding the alias (example: project holding the task"
" creation alias)"
msgstr "ID dari catatan orang tua memegang alias (contoh: proyek memegang tugas penciptaan alias)"

#. module: mail
#: model:ir.model.fields,help:mail.field_mail_followers_res_id
#: model:ir.model.fields,help:mail.field_mail_wizard_invite_res_id
msgid "Id of the followed resource"
msgstr "ID dari sumber diikuti"

#. module: mail
#: model:ir.model.fields,help:mail.field_mail_channel_message_unread
#: model:ir.model.fields,help:mail.field_mail_thread_message_unread
#: model:ir.model.fields,help:mail.field_res_partner_message_unread
#: model:ir.model.fields,help:mail.field_res_users_message_unread
msgid "If checked new messages require your attention."
msgstr "Jika dicentang pesan baru membutuhkan perhatian Anda."

#. module: mail
#: model:ir.model.fields,help:mail.field_mail_channel_message_needaction
#: model:ir.model.fields,help:mail.field_mail_thread_message_needaction
#: model:ir.model.fields,help:mail.field_res_partner_message_needaction
#: model:ir.model.fields,help:mail.field_res_users_message_needaction
msgid "If checked, new messages require your attention."
msgstr "Jika dicentang, pesan baru memerlukan perhatian Anda."

#. module: mail
#: model:ir.model.fields,help:mail.field_mail_wizard_invite_send_mail
msgid ""
"If checked, the partners will receive an email warning they have been added "
"in the document's followers."
msgstr "Jika dicentang, mitra akan menerima peringatan email mereka telah ditambahkan dalam dokumen pengikutnya."

#. module: mail
#: model:ir.model.fields,help:mail.field_email_template_preview_user_signature
#: model:ir.model.fields,help:mail.field_mail_template_user_signature
msgid ""
"If checked, the user's signature will be appended to the text version of the"
" message"
msgstr ""

#. module: mail
#: model:ir.model.fields,help:mail.field_res_partner_opt_out
#: model:ir.model.fields,help:mail.field_res_users_opt_out
msgid ""
"If opt-out is checked, this contact has refused to receive emails for mass "
"mailing and marketing campaign. Filter 'Available for Mass Mailing' allows "
"users to filter the partners when performing mass mailing."
msgstr ""

#. module: mail
#: model:ir.model.fields,help:mail.field_base_config_settings_alias_domain
msgid ""
"If you have setup a catch-all email domain redirected to the Odoo server, "
"enter the domain name here."
msgstr "Jika Anda memiliki setup domain catch-semua email yang dialihkan ke Odoo server, masukkan nama domain di sini."

#. module: mail
#: model:ir.ui.view,arch_db:mail.mail_channel_view_kanban
msgid "Important Messages"
msgstr ""

#. module: mail
#: model:ir.ui.view,arch_db:mail.view_message_search
msgid "Important messages"
msgstr ""

#. module: mail
#: model:ir.actions.client,help:mail.mail_channel_action_client_chat
msgid ""
"In the \"Channels\" section, you will find the public and restricted channel.<br/>\n"
"                    The \"Direct Message\" section allows you to talk directly to one person.<br/>\n"
"                    The \"Private Group\" section contains your private conversations. You can join a private channel either by creating a channel yourself, or by being invited to another one.<br/>"
msgstr ""

#. module: mail
#: code:addons/mail/models/mail_alias.py:141
#, python-format
msgid "Inactive Alias"
msgstr "Alias tidak aktif"

#. module: mail
#. openerp-web
#: code:addons/mail/static/src/js/chat_manager.js:426
#, python-format
msgid "Inbox"
msgstr "Kotak Pesan"

#. module: mail
#: model:ir.model.fields,help:mail.field_mail_compose_message_parent_id
#: model:ir.model.fields,help:mail.field_mail_mail_parent_id
#: model:ir.model.fields,help:mail.field_mail_message_parent_id
msgid "Initial thread message."
msgstr "Pesan benang awal."

#. module: mail
#: model:ir.model.fields,field_description:mail.field_mail_message_subtype_internal
msgid "Internal Only"
msgstr ""

#. module: mail
#: code:addons/mail/models/mail_alias.py:99
#, python-format
msgid ""
"Invalid expression, it must be a literal python dictionary definition e.g. "
"\"{'field': 'value'}\""
msgstr "Perintahnya salah, harus sesuai dengan definisi pada kamus python misalnya. \"{'kolom':'nilai'}\""

#. module: mail
#: code:addons/mail/models/mail_thread.py:1549
#, python-format
msgid ""
"Invalid record set: should be called as model (without records) or on "
"single-record recordset"
msgstr ""

#. module: mail
#: code:addons/mail/wizard/invite.py:52
#, python-format
msgid "Invitation to follow %s: %s"
msgstr "Undangan untuk mengikuti %s: %s"

#. module: mail
#. openerp-web
#: code:addons/mail/static/src/js/client_action.js:40
#: code:addons/mail/static/src/xml/client_action.xml:75
#, python-format
msgid "Invite"
msgstr "Undang"

#. module: mail
#. openerp-web
#: code:addons/mail/static/src/js/chatter.js:144
#, python-format
msgid "Invite Follower"
msgstr ""

#. module: mail
#. openerp-web
#: code:addons/mail/static/src/js/client_action.js:31
#, python-format
msgid "Invite people"
msgstr ""

#. module: mail
#. openerp-web
#: code:addons/mail/static/src/js/client_action.js:454
#, python-format
msgid "Invite people to %s"
msgstr ""

#. module: mail
#: model:ir.model,name:mail.model_mail_wizard_invite
msgid "Invite wizard"
msgstr "Mengundang wizard"

#. module: mail
#: selection:mail.channel,public:0
msgid "Invited people only"
msgstr ""

#. module: mail
#: model:ir.model.fields,field_description:mail.field_mail_channel_message_is_follower
#: model:ir.model.fields,field_description:mail.field_mail_thread_message_is_follower
#: model:ir.model.fields,field_description:mail.field_res_partner_message_is_follower
#: model:ir.model.fields,field_description:mail.field_res_users_message_is_follower
msgid "Is Follower"
msgstr "Adalah pengikut"

#. module: mail
#: model:ir.model.fields,field_description:mail.field_mail_mail_notification
msgid "Is Notification"
msgstr "Notifikasi"

#. module: mail
#: model:ir.model.fields,field_description:mail.field_mail_channel_partner_is_pinned
msgid "Is pinned on the interface"
msgstr ""

#. module: mail
#: model:ir.ui.view,arch_db:mail.mail_channel_view_kanban
msgid "Join Group"
msgstr "Gabung Grup"

#. module: mail
#: model:ir.actions.act_window,name:mail.mail_channel_action_view
msgid "Join a group"
msgstr "Bergabung dengan Kelompok"

#. module: mail
#: model:ir.model.fields,field_description:mail.field_email_template_preview_lang
#: model:ir.model.fields,field_description:mail.field_mail_template_lang
msgid "Language"
msgstr ""

#. module: mail
#: model:ir.model.fields,field_description:mail.field_mail_channel_message_last_post
#: model:ir.model.fields,field_description:mail.field_mail_thread_message_last_post
#: model:ir.model.fields,field_description:mail.field_res_partner_message_last_post
#: model:ir.model.fields,field_description:mail.field_res_users_message_last_post
msgid "Last Message Date"
msgstr "Tanggal pesan terakhir"

#. module: mail
#: model:ir.model.fields,field_description:mail.field_email_template_preview___last_update
#: model:ir.model.fields,field_description:mail.field_mail_alias___last_update
#: model:ir.model.fields,field_description:mail.field_mail_channel___last_update
#: model:ir.model.fields,field_description:mail.field_mail_channel_partner___last_update
#: model:ir.model.fields,field_description:mail.field_mail_compose_message___last_update
#: model:ir.model.fields,field_description:mail.field_mail_followers___last_update
#: model:ir.model.fields,field_description:mail.field_mail_mail___last_update
#: model:ir.model.fields,field_description:mail.field_mail_message___last_update
#: model:ir.model.fields,field_description:mail.field_mail_message_subtype___last_update
#: model:ir.model.fields,field_description:mail.field_mail_shortcode___last_update
#: model:ir.model.fields,field_description:mail.field_mail_template___last_update
#: model:ir.model.fields,field_description:mail.field_mail_thread___last_update
#: model:ir.model.fields,field_description:mail.field_mail_tracking_value___last_update
#: model:ir.model.fields,field_description:mail.field_mail_wizard_invite___last_update
#: model:ir.model.fields,field_description:mail.field_publisher_warranty_contract___last_update
msgid "Last Modified on"
msgstr "Terakhir Dimodifikasi pada"

#. module: mail
#: model:ir.model.fields,field_description:mail.field_mail_channel_channel_last_seen_partner_ids
#: model:ir.model.fields,field_description:mail.field_mail_channel_partner_seen_message_id
msgid "Last Seen"
msgstr ""

#. module: mail
#: model:ir.model,name:mail.model_mail_channel_partner
msgid "Last Seen Many2many"
msgstr ""

#. module: mail
#: model:ir.model.fields,field_description:mail.field_email_template_preview_write_uid
#: model:ir.model.fields,field_description:mail.field_mail_alias_write_uid
#: model:ir.model.fields,field_description:mail.field_mail_channel_partner_write_uid
#: model:ir.model.fields,field_description:mail.field_mail_channel_write_uid
#: model:ir.model.fields,field_description:mail.field_mail_compose_message_write_uid
#: model:ir.model.fields,field_description:mail.field_mail_mail_write_uid
#: model:ir.model.fields,field_description:mail.field_mail_message_subtype_write_uid
#: model:ir.model.fields,field_description:mail.field_mail_message_write_uid
#: model:ir.model.fields,field_description:mail.field_mail_shortcode_write_uid
#: model:ir.model.fields,field_description:mail.field_mail_template_write_uid
#: model:ir.model.fields,field_description:mail.field_mail_tracking_value_write_uid
#: model:ir.model.fields,field_description:mail.field_mail_wizard_invite_write_uid
msgid "Last Updated by"
msgstr "Diperbaharui oleh"

#. module: mail
#: model:ir.model.fields,field_description:mail.field_email_template_preview_write_date
#: model:ir.model.fields,field_description:mail.field_mail_alias_write_date
#: model:ir.model.fields,field_description:mail.field_mail_channel_partner_write_date
#: model:ir.model.fields,field_description:mail.field_mail_channel_write_date
#: model:ir.model.fields,field_description:mail.field_mail_compose_message_write_date
#: model:ir.model.fields,field_description:mail.field_mail_mail_write_date
#: model:ir.model.fields,field_description:mail.field_mail_message_subtype_write_date
#: model:ir.model.fields,field_description:mail.field_mail_message_write_date
#: model:ir.model.fields,field_description:mail.field_mail_shortcode_write_date
#: model:ir.model.fields,field_description:mail.field_mail_template_write_date
#: model:ir.model.fields,field_description:mail.field_mail_tracking_value_write_date
#: model:ir.model.fields,field_description:mail.field_mail_wizard_invite_write_date
msgid "Last Updated on"
msgstr "Diperbaharui pada"

#. module: mail
#: model:ir.model.fields,help:mail.field_mail_wizard_invite_channel_ids
msgid ""
"List of channels that will be added as listeners of the current document."
msgstr ""

#. module: mail
#: model:ir.model.fields,help:mail.field_mail_wizard_invite_partner_ids
msgid ""
"List of partners that will be added as follower of the current document."
msgstr "Daftar mitra yang akan ditambahkan sebagai pengikut dokumen saat ini."

#. module: mail
#: model:ir.model.fields,field_description:mail.field_mail_followers_channel_id
msgid "Listener"
msgstr ""

#. module: mail
#: model:ir.model.fields,field_description:mail.field_mail_channel_channel_partner_ids
msgid "Listeners"
msgstr ""

#. module: mail
#: selection:mail.channel,channel_type:0
msgid "Livechat Conversation"
msgstr ""

#. module: mail
#. openerp-web
#: code:addons/mail/static/src/xml/chatter.xml:75
#, python-format
msgid "Log a note. Followers will not be notified."
msgstr ""

#. module: mail
#: model:ir.model.fields,field_description:mail.field_mail_compose_message_is_log
msgid "Log an Internal Note"
msgstr "Log Nota Intern"

#. module: mail
#. openerp-web
#: code:addons/mail/static/src/xml/chatter.xml:75
#, python-format
msgid "Log an internal note"
msgstr "Log catatan internal"

#. module: mail
#. openerp-web
#: code:addons/mail/static/src/xml/chatter.xml:12
#, python-format
msgid ""
"Log an internal note which will not be sent to followers, but which can be read\n"
"                    by users accessing this document."
msgstr ""

#. module: mail
#: model:ir.ui.view,arch_db:mail.mail_channel_view_form
msgid "Mail Channel Form"
msgstr ""

#. module: mail
#: code:addons/mail/models/mail_mail.py:306
#, python-format
msgid "Mail Delivery Failed"
msgstr "Pengiriman e-mail yang gagal"

#. module: mail
#: model:ir.model,name:mail.model_mail_tracking_value
msgid "Mail Tracking Value"
msgstr ""

#. module: mail
#: model:ir.model.fields,help:mail.field_mail_mail_notification
msgid "Mail has been created to notify people of an existing mail.message"
msgstr "Mail telah dibuat untuk memberitahu orang-orang mail.message yang ada"

#. module: mail
#: model:ir.ui.view,arch_db:mail.view_emails_partner_info_form
msgid "Mailing Opt-Out"
msgstr ""

#. module: mail
#: model:ir.model.fields,field_description:mail.field_mail_channel_image_medium
msgid "Medium-sized photo"
msgstr "Foto berukuran sedang"

#. module: mail
#: model:ir.model.fields,help:mail.field_mail_channel_image_medium
msgid ""
"Medium-sized photo of the group. It is automatically resized as a 128x128px "
"image, with aspect ratio preserved. Use this field in form views or some "
"kanban views."
msgstr "Menengah foto grup. Itu adalah secara otomatis diubah ukurannya sebagai gambar 128x128px, dengan rasio aspek yang diawetkan. Gunakan bidang ini dalam bentuk pemandangan atau beberapa kanban."

#. module: mail
#: model:ir.ui.view,arch_db:mail.mail_channel_view_form
msgid "Members"
msgstr "Anggota"

#. module: mail
#: model:ir.model.fields,help:mail.field_mail_channel_group_ids
msgid ""
"Members of those groups will automatically added as followers. Note that "
"they will be able to manage their subscription manually if necessary."
msgstr "Anggota yang kelompok akan secara otomatis ditambahkan sebagai pengikut. Perhatikan bahwa mereka akan mampu mengelola langganan mereka secara manual jika diperlukan."

#. module: mail
#. openerp-web
#: code:addons/mail/static/src/xml/composer.xml:51
#, python-format
msgid "Mention(s):"
msgstr ""

#. module: mail
#: model:ir.model,name:mail.model_mail_message
#: model:ir.model.fields,field_description:mail.field_mail_mail_mail_message_id
#: model:ir.model.fields,field_description:mail.field_mail_wizard_invite_message
#: model:ir.ui.view,arch_db:mail.view_message_form
msgid "Message"
msgstr "Pesan"

#. module: mail
#: model:ir.model.fields,field_description:mail.field_mail_tracking_value_mail_message_id
msgid "Message ID"
msgstr ""

#. module: mail
#: model:ir.model.fields,field_description:mail.field_mail_compose_message_record_name
#: model:ir.model.fields,field_description:mail.field_mail_mail_record_name
#: model:ir.model.fields,field_description:mail.field_mail_message_record_name
msgid "Message Record Name"
msgstr "Pesan Nama Rekam"

#. module: mail
#: model:ir.model.fields,field_description:mail.field_mail_message_subtype_name
msgid "Message Type"
msgstr "Tipe Pesan"

#. module: mail
#: model:ir.model.fields,help:mail.field_mail_mail_email_to
msgid "Message recipients (emails)"
msgstr "Penerima pesan (email)"

#. module: mail
#: model:ir.model.fields,help:mail.field_mail_mail_references
msgid "Message references, such as identifiers of previous messages"
msgstr "Referensi pesan, seperti pengidentifikasi pesan sebelumnya"

#. module: mail
#: model:ir.model.fields,help:mail.field_mail_message_subtype_name
msgid ""
"Message subtype gives a more precise type on the message, especially for "
"system notifications. For example, it can be a notification related to a new"
" record (New), or to a stage change in a process (Stage change). Message "
"subtypes allow to precisely tune the notifications the user want to receive "
"on its wall."
msgstr "Pesan subtipe memberikan sejenis yang lebih tepat pada pesan, terutama untuk sistem pemberitahuan. Sebagai contoh, dapat pemberitahuan terkait rekor baru (New), atau perubahan tahap dalam proses (tahap perubahan). Pesan subtipe biarkan justru tune pemberitahuan pengguna ingin menerima di dinding."

#. module: mail
#: model:ir.model,name:mail.model_mail_message_subtype
msgid "Message subtypes"
msgstr "Subtipe pesan"

#. module: mail
#: model:ir.model.fields,help:mail.field_mail_followers_subtype_ids
msgid ""
"Message subtypes followed, meaning subtypes that will be pushed onto the "
"user's Wall."
msgstr "Pesan subtipe diikuti, berarti subtipe yang akan mendorong ke pengguna dinding."

#. module: mail
#: model:ir.model.fields,help:mail.field_mail_compose_message_message_type
#: model:ir.model.fields,help:mail.field_mail_mail_message_type
#: model:ir.model.fields,help:mail.field_mail_message_message_type
msgid ""
"Message type: email for email message, notification for system message, "
"comment for other messages such as user replies"
msgstr "Jenis pesan: email untuk pesan email, pemberitahuan untuk pesan sistem, komentar untuk pesan lain seperti balasan pengguna"

#. module: mail
#: model:ir.model.fields,help:mail.field_mail_compose_message_message_id
#: model:ir.model.fields,help:mail.field_mail_mail_message_id
#: model:ir.model.fields,help:mail.field_mail_message_message_id
msgid "Message unique identifier"
msgstr "Pengenal unik pesan"

#. module: mail
#: model:ir.model.fields,field_description:mail.field_mail_compose_message_message_id
#: model:ir.model.fields,field_description:mail.field_mail_mail_message_id
#: model:ir.model.fields,field_description:mail.field_mail_message_message_id
msgid "Message-Id"
msgstr "Pesan-Id"

#. module: mail
#: model:ir.actions.act_window,name:mail.action_view_mail_message
#: model:ir.model.fields,field_description:mail.field_mail_channel_message_ids
#: model:ir.model.fields,field_description:mail.field_mail_thread_message_ids
#: model:ir.model.fields,field_description:mail.field_res_partner_message_ids
#: model:ir.model.fields,field_description:mail.field_res_users_message_ids
#: model:ir.ui.menu,name:mail.menu_mail_message
#: model:ir.ui.view,arch_db:mail.view_message_tree
msgid "Messages"
msgstr "Pesan"

#. module: mail
#: model:ir.ui.view,arch_db:mail.view_message_search
msgid "Messages Search"
msgstr "Cari pesan"

#. module: mail
#: model:ir.model.fields,help:mail.field_mail_channel_message_ids
#: model:ir.model.fields,help:mail.field_mail_thread_message_ids
#: model:ir.model.fields,help:mail.field_res_partner_message_ids
#: model:ir.model.fields,help:mail.field_res_users_message_ids
msgid "Messages and communication history"
msgstr "Pesan dan riwayat komunikasi"

#. module: mail
#: model:ir.model.fields,help:mail.field_mail_message_subtype_internal
msgid ""
"Messages with internal subtypes will be visible only by employees, aka "
"members of base_user group"
msgstr ""

#. module: mail
#: model:ir.ui.view,arch_db:mail.view_users_form_mail
msgid "Messaging Alias"
msgstr "Alias pesan"

#. module: mail
#: model:ir.model.fields,field_description:mail.field_mail_message_subtype_res_model
#: model:ir.ui.view,arch_db:mail.view_email_template_search
#: model:ir.ui.view,arch_db:mail.view_mail_alias_search
msgid "Model"
msgstr "Contoh"

#. module: mail
#: model:ir.model.fields,help:mail.field_mail_followers_res_model
#: model:ir.model.fields,help:mail.field_mail_wizard_invite_res_model
msgid "Model of the followed resource"
msgstr "Model sumber diikuti"

#. module: mail
#: model:ir.model.fields,help:mail.field_mail_message_subtype_res_model
msgid ""
"Model the subtype applies to. If False, this subtype applies to all models."
msgstr "Model subtipe berlaku untuk. Jika False, subtipe ini berlaku untuk semua model."

#. module: mail
#: model:ir.ui.view,arch_db:mail.view_mail_search
msgid "Month"
msgstr "Bulan"

#. module: mail
#: model:ir.model.fields,field_description:mail.field_email_template_preview_name
#: model:ir.model.fields,field_description:mail.field_mail_channel_name
#: model:ir.model.fields,field_description:mail.field_mail_template_name
#: model:ir.ui.view,arch_db:mail.mail_channel_view_form
msgid "Name"
msgstr "Nama"

#. module: mail
#: model:ir.model.fields,help:mail.field_mail_compose_message_record_name
#: model:ir.model.fields,help:mail.field_mail_mail_record_name
#: model:ir.model.fields,help:mail.field_mail_message_record_name
msgid "Name get of the related document."
msgstr "Nama mendapatkan dokumen terkait."

#. module: mail
#: model:ir.model.fields,help:mail.field_email_template_preview_report_name
#: model:ir.model.fields,help:mail.field_mail_template_report_name
msgid ""
"Name to use for the generated report file (may contain placeholders)\n"
"The extension can be omitted and will then come from the report type."
msgstr ""

#. module: mail
#: model:ir.model.fields,field_description:mail.field_mail_compose_message_needaction
#: model:ir.model.fields,field_description:mail.field_mail_compose_message_needaction_partner_ids
#: model:ir.model.fields,field_description:mail.field_mail_mail_needaction
#: model:ir.model.fields,field_description:mail.field_mail_mail_needaction_partner_ids
#: model:ir.model.fields,field_description:mail.field_mail_message_needaction
#: model:ir.model.fields,field_description:mail.field_mail_message_needaction_partner_ids
#: model:ir.model.fields,help:mail.field_mail_compose_message_needaction
#: model:ir.model.fields,help:mail.field_mail_mail_needaction
#: model:ir.model.fields,help:mail.field_mail_message_needaction
#: model:ir.ui.view,arch_db:mail.view_message_search
msgid "Need Action"
msgstr ""

#. module: mail
#: selection:res.partner,notify_email:0
msgid "Never"
msgstr "Tidak pernah"

#. module: mail
#: model:ir.model.fields,field_description:mail.field_mail_tracking_value_new_value_char
msgid "New Value Char"
msgstr ""

#. module: mail
#: model:ir.model.fields,field_description:mail.field_mail_tracking_value_new_value_datetime
msgid "New Value Datetime"
msgstr ""

#. module: mail
#: model:ir.model.fields,field_description:mail.field_mail_tracking_value_new_value_float
msgid "New Value Float"
msgstr ""

#. module: mail
#: model:ir.model.fields,field_description:mail.field_mail_tracking_value_new_value_integer
msgid "New Value Integer"
msgstr ""

#. module: mail
#: model:ir.model.fields,field_description:mail.field_mail_tracking_value_new_value_monetary
msgid "New Value Monetary"
msgstr ""

#. module: mail
#: model:ir.model.fields,field_description:mail.field_mail_tracking_value_new_value_text
msgid "New Value Text"
msgstr ""

#. module: mail
#. openerp-web
#: code:addons/mail/static/src/js/chat_manager.js:48
#: code:addons/mail/static/src/xml/chatter.xml:72
#, python-format
msgid "New message"
msgstr ""

#. module: mail
#. openerp-web
#: code:addons/mail/static/src/js/client_action.js:81
#, python-format
msgid "New people"
msgstr ""

#. module: mail
#. openerp-web
#: code:addons/mail/static/src/js/chatter.js:228
#, python-format
msgid "No follower"
msgstr ""

#. module: mail
#: model:ir.model.fields,field_description:mail.field_mail_compose_message_no_auto_thread
#: model:ir.model.fields,field_description:mail.field_mail_mail_no_auto_thread
#: model:ir.model.fields,field_description:mail.field_mail_message_no_auto_thread
msgid "No threading for answers"
msgstr "Tidak ada threading untuk jawaban"

#. module: mail
#: model:mail.message.subtype,name:mail.mt_note
msgid "Note"
msgstr "Catatan"

#. module: mail
#. openerp-web
#: code:addons/mail/static/src/xml/thread.xml:48
#, python-format
msgid "Note by"
msgstr ""

#. module: mail
#: model:ir.ui.view,arch_db:mail.view_mail_search
msgid "Notification"
msgstr "Pemberitahuan"

#. module: mail
#: model:ir.model.fields,field_description:mail.field_mail_compose_message_notify
msgid "Notify followers"
msgstr "Beritahu pengikut"

#. module: mail
#: model:ir.model.fields,help:mail.field_mail_compose_message_notify
msgid "Notify followers of the document (mass post only)"
msgstr "Beritahu pengikut dokumen (pasca massa saja)"

#. module: mail
#: model:ir.model.fields,field_description:mail.field_mail_channel_message_needaction_counter
#: model:ir.model.fields,field_description:mail.field_mail_thread_message_needaction_counter
#: model:ir.model.fields,field_description:mail.field_res_partner_message_needaction_counter
#: model:ir.model.fields,field_description:mail.field_res_users_message_needaction_counter
msgid "Number of Actions"
msgstr "Jumlah tindakan"

#. module: mail
#: model:ir.model.fields,help:mail.field_mail_channel_message_needaction_counter
#: model:ir.model.fields,help:mail.field_mail_thread_message_needaction_counter
#: model:ir.model.fields,help:mail.field_res_partner_message_needaction_counter
#: model:ir.model.fields,help:mail.field_res_users_message_needaction_counter
msgid "Number of messages which requires an action"
msgstr "Jumlah pesan yang memerlukan tindakan"

#. module: mail
#: model:ir.model.fields,help:mail.field_mail_channel_message_unread_counter
#: model:ir.model.fields,help:mail.field_mail_thread_message_unread_counter
#: model:ir.model.fields,help:mail.field_res_partner_message_unread_counter
#: model:ir.model.fields,help:mail.field_res_users_message_unread_counter
msgid "Number of unread messages"
msgstr "Jumlah pesan yang belum dibaca"

#. module: mail
#: model:ir.actions.act_window,help:mail.action_contacts
msgid ""
"Odoo helps you easily track all activities related to\n"
"            a customer; discussions, history of business opportunities,\n"
"            documents, etc."
msgstr ""

#. module: mail
#: model:ir.model.fields,field_description:mail.field_mail_tracking_value_old_value_char
msgid "Old Value Char"
msgstr ""

#. module: mail
#: model:ir.model.fields,field_description:mail.field_mail_tracking_value_old_value_datetime
msgid "Old Value DateTime"
msgstr ""

#. module: mail
#: model:ir.model.fields,field_description:mail.field_mail_tracking_value_old_value_float
msgid "Old Value Float"
msgstr ""

#. module: mail
#: model:ir.model.fields,field_description:mail.field_mail_tracking_value_old_value_integer
msgid "Old Value Integer"
msgstr ""

#. module: mail
#: model:ir.model.fields,field_description:mail.field_mail_tracking_value_old_value_monetary
msgid "Old Value Monetary"
msgstr ""

#. module: mail
#: model:ir.model.fields,field_description:mail.field_mail_tracking_value_old_value_text
msgid "Old Value Text"
msgstr ""

#. module: mail
#. openerp-web
#: code:addons/mail/static/src/js/chatter.js:230
#, python-format
msgid "One follower"
msgstr "Satu pengikut"

#. module: mail
#: selection:mail.channel.partner,fold_state:0
msgid "Open"
msgstr "Buka"

#. module: mail
#: model:ir.ui.view,arch_db:mail.view_mail_alias_form
msgid "Open Document"
msgstr "Buka Dokumen"

#. module: mail
#: model:ir.ui.view,arch_db:mail.view_mail_alias_form
msgid "Open Parent Document"
msgstr "Dokumen tua terbuka"

#. module: mail
#. openerp-web
#: code:addons/mail/static/src/xml/client_action.xml:36
#, python-format
msgid "Open chat"
msgstr ""

#. module: mail
#: model:ir.model.fields,field_description:mail.field_res_partner_opt_out
#: model:ir.model.fields,field_description:mail.field_res_users_opt_out
msgid "Opt-Out"
msgstr "Opt-Out"

#. module: mail
#: model:ir.model.fields,help:mail.field_mail_alias_alias_force_thread_id
#: model:ir.model.fields,help:mail.field_mail_channel_alias_force_thread_id
#: model:ir.model.fields,help:mail.field_res_users_alias_force_thread_id
msgid ""
"Optional ID of a thread (record) to which all incoming messages will be "
"attached, even if they did not reply to it. If set, this will disable the "
"creation of new records completely."
msgstr "Opsional ID thread (catatan) yang semua pesan masuk akan dilampirkan, bahkan jika mereka tidak menjawab untuk itu. Jika diatur, hal ini akan menonaktifkan penciptaan catatan baru sepenuhnya."

#. module: mail
#: model:ir.model.fields,help:mail.field_email_template_preview_mail_server_id
#: model:ir.model.fields,help:mail.field_mail_template_mail_server_id
msgid ""
"Optional preferred server for outgoing mails. If not set, the highest "
"priority one will be used."
msgstr ""

#. module: mail
#: model:ir.model.fields,field_description:mail.field_email_template_preview_report_template
#: model:ir.model.fields,field_description:mail.field_mail_template_report_template
msgid "Optional report to print and attach"
msgstr ""

#. module: mail
#: model:ir.model.fields,help:mail.field_email_template_preview_lang
#: model:ir.model.fields,help:mail.field_mail_template_lang
msgid ""
"Optional translation language (ISO code) to select when sending out an "
"email. If not set, the english version will be used. This should usually be "
"a placeholder expression that provides the appropriate language, e.g. "
"${object.partner_id.lang}."
msgstr ""

#. module: mail
#: model:ir.model.fields,help:mail.field_email_template_preview_null_value
#: model:ir.model.fields,help:mail.field_mail_template_null_value
msgid "Optional value to use if the target field is empty"
msgstr ""

#. module: mail
#: model:ir.ui.view,arch_db:mail.view_mail_search selection:mail.mail,state:0
msgid "Outgoing"
msgstr "Barang Keluar"

#. module: mail
#: model:ir.model.fields,field_description:mail.field_email_template_preview_mail_server_id
#: model:ir.model.fields,field_description:mail.field_mail_template_mail_server_id
msgid "Outgoing Mail Server"
msgstr ""

#. module: mail
#: model:ir.model,name:mail.model_mail_mail
msgid "Outgoing Mails"
msgstr "Outgoing Mail"

#. module: mail
#: model:ir.model.fields,field_description:mail.field_mail_compose_message_mail_server_id
#: model:ir.model.fields,field_description:mail.field_mail_mail_mail_server_id
#: model:ir.model.fields,field_description:mail.field_mail_message_mail_server_id
msgid "Outgoing mail server"
msgstr "Server keluar"

#. module: mail
#: model:ir.ui.view,arch_db:mail.email_template_form
msgid "Override author's email"
msgstr ""

#. module: mail
#: model:ir.model.fields,field_description:mail.field_mail_alias_alias_user_id
#: model:ir.model.fields,field_description:mail.field_mail_channel_alias_user_id
#: model:ir.model.fields,field_description:mail.field_res_users_alias_user_id
msgid "Owner"
msgstr "Pemilik"

#. module: mail
#: model:ir.model.fields,field_description:mail.field_mail_message_subtype_parent_id
msgid "Parent"
msgstr "Induk"

#. module: mail
#: model:ir.model.fields,field_description:mail.field_mail_compose_message_parent_id
#: model:ir.model.fields,field_description:mail.field_mail_mail_parent_id
#: model:ir.model.fields,field_description:mail.field_mail_message_parent_id
msgid "Parent Message"
msgstr "Pesan orangtua"

#. module: mail
#: model:ir.model.fields,field_description:mail.field_mail_alias_alias_parent_model_id
#: model:ir.model.fields,field_description:mail.field_mail_channel_alias_parent_model_id
#: model:ir.model.fields,field_description:mail.field_res_users_alias_parent_model_id
msgid "Parent Model"
msgstr "Model orangtua"

#. module: mail
#: model:ir.model.fields,field_description:mail.field_mail_alias_alias_parent_thread_id
#: model:ir.model.fields,field_description:mail.field_mail_channel_alias_parent_thread_id
#: model:ir.model.fields,field_description:mail.field_res_users_alias_parent_thread_id
msgid "Parent Record Thread ID"
msgstr "Orangtua catatan Thread ID"

#. module: mail
#: model:ir.model.fields,help:mail.field_mail_alias_alias_parent_model_id
#: model:ir.model.fields,help:mail.field_mail_channel_alias_parent_model_id
#: model:ir.model.fields,help:mail.field_res_users_alias_parent_model_id
msgid ""
"Parent model holding the alias. The model holding the alias reference is not"
" necessarily the model given by alias_model_id (example: project "
"(parent_model) and task (model))"
msgstr ""

#. module: mail
#: model:ir.model.fields,help:mail.field_mail_message_subtype_parent_id
msgid ""
"Parent subtype, used for automatic subscription. This field is not correctly"
" named. For example on a project, the parent_id of project subtypes refers "
"to task-related subtypes."
msgstr ""

#. module: mail
#: model:ir.model,name:mail.model_res_partner
msgid "Partner"
msgstr "Rekanan"

#. module: mail
#: code:addons/mail/models/res_partner.py:35
#, python-format
msgid "Partner Profile"
msgstr "Profil Mitra biru"

#. module: mail
#: model:ir.ui.view,arch_db:mail.res_partner_opt_out_search
msgid "Partners that did not ask not to be included in mass mailing campaigns"
msgstr ""

#. module: mail
#: model:ir.model.fields,help:mail.field_email_template_preview_auto_delete
#: model:ir.model.fields,help:mail.field_mail_mail_auto_delete
#: model:ir.model.fields,help:mail.field_mail_template_auto_delete
msgid "Permanently delete this email after sending it, to save space"
msgstr "Menghapus email ini setelah mengirimnya, untuk menghemat ruang"

#. module: mail
#: model:ir.model.fields,field_description:mail.field_mail_channel_image
msgid "Photo"
msgstr "Foto"

#. module: mail
#: model:ir.model.fields,field_description:mail.field_email_template_preview_copyvalue
#: model:ir.model.fields,field_description:mail.field_mail_template_copyvalue
msgid "Placeholder Expression"
msgstr ""

#. module: mail
#. openerp-web
#: code:addons/mail/static/src/js/chatter.js:618
#, python-format
msgid "Please complete partner's informations"
msgstr "Silahkan lengkapi informasi partner"

#. module: mail
#. openerp-web
#: code:addons/mail/static/src/js/many2many_tags_email.js:68
#, python-format
msgid "Please complete partner's informations and Email"
msgstr "Silahkan lengkapi informasi partner dan Email"

#. module: mail
#: model:ir.ui.view,arch_db:mail.view_server_action_form_template
msgid "Please set the Base Model before setting the action details."
msgstr "Harap tetapkan terlebih dahulu Model Dasar sebelum menetapkan rincian tindakan."

#. module: mail
#. openerp-web
#: code:addons/mail/static/src/js/composer.js:252
#, python-format
msgid "Please, wait while the file is uploading."
msgstr "Harap tunggu sementara file upload."

#. module: mail
#: model:ir.model.fields,help:mail.field_mail_alias_alias_contact
#: model:ir.model.fields,help:mail.field_mail_channel_alias_contact
#: model:ir.model.fields,help:mail.field_res_users_alias_contact
msgid ""
"Policy to post a message on the document using the mailgateway.\n"
"- everyone: everyone can post\n"
"- partners: only authenticated partners\n"
"- followers: only followers of the related document\n"
msgstr "Kebijakan untuk mengirimkan sebuah pesan di dokumen menggunakan mailgateway.\n-Semua orang: setiap orang dapat memposting\n - mitra: hanya dikonfirmasi mitra  \n - pengikut: hanya pengikut dokumen terkait\n"

#. module: mail
#: model:ir.model.fields,help:mail.field_res_partner_notify_email
#: model:ir.model.fields,help:mail.field_res_users_notify_email
msgid ""
"Policy to receive emails for new messages pushed to your personal Inbox:\n"
"- Never: no emails are sent\n"
"- All Messages: for every notification you receive in your Inbox"
msgstr "Mendorong kebijakan untuk menerima email untuk pesan baru ke kotak masuk pribadi: - pernah: tidak ada email yang dikirim - semua pesan: untuk setiap pemberitahuan yang Anda terima dalam Inbox"

#. module: mail
#: model:ir.ui.view,arch_db:mail.email_template_form
msgid "Preferred reply address"
msgstr ""

#. module: mail
#: model:ir.model.fields,help:mail.field_email_template_preview_reply_to
#: model:ir.model.fields,help:mail.field_mail_template_reply_to
msgid "Preferred response address (placeholders may be used here)"
msgstr ""

#. module: mail
#: model:ir.ui.view,arch_db:mail.email_template_form
msgid "Preview"
msgstr "Pratinjau"

#. module: mail
#: model:ir.ui.view,arch_db:mail.email_template_preview_form
msgid "Preview of"
msgstr ""

#. module: mail
#: model:ir.model.fields,field_description:mail.field_mail_channel_public
#: model:ir.ui.view,arch_db:mail.mail_channel_view_form
msgid "Privacy"
msgstr "Privasi"

#. module: mail
#. openerp-web
#: code:addons/mail/static/src/js/chat_manager.js:478
#, python-format
msgid "Private Channel"
msgstr ""

#. module: mail
#. openerp-web
#: code:addons/mail/static/src/xml/client_action.xml:41
#, python-format
msgid "Private Channels"
msgstr ""

#. module: mail
#: model:mail.channel,name:mail.channel_3
msgid "R&D"
msgstr "R&D"

#. module: mail
#: code:addons/mail/wizard/mail_compose_message.py:176
#, python-format
msgid "Re:"
msgstr "Balas:"

#. module: mail
#: model:ir.ui.view,arch_db:mail.view_mail_search selection:mail.mail,state:0
msgid "Received"
msgstr "Diterima"

#. module: mail
#: model:ir.model.fields,field_description:mail.field_mail_channel_partner_partner_id
msgid "Recipient"
msgstr ""

#. module: mail
#: model:ir.model.fields,field_description:mail.field_email_template_preview_partner_ids
#: model:ir.model.fields,field_description:mail.field_mail_mail_partner_ids
#: model:ir.model.fields,field_description:mail.field_mail_message_partner_ids
#: model:ir.model.fields,field_description:mail.field_mail_wizard_invite_partner_ids
#: model:ir.ui.view,arch_db:mail.email_compose_message_wizard_form
#: model:ir.ui.view,arch_db:mail.view_message_form
msgid "Recipients"
msgstr "Penerima"

#. module: mail
#: model:ir.model.fields,field_description:mail.field_mail_alias_alias_force_thread_id
#: model:ir.model.fields,field_description:mail.field_mail_channel_alias_force_thread_id
#: model:ir.model.fields,field_description:mail.field_res_users_alias_force_thread_id
msgid "Record Thread ID"
msgstr "Catatan Thread ID"

#. module: mail
#: model:ir.model.fields,field_description:mail.field_mail_mail_references
msgid "References"
msgstr "Referensi"

#. module: mail
#: model:ir.model.fields,field_description:mail.field_mail_compose_message_res_id
#: model:ir.model.fields,field_description:mail.field_mail_followers_res_id
#: model:ir.model.fields,field_description:mail.field_mail_mail_res_id
#: model:ir.model.fields,field_description:mail.field_mail_message_res_id
#: model:ir.model.fields,field_description:mail.field_mail_wizard_invite_res_id
msgid "Related Document ID"
msgstr "Terkait Dokumen ID"

#. module: mail
#: model:ir.model.fields,field_description:mail.field_email_template_preview_model
#: model:ir.model.fields,field_description:mail.field_mail_compose_message_model
#: model:ir.model.fields,field_description:mail.field_mail_followers_res_model
#: model:ir.model.fields,field_description:mail.field_mail_mail_model
#: model:ir.model.fields,field_description:mail.field_mail_message_model
#: model:ir.model.fields,field_description:mail.field_mail_template_model
#: model:ir.model.fields,field_description:mail.field_mail_wizard_invite_res_model
msgid "Related Document Model"
msgstr "Contoh"

#. module: mail
#: model:ir.ui.view,arch_db:mail.view_mail_tracking_value_form
msgid "Related Message"
msgstr ""

#. module: mail
#: model:ir.model.fields,field_description:mail.field_mail_followers_partner_id
msgid "Related Partner"
msgstr "Mitra terkait"

#. module: mail
#: model:ir.model.fields,field_description:mail.field_mail_message_subtype_relation_field
msgid "Relation field"
msgstr "Bidang hubungan"

#. module: mail
#: model:ir.ui.view,arch_db:mail.email_template_form
msgid "Remove the contextual action to use this template on related documents"
msgstr ""

#. module: mail
#. openerp-web
#: code:addons/mail/static/src/xml/chatter.xml:131
#, python-format
msgid "Remove this follower"
msgstr "Menghapus pengikut ini"

#. module: mail
#: model:ir.ui.view,arch_db:mail.view_mail_form
msgid "Reply"
msgstr "Balas"

#. module: mail
#: model:ir.model.fields,help:mail.field_mail_compose_message_reply_to
#: model:ir.model.fields,help:mail.field_mail_mail_reply_to
#: model:ir.model.fields,help:mail.field_mail_message_reply_to
msgid ""
"Reply email address. Setting the reply_to bypasses the automatic thread "
"creation."
msgstr "Balas alamat email. Pengaturan reply_to bypasses benang penciptaan otomatis."

#. module: mail
#: model:ir.model.fields,field_description:mail.field_email_template_preview_reply_to
#: model:ir.model.fields,field_description:mail.field_mail_compose_message_reply_to
#: model:ir.model.fields,field_description:mail.field_mail_mail_reply_to
#: model:ir.model.fields,field_description:mail.field_mail_message_reply_to
#: model:ir.model.fields,field_description:mail.field_mail_template_reply_to
msgid "Reply-To"
msgstr "Balas-Ke"

#. module: mail
#: model:ir.model.fields,field_description:mail.field_email_template_preview_report_name
#: model:ir.model.fields,field_description:mail.field_mail_template_report_name
msgid "Report Filename"
msgstr ""

#. module: mail
#: model:ir.ui.view,arch_db:mail.view_mail_form
#: model:ir.ui.view,arch_db:mail.view_mail_tree
msgid "Retry"
msgstr "Ulangi"

#. module: mail
#: model:ir.model.fields,field_description:mail.field_mail_mail_body_html
msgid "Rich-text Contents"
msgstr "Isi teks kaya"

#. module: mail
#: model:ir.model.fields,help:mail.field_mail_mail_body_html
msgid "Rich-text/HTML message"
msgstr "Kaya-text/HTML pesan"

#. module: mail
#: model:ir.model.fields,help:mail.field_email_template_preview_body_html
#: model:ir.model.fields,help:mail.field_ir_act_server_body_html
#: model:ir.model.fields,help:mail.field_mail_template_body_html
msgid "Rich-text/HTML version of the message (placeholders may be used here)"
msgstr ""

#. module: mail
#: model:ir.ui.view,arch_db:mail.view_email_template_search
msgid "SMTP Server"
msgstr ""

#. module: mail
#: model:ir.model.fields,field_description:mail.field_email_template_preview_res_id
msgid "Sample Document"
msgstr ""

#. module: mail
#: model:ir.ui.view,arch_db:mail.email_compose_message_wizard_form
msgid "Save as a new template"
msgstr "Proyek baru berdasarkan Template"

#. module: mail
#: model:ir.ui.view,arch_db:mail.email_compose_message_wizard_form
msgid "Save as new template"
msgstr "Simpan sebagai template baru"

#. module: mail
#. openerp-web
#: code:addons/mail/static/src/js/chat_window.js:23
#, python-format
msgid "Say something"
msgstr ""

#. module: mail
#: model:ir.ui.view,arch_db:mail.view_mail_alias_search
msgid "Search Alias"
msgstr "Cari Alias"

#. module: mail
#: model:ir.ui.view,arch_db:mail.mail_channel_view_search
msgid "Search Groups"
msgstr "Cari Group"

#. module: mail
#: model:ir.model.fields,help:mail.field_email_template_preview_model_object_field
#: model:ir.model.fields,help:mail.field_mail_template_model_object_field
msgid ""
"Select target field from the related document model.\n"
"If it is a relationship field you will be able to select a target field at the destination of the relationship."
msgstr ""

#. module: mail
#: selection:mail.channel,public:0
msgid "Selected group of users"
msgstr ""

#. module: mail
#. openerp-web
#: code:addons/mail/static/src/xml/composer.xml:9
#: model:ir.ui.view,arch_db:mail.email_compose_message_wizard_form
#, python-format
msgid "Send"
msgstr "Kirim"

#. module: mail
#: model:ir.model.fields,field_description:mail.field_mail_wizard_invite_send_mail
msgid "Send Email"
msgstr "Kirim Email"

#. module: mail
#: code:addons/mail/models/mail_template.py:237
#, python-format
msgid "Send Mail (%s)"
msgstr ""

#. module: mail
#: model:ir.ui.view,arch_db:mail.view_mail_form
#: model:ir.ui.view,arch_db:mail.view_mail_tree
msgid "Send Now"
msgstr "Kirim Sekarang"

#. module: mail
#. openerp-web
#: code:addons/mail/static/src/xml/chatter.xml:72
#, python-format
msgid "Send a message"
msgstr "Kirim pesan"

#. module: mail
#: model:ir.model.fields,help:mail.field_email_template_preview_email_from
#: model:ir.model.fields,help:mail.field_ir_act_server_email_from
#: model:ir.model.fields,help:mail.field_mail_template_email_from
msgid ""
"Sender address (placeholders may be used here). If not set, the default "
"value will be the author's email alias if configured, or email address."
msgstr ""

#. module: mail
#: model:ir.ui.view,arch_db:mail.view_mail_search selection:mail.mail,state:0
msgid "Sent"
msgstr "Terkirim"

#. module: mail
#: model:ir.model.fields,field_description:mail.field_mail_message_subtype_sequence
msgid "Sequence"
msgstr "Berurutan"

#. module: mail
#. openerp-web
#: code:addons/mail/static/src/js/client_action.js:159
#, python-format
msgid "Settings"
msgstr "Konfigurasi"

#. module: mail
#: model:ir.model.fields,field_description:mail.field_mail_shortcode_shortcode_type
msgid "Shortcode type"
msgstr ""

#. module: mail
#: model:ir.ui.view,arch_db:mail.mail_shortcode_view_form
#: model:ir.ui.view,arch_db:mail.mail_shortcode_view_tree
msgid "Shortcodes"
msgstr ""

#. module: mail
#: model:ir.model.fields,field_description:mail.field_mail_shortcode_source
msgid "Shortcut"
msgstr "Jalan Pintas"

#. module: mail
#: model:ir.model.fields,field_description:mail.field_email_template_preview_ref_ir_value
#: model:ir.model.fields,field_description:mail.field_mail_template_ref_ir_value
msgid "Sidebar Button"
msgstr ""

#. module: mail
#: model:ir.model.fields,field_description:mail.field_email_template_preview_ref_ir_act_window
#: model:ir.model.fields,field_description:mail.field_mail_template_ref_ir_act_window
msgid "Sidebar action"
msgstr ""

#. module: mail
#: model:ir.model.fields,help:mail.field_email_template_preview_ref_ir_act_window
#: model:ir.model.fields,help:mail.field_mail_template_ref_ir_act_window
msgid ""
"Sidebar action to make this template available on records of the related "
"document model"
msgstr ""

#. module: mail
#: model:ir.model.fields,help:mail.field_email_template_preview_ref_ir_value
#: model:ir.model.fields,help:mail.field_mail_template_ref_ir_value
msgid "Sidebar button to open the sidebar action"
msgstr ""

#. module: mail
#: model:ir.model.fields,help:mail.field_mail_compose_message_author_avatar
#: model:ir.model.fields,help:mail.field_mail_mail_author_avatar
#: model:ir.model.fields,help:mail.field_mail_message_author_avatar
msgid ""
"Small-sized image of this contact. It is automatically resized as a 64x64px "
"image, with aspect ratio preserved. Use this field anywhere a small image is"
" required."
msgstr ""

#. module: mail
#: model:ir.model.fields,field_description:mail.field_mail_channel_image_small
msgid "Small-sized photo"
msgstr "Foto ukuran kecil"

#. module: mail
#: model:ir.model.fields,help:mail.field_mail_channel_image_small
msgid ""
"Small-sized photo of the group. It is automatically resized as a 64x64px "
"image, with aspect ratio preserved. Use this field anywhere a small image is"
" required."
msgstr "Foto berukuran kecil kelompok. Itu adalah secara otomatis diubah ukurannya sebagai gambar 64x64px, dengan rasio aspek yang diawetkan. Gunakan field ini di mana saja gambar kecil yang diperlukan."

#. module: mail
#: selection:mail.shortcode,shortcode_type:0
msgid "Smiley"
msgstr ""

#. module: mail
#. openerp-web
#: code:addons/mail/static/src/js/chat_manager.js:432
#: code:addons/mail/static/src/xml/client_action.xml:18
#: model:ir.model.fields,field_description:mail.field_mail_compose_message_starred
#: model:ir.model.fields,field_description:mail.field_mail_mail_starred
#: model:ir.model.fields,field_description:mail.field_mail_message_starred
#, python-format
msgid "Starred"
msgstr "Membintangi"

#. module: mail
#: model:ir.model.fields,field_description:mail.field_mail_mail_state
#: model:ir.ui.view,arch_db:mail.view_mail_form
#: model:ir.ui.view,arch_db:mail.view_mail_search
msgid "Status"
msgstr "Status"

#. module: mail
#: model:ir.model.fields,field_description:mail.field_email_template_preview_sub_model_object_field
#: model:ir.model.fields,field_description:mail.field_mail_template_sub_model_object_field
msgid "Sub-field"
msgstr ""

#. module: mail
#: model:ir.model.fields,field_description:mail.field_email_template_preview_sub_object
#: model:ir.model.fields,field_description:mail.field_mail_template_sub_object
msgid "Sub-model"
msgstr ""

#. module: mail
#: model:ir.model.fields,field_description:mail.field_email_template_preview_subject
#: model:ir.model.fields,field_description:mail.field_ir_act_server_subject
#: model:ir.model.fields,field_description:mail.field_mail_compose_message_subject
#: model:ir.model.fields,field_description:mail.field_mail_mail_subject
#: model:ir.model.fields,field_description:mail.field_mail_message_subject
#: model:ir.model.fields,field_description:mail.field_mail_template_subject
msgid "Subject"
msgstr "Subjek"

#. module: mail
#: model:ir.model.fields,help:mail.field_email_template_preview_subject
#: model:ir.model.fields,help:mail.field_ir_act_server_subject
#: model:ir.model.fields,help:mail.field_mail_template_subject
#: model:ir.ui.view,arch_db:mail.email_template_form
msgid "Subject (placeholders may be used here)"
msgstr ""

#. module: mail
#: model:ir.ui.view,arch_db:mail.email_compose_message_wizard_form
msgid "Subject..."
msgstr "Judul"

#. module: mail
#. openerp-web
#: code:addons/mail/static/src/xml/thread.xml:68
#, python-format
msgid "Subject:"
msgstr ""

#. module: mail
#: model:ir.model.fields,field_description:mail.field_mail_shortcode_substitution
msgid "Substitution"
msgstr ""

#. module: mail
#: model:ir.model.fields,field_description:mail.field_mail_compose_message_subtype_id
#: model:ir.model.fields,field_description:mail.field_mail_followers_subtype_ids
#: model:ir.model.fields,field_description:mail.field_mail_mail_subtype_id
#: model:ir.model.fields,field_description:mail.field_mail_message_subtype_id_2108
#: model:ir.ui.view,arch_db:mail.view_message_subtype_tree
msgid "Subtype"
msgstr "Subjenis"

#. module: mail
#: model:ir.actions.act_window,name:mail.action_view_message_subtype
#: model:ir.ui.menu,name:mail.menu_message_subtype
msgid "Subtypes"
msgstr "Subtipe"

#. module: mail
#: selection:mail.compose.message,message_type:0
#: selection:mail.message,message_type:0
msgid "System notification"
msgstr "Notifikasi sistem"

#. module: mail
#: model:ir.actions.act_window,name:mail.wizard_email_template_preview
msgid "Template Preview"
msgstr ""

#. module: mail
#: model:ir.actions.act_window,name:mail.action_email_template_tree_all
#: model:ir.ui.menu,name:mail.menu_email_templates
#: model:ir.ui.view,arch_db:mail.email_template_form
#: model:ir.ui.view,arch_db:mail.email_template_tree
#: model:ir.ui.view,arch_db:mail.view_email_template_search
msgid "Templates"
msgstr "Template"

#. module: mail
#: model:ir.model.fields,help:mail.field_mail_channel_alias_id
msgid ""
"The email address associated with this group. New emails received will "
"automatically create new topics."
msgstr "Alamat email yang terkait dengan kelompok ini. Email baru yang diterima secara otomatis akan membuat topik baru."

#. module: mail
#: model:ir.model.fields,help:mail.field_mail_shortcode_substitution
msgid "The excaped html code replacing the shortcut"
msgstr ""

#. module: mail
#: model:ir.model.fields,help:mail.field_email_template_preview_model_id
#: model:ir.model.fields,help:mail.field_mail_template_model_id
msgid "The kind of document with with this template can be used"
msgstr ""

#. module: mail
#: model:ir.model.fields,help:mail.field_mail_alias_alias_model_id
#: model:ir.model.fields,help:mail.field_mail_channel_alias_model_id
#: model:ir.model.fields,help:mail.field_res_users_alias_model_id
msgid ""
"The model (Odoo Document Kind) to which this alias corresponds. Any incoming"
" email that does not reply to an existing record will cause the creation of "
"a new record of this model (e.g. a Project Task)"
msgstr "Model (Odoo dokumen jenis) yang alias ini sesuai. Email masuk yang tidak menjawab catatan yang ada akan menyebabkan pembentukan rekor baru model ini (misalnya tugas proyek)"

#. module: mail
#: model:ir.model.fields,help:mail.field_mail_alias_alias_name
#: model:ir.model.fields,help:mail.field_mail_channel_alias_name
#: model:ir.model.fields,help:mail.field_res_users_alias_name
msgid ""
"The name of the email alias, e.g. 'jobs' if you want to catch emails for "
"<jobs@example.odoo.com>"
msgstr "Nama email alias, misalnya 'pekerjaan' jika Anda ingin menangkap email untuk<jobs@example.odoo.com></jobs@example.odoo.com>"

#. module: mail
#: model:ir.model.fields,help:mail.field_mail_alias_alias_user_id
#: model:ir.model.fields,help:mail.field_mail_channel_alias_user_id
#: model:ir.model.fields,help:mail.field_res_users_alias_user_id
msgid ""
"The owner of records created upon receiving emails on this alias. If this "
"field is not set the system will attempt to find the right owner based on "
"the sender (From) address, or will use the Administrator account if no "
"system user is found for that address."
msgstr "Pemilik catatan yang dibuat setelah menerima email pada alias ini. Jika bidang ini belum menetapkan sistem akan berusaha untuk menemukan pemilik tepat berdasarkan pengirim (dari) alamat, atau akan menggunakan Administrator account jika tidak ada sistem pengguna yang ditemukan untuk alamat tersebut."

#. module: mail
#: code:addons/mail/models/mail_message.py:642
#: code:addons/mail/models/mail_message.py:731
#, python-format
msgid ""
"The requested operation cannot be completed due to security restrictions. Please contact your system administrator.\n"
"\n"
"(Document type: %s, Operation: %s)"
msgstr "Operasi yang diminta tidak dapat diselesaikan karena batasan keamanan. Hubungi administrator sistem Anda.\n\n(Jenis dokumen: %s, operasi: %s)"

#. module: mail
#: model:ir.model.fields,help:mail.field_mail_shortcode_source
msgid "The shortcut which must be replace in the Chat Messages"
msgstr ""

#. module: mail
#: model:ir.ui.view,arch_db:mail.view_server_action_form_template
msgid ""
"The values displayed hereunder are informative. When sending the email, the values\n"
"                                will be taken from the email template."
msgstr ""

#. module: mail
#: model:ir.actions.client,help:mail.mail_channel_action_client_chat
msgid "There are no messages to display.<br/>"
msgstr ""

#. module: mail
#: model:ir.model.fields,help:mail.field_mail_channel_image
msgid ""
"This field holds the image used as photo for the group, limited to "
"1024x1024px."
msgstr "Bidang ini memegang gambar yang digunakan sebagai foto untuk kelompok, terbatas pada 1024x1024px."

#. module: mail
#: model:ir.model.fields,help:mail.field_mail_channel_public
msgid ""
"This group is visible by non members. Invisible groups can add members "
"through the invite button."
msgstr ""

#. module: mail
#: model:ir.ui.view,arch_db:mail.view_mail_search
msgid "Thread"
msgstr "Thread"

#. module: mail
#: model:ir.model.fields,field_description:mail.field_mail_mail_email_to
msgid "To"
msgstr "Kepada"

#. module: mail
#: model:ir.model.fields,field_description:mail.field_email_template_preview_email_to
#: model:ir.model.fields,field_description:mail.field_ir_act_server_email_to
#: model:ir.model.fields,field_description:mail.field_mail_template_email_to
msgid "To (Emails)"
msgstr ""

#. module: mail
#: model:ir.model.fields,field_description:mail.field_email_template_preview_partner_to
#: model:ir.model.fields,field_description:mail.field_ir_act_server_partner_to
#: model:ir.model.fields,field_description:mail.field_mail_mail_recipient_ids
#: model:ir.model.fields,field_description:mail.field_mail_template_partner_to
msgid "To (Partners)"
msgstr "Untuk (mitra)"

#. module: mail
#. openerp-web
#: code:addons/mail/static/src/xml/chatter.xml:30
#, python-format
msgid "To: Followers of"
msgstr ""

#. module: mail
#: model:ir.ui.view,arch_db:mail.mail_channel_view_form
msgid "Topics discussed in this group..."
msgstr "Topik yang dibahas dalam kelompok ini..."

#. module: mail
#: model:ir.model.fields,help:mail.field_mail_compose_message_tracking_value_ids
#: model:ir.model.fields,help:mail.field_mail_mail_tracking_value_ids
#: model:ir.model.fields,help:mail.field_mail_message_tracking_value_ids
msgid ""
"Tracked values are stored in a separate model. This field allow to "
"reconstructthe tracking and to generate statistics on the model."
msgstr ""

#. module: mail
#: model:ir.ui.view,arch_db:mail.view_message_form
msgid "Tracking"
msgstr "pelacakan"

#. module: mail
#: model:ir.ui.view,arch_db:mail.view_mail_tracking_value_form
#: model:ir.ui.view,arch_db:mail.view_mail_tracking_value_tree
msgid "Tracking Value"
msgstr ""

#. module: mail
#: model:ir.actions.act_window,name:mail.action_view_mail_tracking_value
#: model:ir.ui.menu,name:mail.menu_mail_tracking_value
msgid "Tracking Values"
msgstr ""

#. module: mail
#: model:ir.model.fields,field_description:mail.field_mail_compose_message_tracking_value_ids
#: model:ir.model.fields,field_description:mail.field_mail_mail_tracking_value_ids
#: model:ir.model.fields,field_description:mail.field_mail_message_tracking_value_ids
msgid "Tracking values"
msgstr ""

#. module: mail
#: model:ir.model.fields,field_description:mail.field_mail_compose_message_message_type
#: model:ir.model.fields,field_description:mail.field_mail_mail_message_type
#: model:ir.model.fields,field_description:mail.field_mail_message_message_type
msgid "Type"
msgstr "Jenis"

#. module: mail
#: model:ir.model.fields,field_description:mail.field_mail_channel_uuid
msgid "UUID"
msgstr ""

#. module: mail
#: code:addons/mail/models/mail_message.py:42
#, python-format
msgid ""
"Unable to send email, please configure the sender's email address or alias."
msgstr "Tidak dapat mengirim email, harap mengkonfigurasi alamat email pengirim atau alias."

#. module: mail
#. openerp-web
#: code:addons/mail/models/mail_thread.py:606
#: code:addons/mail/static/src/xml/chatter.xml:101
#: model:ir.ui.view,arch_db:mail.mail_channel_view_kanban
#, python-format
msgid "Unfollow"
msgstr "Batal mengikuti"

#. module: mail
#: sql_constraint:mail.alias:0
msgid ""
"Unfortunately this email alias is already used, please choose a unique one"
msgstr "Sayangnya alias email ini sudah digunakan, silahkan pilih satu yang unik"

#. module: mail
#: model:ir.model.fields,field_description:mail.field_mail_channel_message_unread
#: model:ir.model.fields,field_description:mail.field_mail_thread_message_unread
#: model:ir.model.fields,field_description:mail.field_res_partner_message_unread
#: model:ir.model.fields,field_description:mail.field_res_users_message_unread
msgid "Unread Messages"
msgstr "Pesan Belum Dibaca"

#. module: mail
#: model:ir.model.fields,field_description:mail.field_mail_channel_message_unread_counter
#: model:ir.model.fields,field_description:mail.field_mail_thread_message_unread_counter
#: model:ir.model.fields,field_description:mail.field_res_partner_message_unread_counter
#: model:ir.model.fields,field_description:mail.field_res_users_message_unread_counter
msgid "Unread Messages Counter"
msgstr "Pesan yang belum dibaca Counter"

#. module: mail
#. openerp-web
#: code:addons/mail/static/src/js/client_action.js:158
#, python-format
msgid "Unsubscribe"
msgstr "Berhenti Berlangganan"

#. module: mail
#. openerp-web
#: code:addons/mail/static/src/js/client_action.js:470
#, python-format
msgid "Unsubscribed"
msgstr ""

#. module: mail
#. openerp-web
#: code:addons/mail/static/src/xml/thread.xml:113
#, python-format
msgid "Uploading"
msgstr ""

#. module: mail
#. openerp-web
#: code:addons/mail/static/src/js/composer.js:252
#, python-format
msgid "Uploading error"
msgstr "Meng-upload kesalahan"

#. module: mail
#: model:ir.model.fields,field_description:mail.field_mail_compose_message_use_active_domain
msgid "Use active domain"
msgstr "Gunakan domain aktif"

#. module: mail
#: model:ir.model.fields,field_description:mail.field_mail_compose_message_template_id
msgid "Use template"
msgstr "Menggunakan template"

#. module: mail
#: model:ir.model.fields,help:mail.field_mail_message_subtype_sequence
msgid "Used to order subtypes."
msgstr "Digunakan untuk perintah subtipe."

#. module: mail
#: model:ir.ui.view,arch_db:mail.view_mail_alias_search
#: model:ir.ui.view,arch_db:mail.view_mail_form
#: model:ir.ui.view,arch_db:mail.view_mail_tree
msgid "User"
msgstr "Pengguna"

#. module: mail
#: model:ir.model,name:mail.model_res_users
msgid "Users"
msgstr "Pengguna"

#. module: mail
#: code:addons/mail/models/mail_thread.py:593
#: code:addons/mail/models/mail_thread.py:595
#, python-format
msgid "View"
msgstr "Tampilan"

#. module: mail
#. openerp-web
#: code:addons/mail/static/src/js/chatter.js:365
#, python-format
msgid ""
"Warning! \n"
" If you remove a follower, he won't be notified of any email or discussion on this document. Do you really want to remove this follower ?"
msgstr ""

#. module: mail
#: model:ir.model.fields,help:mail.field_email_template_preview_sub_model_object_field
#: model:ir.model.fields,help:mail.field_mail_template_sub_model_object_field
msgid ""
"When a relationship field is selected as first field, this field lets you "
"select the target field within the destination document model (sub-model)."
msgstr ""

#. module: mail
#: model:ir.model.fields,help:mail.field_email_template_preview_sub_object
#: model:ir.model.fields,help:mail.field_mail_template_sub_object
msgid ""
"When a relationship field is selected as first field, this field shows the "
"document model the relationship goes to."
msgstr ""

#. module: mail
#: model:ir.model.fields,help:mail.field_mail_compose_message_is_log
msgid "Whether the message is an internal note (comment mode only)"
msgstr "Apakah pesan adalah catatan internal yang (modus komentar saja)"

#. module: mail
#: model:ir.ui.view,arch_db:mail.mail_channel_view_form
msgid "Who can follow the group's activities?"
msgstr ""

#. module: mail
#: model:mail.channel,name:mail.channel_all_employees
msgid "Whole Company"
msgstr ""

#. module: mail
#. openerp-web
#: code:addons/mail/static/src/xml/chatter.xml:57
#: code:addons/mail/static/src/xml/composer.xml:7
#, python-format
msgid "Write something"
msgstr ""

#. module: mail
#. openerp-web
#: code:addons/mail/static/src/js/client_action.js:80
#, python-format
msgid "You added <b>%s</b> to the conversation."
msgstr ""

#. module: mail
#: code:addons/mail/models/res_users.py:47
#, python-format
msgid ""
"You cannot create a new user from here.\n"
" To create new user please go to configuration panel."
msgstr "Anda tidak dapat membuat pengguna baru dari sini.\n Untuk membuat pengguna baru silakan pergi ke konfigurasi panel."

#. module: mail
#: code:addons/mail/models/mail_channel.py:125
#, python-format
msgid ""
"You cannot delete those groups, as the Whole Company group is required by "
"other modules."
msgstr "Anda tidak dapat menghapus grup tersebut, seperti kelompok seluruh perusahaan yang diwajibkan oleh modul lain."

#. module: mail
#: code:addons/mail/models/mail_thread.py:315
#, python-format
msgid ""
"You could also add a new %(document)s by sending an email to: "
"%(email_link)s."
msgstr ""

#. module: mail
#. openerp-web
#: code:addons/mail/static/src/js/chat_manager.js:478
#, python-format
msgid "You have been invited to: "
msgstr ""

#. module: mail
#: model:ir.model.fields,help:mail.field_email_template_preview_attachment_ids
#: model:ir.model.fields,help:mail.field_mail_template_attachment_ids
msgid ""
"You may attach files to this template, to be added to all emails created "
"from this template"
msgstr ""

#. module: mail
#. openerp-web
#: code:addons/mail/static/src/js/client_action.js:469
#, python-format
msgid "You unsubscribed from <b>%s</b>."
msgstr ""

#. module: mail
#: model:ir.actions.client,help:mail.mail_channel_action_client_chat
msgid ""
"Your \"Inbox\" contains all the messages in which you've been mentioned, and the messages you receive as a follower of a document.<br/>\n"
"                    The \"Starred\" section contains all your favorite messages."
msgstr ""

#. module: mail
#: model:ir.ui.view,arch_db:mail.view_server_action_form_template
msgid ""
"Your template does not defined the email address of the sender. Please "
"update your template."
msgstr ""

#. module: mail
#: code:addons/mail/models/ir_actions.py:32
#, python-format
msgid "Your template should define email_from"
msgstr ""

#. module: mail
#: model:ir.model,name:mail.model_base_config_settings
msgid "base.config.settings"
msgstr ""

#. module: mail
#: model:ir.ui.view,arch_db:mail.view_mail_form
msgid "by"
msgstr "oleh"

#. module: mail
#. openerp-web
#: code:addons/mail/static/src/xml/client_action.xml:29
#, python-format
msgid "dm"
msgstr ""

#. module: mail
#: code:addons/mail/models/mail_thread.py:281
#, python-format
msgid "document"
msgstr "dokumen"

#. module: mail
#. openerp-web
#: code:addons/mail/static/src/js/chatter.js:232
#, python-format
msgid "followers"
msgstr "pengikut"

#. module: mail
#: model:ir.model,name:mail.model_ir_actions_server
msgid "ir.actions.server"
msgstr ""

#. module: mail
#: model:ir.model,name:mail.model_ir_autovacuum
msgid "ir.autovacuum"
msgstr ""

#. module: mail
#: model:ir.ui.view,arch_db:mail.mail_channel_view_form
msgid "members"
msgstr ""

#. module: mail
#: model:ir.ui.view,arch_db:mail.view_general_configuration_mail_alias_domain
msgid "mycompany.odoo.com"
msgstr "mycompany.odoo.com"

#. module: mail
#. openerp-web
#: code:addons/mail/static/src/xml/thread.xml:61
#: model:ir.ui.view,arch_db:mail.view_mail_form
#, python-format
msgid "on"
msgstr "hidup"

#. module: mail
#. openerp-web
#: code:addons/mail/static/src/xml/client_action.xml:39
#, python-format
msgid "private"
msgstr ""

#. module: mail
#. openerp-web
#: code:addons/mail/static/src/xml/client_action.xml:21
#, python-format
msgid "public"
msgstr ""

#. module: mail
#: model:ir.model,name:mail.model_publisher_warranty_contract
msgid "publisher_warranty.contract"
msgstr ""

#. module: mail
#: model:ir.ui.view,arch_db:mail.email_template_preview_form
msgid "record:"
msgstr ""

#. module: mail
#. openerp-web
#: code:addons/mail/static/src/xml/chatter.xml:35
#, python-format
msgid "this document"
msgstr ""

#. module: mail
#. openerp-web
#: code:addons/mail/static/src/xml/client_action.xml:34
#: code:addons/mail/static/src/xml/client_action.xml:35
#, python-format
msgid "true"
msgstr ""<|MERGE_RESOLUTION|>--- conflicted
+++ resolved
@@ -8,11 +8,7 @@
 "Project-Id-Version: Odoo 9.0\n"
 "Report-Msgid-Bugs-To: \n"
 "POT-Creation-Date: 2015-10-09 09:18+0000\n"
-<<<<<<< HEAD
-"PO-Revision-Date: 2015-10-21 09:57+0000\n"
-=======
 "PO-Revision-Date: 2015-11-17 12:41+0000\n"
->>>>>>> b2939537
 "Last-Translator: Martin Trigaux\n"
 "Language-Team: Indonesian (http://www.transifex.com/odoo/odoo-9/language/id/)\n"
 "MIME-Version: 1.0\n"
@@ -82,49 +78,44 @@
 "        </tr>\n"
 "    </tbody></table>\n"
 "</div>\n"
-"<div style=\"padding:0px;width:600px;margin:auto;color:#777777;background-color:#FFFFFF\" class=\"\">\n"
-"    <table cellspacing=\"0\" cellpadding=\"0\" style=\"vertical-align:top;padding:0px;font-family:arial;font-size:12px;border-collapse:collapse;background:inherit;color:inherit\">\n"
-"        <tbody>\n"
-"            <tr>\n"
-"                <td valign=\"top\" style=\"width:600px\">\n"
-"                    <div>\n"
-"                        <hr width=\"100%\" style=\"background-color:rgb(204,204,204);border:medium none;clear:both;display:block;font-size:0px;min-height:1px;line-height:0;margin:15px auto;padding:0\">\n"
-"                    </div>\n"
-"                </td>\n"
-"            </tr>\n"
-"        </tbody>\n"
+"<div style=\"padding:0px; width:600px; margin:0 auto; background: #FFFFFF repeat top /100%; color:#777777\">\n"
+"    <table cellspacing=\"0\" cellpadding=\"0\" style=\"vertical-align:top; padding:0px; border-collapse:collapse; background:inherit; color:inherit\">\n"
+"        <tbody><tr>\n"
+"            <td valign=\"top\" style=\"width:600px; padding:5px 10px 5px 5px;\">\n"
+"                <div>\n"
+"                    <hr width=\"100%\" style=\"background-color:rgb(204,204,204);border:medium none;clear:both;display:block;font-size:0px;min-height:1px;line-height:0;margin:15px auto;padding:0\">\n"
+"                </div>\n"
+"            </td>\n"
+"        </tr></tbody>\n"
 "    </table>\n"
 "</div>\n"
-"<div class=\"snippet_row bg-color\" style=\"padding:0;width:600px;max-width:600px;margin:0 auto;background: #fff repeat top /100%;color:#777777\">\n"
-"    <table style=\"width:100%;text-align:justify;margin:0 auto;background:inherit;color:inherit;border-collapse:collapse;color:inherit\">\n"
+"<div style=\"padding:0px; width:600px; margin:0 auto; background: #FFFFFF repeat top /100%;color:#777777\">\n"
+"    <table cellspacing=\"0\" cellpadding=\"0\" border=\"0\" style=\"margin: 0 auto; width:600px; border-collapse:collapse; background:inherit; color:inherit\">\n"
 "        <tbody><tr>\n"
-"            <td style=\"padding:10px 30px; font-size:14px\">\n"
+"            <td style=\"padding:5px 10px 5px 5px;font-size: 14px;\">\n"
 "                ${object.body | safe}\n"
 "                % if ctx.get('tracking'):\n"
+"                    <ul>\n"
 "                    % for tracking in ctx['tracking']\n"
-"                        ${tracking[0]} : ${tracking[1]} -> ${tracking[2]}\n"
+"                        <li>${tracking[0]} : ${tracking[1]} -> ${tracking[2]}</li>\n"
 "                    % endfor\n"
+"                    </ul>\n"
 "                % endif\n"
 "            </td>\n"
-"        </tr>\n"
-"    </tbody></table>\n"
+"        </tr></tbody>\n"
+"    </table>\n"
 "</div>\n"
 "% if ctx.get('signature'):\n"
-"<div class=\"snippet_row bg-color\" style=\"padding:0px;width:600px;margin:auto;background: #fff repeat top /100%;color:#777777\">\n"
-"    <center>\n"
-"        <table width=\"600\" cellspacing=\"0\" cellpadding=\"0\" border=\"0\" style=\"margin: 0 auto; width:600px; border-collapse:collapse;background:inherit;color:inherit\">\n"
-"            <tbody><tr>\n"
-"                <td style=\"font-size:12px; padding: 5px 30px; text-align: left;\">\n"
-"                    &nbsp;\n"
-"                    ${ctx['signature'] | safe}\n"
-"                    &nbsp;\n"
-"                </td>\n"
-"                </tr>\n"
-"            </tbody>\n"
-"        </table>\n"
-"    </center>\n"
+"<div style=\"padding:0px; width:600px;margin:0 auto; background: #FFFFFF repeat top /100%;color:#777777\">\n"
+"    <table cellspacing=\"0\" cellpadding=\"0\" border=\"0\" style=\"margin: 0 auto; width:600px; border-collapse:collapse; background:inherit; color:inherit\">\n"
+"        <tbody><tr>\n"
+"            <td style=\"padding:5px 10px 5px 5px;font-size: 14px; text-align: left;\">\n"
+"                ${ctx['signature'] | safe}\n"
+"            </td>\n"
+"        </tr></tbody>\n"
+"    </table>\n"
 "</div>\n"
-"% endif\n"
+"% endif"
 msgstr ""
 
 #. module: mail
@@ -163,6 +154,13 @@
 
 #. module: mail
 #. openerp-web
+#: code:addons/mail/static/src/xml/thread.xml:86
+#, python-format
+msgid "(in channel"
+msgstr ""
+
+#. module: mail
+#. openerp-web
 #: code:addons/mail/static/src/xml/chatter.xml:48
 #, python-format
 msgid "(no email address)"
@@ -177,9 +175,33 @@
 
 #. module: mail
 #. openerp-web
-#: code:addons/mail/static/src/xml/thread.xml:122
-#, python-format
-msgid "-------- Show more messages --------"
+#: code:addons/mail/static/src/xml/thread.xml:147
+#, python-format
+msgid "-------- Show older messages --------"
+msgstr ""
+
+#. module: mail
+#: code:addons/mail/models/mail_channel.py:513
+#, python-format
+msgid ""
+"<div class=\"o_mail_notification\">created <a href=\"#\" "
+"class=\"o_channel_redirect\" data-oe-id=\"%s\">#%s</a></div>"
+msgstr ""
+
+#. module: mail
+#: code:addons/mail/models/mail_channel.py:489
+#, python-format
+msgid ""
+"<div class=\"o_mail_notification\">joined <a href=\"#\" "
+"class=\"o_channel_redirect\" data-oe-id=\"%s\">#%s</a></div>"
+msgstr ""
+
+#. module: mail
+#: code:addons/mail/models/mail_channel.py:151
+#, python-format
+msgid ""
+"<div class=\"o_mail_notification\">left <a href=\"#\" "
+"class=\"o_channel_redirect\" data-oe-id=\"%s\">#%s</a></div>"
 msgstr ""
 
 #. module: mail
@@ -269,13 +291,6 @@
 #: model:ir.model,name:mail.model_res_groups
 msgid "Access Groups"
 msgstr "Kelompok Akses"
-
-#. module: mail
-#. openerp-web
-#: code:addons/mail/static/src/js/client_action.js:154
-#, python-format
-msgid "Action"
-msgstr ""
 
 #. module: mail
 #: model:ir.model.fields,field_description:mail.field_mail_channel_message_needaction
@@ -642,6 +657,7 @@
 #. module: mail
 #. openerp-web
 #: code:addons/mail/static/src/xml/client_action.xml:23
+#: code:addons/mail/static/src/xml/client_action.xml:89
 #: model:ir.model.fields,field_description:mail.field_mail_compose_message_channel_ids
 #: model:ir.model.fields,field_description:mail.field_mail_mail_channel_ids
 #: model:ir.model.fields,field_description:mail.field_mail_message_channel_ids
@@ -1445,9 +1461,9 @@
 #. module: mail
 #: model:ir.actions.client,help:mail.mail_channel_action_client_chat
 msgid ""
-"In the \"Channels\" section, you will find the public and restricted channel.<br/>\n"
-"                    The \"Direct Message\" section allows you to talk directly to one person.<br/>\n"
-"                    The \"Private Group\" section contains your private conversations. You can join a private channel either by creating a channel yourself, or by being invited to another one.<br/>"
+"In the \"Channels\" section, you will find the public and restricted channel.<br>\n"
+"                    The \"Direct Message\" section allows you to talk directly to one person.<br>\n"
+"                    The \"Private Group\" section contains your private conversations. You can join a private channel either by creating a channel yourself, or by being invited to another one.<br>"
 msgstr ""
 
 #. module: mail
@@ -1918,11 +1934,8 @@
 
 #. module: mail
 #: model:ir.model.fields,field_description:mail.field_mail_compose_message_needaction
-#: model:ir.model.fields,field_description:mail.field_mail_compose_message_needaction_partner_ids
 #: model:ir.model.fields,field_description:mail.field_mail_mail_needaction
-#: model:ir.model.fields,field_description:mail.field_mail_mail_needaction_partner_ids
 #: model:ir.model.fields,field_description:mail.field_mail_message_needaction
-#: model:ir.model.fields,field_description:mail.field_mail_message_needaction_partner_ids
 #: model:ir.model.fields,help:mail.field_mail_compose_message_needaction
 #: model:ir.model.fields,help:mail.field_mail_mail_needaction
 #: model:ir.model.fields,help:mail.field_mail_message_needaction
@@ -2251,6 +2264,13 @@
 #. module: mail
 #: model:ir.ui.view,arch_db:mail.res_partner_opt_out_search
 msgid "Partners that did not ask not to be included in mass mailing campaigns"
+msgstr ""
+
+#. module: mail
+#: model:ir.model.fields,field_description:mail.field_mail_compose_message_needaction_partner_ids
+#: model:ir.model.fields,field_description:mail.field_mail_mail_needaction_partner_ids
+#: model:ir.model.fields,field_description:mail.field_mail_message_needaction_partner_ids
+msgid "Partners with Need Action"
 msgstr ""
 
 #. module: mail
@@ -2850,7 +2870,7 @@
 
 #. module: mail
 #: model:ir.actions.client,help:mail.mail_channel_action_client_chat
-msgid "There are no messages to display.<br/>"
+msgid "There are no messages to display.<br>"
 msgstr ""
 
 #. module: mail
@@ -3085,14 +3105,8 @@
 msgstr ""
 
 #. module: mail
-#: model:mail.channel,name:mail.channel_all_employees
-msgid "Whole Company"
-msgstr ""
-
-#. module: mail
-#. openerp-web
-#: code:addons/mail/static/src/xml/chatter.xml:57
-#: code:addons/mail/static/src/xml/composer.xml:7
+#. openerp-web
+#: code:addons/mail/static/src/xml/composer.xml:6
 #, python-format
 msgid "Write something"
 msgstr ""
@@ -3145,7 +3159,7 @@
 
 #. module: mail
 #. openerp-web
-#: code:addons/mail/static/src/js/client_action.js:469
+#: code:addons/mail/static/src/js/client_action.js:346
 #, python-format
 msgid "You unsubscribed from <b>%s</b>."
 msgstr ""
@@ -3153,7 +3167,7 @@
 #. module: mail
 #: model:ir.actions.client,help:mail.mail_channel_action_client_chat
 msgid ""
-"Your \"Inbox\" contains all the messages in which you've been mentioned, and the messages you receive as a follower of a document.<br/>\n"
+"Your \"Inbox\" contains all the messages in which you've been mentioned, and the messages you receive as a follower of a document.<br>\n"
 "                    The \"Starred\" section contains all your favorite messages."
 msgstr ""
 
@@ -3182,23 +3196,28 @@
 
 #. module: mail
 #. openerp-web
-#: code:addons/mail/static/src/xml/client_action.xml:29
+#: code:addons/mail/static/src/xml/client_action.xml:30
 #, python-format
 msgid "dm"
 msgstr ""
 
 #. module: mail
-#: code:addons/mail/models/mail_thread.py:281
+#: code:addons/mail/models/mail_thread.py:314
 #, python-format
 msgid "document"
 msgstr "dokumen"
 
 #. module: mail
 #. openerp-web
-#: code:addons/mail/static/src/js/chatter.js:232
+#: code:addons/mail/static/src/js/chatter.js:220
 #, python-format
 msgid "followers"
 msgstr "pengikut"
+
+#. module: mail
+#: model:mail.channel,name:mail.channel_all_employees
+msgid "general"
+msgstr ""
 
 #. module: mail
 #: model:ir.model,name:mail.model_ir_actions_server
