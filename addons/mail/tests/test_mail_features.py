--- conflicted
+++ resolved
@@ -11,24 +11,6 @@
     def test_alias_setup(self):
         alias = self.env['mail.alias'].with_context(alias_model_name='mail.channel').create({'alias_name': 'b4r+_#_R3wl$$'})
         self.assertEqual(alias.alias_name, 'b4r+_-_r3wl-', 'Disallowed chars should be replaced by hyphens')
-
-<<<<<<< HEAD
-    @mute_logger('odoo.addons.mail.models.mail_mail')
-=======
-        user_valentin = Users.create({
-            'name': 'Valentin Cognito', 'email': 'valentin.cognito@gmail.com',
-            'login': 'valentin.cognito', 'alias_name': 'valentin.cognito'})
-        self.assertEqual(user_valentin.alias_name, user_valentin.login, "Login should be used as alias")
-
-        user_pagan = Users.create({
-            'name': 'Pagan Le Marchant', 'email': 'plmarchant@gmail.com',
-            'login': 'plmarchant@gmail.com', 'alias_name': 'plmarchant@gmail.com'})
-        self.assertEqual(user_pagan.alias_name, 'plmarchant', "If login is an email, the alias should keep only the local part")
-
-        user_barty = Users.create({
-            'name': 'Bartholomew Ironside', 'email': 'barty@gmail.com',
-            'login': 'b4r+_#_R3wl$$', 'alias_name': 'b4r+_#_R3wl$$'})
-        self.assertEqual(user_barty.alias_name, 'b4r+_-_r3wl-', 'Disallowed chars should be replaced by hyphens')
 
     def test_10_cache_invalidation(self):
         """ Test that creating a mail-thread record does not invalidate the whole cache. """
@@ -41,8 +23,7 @@
         self.assertTrue(record.name)
 
 
-    @mute_logger('openerp.addons.mail.models.mail_mail')
->>>>>>> a0aca47f
+    @mute_logger('odoo.addons.mail.models.mail_mail')
     def test_needaction(self):
         na_emp1_base = self.env['mail.message'].sudo(self.user_employee)._needaction_count(domain=[])
         na_emp2_base = self.env['mail.message'].sudo()._needaction_count(domain=[])
