--- conflicted
+++ resolved
@@ -177,59 +177,6 @@
         elif res_id and isinstance(res_id, basestring):
             res_id = int(res_id)
 
-<<<<<<< HEAD
-        # no model / res_id, meaning no possible record -> redirect to login
-        if not model or not res_id or model not in request.env:
-            return self._redirect_to_messaging()
-
-        # find the access action using sudo to have the details about the access link
-        RecordModel = request.env[model].sudo(uid)
-        record = RecordModel.browse(res_id).exists()
-        if not record:
-            # record does not seem to exist -> redirect to login
-            return self._redirect_to_messaging()
-        record_action = record.get_access_action()
-
-        # only URL redirections or window actions supported currently
-        if not record_action['type'] in ('ir.actions.act_url', 'ir.actions.act_window'):
-            return self._redirect_to_messaging()
-
-        # the record has an URL redirection: use it directly
-        if record_action['type'] == 'ir.actions.act_url':
-            return werkzeug.utils.redirect(record_action['url'])
-
-        # the record has a window redirection: check access rights
-        if not RecordModel.check_access_rights('read', raise_exception=False):
-            return self._redirect_to_messaging()
-        try:
-            record.check_access_rule('read')
-        except AccessError:
-            return self._redirect_to_messaging()
-
-        # at this point user can read the document so no issue with get_formview_id
-        query = {}
-        url_params = {
-            'view_type': record_action['view_type'],
-            'model': model,
-            'id': res_id,
-            'active_id': res_id,
-            'view_id': record.get_formview_id(),
-            'action': record_action.get('id'),
-        }
-        url = '/web?%s#%s' % (url_encode(query), url_encode(url_params))
-        return werkzeug.utils.redirect(url)
-
-    @http.route('/mail/follow', type='http', auth='user')
-    def mail_action_follow(self, model, res_id):
-        if model not in request.env:
-            return self._redirect_to_messaging()
-        Model = request.env[model]
-        try:
-            Model.browse(res_id).message_subscribe_users()
-        except:
-            return self._redirect_to_messaging()
-        return werkzeug.utils.redirect('/mail/view?%s' % url_encode({'model': model, 'res_id': res_id}))
-=======
         return self._redirect_to_record(model, res_id)
 
     @http.route('/mail/follow', type='http', auth='user', methods=['GET'])
@@ -241,7 +188,6 @@
             except Exception:
                 return self._redirect_to_messaging()
         return redirect
->>>>>>> eb6b256f
 
     @http.route('/mail/unfollow', type='http', auth='user', methods=['GET'])
     def mail_action_unfollow(self, model, res_id, token=None):
