<?xml version="1.0"?>
<openerp>
    <data noupdate="1">

        <!-- Update demo user to avoid mail bombing -->
        <record id="base.partner_demo" model="res.partner">
            <field name="notification_email_send">none</field>
        </record>

        <!-- Pushed to all employees -->
        <record id="message_blogpost0" model="mail.message">
            <field name="model">mail.group</field>
            <field name="res_id" ref="mail.group_all_employees"/>
            <field name="body"><![CDATA[<p>Your monthly meal vouchers arrived. You can get them at Christine's office.</p>]]></field>
            <field name="type">comment</field>
            <field name="subtype_id" ref="mt_comment"/>
            <field name="author_id" ref="base.partner_root"/>
        </record>
        <record id="message_blogpost0_comment0" model="mail.message">
            <field name="model">mail.group</field>
            <field name="res_id" ref="group_all_employees"/>
            <field name="body"><![CDATA[<p>Oh, I had forgotten. This month you also get 250 EUR of eco-vouchers if you have been in the company for more than a year.</p>]]></field>
            <field name="parent_id" ref="message_blogpost0"/>
            <field name="type">comment</field>
            <field name="subtype_id" ref="mt_comment"/>
            <field name="author_id" ref="base.partner_root"/>
        </record>
        <record id="message_blogpost0_comment1" model="mail.message">
            <field name="model">mail.group</field>
            <field name="res_id" ref="group_all_employees"/>
            <field name="body"><![CDATA[<p>Thanks! Could you please remind me where is Christine's office, if I may ask? I'm new here!</p>]]></field>
            <field name="parent_id" ref="message_blogpost0"/>
            <field name="type">comment</field>
            <field name="subtype_id" ref="mt_comment"/>
            <field name="author_id" ref="base.partner_demo"/>
        </record>
        <!-- This one is starred for having mailboxes with demo data -->
        <record id="message_blogpost0_comment2" model="mail.message">
            <field name="model">mail.group</field>
            <field name="res_id" ref="group_all_employees"/>
            <field name="body"><![CDATA[<p>Building B3, second floor on the right :-).</p>]]></field>
            <field name="parent_id" ref="message_blogpost0"/>
            <field name="type">comment</field>
            <field name="subtype_id" ref="mt_comment"/>
<<<<<<< HEAD
            <field name="author_id" ref="base.partner_root"/>
=======
            <field name="favorite_user_ids" eval="[(6, 0, [ref('base.user_root'), ref('base.user_demo')])]"/>
>>>>>>> 9d8a2ea8
        </record>
        <record id="message_blogpost0_comment3" model="mail.message">
            <field name="model">mail.group</field>
            <field name="res_id" ref="group_all_employees"/>
            <field name="body"><![CDATA[<p>Many thanks. Actually that's good news, next year I'll have to buy a new fridge, I think I will pay it with the eco-vouchers!</p>]]></field>
            <field name="parent_id" ref="message_blogpost0"/>
            <field name="type">comment</field>
            <field name="subtype_id" ref="mt_comment"/>
            <field name="author_id" ref="base.partner_demo"/>
        </record>

        <!-- Demo user and admin conversation -->
        <record id="message_discussion" model="mail.message">
            <field name="body">Hello Demo User! I was wondering whether you had some issues with our secret task about putting cats everywhere in OpenERP.</field>
            <field name="type">comment</field>
            <field name="subtype_id" ref="mt_comment"/>
            <field name="author_id" ref="base.partner_root"/>
            <field name="partner_ids" eval="[(6, 0, [ref('base.partner_demo')])]"/>
        </record>
        <record id="message_discussion_answer1" model="mail.message">
            <field name="body">No specific issues, I think everything is clear.</field>
            <field name="parent_id" ref="message_discussion"/>
            <field name="type">comment</field>
            <field name="subtype_id" ref="mt_comment"/>
            <field name="author_id" ref="base.partner_demo"/>
            <field name="partner_ids" eval="[(6, 0, [ref('base.partner_root')])]"/>
        </record>
        <record id="message_discussion_answer2" model="mail.message">
            <field name="body">Ow, just to be sure... we were talking about lolcats, right ?</field>
            <field name="parent_id" ref="message_discussion"/>
            <field name="type">comment</field>
            <field name="subtype_id" ref="mt_comment"/>
            <field name="author_id" ref="base.partner_demo"/>
            <field name="partner_ids" eval="[(6, 0, [ref('base.partner_root')])]"/>
        </record>
        <record id="message_discussion_answer3" model="mail.message">
            <field name="body">Absolutely!</field>
            <field name="parent_id" ref="message_discussion"/>
            <field name="type">comment</field>
            <field name="subtype_id" ref="mt_comment"/>
            <field name="author_id" ref="base.partner_root"/>
            <field name="partner_ids" eval="[(6, 0, [ref('base.partner_demo')])]"/>
        </record>

        <!-- External mail + reply with attachment conversation -->
        <record id="message_video2" model="mail.message">
            <field name="subject">Plan to install OpenERP</field>
            <field name="model">mail.message</field>
            <field name="body">
                &lt;![CDATA[Email0 inquiry]]&gt;
                &lt;div&gt;&lt;font size="2"&gt;Hello,&lt;/font&gt;&lt;/div&gt;&lt;div&gt;&lt;font size="2"&gt;&lt;br&gt;&lt;/font&gt;&lt;/div&gt;
                &lt;div&gt;&lt;font size="2"&gt;I am interested in your company's product and I plan to install OpenERP for my company and affordable price.&lt;/font&gt;&lt;/div&gt;&lt;br/&gt;
                &lt;div&gt;&lt;font size="2"&gt;Can you please send me services catalogue?&lt;/font&gt;&lt;/div&gt;&lt;br/&gt;
                Sophie
            </field>
            <field name="type">email</field>
            <field name="author_id" ref="base.res_partner_2"/>
            <field name="partner_ids" eval="[(6, 0, [ref('base.partner_demo'), ref('base.partner_root')])]"/>
        </record>
        <record id="message_video2_attachment1" model="ir.attachment">
            <field name="model">ir.attachment</field>
            <field name="datas">bWlncmF0aW9uIHRlc3Q=</field>
            <field name="datas_fname">catalogue 2012.pdf</field>
            <field name="name">catalogue 2012.pdf</field>
        </record>
        <record id="message_video2_message1" model="mail.message">
            <field name="subject">Re: Plan to install OpenERP</field>
            <field name="body">
                Dear Customer,&lt;br/&gt;
                Thanks for showing interest in our products.&lt;br/&gt;
                We have attached the catalogue,&lt;br/&gt;
                We would like to know your interests, so let us know when we can call you for more details.&lt;br/&gt;
                Regards
            </field>
            <field name="type">comment</field>
            <field name="subtype_id" ref="mt_comment"/>
            <field name="parent_id" ref="message_video2"/>
            <field name="author_id" ref="base.partner_demo"/>
            <field name="attachment_ids" eval="[(6, 0, [ref('message_video2_attachment1')])]"/>
            <field name="partner_ids" eval="[(6, 0, [ref('base.partner_demo'),ref('base.partner_root'),ref('base.res_partner_2')])]"/>
        </record>

        <!-- Employee & other + attachments conversation -->
        <record id="message_video1_attachment1" model="ir.attachment">
            <field name="model">ir.attachment</field>
            <field name="datas">bWlncmF0aW9uIHRlc3Q=</field>
            <field name="datas_fname">migration.doc</field>
            <field name="name">migration.doc</field>
        </record>
        <record id="message_video1_attachment2" model="ir.attachment">
            <field name="model">ir.attachment</field>
            <field name="datas">
                /9j/4AAQSkZJRgABAQEASABIAAD/2wBDABALDA4MChAODQ4SERATGCgaGBYWGDEjJR0oOjM9PDkz
                ODdASFxOQERXRTc4UG1RV19iZ2hnPk1xeXBkeFxlZ2P/2wBDARESEhgVGC8aGi9jQjhCY2NjY2Nj
                Y2NjY2NjY2NjY2NjY2NjY2NjY2NjY2NjY2NjY2NjY2NjY2NjY2NjY2NjY2P/wAARCABkAGQDAREA
                AhEBAxEB/8QAGgAAAwEBAQEAAAAAAAAAAAAAAAQFAwIBBv/EAD0QAAEDAgMDCAcHAwUAAAAAAAEA
                AgMEEQUSsiExchMzNDVBUXFzIjJhkbGzwRQVJGKBwtElg6FCUlPh8P/EABoBAQADAQEBAAAAAAAA
                AAAAAAADBAUBAgb/xAAwEQACAQIDBgYBBAMBAAAAAAAAAQIDBBEyMwUSMUFx8BMhNFGx0cEUgZGh
                I0LhNf/aAAwDAQACEQMRAD8A+55QFzgA4lpsbDttf6qqoN8D0e5z/sf7l3w5HMQz/kd7k8OQxOJX
                SOheIgWyFpDXFtwDbYV1U5DETLcVFwySnDQLNuHOO/Zc227LBevDGJ1kxE2DpYiA6+xrgSMzT3dw
                d7wm4xiZtZiwLS+andZrb+g4XdcZuzdbNb22TcGINbi4YbzU7nZTuY7a6+zs3Af5HtTwxidPbihe
                MksDWAvuCxxJF/R7O7f4puDE8DcVLiXSwZc7TZrHXDRa43du33puDEoZ/wAjvcvHhyGIZ/yO9yeH
                IYgx4e27d1yP1BsvLWDwZ0Uyh9VVB2W4y5Mx2XLf+h7lIm1FYHBSsldTcoMkBIaXNsHG/d2+Kb7X
                mzkvJNoq0ji6khcd5YCfcplwBtddAXQBdAF0AXQBdAF0AXQCWI17qIR5YhIX3vd+WwFvYe9V69wq
                LimscSalR8TF48DWm5t3mP1FcnmIkZfZYqmSflWkjlG7jbc0W+JUkEnHzB6cMpizKWOItl9Y7QvW
                5FjFoajYIo2xsFmtAA8F7OHSANqANqAEBnJPFE9jJJGtc82aCdpXUmzjkk8GabVw6Iy4i3NPFGwi
                WJjnAuHom2z4leazdKm5ik41Km4FNVzS4Uahwj5UZ9wOW4cQNl/YvNtN1YRk+Z6uEqTaXIm108lR
                SU8kuXOTKDlFhscB9FS2kt2pBL3+ixYycqcm++JYpubd5j9RVipmKyPafnKjzBpapafAM3Uhwxkq
                oo6hkD3ESP8AVGU2O/t/Qrqi2sTy5pPd5my4eidh1RPNV1LJZM7WhrmjKBluXbPbuClqRUUsCClN
                ybxGMQLhRvLXFpuNrTY7wvNNYy8z3VbUHgGHlzqGEucXEt2lxuSuTzM7T84oUxLpsHFF8wKSGRkN
                TUR1RVM8mKVEMkmaNoJa3KBb0rb1mW9adSrOL4I0qtOMacWuLFH9Nq/Kk1BXLz0z6FK19QM0PUTv
                GTW5Q2GlAsXuaXfInz9X0/FNrVfaerDr9Emz9KXfuXKbm3eY/UVNUzECFKwuEU+V7mEzja02PqBW
                bdJ8SGu2o+Q5RFz6Gnc5xLnRNJPebLsuLPccqEq3rel4h8HKWOmyGWqipb2lQlgk4SL11XwR/F6n
                q8EVqHGXfuOYgPwb9p3t1BR08xJWyMlGWRn2BrJHtb6FwDsN32P+FnXVWcbqME/Jl22hF27bXeA3
                iXTYOKP5gWpDIzOqaiOMP65quF2pY1prVOr+TVr6Ue+Ri/p1X5MmoLSvfTPoZ9r6jv3GaLqJ3jJr
                cobDSgWL3NLvkT5+r6fim1qvtPVh1+iTZ+lLv3LlNzbvMfqKmqZiBClZzU3njQFatiC4yjdAB930
                1/8Aib8AkuLJIZUJ1vW9LxD4OUsdNkMtVFOwUJYJWF2FbVlxsAyPb+r1NV4IrUMz79xyvymieQbg
                lu2/5gvFLMiStkZIf61B/a+Ysq89bDv3L9r6Z98h3Eh+Ng4o/mBbEMjMypqI4w/rmq4XaljWmtU6
                v5NWvpR75GL+m1fkyagtK99M+hn2vqO/cYoR/QneMmtyhsNKBYvc0u+QhP1fT8U2tV9p6sOv0SbP
                0pd+5cpubd5j9RU1TMQIUrebm88aArVsQXGU8wOpfPA6ORrAIWta0gb9ltvuVW3ruvjJor2VxKvF
                4rgc4g9kWJ0z3uDWBzSSdw2OV1zjCk3J4ElWUYVE5PBFCCop6jNyMjH5bXt2KCFSM8rxLji0k2uJ
                EADm14IBBbFsPG5c2l5W779iPZ+s+/cdYAMBi2D1W6gu2eSPQ9XnGXUSf61B/a+YqF562HfuWrX0
                z75DmJW+2wW3Zo/mBbEMjMypqI5w+33zU7rZTqWNaa1Tq/k1a+lHvkYv6bV93IyagtK99M+hn2vq
                Biit9xO3XvJrKhsNKBYvc0u+QhP1fT8U2tV9p6sOv0SbP0pd+5cpubd5j9RU1TMQIUrObm88aArV
                sQXGUTwGojhkkjeSHSloZs37CsmwqRWMHxZT2VSm6Mp4eWJ1j22UeDfqrd/6b9/wyLaeX+Pya4Hz
                1Tws/cqmzOEv2PpLz/UnzSvZUPY02bKGhwtvsSR8VLtWtJYUuWGP9/8ADGs60o3saa4PH4ZVZ1DH
                wt1BXrPJHoXLzjLqThKyR9GGkkxuja7Z28oFmXNSM7yO6+H/AEmsqkZ20t3liv6KGJdNg4o/mBbc
                MjKFTURxh/XNTwnUsa01qnV/JrV9KPfIxf02r8mTUFpXvpn0M619QMUR/oTvGTWVDYaUCxe5pd8h
                Cfq+n4ptar7T1Ydfok2fpS79y5T827zH6ipqmYgQpWc1N540BWrYguMpJw3ptN5v7Svn7TXQ2R6G
                XV/gcx7nR4D6rVv/AE37/hmdtPL/AB+TXA+eqeFn7lU2Zll+x9Jef6k2p6W3/wB2lNraq6flmBa/
                +jT6P4ZXZ1DHwt1Badllh0NK74y6/kkU/SGefHrCwo+qXUj2R6ap1fwijjZIeHNJa4NaQR2EOut2
                vOVO3lKPH/qKd7Jwi5R4pfk4wRznVz3OJc4xXJPacyy9ntynJs2HJytqbfsvgyqZhDWz5gTyjXsF
                u8uH8K/tCtGFHcfFozaFaNO6jF82O0PUTvGTW5LDSgXr3NLvkT5+r6fim1qvtPVh1+iTZ+lLv3Ll
                PzbvMfqKmnmIBarhmeJGxxhwdIHg5gP9IH0U1GoocSOrBzWCEKTDquCoikdE0hj8xs8dxH1WZQtn
                TqKbYsYO3t3Slxbx+DfEqWqrHgshDdg3vHt/lXbnCtS3F74lW8tpV1hF9+Zph0FTSPlc+EHOGgAP
                HZf+VBaUvAT3nxNWvVVTDAUlw6sknDxE0AdheEvaX6ialF8sDNo0JU7qNdvyWPw/sdEdQMNZTch6
                QAF847DdW7eapKKfItV/8jeHMRhw2sZK1xibYSNf647HA/RZytmqyqY+WOJ5sYu3ozhLi23/AChr
                Eaeqqz6EAHogbXjvutCtJVKMqa4v7RXuqEqsWlz+znDqWqpJnSPhBuwNADx3qpa0fBbcnxL29/hh
                T5pJfwjKqoKuecyNhaBmJ2vHaV7vYfqN3dfAofp5fqIVcfJPEbp4qmLDjTGAFxzbQ8drifqprZql
                CMXyL1w/Fba5k/7srM7rxtyuJIHKbrlU61CdSrvuXljiQ2MZW7qObx3sMP7+y3A1zY/TFiXOda97
                XcT9Vbk8XiSDKsnAQAgBACAEAIAQAgBACAEAIAQAgBACAEAIAQAgBACAEAIAQAgBACAEAIAQAgBA
                CAEAIAQAgP/Z
            </field>
            <field name="datas_fname">activity graph 2012.jpg</field>
            <field name="name">activity graph 2012</field>
        </record>
        <record id="message_video1" model="mail.message">
            <field name="model">mail.group</field>
            <field name="body">
                Hi,&lt;br/&gt;
                The beta OpenERP 7 is scheduled for November 12.&lt;br/&gt;
                You will find attached the document for migration from version 6 to 7, and the activity graph for the current year. Good reading.&lt;br/&gt;
                Sincerely
            </field>
            <field name="type">comment</field>
            <field name="subtype_id" ref="mt_comment"/>
            <field name="author_id" ref="base.partner_demo"/>
            <field name="attachment_ids" eval="[(6, 0, [ref('message_video1_attachment1'), ref('message_video1_attachment2')])]"/>
            <field name="notified_partner_ids" eval="[(6, 0, [ref('base.partner_demo'), ref('base.partner_root')])]"/>
        </record>
        <record id="message_video1_message1" model="mail.message">
            <field name="model">mail.group</field>
            <field name="body">
                Thank you,&lt;br/&gt;
                Could you prepare and send us also the document for version 7.1 which will come soon?&lt;br/&gt;
                Sincerely
            </field>
            <field name="type">comment</field>
            <field name="subtype_id" ref="mt_comment"/>
            <field name="parent_id" ref="message_video1"/>
            <field name="author_id" ref="base.partner_root"/>
            <field name="notified_partner_ids" eval="[(6, 0, [ref('base.partner_demo'), ref('base.partner_root')])]"/>
        </record>

        <!-- Network admin & employee conversation -->
        <record id="message_video0" model="mail.message">
            <field name="model">mail.group</field>
            <field name="body">I changed the infrastructure of networks, if there are still changes to be made please do not hesitate to contact me.</field>
            <field name="type">comment</field>
            <field name="subtype_id" ref="mt_comment"/>
            <field name="author_id" ref="base.partner_root"/>
            <field name="notified_partner_ids" eval="[(6, 0, [ref('base.partner_demo'), ref('base.partner_root')])]"/>
        </record>
        <record id="message_video0_message1" model="mail.message">
            <field name="model">mail.group</field>
            <field name="body">Thank you, the networks is perfect now ! Could you add a IP phone for Jhon ?</field>
            <field name="parent_id" ref="message_video0"/>
            <field name="type">comment</field>
            <field name="subtype_id" ref="mt_comment"/>
            <field name="author_id" ref="base.partner_demo"/>
            <field name="notified_partner_ids" eval="[(6, 0, [ref('base.partner_demo'), ref('base.partner_root')])]"/>
        </record>
        <record id="message_video0_message2" model="mail.message">
            <field name="model">mail.group</field>
            <field name="body">It's right, his internal phone number is 0093</field>
            <field name="parent_id" ref="message_video0"/>
            <field name="type">comment</field>
            <field name="subtype_id" ref="mt_comment"/>
            <field name="author_id" ref="base.partner_root"/>
            <field name="notified_partner_ids" eval="[(6, 0, [ref('base.partner_demo'), ref('base.partner_root')])]"/>
        </record>

    </data>
</openerp><|MERGE_RESOLUTION|>--- conflicted
+++ resolved
@@ -42,11 +42,8 @@
             <field name="parent_id" ref="message_blogpost0"/>
             <field name="type">comment</field>
             <field name="subtype_id" ref="mt_comment"/>
-<<<<<<< HEAD
-            <field name="author_id" ref="base.partner_root"/>
-=======
+            <field name="author_id" ref="base.partner_root"/>
             <field name="favorite_user_ids" eval="[(6, 0, [ref('base.user_root'), ref('base.user_demo')])]"/>
->>>>>>> 9d8a2ea8
         </record>
         <record id="message_blogpost0_comment3" model="mail.message">
             <field name="model">mail.group</field>
