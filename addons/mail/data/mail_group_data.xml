<?xml version="1.0" encoding="utf-8"?>
<openerp>
    <data noupdate="1">

        <record model="mail.group" id="group_sales">
            <field name="name">Sales</field>
            <field name="description">Discussion about best sales practices and deals.</field>
        </record>
        <record model="mail.group" id="group_all_employees">
            <field name="name">All Employees</field>
            <field name="group_ids" eval="[(4, ref('base.group_user'))]"/>
            <field name="description">Discussion about best sales practices and deals.</field>
        </record>

        <!-- notify all employees of module installation -->
<<<<<<< HEAD
        <function model="mail.group" name="message_append_note">
            <!-- ids, subject,subtype_id="other", body, parent_id=False, type='notification', content_subtype='html' -->
=======
        <function model="mail.group" name="message_post">
            <!-- thread_id, body='', subject=False, msg_type='notification', parent_id=False -->
>>>>>>> d8c65aa8
            <value eval="[ref('mail.group_all_employees')]"/>
            <value>Your homepage is a summary of messages you received and key information about documents you follow.

The top menu bar contains all applications you installed. You can use this &lt;i&gt;Settings&lt;/i&gt; menu to install more applications, activate others features or give access to new users.

To setup your preferences (name, email signature, avatar), click on the top right corner.</value>
            <value>Welcome to OpenERP!</value>
        </function>

    </data>
</openerp><|MERGE_RESOLUTION|>--- conflicted
+++ resolved
@@ -13,13 +13,8 @@
         </record>
 
         <!-- notify all employees of module installation -->
-<<<<<<< HEAD
-        <function model="mail.group" name="message_append_note">
-            <!-- ids, subject,subtype_id="other", body, parent_id=False, type='notification', content_subtype='html' -->
-=======
         <function model="mail.group" name="message_post">
             <!-- thread_id, body='', subject=False, msg_type='notification', parent_id=False -->
->>>>>>> d8c65aa8
             <value eval="[ref('mail.group_all_employees')]"/>
             <value>Your homepage is a summary of messages you received and key information about documents you follow.
 
