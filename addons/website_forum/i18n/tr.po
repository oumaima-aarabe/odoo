<<<<<<< HEAD
# Turkish translation for openobject-addons
# Copyright (c) 2014 Rosetta Contributors and Canonical Ltd 2014
# This file is distributed under the same license as the openobject-addons package.
# FIRST AUTHOR <EMAIL@ADDRESS>, 2014.
#
msgid ""
msgstr ""
"Project-Id-Version: openobject-addons\n"
"Report-Msgid-Bugs-To: FULL NAME <EMAIL@ADDRESS>\n"
"POT-Creation-Date: 2014-09-23 16:28+0000\n"
"PO-Revision-Date: 2014-10-15 16:47+0000\n"
"Last-Translator: Ediz Duman <neps1192@gmail.com>\n"
"Language-Team: Turkish <tr@li.org>\n"
=======
# Translation of Odoo Server.
# This file contains the translation of the following modules:
# * website_forum
# 
# Translators:
# FIRST AUTHOR <EMAIL@ADDRESS>, 2014
# Murat Kaplan <muratk@projetgrup.com>, 2015
# Saban Yildiz <sabany@projetgrup.com>, 2015
msgid ""
msgstr ""
"Project-Id-Version: Odoo 8.0\n"
"Report-Msgid-Bugs-To: \n"
"POT-Creation-Date: 2015-01-21 14:08+0000\n"
"PO-Revision-Date: 2015-12-04 21:24+0000\n"
"Last-Translator: Murat Kaplan <muratk@projetgrup.com>\n"
"Language-Team: Turkish (http://www.transifex.com/odoo/odoo-8/language/tr/)\n"
>>>>>>> 83a4a582
"MIME-Version: 1.0\n"
"Content-Type: text/plain; charset=UTF-8\n"
"Content-Transfer-Encoding: 8bit\n"
"X-Launchpad-Export-Date: 2014-10-16 05:52+0000\n"
"X-Generator: Launchpad (build 17196)\n"

#. module: website_forum
#: view:website:website_forum.header
msgid "&times;"
msgstr "& zaman;"

#. module: website_forum
#: view:website:website_forum.post_description_full
msgid "(only one answer per question is allowed)"
msgstr "(soru başına sadece bir cevap verilir)"

#. module: website_forum
#: view:website:website_forum.post_answer
msgid "- it really helps to select the best questions and answers!"
msgstr "- Gerçekten iyi soruları ve cevapları seçmek için yardımcı olur!"

#. module: website_forum
#: view:website:website_forum.post_answer
msgid "- no need to answer the same question twice. Also, please"
msgstr ""

#. module: website_forum
#: selection:forum.post.vote,vote:0
msgid "-1"
msgstr "-1"

#. module: website_forum
#: code:addons/website_forum/models/forum.py:328
#, python-format
msgid ""
"<p>A new answer for <i>%s</i> has been posted. <a "
"href=\"%s/forum/%s/question/%s\">Click here to access the post.</a></p>"
msgstr ""

#. module: website_forum
#: code:addons/website_forum/models/forum.py:334
#, python-format
msgid ""
"<p>A new question <i>%s</i> has been asked on %s. <a "
"href=\"%s/forum/%s/question/%s\">Click here to access the question.</a></p>"
msgstr ""

#. module: website_forum
#: view:website:website_forum.tag
msgid ""
"A tag is a label that categorizes your question with other,\n"
"            similar questions. Using the right tags makes it easier for\n"
"            others to find and answer your question."
msgstr ""

#. module: website_forum
#: view:website:website_forum.header
msgid "About This Forum"
msgstr "Bu Forum Hakkında"

#. module: website_forum
#: field:forum.post,active:0
#: selection:forum.post,state:0
msgid "Active"
msgstr "Etkin"

#. module: website_forum
#: view:website:website_forum.user_detail_full
msgid "Activity"
msgstr "Etkinlik"

#. module: website_forum
#: view:website:website_forum.forum_index
msgid "All"
msgstr "Tümü"

#. module: website_forum
#: view:website:website_forum.display_post
msgid "Answer"
msgstr "Cevap"

#. module: website_forum
#: code:addons/website_forum/models/forum.py:365
#: model:mail.message.subtype,description:website_forum.mt_answer_edit
#: model:mail.message.subtype,name:website_forum.mt_answer_edit
#, python-format
msgid "Answer Edited"
msgstr "Cevap Düzenlendi"

#. module: website_forum
#: view:website:website_forum.post_description_full
msgid "Answered on"
msgstr ""

#. module: website_forum
#: field:forum.post,child_count:0
#: field:forum.post,child_ids:0
#: view:website:website_forum.display_post
#: view:website:website_forum.user_detail_full
msgid "Answers"
msgstr "Cevaplar"

#. module: website_forum
#: view:website:website_forum.header
msgid "Ask a Question"
msgstr "Bir Soru Sor"

#. module: website_forum
#: view:website:website_forum.ask_question
msgid "Ask your Question"
msgstr ""

#. module: website_forum
#: field:forum.post,create_date:0
#: view:website:website_forum.post_description_full
msgid "Asked on"
msgstr ""

#. module: website_forum
#: view:website:website_forum.header
msgid "Asked:"
msgstr "Soruldu:"

#. module: website_forum
#: view:forum.post:website_forum.view_forum_post_search
msgid "Author"
msgstr "Yazan"

#. module: website_forum
#: model:gamification.badge,name:website_forum.badge_p_1
msgid "Autobiographer"
msgstr ""

#. module: website_forum
#: view:website:website_forum.header
msgid "Back to"
msgstr ""

#. module: website_forum
#: view:website:website_forum.badge_user
msgid "Badge \""
msgstr ""

#. module: website_forum
#: field:res.users,badge_ids:0
#: view:website:website_forum.badge
#: view:website:website_forum.header
#: view:website:website_forum.user_detail_full
msgid "Badges"
msgstr ""

#. module: website_forum
#: view:website:website_forum.badge
msgid ""
"Besides gaining reputation with your questions and answers,\n"
"            you receive badges for being especially helpful. Badges\n"
"            appear on your profile page, and your posts."
msgstr ""

#. module: website_forum
#: view:website:website_forum.edit_profile
msgid "Biography"
msgstr "Biyografi"

#. module: website_forum
#: field:forum.post,can_accept:0
msgid "Can Accept"
msgstr ""

#. module: website_forum
#: field:forum.post,can_answer:0
msgid "Can Answer"
msgstr ""

#. module: website_forum
#: field:forum.post,can_ask:0
msgid "Can Ask"
msgstr ""

#. module: website_forum
#: field:forum.post,can_close:0
msgid "Can Close"
msgstr ""

#. module: website_forum
#: field:forum.post,can_comment:0
msgid "Can Comment"
msgstr ""

#. module: website_forum
#: field:forum.post,can_comment_convert:0
msgid "Can Convert to Comment"
msgstr ""

#. module: website_forum
#: field:forum.post,can_downvote:0
msgid "Can Downvote"
msgstr ""

#. module: website_forum
#: field:forum.post,can_edit:0
msgid "Can Edit"
msgstr ""

#. module: website_forum
#: field:forum.post,can_unlink:0
msgid "Can Unlink"
msgstr ""

#. module: website_forum
#: field:forum.post,can_upvote:0
msgid "Can Upvote"
msgstr ""

#. module: website_forum
#: view:website:website_forum.user_badges
msgid "Check available badges"
msgstr ""

#. module: website_forum
#: model:gamification.badge,name:website_forum.badge_p_4
#: model:gamification.challenge,name:website_forum.challenge_chief_commentator
msgid "Chief Commentator"
msgstr ""

#. module: website_forum
#: view:website:website_forum.edit_profile
msgid "City"
msgstr ""

#. module: website_forum
#: selection:forum.post,state:0
msgid "Close"
msgstr ""

#. module: website_forum
#: view:website:website_forum.close_question
msgid "Close question"
msgstr ""

#. module: website_forum
#: field:forum.post,closed_uid:0
msgid "Closed by"
msgstr ""

#. module: website_forum
#: field:forum.post,closed_date:0
msgid "Closed on"
msgstr ""

#. module: website_forum
#: view:website:website_forum.display_post_answer
#: view:website:website_forum.post_description_full
msgid "Comment"
msgstr ""

#. module: website_forum
#: view:website:website_forum.post_comment
msgid "Comment this post..."
msgstr ""

#. module: website_forum
#: model:gamification.badge,name:website_forum.badge_p_2
#: model:gamification.challenge,name:website_forum.challenge_commentator
#: model:gamification.goal.definition,name:website_forum.definition_commentator
msgid "Commentator"
msgstr ""

#. module: website_forum
#: view:website:website_forum.display_post_answer
msgid "Comments"
msgstr ""

#. module: website_forum
#: help:forum.post,website_message_ids:0
msgid "Comments on forum post"
msgstr ""

#. module: website_forum
#: model:gamification.challenge,name:website_forum.challenge_configure_profile
msgid "Complete own biography"
msgstr ""

#. module: website_forum
#: model:gamification.goal.definition,name:website_forum.definition_configure_profile
msgid "Completed own biography"
msgstr ""

#. module: website_forum
#: view:forum.post:website_forum.view_forum_post_search
#: field:forum.post,content:0
msgid "Content"
msgstr ""

#. module: website_forum
#: help:forum.post,is_correct:0
msgid "Correct Answer or Answer on this question accepted."
msgstr ""

#. module: website_forum
#: view:website:website_forum.edit_profile
msgid "Country"
msgstr ""

#. module: website_forum
#: view:website:website_forum.edit_profile
msgid "Country..."
msgstr ""

#. module: website_forum
#: field:forum.post.vote,create_date:0
msgid "Create Date"
msgstr ""

#. module: website_forum
#: field:forum.forum,create_uid:0
#: field:forum.post,create_uid:0
#: field:forum.post.reason,create_uid:0
#: field:forum.post.vote,create_uid:0
#: field:forum.tag,create_uid:0
msgid "Created by"
msgstr ""

#. module: website_forum
#: field:forum.forum,create_date:0
#: field:forum.post.reason,create_date:0
#: field:forum.tag,create_date:0
msgid "Created on"
msgstr ""

#. module: website_forum
#: model:gamification.badge,name:website_forum.badge_q_4
#: model:gamification.challenge,name:website_forum.challenge_favorite_question_1
msgid "Credible Question"
msgstr ""

#. module: website_forum
#: model:gamification.badge,name:website_forum.badge_5
#: model:gamification.challenge,name:website_forum.challenge_critic
#: model:gamification.goal.definition,name:website_forum.definition_critic
msgid "Critic"
msgstr ""

#. module: website_forum
#: help:forum.forum,message_last_post:0
#: help:forum.post,message_last_post:0
msgid "Date of the last message posted on the record."
msgstr ""

#. module: website_forum
#: field:forum.forum,description:0
msgid "Description"
msgstr ""

#. module: website_forum
#: model:gamification.badge,name:website_forum.badge_6
#: model:gamification.challenge,name:website_forum.challenge_disciplined
#: model:gamification.goal.definition,name:website_forum.definition_disciplined
msgid "Disciplined"
msgstr ""

#. module: website_forum
#: view:website:website_forum.edit_profile
msgid "Edit Profile"
msgstr ""

#. module: website_forum
#: view:website:website_forum.user_detail_full
msgid "Edit Your Bio"
msgstr ""

#. module: website_forum
#: view:website:website_forum.post_description_full
msgid "Edit Your Previous Answer"
msgstr ""

#. module: website_forum
#: view:website:website_forum.edit_post
msgid "Edit answer"
msgstr ""

#. module: website_forum
#: view:website:website_forum.edit_post
msgid "Edit question"
msgstr ""

#. module: website_forum
#: view:website:website_forum.edit_post
msgid "Edit your Question"
msgstr ""

#. module: website_forum
#: model:gamification.badge,name:website_forum.badge_7
#: model:gamification.challenge,name:website_forum.challenge_editor
#: model:gamification.goal.definition,name:website_forum.definition_editor
msgid "Editor"
msgstr ""

#. module: website_forum
#: view:website:website_forum.edit_profile
msgid "Email"
msgstr ""

#. module: website_forum
#: model:gamification.badge,name:website_forum.badge_a_5
#: model:gamification.challenge,name:website_forum.challenge_enlightened
#: model:gamification.goal.definition,name:website_forum.definition_enlightened
msgid "Enlightened"
msgstr ""

#. module: website_forum
#: view:website:website_forum.ask_question
msgid "Enter your Question"
msgstr ""

#. module: website_forum
#: model:gamification.badge,name:website_forum.badge_q_3
#: model:gamification.challenge,name:website_forum.challenge_famous_question
msgid "Famous Question"
msgstr ""

#. module: website_forum
#: field:forum.post,favourite_count:0
msgid "Favorite Count"
msgstr ""

#. module: website_forum
#: model:gamification.badge,name:website_forum.badge_q_5
#: model:gamification.challenge,name:website_forum.challenge_favorite_question_5
msgid "Favorite Question"
msgstr ""

#. module: website_forum
#: field:forum.post,favourite_ids:0
msgid "Favourite"
msgstr ""

#. module: website_forum
#: model:gamification.goal.definition,name:website_forum.definition_favorite_question_1
msgid "Favourite Question (1)"
msgstr ""

#. module: website_forum
#: model:gamification.goal.definition,name:website_forum.definition_stellar_question_25
msgid "Favourite Question (25)"
msgstr ""

#. module: website_forum
#: model:gamification.goal.definition,name:website_forum.definition_favorite_question_5
msgid "Favourite Question (5)"
msgstr ""

#. module: website_forum
#: view:website:website_forum.user_detail_full
msgid "Favourite Questions"
msgstr ""

#. module: website_forum
#: view:website:website_forum.forum_index
msgid "Filter on"
msgstr ""

#. module: website_forum
#: view:website:website_forum.forum_index
msgid "Followed"
msgstr ""

#. module: website_forum
#: view:website:website_forum.user_detail_full
msgid "Followed Questions"
msgstr ""

#. module: website_forum
#: field:forum.forum,message_follower_ids:0
#: field:forum.post,message_follower_ids:0
msgid "Followers"
<<<<<<< HEAD
msgstr ""
=======
msgstr "Takipçiler"
>>>>>>> 83a4a582

#. module: website_forum
#: view:forum.forum:website_forum.view_forum_forum_form
#: view:forum.post:website_forum.view_forum_post_search
#: field:forum.post,forum_id:0
#: field:forum.post.vote,forum_id:0
#: field:forum.tag,forum_id:0
#: model:ir.actions.act_url,name:website_forum.action_open_forum
#: model:ir.ui.menu,name:website_forum.menu_website_forum
#: model:website.menu,name:website_forum.menu_questions
msgid "Forum"
msgstr ""

#. module: website_forum
#: field:gamification.badge,level:0
msgid "Forum Badge Level"
msgstr ""

#. module: website_forum
#: view:res.users:website_forum.view_users_form_forum
msgid "Forum Karma"
msgstr ""

#. module: website_forum
#: view:forum.post:website_forum.view_forum_post_form
#: model:ir.model,name:website_forum.model_forum_post
msgid "Forum Post"
msgstr ""

#. module: website_forum
#: view:forum.post:website_forum.view_forum_post_list
#: model:ir.actions.act_window,name:website_forum.action_forum_post
msgid "Forum Posts"
msgstr ""

#. module: website_forum
#: view:forum.forum:website_forum.view_forum_forum_list
#: model:ir.actions.act_window,name:website_forum.action_forum_forum
#: model:ir.model,name:website_forum.model_forum_forum
#: model:ir.ui.menu,name:website_forum.menu_forum
#: view:website:website.layout
msgid "Forums"
msgstr ""

#. module: website_forum
#: model:ir.model,name:website_forum.model_gamification_badge
msgid "Gamification badge"
msgstr ""

#. module: website_forum
#: model:ir.model,name:website_forum.model_gamification_challenge
msgid "Gamification challenge"
msgstr ""

#. module: website_forum
#: model:gamification.badge,name:website_forum.badge_a_3
#: model:gamification.challenge,name:website_forum.challenge_good_answer
msgid "Good Answer"
msgstr ""

#. module: website_forum
#: model:gamification.goal.definition,name:website_forum.definition_good_answer
msgid "Good Answer (6)"
msgstr ""

#. module: website_forum
#: model:gamification.badge,name:website_forum.badge_q_9
#: model:gamification.challenge,name:website_forum.challenge_good_question
msgid "Good Question"
msgstr ""

#. module: website_forum
#: model:gamification.badge,name:website_forum.badge_a_4
#: model:gamification.challenge,name:website_forum.challenge_great_answer
msgid "Great Answer"
msgstr ""

#. module: website_forum
#: model:gamification.goal.definition,name:website_forum.definition_great_answer
msgid "Great Answer (15)"
msgstr ""

#. module: website_forum
#: model:gamification.badge,name:website_forum.badge_q_10
#: model:gamification.challenge,name:website_forum.challenge_great_question
msgid "Great Question"
msgstr ""

#. module: website_forum
#: view:forum.post:website_forum.view_forum_post_search
msgid "Group By"
msgstr ""

#. module: website_forum
#: field:forum.forum,faq:0
msgid "Guidelines"
msgstr ""

#. module: website_forum
#: model:gamification.badge,name:website_forum.badge_a_6
#: model:gamification.challenge,name:website_forum.challenge_guru
msgid "Guru"
msgstr ""

#. module: website_forum
#: model:gamification.goal.definition,name:website_forum.definition_guru
msgid "Guru (15)"
msgstr ""

#. module: website_forum
#: field:forum.post,uid_has_answered:0
msgid "Has Answered"
msgstr ""

#. module: website_forum
#: field:forum.post,has_validated_answer:0
msgid "Has a Validated Answered"
msgstr ""

#. module: website_forum
#: model:forum.forum,name:website_forum.forum_help
msgid "Help"
msgstr ""

#. module: website_forum
#: help:forum.forum,message_summary:0
#: help:forum.post,message_summary:0
msgid ""
"Holds the Chatter summary (number of messages, ...). This summary is "
"directly in html format in order to be inserted in kanban views."
msgstr ""

#. module: website_forum
#: field:forum.forum,id:0
#: field:forum.post,id:0
#: field:forum.post.reason,id:0
#: field:forum.post.vote,id:0
#: field:forum.tag,id:0
msgid "ID"
msgstr ""

#. module: website_forum
#: help:forum.forum,message_unread:0
#: help:forum.post,message_unread:0
msgid "If checked new messages require your attention."
msgstr ""

#. module: website_forum
#: view:website:website_forum.close_question
msgid ""
"If you close this question, it will be hidden for most users. Only\n"
"            users having a high karma can see closed questions to moderate\n"
"            them."
msgstr ""

#. module: website_forum
#: view:website:website_forum.post_answer
msgid "If you wanted to comment on the question or answer, just"
msgstr ""

#. module: website_forum
#: field:forum.forum,message_is_follower:0
#: field:forum.post,message_is_follower:0
msgid "Is a Follower"
<<<<<<< HEAD
msgstr ""
=======
msgstr "Bir Takipçidir"
>>>>>>> 83a4a582

#. module: website_forum
#: field:res.users,karma:0
#: view:website:website_forum.user_detail_full
msgid "Karma"
msgstr ""

#. module: website_forum
#: field:forum.forum,karma_gen_answer_accept:0
msgid "Karma earned for accepting an anwer"
msgstr ""

#. module: website_forum
#: field:forum.forum,karma_gen_question_downvote:0
msgid "Karma earned for downvoting a question"
msgstr ""

#. module: website_forum
#: field:forum.forum,karma_gen_answer_downvote:0
msgid "Karma earned for downvoting an answer"
msgstr ""

#. module: website_forum
#: field:forum.forum,karma_gen_answer_accepted:0
msgid "Karma earned for having an answer accepted"
msgstr ""

#. module: website_forum
#: field:forum.forum,karma_gen_answer_flagged:0
msgid "Karma earned for having an answer flagged"
msgstr ""

#. module: website_forum
#: field:forum.forum,karma_gen_question_new:0
msgid "Karma earned for new questions"
msgstr ""

#. module: website_forum
#: field:forum.forum,karma_gen_question_upvote:0
msgid "Karma earned for upvoting a question"
msgstr ""

#. module: website_forum
#: field:forum.forum,karma_gen_answer_upvote:0
msgid "Karma earned for upvoting an answer"
msgstr ""

#. module: website_forum
#: field:forum.forum,karma_editor_clickable_link:0
msgid "Karma for clickable links (Editor)"
msgstr ""

#. module: website_forum
#: field:forum.forum,karma_editor_link_files:0
msgid "Karma for linking files (Editor)"
msgstr ""

#. module: website_forum
#: field:forum.forum,karma_answer_accept_own:0
msgid "Karma to accept an answer on its own questions"
msgstr ""

#. module: website_forum
#: field:forum.forum,karma_answer_accept_all:0
msgid "Karma to accept an answers to all questions"
msgstr ""

#. module: website_forum
#: field:forum.post,karma_accept:0
msgid "Karma to accept this answer"
msgstr ""

#. module: website_forum
#: field:forum.post,karma_answer:0
msgid "Karma to answer"
msgstr ""

#. module: website_forum
#: field:forum.forum,karma_answer:0
msgid "Karma to answer a question"
msgstr ""

#. module: website_forum
#: field:forum.post,karma_ask:0
msgid "Karma to ask"
msgstr ""

#. module: website_forum
#: field:forum.forum,karma_ask:0
msgid "Karma to ask a new question"
msgstr ""

#. module: website_forum
#: field:forum.forum,karma_retag:0
msgid "Karma to change question tags"
msgstr ""

#. module: website_forum
#: field:forum.post,karma_close:0
msgid "Karma to close"
msgstr ""

#. module: website_forum
#: field:forum.forum,karma_close_all:0
msgid "Karma to close all posts"
msgstr ""

#. module: website_forum
#: field:forum.forum,karma_close_own:0
msgid "Karma to close its own posts"
msgstr ""

#. module: website_forum
#: field:forum.post,karma_comment:0
msgid "Karma to comment"
msgstr ""

#. module: website_forum
#: field:forum.forum,karma_comment_all:0
msgid "Karma to comment all posts"
msgstr ""

#. module: website_forum
#: field:forum.forum,karma_comment_own:0
msgid "Karma to comment its own posts"
msgstr ""

#. module: website_forum
#: field:forum.forum,karma_comment_convert_all:0
msgid "Karma to convert all answers to answers and vice versa"
msgstr ""

#. module: website_forum
#: field:forum.forum,karma_comment_convert_own:0
msgid "Karma to convert its own answers to comments and vice versa"
msgstr ""

#. module: website_forum
#: field:forum.forum,karma_unlink_all:0
msgid "Karma to delete all posts"
msgstr ""

#. module: website_forum
#: field:forum.forum,karma_unlink_own:0
msgid "Karma to delete its own posts"
msgstr ""

#. module: website_forum
#: field:forum.forum,karma_downvote:0
#: field:forum.post,karma_downvote:0
msgid "Karma to downvote"
msgstr ""

#. module: website_forum
#: field:forum.post,karma_edit:0
msgid "Karma to edit"
msgstr ""

#. module: website_forum
#: field:forum.forum,karma_edit_all:0
msgid "Karma to edit all posts"
msgstr ""

#. module: website_forum
#: field:forum.forum,karma_edit_own:0
msgid "Karma to edit its own posts"
msgstr ""

#. module: website_forum
#: field:forum.forum,karma_flag:0
msgid "Karma to flag a post as offensive"
msgstr ""

#. module: website_forum
#: field:forum.post,karma_unlink:0
msgid "Karma to unlink"
msgstr ""

#. module: website_forum
#: field:forum.forum,karma_comment_unlink_own:0
msgid "Karma to unlink its own comments"
msgstr ""

#. module: website_forum
#: field:forum.forum,karma_comment_unlink_all:0
msgid "Karma to unlinnk all comments"
msgstr ""

#. module: website_forum
#: field:forum.forum,karma_upvote:0
#: field:forum.post,karma_upvote:0
msgid "Karma to upvote"
msgstr ""

#. module: website_forum
#: view:website:website_forum.header
msgid "Keep Informed"
msgstr ""

#. module: website_forum
#: field:forum.forum,message_last_post:0
#: field:forum.post,message_last_post:0
msgid "Last Message Date"
msgstr ""

#. module: website_forum
#: field:forum.forum,write_uid:0
#: field:forum.post.reason,write_uid:0
#: field:forum.post.vote,write_uid:0
#: field:forum.tag,write_uid:0
msgid "Last Updated by"
msgstr ""

#. module: website_forum
#: field:forum.forum,write_date:0
#: field:forum.post.reason,write_date:0
#: field:forum.post.vote,write_date:0
#: field:forum.tag,write_date:0
msgid "Last Updated on"
msgstr ""

#. module: website_forum
#: view:website:website_forum.forum_index
msgid "Last activity date"
msgstr ""

#. module: website_forum
#: view:website:website_forum.header
msgid "Last updated:"
msgstr ""

#. module: website_forum
#: field:forum.forum,message_ids:0
#: field:forum.post,message_ids:0
msgid "Messages"
msgstr ""

#. module: website_forum
#: help:forum.forum,message_ids:0
#: help:forum.post,message_ids:0
msgid "Messages and communication history"
msgstr ""

#. module: website_forum
#: view:website:website_forum.forum_index
msgid "Most answered"
msgstr ""

#. module: website_forum
#: view:website:website_forum.forum_index
msgid "Most voted"
msgstr ""

#. module: website_forum
#: field:forum.post,user_favourite:0
msgid "My Favourite"
msgstr ""

#. module: website_forum
#: view:website:website_forum.header
msgid "My Profile"
msgstr ""

#. module: website_forum
#: field:forum.post,user_vote:0
msgid "My Vote"
msgstr ""

#. module: website_forum
#: field:forum.forum,name:0
#: view:forum.post:website_forum.view_forum_post_form
#: field:forum.tag,name:0
msgid "Name"
msgstr ""

#. module: website_forum
#: model:mail.message.subtype,description:website_forum.mt_answer_new
#: model:mail.message.subtype,name:website_forum.mt_answer_new
#: model:mail.message.subtype,name:website_forum.mt_forum_answer_new
msgid "New Answer"
msgstr ""

#. module: website_forum
#. openerp-web
#: code:addons/website_forum/static/src/js/website_forum.editor.js:11
#: view:website:website.layout
#, python-format
msgid "New Forum"
msgstr ""

#. module: website_forum
#: model:mail.message.subtype,description:website_forum.mt_question_new
#: model:mail.message.subtype,name:website_forum.mt_forum_question_new
#: model:mail.message.subtype,name:website_forum.mt_question_new
msgid "New Question"
msgstr ""

#. module: website_forum
#: view:website:website_forum.forum_index
msgid "Newest"
msgstr ""

#. module: website_forum
#: model:gamification.badge,name:website_forum.badge_a_2
#: model:gamification.challenge,name:website_forum.challenge_nice_answer
msgid "Nice Answer"
msgstr ""

#. module: website_forum
#: model:gamification.goal.definition,name:website_forum.definition_nice_answer
msgid "Nice Answer (4)"
msgstr ""

#. module: website_forum
#: model:gamification.badge,name:website_forum.badge_q_8
msgid "Nice Quesiotn"
msgstr ""

#. module: website_forum
#: model:gamification.challenge,name:website_forum.challenge_nice_question
msgid "Nice Question"
msgstr ""

#. module: website_forum
#: view:website:website_forum.user_badges
msgid "No badge yet!"
msgstr ""

#. module: website_forum
#: view:website:website_forum.user_votes
msgid "No vote given by you yet!"
msgstr ""

#. module: website_forum
#: model:gamification.badge,name:website_forum.badge_q_2
#: model:gamification.challenge,name:website_forum.challenge_notable_question
msgid "Notable Question"
msgstr ""

#. module: website_forum
#: field:forum.tag,posts_count:0
msgid "Number of Posts"
msgstr ""

#. module: website_forum
#: field:forum.post,views:0
msgid "Number of Views"
msgstr ""

#. module: website_forum
#: field:res.users,bronze_badge:0
msgid "Number of bronze badges"
msgstr ""

#. module: website_forum
#: field:res.users,gold_badge:0
msgid "Number of gold badges"
msgstr ""

#. module: website_forum
#: field:res.users,silver_badge:0
msgid "Number of silver badges"
msgstr ""

#. module: website_forum
#: selection:forum.post,state:0
msgid "Offensive"
msgstr ""

#. module: website_forum
#: view:website:website_forum.forum_all
msgid "Our forums"
msgstr ""

#. module: website_forum
#: model:gamification.badge,name:website_forum.badge_23
#: model:gamification.challenge,name:website_forum.challenge_peer_pressure
#: model:gamification.goal.definition,name:website_forum.definition_peer_pressure
msgid "Peer Pressure"
msgstr ""

#. module: website_forum
#: view:website:website_forum.header
msgid "People"
msgstr ""

#. module: website_forum
#: view:website:website_forum.edit_post
msgid "Please enter a descriptive question (should finish by a '?')"
msgstr ""

#. module: website_forum
#: view:website:website_forum.ask_question
msgid "Please enter a descriptive question (should finish with a '?')"
msgstr ""

#. module: website_forum
#: view:website:website_forum.edit_profile
msgid ""
"Please enter a valid email address in order to receive notifications from "
"answers or comments."
msgstr ""

#. module: website_forum
#: view:website:website_forum.post_answer
msgid "Please remember that you can always"
msgstr ""

#. module: website_forum
#: view:website:website_forum.post_answer
msgid "Please try to give a substantial answer."
msgstr ""

#. module: website_forum
#: model:gamification.badge,name:website_forum.badge_q_1
#: model:gamification.challenge,name:website_forum.challenge_popular_question
msgid "Popular Question"
msgstr ""

#. module: website_forum
#: model:gamification.goal.definition,name:website_forum.definition_popular_question
msgid "Popular Question (150)"
msgstr ""

#. module: website_forum
#: model:gamification.goal.definition,name:website_forum.definition_notable_question
msgid "Popular Question (250)"
msgstr ""

#. module: website_forum
#: model:gamification.goal.definition,name:website_forum.definition_famous_question
msgid "Popular Question (500)"
msgstr ""

#. module: website_forum
#: field:forum.post.vote,post_id:0
#: view:website:website_forum.post_comment
msgid "Post"
msgstr ""

#. module: website_forum
#: model:ir.model,name:website_forum.model_forum_post_reason
msgid "Post Closing Reason"
msgstr ""

#. module: website_forum
#: field:forum.post,website_message_ids:0
msgid "Post Messages"
msgstr ""

#. module: website_forum
#: field:forum.post.reason,name:0
msgid "Post Reason"
msgstr ""

#. module: website_forum
#: view:website:website_forum.post_answer
msgid "Post Your Answer"
msgstr ""

#. module: website_forum
#: view:website:website_forum.ask_question
msgid "Post Your Question"
msgstr ""

#. module: website_forum
#: field:forum.tag,post_ids:0
#: model:ir.ui.menu,name:website_forum.menu_forum_posts
msgid "Posts"
msgstr ""

#. module: website_forum
#: view:website:website_forum.edit_profile
msgid "Public profile"
msgstr ""

#. module: website_forum
#: model:gamification.badge,name:website_forum.badge_25
#: model:gamification.challenge,name:website_forum.challenge_pundit
#: model:gamification.goal.definition,name:website_forum.definition_pundit
msgid "Pundit"
msgstr ""

#. module: website_forum
#: view:website:website.layout
msgid "Q&A"
msgstr ""

#. module: website_forum
#: field:forum.post,parent_id:0
msgid "Question"
msgstr ""

#. module: website_forum
#: code:addons/website_forum/models/forum.py:368
#: model:mail.message.subtype,description:website_forum.mt_question_edit
#: model:mail.message.subtype,name:website_forum.mt_question_edit
#, python-format
msgid "Question Edited"
msgstr ""

#. module: website_forum
#: view:website:website_forum.404
msgid "Question not found!"
msgstr ""

#. module: website_forum
#: view:website:website_forum.header
msgid "Question tools"
msgstr ""

#. module: website_forum
#: view:website:website_forum.close_question
msgid "Question:"
msgstr ""

#. module: website_forum
#: view:website:website_forum.forum_index
#: view:website:website_forum.header
#: view:website:website_forum.user_detail_full
msgid "Questions"
msgstr ""

#. module: website_forum
#: code:addons/website_forum/models/forum.py:330
#, python-format
msgid "Re: %s"
msgstr ""

#. module: website_forum
#: view:website:website_forum.header
msgid "Read Guidelines"
msgstr ""

#. module: website_forum
#: view:website:website_forum.edit_profile
msgid "Real name"
msgstr ""

#. module: website_forum
#: field:forum.post,closed_reason_id:0
msgid "Reason"
msgstr ""

#. module: website_forum
#: view:website:website_forum.close_question
msgid "Reason:"
msgstr ""

#. module: website_forum
#: view:website:website_forum.404
#: view:website:website_forum.private_profile
msgid "Return to the question list."
msgstr ""

#. module: website_forum
#: view:website:website_forum.edit_post
msgid "Save"
msgstr ""

#. module: website_forum
#: model:gamification.badge,name:website_forum.badge_26
#: model:gamification.challenge,name:website_forum.challenge_scholar
#: model:gamification.goal.definition,name:website_forum.definition_scholar
msgid "Scholar"
msgstr ""

#. module: website_forum
#: view:website:website_forum.header
msgid "Search"
msgstr ""

#. module: website_forum
#: view:website:website_forum.header
msgid "Search a question..."
msgstr ""

#. module: website_forum
#: view:forum.post:website_forum.view_forum_post_search
msgid "Search in Post"
msgstr ""

#. module: website_forum
#: view:website:website_forum.header
msgid "Seen:"
msgstr ""

#. module: website_forum
#: model:gamification.badge,name:website_forum.badge_a_8
#: model:gamification.challenge,name:website_forum.challenge_self_learner
#: model:gamification.goal.definition,name:website_forum.definition_self_learner
msgid "Self-Learner"
msgstr ""

#. module: website_forum
#: view:forum.forum:website_forum.view_forum_forum_form
#: view:forum.post:website_forum.view_forum_post_form
msgid "Send a message to the group"
msgstr ""

#. module: website_forum
#: view:website:website_forum.404
msgid "Sorry, this question is not available anymore."
msgstr ""

#. module: website_forum
#: view:website:website_forum.forum_index
msgid "Sort by"
msgstr ""

#. module: website_forum
#: view:website:website_forum.header
msgid "Stats"
msgstr ""

#. module: website_forum
#: field:forum.post,state:0
msgid "Status"
msgstr ""

#. module: website_forum
#: model:gamification.badge,name:website_forum.badge_q_6
#: model:gamification.challenge,name:website_forum.challenge_stellar_question_25
msgid "Stellar Question"
msgstr ""

#. module: website_forum
#: model:gamification.badge,name:website_forum.badge_q_7
#: model:gamification.challenge,name:website_forum.challenge_student
msgid "Student"
msgstr ""

#. module: website_forum
#: field:forum.forum,message_summary:0
#: field:forum.post,message_summary:0
msgid "Summary"
msgstr ""

#. module: website_forum
#: model:gamification.badge,name:website_forum.badge_31
#: model:gamification.challenge,name:website_forum.challenge_supporter
#: model:gamification.goal.definition,name:website_forum.definition_supporter
msgid "Supporter"
msgstr ""

#. module: website_forum
#: model:ir.model,name:website_forum.model_forum_tag
msgid "Tag"
msgstr ""

#. module: website_forum
#: field:forum.post,tag_ids:0
#: view:website:website_forum.ask_question
#: view:website:website_forum.edit_post
#: view:website:website_forum.forum_index
#: view:website:website_forum.header
#: view:website:website_forum.tag
msgid "Tags"
msgstr ""

#. module: website_forum
#: model:gamification.badge,name:website_forum.badge_32
#: model:gamification.challenge,name:website_forum.challenge_taxonomist
#: model:gamification.goal.definition,name:website_forum.definition_taxonomist
msgid "Taxonomist"
msgstr ""

#. module: website_forum
#: model:gamification.badge,name:website_forum.badge_a_1
#: model:gamification.challenge,name:website_forum.challenge_teacher
#: model:gamification.goal.definition,name:website_forum.definition_teacher
msgid "Teacher"
msgstr ""

#. module: website_forum
#: view:website:website_forum.post_description_full
msgid "The question has been closed"
msgstr ""

#. module: website_forum
#: help:forum.post.vote,recipient_id:0
msgid "The user receiving the vote"
msgstr ""

#. module: website_forum
#: view:website:website_forum.private_profile
msgid "This profile is private!"
msgstr ""

#. module: website_forum
#: field:forum.post,name:0
msgid "Title"
msgstr ""

#. module: website_forum
#: field:forum.post.vote,recipient_id:0
msgid "To"
msgstr ""

#. module: website_forum
#: view:website:website_forum.header
msgid "Toggle navigation"
msgstr ""

#. module: website_forum
#: view:website:website_forum.forum_index
msgid "Unanswered"
msgstr ""

#. module: website_forum
#: field:forum.forum,message_unread:0
#: field:forum.post,message_unread:0
msgid "Unread Messages"
msgstr ""

#. module: website_forum
#: view:website:website_forum.edit_profile
msgid "Update"
msgstr ""

#. module: website_forum
#: field:forum.post,write_date:0
msgid "Update on"
msgstr ""

#. module: website_forum
#: field:forum.post,write_uid:0
msgid "Updated by"
msgstr ""

#. module: website_forum
#: model:gamification.goal.definition,name:website_forum.definition_student
msgid "Upvoted question (1)"
msgstr ""

#. module: website_forum
#: model:gamification.goal.definition,name:website_forum.definition_great_question
msgid "Upvoted question (15)"
msgstr ""

#. module: website_forum
#: model:gamification.goal.definition,name:website_forum.definition_nice_question
msgid "Upvoted question (4)"
msgstr ""

#. module: website_forum
#: model:gamification.goal.definition,name:website_forum.definition_good_question
msgid "Upvoted question (6)"
msgstr ""

#. module: website_forum
#: field:forum.post.vote,user_id:0
msgid "User"
msgstr ""

#. module: website_forum
#: model:ir.model,name:website_forum.model_res_users
msgid "Users"
msgstr ""

#. module: website_forum
#: field:forum.post,is_correct:0
msgid "Valid Answer"
msgstr ""

#. module: website_forum
#: view:website:website_forum.header
msgid "View Your Badges"
msgstr ""

#. module: website_forum
#: view:website:website_forum.post_description_full
msgid "Views"
msgstr ""

#. module: website_forum
#: field:forum.post.vote,vote:0
#: model:ir.model,name:website_forum.model_forum_post_vote
msgid "Vote"
msgstr ""

#. module: website_forum
#: field:forum.post,vote_count:0
#: field:forum.post,vote_ids:0
#: view:website:website_forum.user_detail_full
msgid "Votes"
msgstr ""

#. module: website_forum
#: view:website:website_forum.edit_profile
msgid "Website"
msgstr ""

#. module: website_forum
#: field:forum.forum,website_message_ids:0
msgid "Website Messages"
msgstr ""

#. module: website_forum
#: help:forum.forum,website_message_ids:0
msgid "Website communication history"
msgstr ""

#. module: website_forum
#: field:forum.forum,website_meta_description:0
#: field:forum.post,website_meta_description:0
#: field:forum.tag,website_meta_description:0
msgid "Website meta description"
msgstr ""

#. module: website_forum
#: field:forum.forum,website_meta_keywords:0
#: field:forum.post,website_meta_keywords:0
#: field:forum.tag,website_meta_keywords:0
msgid "Website meta keywords"
msgstr ""

#. module: website_forum
#: field:forum.forum,website_meta_title:0
#: field:forum.post,website_meta_title:0
#: field:forum.tag,website_meta_title:0
msgid "Website meta title"
msgstr ""

#. module: website_forum
#: view:website:website_forum.post_answer
msgid "Your answer"
msgstr ""

#. module: website_forum
#: view:website:website_forum.display_post
#: view:website:website_forum.post_description_full
msgid "[Closed]"
msgstr ""

#. module: website_forum
#: view:website:website_forum.display_post
#: view:website:website_forum.post_description_full
msgid "[Deleted]"
msgstr ""

#. module: website_forum
#: view:website:website_forum.display_post
msgid "and"
msgstr ""

#. module: website_forum
#: view:website:website_forum.display_post
msgid "answers"
msgstr ""

#. module: website_forum
#: view:website:website_forum.badge
#: view:website:website_forum.user_badges
msgid "awarded users"
msgstr ""

#. module: website_forum
#: view:website:website_forum.close_question
msgid "back to question"
msgstr ""

#. module: website_forum
#: view:website:website_forum.users
msgid "badges:"
msgstr ""

#. module: website_forum
#: view:website:website_forum.ask_question
msgid ""
"be clear and concise, avoid unnecessary introductions (Hi, ... Thanks...)"
msgstr ""

#. module: website_forum
#: view:website:website_forum.user_detail_full
msgid "bio"
msgstr ""

#. module: website_forum
#: selection:gamification.badge,level:0
msgid "bronze"
msgstr ""

#. module: website_forum
#: view:website:website_forum.forum_index
msgid "by activity date"
msgstr ""

#. module: website_forum
#: view:website:website_forum.forum_index
msgid "by creation date"
msgstr ""

#. module: website_forum
#: view:website:website_forum.forum_index
msgid "by most answered"
msgstr ""

#. module: website_forum
#: view:website:website_forum.forum_index
msgid "by most voted"
msgstr ""

#. module: website_forum
#: model:forum.post.reason,name:website_forum.reason_7
msgid "contains offensive or malicious remarks"
msgstr ""

#. module: website_forum
#: view:website:website_forum.user_detail_full
msgid "contributions"
msgstr ""

#. module: website_forum
#: view:website:website_forum.post_answer
msgid "don't forget to vote"
msgstr ""

#. module: website_forum
#: model:forum.post.reason,name:website_forum.reason_1
msgid "duplicate question"
msgstr ""

#. module: website_forum
#: view:website:website_forum.header
msgid "follower(s)"
<<<<<<< HEAD
msgstr ""
=======
msgstr "takipçi(ler)"
>>>>>>> 83a4a582

#. module: website_forum
#: view:website:website_forum.post_description_full
msgid "for reason:"
msgstr ""

#. module: website_forum
#: selection:gamification.badge,level:0
msgid "gold"
msgstr ""

#. module: website_forum
#: view:website:website_forum.user_detail_full
msgid "karma"
msgstr ""

#. module: website_forum
#: field:forum.post,karma_comment_convert:0
msgid "karma to convert as a comment"
msgstr ""

#. module: website_forum
#: view:website:website_forum.user_detail_full
msgid "last connection"
msgstr ""

#. module: website_forum
#: view:website:website_forum.user_detail_full
msgid "location"
msgstr ""

#. module: website_forum
#: view:website:website_forum.user_detail_full
msgid "member since"
msgstr ""

#. module: website_forum
#: model:forum.post.reason,name:website_forum.reason_4
msgid "not a real question"
msgstr ""

#. module: website_forum
#: model:forum.post.reason,name:website_forum.reason_6
msgid "not relevant or out dated"
msgstr ""

#. module: website_forum
#: model:forum.post.reason,name:website_forum.reason_2
msgid "off-topic or not relevant"
msgstr ""

#. module: website_forum
#: view:website:website_forum.ask_question
msgid "please, try to make your question interesting to others"
msgstr ""

#. module: website_forum
#: view:website:website_forum.user_detail_full
msgid "profile"
msgstr ""

#. module: website_forum
#: view:website:website_forum.ask_question
msgid "provide enough details and, if possible, give an example"
msgstr ""

#. module: website_forum
#: view:website:website_forum.badge_user
msgid "received this badge:"
msgstr ""

#. module: website_forum
#: view:website:website_forum.post_answer
msgid "revise your answers"
msgstr ""

#. module: website_forum
#: selection:gamification.badge,level:0
msgid "silver"
msgstr ""

#. module: website_forum
#: model:forum.post.reason,name:website_forum.reason_8
msgid "spam or advertising"
msgstr ""

#. module: website_forum
#: view:website:website_forum.user_detail_full
msgid "stats"
msgstr ""

#. module: website_forum
#: view:website:website_forum.header
msgid "time"
msgstr ""

#. module: website_forum
#: view:website:website_forum.header
msgid "times"
msgstr ""

#. module: website_forum
#: model:forum.post.reason,name:website_forum.reason_9
msgid "too localized"
msgstr ""

#. module: website_forum
#: model:forum.post.reason,name:website_forum.reason_3
msgid "too subjective and argumentative"
msgstr ""

#. module: website_forum
#: field:forum.post,self_reply:0
msgid "unknown"
msgstr ""

#. module: website_forum
#: view:website:website_forum.post_answer
msgid "use the commenting tool."
msgstr ""

#. module: website_forum
#: view:website:website_forum.badge_user
msgid "user"
msgstr ""

#. module: website_forum
#: view:website:website_forum.badge_user
msgid "users"
msgstr ""

#. module: website_forum
#: view:website:website_forum.display_post
msgid "views"
msgstr ""

#. module: website_forum
#: view:website:website_forum.display_post
#: view:website:website_forum.vote
msgid "vote"
msgstr ""

#. module: website_forum
#: view:website:website_forum.display_post
#: view:website:website_forum.user_detail_full
#: view:website:website_forum.vote
msgid "votes"
msgstr ""

#. module: website_forum
#: view:website:website_forum.user_detail_full
msgid "website"
msgstr ""

#. module: website_forum
#: view:website:website_forum.display_post
msgid "with"
msgstr ""<|MERGE_RESOLUTION|>--- conflicted
+++ resolved
@@ -1,18 +1,3 @@
-<<<<<<< HEAD
-# Turkish translation for openobject-addons
-# Copyright (c) 2014 Rosetta Contributors and Canonical Ltd 2014
-# This file is distributed under the same license as the openobject-addons package.
-# FIRST AUTHOR <EMAIL@ADDRESS>, 2014.
-#
-msgid ""
-msgstr ""
-"Project-Id-Version: openobject-addons\n"
-"Report-Msgid-Bugs-To: FULL NAME <EMAIL@ADDRESS>\n"
-"POT-Creation-Date: 2014-09-23 16:28+0000\n"
-"PO-Revision-Date: 2014-10-15 16:47+0000\n"
-"Last-Translator: Ediz Duman <neps1192@gmail.com>\n"
-"Language-Team: Turkish <tr@li.org>\n"
-=======
 # Translation of Odoo Server.
 # This file contains the translation of the following modules:
 # * website_forum
@@ -29,12 +14,43 @@
 "PO-Revision-Date: 2015-12-04 21:24+0000\n"
 "Last-Translator: Murat Kaplan <muratk@projetgrup.com>\n"
 "Language-Team: Turkish (http://www.transifex.com/odoo/odoo-8/language/tr/)\n"
->>>>>>> 83a4a582
 "MIME-Version: 1.0\n"
 "Content-Type: text/plain; charset=UTF-8\n"
-"Content-Transfer-Encoding: 8bit\n"
-"X-Launchpad-Export-Date: 2014-10-16 05:52+0000\n"
-"X-Generator: Launchpad (build 17196)\n"
+"Content-Transfer-Encoding: \n"
+"Language: tr\n"
+"Plural-Forms: nplurals=2; plural=(n > 1);\n"
+
+#. module: website_forum
+#: model:email.template,body_html:website_forum.validation_email
+msgid ""
+"\n"
+"<p>\n"
+"    Hello ${object.name},\n"
+"</p>\n"
+"<p>\n"
+"    You have been invited to validate your email in order to get access to \"${object.company_id.name}\" Q/A Forums.\n"
+"</p>\n"
+"<p>\n"
+"    To validate your email, please click on the following link:\n"
+"</p>\n"
+"<ul>\n"
+"    <li><a href=\"${ctx.get('token_url')}\">Validate my account for \"${object.company_id.name}\" Q/A Forums</a></li>\n"
+"</ul>\n"
+"<p>\n"
+"    Thanks,\n"
+"</p>\n"
+"<pre>\n"
+"--\n"
+"${object.company_id.name or ''}\n"
+"${object.company_id.email or ''}\n"
+"${object.company_id.phone or ''}\n"
+"</pre>"
+msgstr "\n<p>\nMerhaba ${object.name},\n</p>\n<p>\n\"${object.company_id.name}\" Forumlarına erişebilmek için e-posta adresinizi onaylayınız.\n</p>\n<p>\nE-posta adresinizi onaylamak için aşağıdaki linke tıklayınız:\n</p>\n<ul>\n<li><a href=\"${ctx.get('token_url')}\"> \"${object.company_id.name}\" forumları için E-posta\nadresimi onayla</a></li>\n</ul>\n<p>\nTeşekkürler,\n</p>\n<pre>\n--\n${object.company_id.name or ''}\n${object.company_id.email or ''}\n${object.company_id.phone or ''}\n</pre>"
+
+#. module: website_forum
+#: model:email.template,subject:website_forum.validation_email
+msgid "${object.company_id.name} Forums validation"
+msgstr "$ {} Object.company_id.name Forumlar doğrulama"
 
 #. module: website_forum
 #: view:website:website_forum.header
@@ -54,7 +70,7 @@
 #. module: website_forum
 #: view:website:website_forum.post_answer
 msgid "- no need to answer the same question twice. Also, please"
-msgstr ""
+msgstr "- Iki kez aynı soruyu cevaplamaya gerek yok. Ayrıca, lütfen"
 
 #. module: website_forum
 #: selection:forum.post.vote,vote:0
@@ -62,20 +78,27 @@
 msgstr "-1"
 
 #. module: website_forum
-#: code:addons/website_forum/models/forum.py:328
+#: code:addons/website_forum/models/forum.py:374
 #, python-format
 msgid ""
 "<p>A new answer for <i>%s</i> has been posted. <a "
 "href=\"%s/forum/%s/question/%s\">Click here to access the post.</a></p>"
-msgstr ""
-
-#. module: website_forum
-#: code:addons/website_forum/models/forum.py:334
+msgstr "<p><i>%s</i> için yeni bir yanıt gönderildi. Mesajı görüntülemek için<a href=\"%s/forum/%s/question/%s\">buraya tıklayın.</a></p>"
+
+#. module: website_forum
+#: code:addons/website_forum/models/forum.py:380
 #, python-format
 msgid ""
 "<p>A new question <i>%s</i> has been asked on %s. <a "
 "href=\"%s/forum/%s/question/%s\">Click here to access the question.</a></p>"
-msgstr ""
+msgstr "<p><i>%s</i> için  %s yeni bir yanıt gönderildi. Mesajı görüntülemek için<a href=\"%s/forum/%s/question/%s\">buraya tıklayın.</a></p>"
+
+#. module: website_forum
+#: model:forum.forum,description:website_forum.forum_help
+msgid ""
+"<p>This community is for professionals and enthusiasts of our products and "
+"services.</p>"
+msgstr "<p>Bu topluluk ürünlerimizin ve servislerimizin profesyonelleri ve meraklıları içindir.</p>"
 
 #. module: website_forum
 #: view:website:website_forum.tag
@@ -83,7 +106,7 @@
 "A tag is a label that categorizes your question with other,\n"
 "            similar questions. Using the right tags makes it easier for\n"
 "            others to find and answer your question."
-msgstr ""
+msgstr "Etiket, sizin sorunuzu diğer sorularla birlikte kategorize eden bir belirteçtir.\nDoğru etiketleri kullanmak, diğerleri için sorunuzu bulmayı ve yanıtlamayı daha\nda kolaylaştırır."
 
 #. module: website_forum
 #: view:website:website_forum.header
@@ -91,8 +114,22 @@
 msgstr "Bu Forum Hakkında"
 
 #. module: website_forum
-#: field:forum.post,active:0
-#: selection:forum.post,state:0
+#: field:forum.forum,karma_answer_accept_own:0
+msgid "Accept an answer on its own questions"
+msgstr "Kabul et ve kendi sorusunda yanıtla"
+
+#. module: website_forum
+#: field:forum.forum,karma_answer_accept_all:0
+msgid "Accept an answer to all questions"
+msgstr "Kabul et ve tüm sorulara yanıt ver"
+
+#. module: website_forum
+#: field:forum.forum,karma_gen_answer_accept:0
+msgid "Accepting an answer"
+msgstr "Yanıt seçimleri"
+
+#. module: website_forum
+#: field:forum.post,active:0 selection:forum.post,state:0
 msgid "Active"
 msgstr "Etkin"
 
@@ -112,7 +149,7 @@
 msgstr "Cevap"
 
 #. module: website_forum
-#: code:addons/website_forum/models/forum.py:365
+#: code:addons/website_forum/models/forum.py:411
 #: model:mail.message.subtype,description:website_forum.mt_answer_edit
 #: model:mail.message.subtype,name:website_forum.mt_answer_edit
 #, python-format
@@ -120,38 +157,67 @@
 msgstr "Cevap Düzenlendi"
 
 #. module: website_forum
+#: field:forum.forum,karma_answer:0
+msgid "Answer a question"
+msgstr "Bir soruya cevap"
+
+#. module: website_forum
+#: field:forum.forum,karma_gen_answer_accepted:0
+msgid "Answer accepted"
+msgstr "Yanıt kabul edildi"
+
+#. module: website_forum
+#: field:forum.forum,karma_gen_answer_downvote:0
+msgid "Answer downvoted"
+msgstr "Cevap downvoted"
+
+#. module: website_forum
+#: field:forum.forum,karma_gen_answer_flagged:0
+msgid "Answer flagged"
+msgstr "İşaretlenen cevap"
+
+#. module: website_forum
+#: field:forum.forum,karma_gen_answer_upvote:0
+msgid "Answer upvoted"
+msgstr "Cevap upvoted"
+
+#. module: website_forum
 #: view:website:website_forum.post_description_full
 msgid "Answered on"
-msgstr ""
-
-#. module: website_forum
-#: field:forum.post,child_count:0
-#: field:forum.post,child_ids:0
+msgstr "Cevaplanmış"
+
+#. module: website_forum
+#: field:forum.post,child_count:0 field:forum.post,child_ids:0
 #: view:website:website_forum.display_post
 #: view:website:website_forum.user_detail_full
 msgid "Answers"
 msgstr "Cevaplar"
 
 #. module: website_forum
-#: view:website:website_forum.header
+#: view:website:website_forum.header field:forum.forum,karma_ask:0
 msgid "Ask a Question"
 msgstr "Bir Soru Sor"
 
 #. module: website_forum
 #: view:website:website_forum.ask_question
 msgid "Ask your Question"
-msgstr ""
+msgstr "Sorunu Sor"
 
 #. module: website_forum
 #: field:forum.post,create_date:0
 #: view:website:website_forum.post_description_full
 msgid "Asked on"
-msgstr ""
+msgstr "Soruldu:"
 
 #. module: website_forum
 #: view:website:website_forum.header
 msgid "Asked:"
 msgstr "Soruldu:"
+
+#. module: website_forum
+#: field:forum.forum,karma_gen_question_new:0
+msgid "Asking a question"
+msgstr "Bir soru türü"
 
 #. module: website_forum
 #: view:forum.post:website_forum.view_forum_post_search
@@ -161,25 +227,24 @@
 #. module: website_forum
 #: model:gamification.badge,name:website_forum.badge_p_1
 msgid "Autobiographer"
-msgstr ""
+msgstr "Otobiyografi"
 
 #. module: website_forum
 #: view:website:website_forum.header
 msgid "Back to"
-msgstr ""
+msgstr "Geri"
 
 #. module: website_forum
 #: view:website:website_forum.badge_user
 msgid "Badge \""
-msgstr ""
-
-#. module: website_forum
-#: field:res.users,badge_ids:0
-#: view:website:website_forum.badge
+msgstr "Rozeti\""
+
+#. module: website_forum
+#: field:res.users,badge_ids:0 view:website:website_forum.badge
 #: view:website:website_forum.header
 #: view:website:website_forum.user_detail_full
 msgid "Badges"
-msgstr ""
+msgstr "Rozetler"
 
 #. module: website_forum
 #: view:website:website_forum.badge
@@ -187,7 +252,7 @@
 "Besides gaining reputation with your questions and answers,\n"
 "            you receive badges for being especially helpful. Badges\n"
 "            appear on your profile page, and your posts."
-msgstr ""
+msgstr "Soru ve cevaplarınızla itibar kazanmanızın yanı sıra,\nyardımcı oldukça rozetler kazanacaksınız. Rozetler\nprofil  sayfanıza ve gönderilernizde görülür."
 
 #. module: website_forum
 #: view:website:website_forum.edit_profile
@@ -197,466 +262,535 @@
 #. module: website_forum
 #: field:forum.post,can_accept:0
 msgid "Can Accept"
-msgstr ""
+msgstr "Kabul edebilir"
 
 #. module: website_forum
 #: field:forum.post,can_answer:0
 msgid "Can Answer"
-msgstr ""
+msgstr "Cevap verebilir"
 
 #. module: website_forum
 #: field:forum.post,can_ask:0
 msgid "Can Ask"
-msgstr ""
+msgstr "Soru sorabilir"
 
 #. module: website_forum
 #: field:forum.post,can_close:0
 msgid "Can Close"
-msgstr ""
+msgstr "Kapalı olabilir"
 
 #. module: website_forum
 #: field:forum.post,can_comment:0
 msgid "Can Comment"
-msgstr ""
+msgstr "Yorum Yapılabilir"
 
 #. module: website_forum
 #: field:forum.post,can_comment_convert:0
 msgid "Can Convert to Comment"
-msgstr ""
+msgstr "Yorum a dönüştürülebilir"
 
 #. module: website_forum
 #: field:forum.post,can_downvote:0
 msgid "Can Downvote"
-msgstr ""
+msgstr "Downvote olabilir"
 
 #. module: website_forum
 #: field:forum.post,can_edit:0
 msgid "Can Edit"
-msgstr ""
+msgstr "Düzenleyebilir"
 
 #. module: website_forum
 #: field:forum.post,can_unlink:0
 msgid "Can Unlink"
-msgstr ""
+msgstr "Bağlantısını kesebilirsiniz"
 
 #. module: website_forum
 #: field:forum.post,can_upvote:0
 msgid "Can Upvote"
-msgstr ""
+msgstr "Upvote olabilir"
+
+#. module: website_forum
+#: field:forum.forum,karma_retag:0
+msgid "Change question tags"
+msgstr "Soru etiketleri değiştirme"
 
 #. module: website_forum
 #: view:website:website_forum.user_badges
 msgid "Check available badges"
-msgstr ""
+msgstr "Rozetleri kontrol et"
 
 #. module: website_forum
 #: model:gamification.badge,name:website_forum.badge_p_4
 #: model:gamification.challenge,name:website_forum.challenge_chief_commentator
 msgid "Chief Commentator"
-msgstr ""
+msgstr "Baş Yorumcu"
 
 #. module: website_forum
 #: view:website:website_forum.edit_profile
 msgid "City"
-msgstr ""
+msgstr "Şehir"
+
+#. module: website_forum
+#: view:website:website_forum.header
+msgid ""
+"Click here to send a verification email allowing you to participate to the "
+"forum."
+msgstr "Eğer foruma katılmak için izin veren bir doğrulama e-posta göndermek için buraya tıklayınız."
+
+#. module: website_forum
+#: field:forum.forum,karma_editor_clickable_link:0
+msgid "Clickable links (Editor)"
+msgstr "Tıklanabilir bağlantılar (Editör)"
 
 #. module: website_forum
 #: selection:forum.post,state:0
 msgid "Close"
-msgstr ""
+msgstr "Kapat"
+
+#. module: website_forum
+#: field:forum.forum,karma_close_all:0
+msgid "Close all posts"
+msgstr "Bütün Mesajları kapat"
+
+#. module: website_forum
+#: field:forum.forum,karma_close_own:0
+msgid "Close its own posts"
+msgstr "Kendi mesajını kapatın"
 
 #. module: website_forum
 #: view:website:website_forum.close_question
 msgid "Close question"
-msgstr ""
+msgstr "Soruyu Kapat"
 
 #. module: website_forum
 #: field:forum.post,closed_uid:0
 msgid "Closed by"
-msgstr ""
+msgstr "Tarafından kapatıldı"
 
 #. module: website_forum
 #: field:forum.post,closed_date:0
 msgid "Closed on"
-msgstr ""
+msgstr "Kapanış"
 
 #. module: website_forum
 #: view:website:website_forum.display_post_answer
 #: view:website:website_forum.post_description_full
 msgid "Comment"
-msgstr ""
+msgstr "Yorum"
+
+#. module: website_forum
+#: field:forum.forum,karma_comment_all:0
+msgid "Comment all posts"
+msgstr "Bütün Mesajları Yorumla"
+
+#. module: website_forum
+#: field:forum.forum,karma_comment_own:0
+msgid "Comment its own posts"
+msgstr "Kendi gönderilerine yorum yap"
 
 #. module: website_forum
 #: view:website:website_forum.post_comment
 msgid "Comment this post..."
-msgstr ""
+msgstr "Yorum Yapılabilir"
 
 #. module: website_forum
 #: model:gamification.badge,name:website_forum.badge_p_2
 #: model:gamification.challenge,name:website_forum.challenge_commentator
 #: model:gamification.goal.definition,name:website_forum.definition_commentator
 msgid "Commentator"
-msgstr ""
+msgstr "Baş Yorumcu"
 
 #. module: website_forum
 #: view:website:website_forum.display_post_answer
 msgid "Comments"
-msgstr ""
+msgstr "Yorumlar"
 
 #. module: website_forum
 #: help:forum.post,website_message_ids:0
 msgid "Comments on forum post"
-msgstr ""
+msgstr "Forum sonrası yapılan yorumlar"
 
 #. module: website_forum
 #: model:gamification.challenge,name:website_forum.challenge_configure_profile
 msgid "Complete own biography"
-msgstr ""
+msgstr "Kendi biyografinizi tamamlayın"
 
 #. module: website_forum
 #: model:gamification.goal.definition,name:website_forum.definition_configure_profile
 msgid "Completed own biography"
-msgstr ""
+msgstr "Tamamlanan kendi biyografiniz"
+
+#. module: website_forum
+#: view:website:website_forum.header
+msgid ""
+"Congratulations! Your email has just been validated. You may now participate"
+" to our forums."
+msgstr "Tebrikler! E-posta sadece onaylanmıştır. Şimdi bizim forumlara katılabilir."
 
 #. module: website_forum
 #: view:forum.post:website_forum.view_forum_post_search
 #: field:forum.post,content:0
 msgid "Content"
-msgstr ""
+msgstr "İçerik"
+
+#. module: website_forum
+#: field:forum.forum,karma_comment_convert_all:0
+msgid "Convert all answers to comments and vice versa"
+msgstr "Görüş ve tersi tüm yanıtları dönüştürmek"
+
+#. module: website_forum
+#: field:forum.forum,karma_comment_convert_own:0
+msgid "Convert its own answers to comments and vice versa"
+msgstr "Görüş ve tersi kendi cevaplarını dönüştürme"
 
 #. module: website_forum
 #: help:forum.post,is_correct:0
 msgid "Correct Answer or Answer on this question accepted."
-msgstr ""
+msgstr "Doğru cevap ya da bu soruya verilen cevap kabul edildi."
 
 #. module: website_forum
 #: view:website:website_forum.edit_profile
 msgid "Country"
-msgstr ""
+msgstr "Ülke"
 
 #. module: website_forum
 #: view:website:website_forum.edit_profile
 msgid "Country..."
-msgstr ""
+msgstr "Ülke"
 
 #. module: website_forum
 #: field:forum.post.vote,create_date:0
 msgid "Create Date"
-msgstr ""
-
-#. module: website_forum
-#: field:forum.forum,create_uid:0
-#: field:forum.post,create_uid:0
-#: field:forum.post.reason,create_uid:0
-#: field:forum.post.vote,create_uid:0
+msgstr "Oluşturma Tarihi"
+
+#. module: website_forum
+#: field:forum.forum,create_uid:0 field:forum.post,create_uid:0
+#: field:forum.post.reason,create_uid:0 field:forum.post.vote,create_uid:0
 #: field:forum.tag,create_uid:0
 msgid "Created by"
-msgstr ""
-
-#. module: website_forum
-#: field:forum.forum,create_date:0
-#: field:forum.post.reason,create_date:0
+msgstr "Oluşturan"
+
+#. module: website_forum
+#: field:forum.forum,create_date:0 field:forum.post.reason,create_date:0
 #: field:forum.tag,create_date:0
 msgid "Created on"
-msgstr ""
+msgstr "Oluşturma"
 
 #. module: website_forum
 #: model:gamification.badge,name:website_forum.badge_q_4
 #: model:gamification.challenge,name:website_forum.challenge_favorite_question_1
 msgid "Credible Question"
-msgstr ""
+msgstr "Güvenilir Soru"
 
 #. module: website_forum
 #: model:gamification.badge,name:website_forum.badge_5
 #: model:gamification.challenge,name:website_forum.challenge_critic
 #: model:gamification.goal.definition,name:website_forum.definition_critic
 msgid "Critic"
-msgstr ""
-
-#. module: website_forum
-#: help:forum.forum,message_last_post:0
-#: help:forum.post,message_last_post:0
+msgstr "Eleştiri"
+
+#. module: website_forum
+#: help:forum.forum,message_last_post:0 help:forum.post,message_last_post:0
 msgid "Date of the last message posted on the record."
-msgstr ""
+msgstr "Kayıta işlenmiş son mesajın tarihi."
+
+#. module: website_forum
+#: field:forum.forum,karma_unlink_all:0
+msgid "Delete all posts"
+msgstr "Tüm mesajları silme"
+
+#. module: website_forum
+#: field:forum.forum,karma_unlink_own:0
+msgid "Delete its own posts"
+msgstr "Kendi mesajları silme"
 
 #. module: website_forum
 #: field:forum.forum,description:0
 msgid "Description"
-msgstr ""
+msgstr "Açıklama"
 
 #. module: website_forum
 #: model:gamification.badge,name:website_forum.badge_6
 #: model:gamification.challenge,name:website_forum.challenge_disciplined
 #: model:gamification.goal.definition,name:website_forum.definition_disciplined
 msgid "Disciplined"
-msgstr ""
+msgstr "Disiplinli"
+
+#. module: website_forum
+#: field:forum.forum,karma_downvote:0
+msgid "Downvote"
+msgstr "Downvote"
 
 #. module: website_forum
 #: view:website:website_forum.edit_profile
 msgid "Edit Profile"
-msgstr ""
+msgstr "Profili Düzenle"
 
 #. module: website_forum
 #: view:website:website_forum.user_detail_full
 msgid "Edit Your Bio"
-msgstr ""
+msgstr "Biyografiniz"
 
 #. module: website_forum
 #: view:website:website_forum.post_description_full
 msgid "Edit Your Previous Answer"
-msgstr ""
+msgstr "Önceki Cevabunuzu düzenleyin"
+
+#. module: website_forum
+#: field:forum.forum,karma_edit_all:0
+msgid "Edit all posts"
+msgstr "Bütün Mesajları düzenlemek"
 
 #. module: website_forum
 #: view:website:website_forum.edit_post
 msgid "Edit answer"
-msgstr ""
+msgstr "Bu cevabı düzenle"
+
+#. module: website_forum
+#: field:forum.forum,karma_edit_own:0
+msgid "Edit its own posts"
+msgstr "Kendi Mesajınızı değiştirme"
 
 #. module: website_forum
 #: view:website:website_forum.edit_post
 msgid "Edit question"
-msgstr ""
+msgstr "Bu soruyu düzenle"
 
 #. module: website_forum
 #: view:website:website_forum.edit_post
 msgid "Edit your Question"
-msgstr ""
+msgstr "Soruyu Düzenle"
 
 #. module: website_forum
 #: model:gamification.badge,name:website_forum.badge_7
 #: model:gamification.challenge,name:website_forum.challenge_editor
 #: model:gamification.goal.definition,name:website_forum.definition_editor
 msgid "Editor"
-msgstr ""
+msgstr "Düzenleyen"
 
 #. module: website_forum
 #: view:website:website_forum.edit_profile
 msgid "Email"
-msgstr ""
+msgstr "Email"
 
 #. module: website_forum
 #: model:gamification.badge,name:website_forum.badge_a_5
 #: model:gamification.challenge,name:website_forum.challenge_enlightened
 #: model:gamification.goal.definition,name:website_forum.definition_enlightened
 msgid "Enlightened"
-msgstr ""
+msgstr "Aydın"
 
 #. module: website_forum
 #: view:website:website_forum.ask_question
 msgid "Enter your Question"
-msgstr ""
+msgstr "Soru giriniz"
 
 #. module: website_forum
 #: model:gamification.badge,name:website_forum.badge_q_3
 #: model:gamification.challenge,name:website_forum.challenge_famous_question
 msgid "Famous Question"
-msgstr ""
+msgstr "Ünlü Soru"
 
 #. module: website_forum
 #: field:forum.post,favourite_count:0
 msgid "Favorite Count"
-msgstr ""
+msgstr "Favori Sayısı"
 
 #. module: website_forum
 #: model:gamification.badge,name:website_forum.badge_q_5
 #: model:gamification.challenge,name:website_forum.challenge_favorite_question_5
 msgid "Favorite Question"
-msgstr ""
+msgstr "En sevdiğim Soru"
 
 #. module: website_forum
 #: field:forum.post,favourite_ids:0
 msgid "Favourite"
-msgstr ""
+msgstr "Favori"
 
 #. module: website_forum
 #: model:gamification.goal.definition,name:website_forum.definition_favorite_question_1
 msgid "Favourite Question (1)"
-msgstr ""
+msgstr "Favori soru (1)"
 
 #. module: website_forum
 #: model:gamification.goal.definition,name:website_forum.definition_stellar_question_25
 msgid "Favourite Question (25)"
-msgstr ""
+msgstr "Favori Soru (25)"
 
 #. module: website_forum
 #: model:gamification.goal.definition,name:website_forum.definition_favorite_question_5
 msgid "Favourite Question (5)"
-msgstr ""
+msgstr "Favori soru (5)"
 
 #. module: website_forum
 #: view:website:website_forum.user_detail_full
 msgid "Favourite Questions"
-msgstr ""
+msgstr "Favori Sorular"
 
 #. module: website_forum
 #: view:website:website_forum.forum_index
 msgid "Filter on"
-msgstr ""
+msgstr "Buna göre Süz"
+
+#. module: website_forum
+#: field:forum.forum,karma_flag:0
+msgid "Flag a post as offensive"
+msgstr "Saldırgan olarak işaretle"
 
 #. module: website_forum
 #: view:website:website_forum.forum_index
 msgid "Followed"
-msgstr ""
+msgstr "Takip Edilen"
 
 #. module: website_forum
 #: view:website:website_forum.user_detail_full
 msgid "Followed Questions"
-msgstr ""
+msgstr "Takip Eden Sorular"
 
 #. module: website_forum
 #: field:forum.forum,message_follower_ids:0
 #: field:forum.post,message_follower_ids:0
 msgid "Followers"
-<<<<<<< HEAD
-msgstr ""
-=======
 msgstr "Takipçiler"
->>>>>>> 83a4a582
 
 #. module: website_forum
 #: view:forum.forum:website_forum.view_forum_forum_form
 #: view:forum.post:website_forum.view_forum_post_search
-#: field:forum.post,forum_id:0
-#: field:forum.post.vote,forum_id:0
+#: field:forum.post,forum_id:0 field:forum.post.vote,forum_id:0
 #: field:forum.tag,forum_id:0
 #: model:ir.actions.act_url,name:website_forum.action_open_forum
 #: model:ir.ui.menu,name:website_forum.menu_website_forum
 #: model:website.menu,name:website_forum.menu_questions
 msgid "Forum"
-msgstr ""
+msgstr "Forum"
 
 #. module: website_forum
 #: field:gamification.badge,level:0
 msgid "Forum Badge Level"
-msgstr ""
+msgstr "Forum Rozet Seviye"
 
 #. module: website_forum
 #: view:res.users:website_forum.view_users_form_forum
 msgid "Forum Karma"
-msgstr ""
+msgstr "Forum Karma"
 
 #. module: website_forum
 #: view:forum.post:website_forum.view_forum_post_form
 #: model:ir.model,name:website_forum.model_forum_post
 msgid "Forum Post"
-msgstr ""
+msgstr "Forum Mesajı"
 
 #. module: website_forum
 #: view:forum.post:website_forum.view_forum_post_list
 #: model:ir.actions.act_window,name:website_forum.action_forum_post
 msgid "Forum Posts"
-msgstr ""
+msgstr "Forum Mesajlar"
 
 #. module: website_forum
 #: view:forum.forum:website_forum.view_forum_forum_list
 #: model:ir.actions.act_window,name:website_forum.action_forum_forum
 #: model:ir.model,name:website_forum.model_forum_forum
-#: model:ir.ui.menu,name:website_forum.menu_forum
-#: view:website:website.layout
+#: model:ir.ui.menu,name:website_forum.menu_forum view:website:website.layout
 msgid "Forums"
-msgstr ""
+msgstr "Forumlar"
 
 #. module: website_forum
 #: model:ir.model,name:website_forum.model_gamification_badge
 msgid "Gamification badge"
-msgstr ""
+msgstr "İK Personel Amaçları"
 
 #. module: website_forum
 #: model:ir.model,name:website_forum.model_gamification_challenge
 msgid "Gamification challenge"
-msgstr ""
+msgstr "Ödüllendirme"
 
 #. module: website_forum
 #: model:gamification.badge,name:website_forum.badge_a_3
 #: model:gamification.challenge,name:website_forum.challenge_good_answer
 msgid "Good Answer"
-msgstr ""
+msgstr "İyi Cevap"
 
 #. module: website_forum
 #: model:gamification.goal.definition,name:website_forum.definition_good_answer
 msgid "Good Answer (6)"
-msgstr ""
+msgstr "İyi Cevap (6)"
 
 #. module: website_forum
 #: model:gamification.badge,name:website_forum.badge_q_9
 #: model:gamification.challenge,name:website_forum.challenge_good_question
 msgid "Good Question"
-msgstr ""
+msgstr "İyi Soru"
 
 #. module: website_forum
 #: model:gamification.badge,name:website_forum.badge_a_4
 #: model:gamification.challenge,name:website_forum.challenge_great_answer
 msgid "Great Answer"
-msgstr ""
+msgstr "Harika Cevap"
 
 #. module: website_forum
 #: model:gamification.goal.definition,name:website_forum.definition_great_answer
 msgid "Great Answer (15)"
-msgstr ""
+msgstr "Harika Cevap"
 
 #. module: website_forum
 #: model:gamification.badge,name:website_forum.badge_q_10
 #: model:gamification.challenge,name:website_forum.challenge_great_question
 msgid "Great Question"
-msgstr ""
+msgstr "Harika Soru"
 
 #. module: website_forum
 #: view:forum.post:website_forum.view_forum_post_search
 msgid "Group By"
-msgstr ""
+msgstr "Grupla"
 
 #. module: website_forum
 #: field:forum.forum,faq:0
 msgid "Guidelines"
-msgstr ""
+msgstr "Yönergeleri okuyun"
 
 #. module: website_forum
 #: model:gamification.badge,name:website_forum.badge_a_6
 #: model:gamification.challenge,name:website_forum.challenge_guru
 msgid "Guru"
-msgstr ""
+msgstr "Guru"
 
 #. module: website_forum
 #: model:gamification.goal.definition,name:website_forum.definition_guru
 msgid "Guru (15)"
-msgstr ""
+msgstr "Guru (15)"
 
 #. module: website_forum
 #: field:forum.post,uid_has_answered:0
 msgid "Has Answered"
-msgstr ""
+msgstr "Cevaplanmış"
 
 #. module: website_forum
 #: field:forum.post,has_validated_answer:0
 msgid "Has a Validated Answered"
-msgstr ""
+msgstr "Cevaplanmış"
 
 #. module: website_forum
 #: model:forum.forum,name:website_forum.forum_help
 msgid "Help"
-msgstr ""
-
-#. module: website_forum
-#: help:forum.forum,message_summary:0
-#: help:forum.post,message_summary:0
+msgstr "Yardım"
+
+#. module: website_forum
+#: help:forum.forum,message_summary:0 help:forum.post,message_summary:0
 msgid ""
 "Holds the Chatter summary (number of messages, ...). This summary is "
 "directly in html format in order to be inserted in kanban views."
-msgstr ""
-
-#. module: website_forum
-#: field:forum.forum,id:0
-#: field:forum.post,id:0
-#: field:forum.post.reason,id:0
-#: field:forum.post.vote,id:0
-#: field:forum.tag,id:0
+msgstr "Sohbetçi özetini tutar (mesajların sayısı, ...). Bu özet kanban ekranlarına eklenebilmesi için html biçimindedir."
+
+#. module: website_forum
+#: field:forum.forum,id:0 field:forum.post,id:0 field:forum.post.reason,id:0
+#: field:forum.post.vote,id:0 field:forum.tag,id:0
 msgid "ID"
-msgstr ""
-
-#. module: website_forum
-#: help:forum.forum,message_unread:0
-#: help:forum.post,message_unread:0
+msgstr "ID"
+
+#. module: website_forum
+#: help:forum.forum,message_unread:0 help:forum.post,message_unread:0
 msgid "If checked new messages require your attention."
-msgstr ""
+msgstr "Eğer işaretliyse yeni iletiler ilginizi gerektirir."
 
 #. module: website_forum
 #: view:website:website_forum.close_question
@@ -664,303 +798,168 @@
 "If you close this question, it will be hidden for most users. Only\n"
 "            users having a high karma can see closed questions to moderate\n"
 "            them."
-msgstr ""
+msgstr "Eğer bu soruyu seçerseniz, kullanıcıların çoğu için gizli olacaktır. Sadece\nyüksek karması olan kullanıcılar kapalı soruları görebilir ve\ndüzenleyebilir."
 
 #. module: website_forum
 #: view:website:website_forum.post_answer
 msgid "If you wanted to comment on the question or answer, just"
-msgstr ""
+msgstr "Eğer bu soru ya da cevaba yanıt vermek istiyorsan, sadece"
 
 #. module: website_forum
 #: field:forum.forum,message_is_follower:0
 #: field:forum.post,message_is_follower:0
 msgid "Is a Follower"
-<<<<<<< HEAD
-msgstr ""
-=======
 msgstr "Bir Takipçidir"
->>>>>>> 83a4a582
-
-#. module: website_forum
-#: field:res.users,karma:0
-#: view:website:website_forum.user_detail_full
+
+#. module: website_forum
+#: view:website:website_forum.header
+msgid "It appears your email has not been verified."
+msgstr "Bu e-posta doğrulanmadı görünür."
+
+#. module: website_forum
+#: field:res.users,karma:0 view:website:website_forum.user_detail_full
 msgid "Karma"
-msgstr ""
-
-#. module: website_forum
-#: field:forum.forum,karma_gen_answer_accept:0
-msgid "Karma earned for accepting an anwer"
-msgstr ""
-
-#. module: website_forum
-#: field:forum.forum,karma_gen_question_downvote:0
-msgid "Karma earned for downvoting a question"
-msgstr ""
-
-#. module: website_forum
-#: field:forum.forum,karma_gen_answer_downvote:0
-msgid "Karma earned for downvoting an answer"
-msgstr ""
-
-#. module: website_forum
-#: field:forum.forum,karma_gen_answer_accepted:0
-msgid "Karma earned for having an answer accepted"
-msgstr ""
-
-#. module: website_forum
-#: field:forum.forum,karma_gen_answer_flagged:0
-msgid "Karma earned for having an answer flagged"
-msgstr ""
-
-#. module: website_forum
-#: field:forum.forum,karma_gen_question_new:0
-msgid "Karma earned for new questions"
-msgstr ""
-
-#. module: website_forum
-#: field:forum.forum,karma_gen_question_upvote:0
-msgid "Karma earned for upvoting a question"
-msgstr ""
-
-#. module: website_forum
-#: field:forum.forum,karma_gen_answer_upvote:0
-msgid "Karma earned for upvoting an answer"
-msgstr ""
-
-#. module: website_forum
-#: field:forum.forum,karma_editor_clickable_link:0
-msgid "Karma for clickable links (Editor)"
-msgstr ""
-
-#. module: website_forum
-#: field:forum.forum,karma_editor_link_files:0
-msgid "Karma for linking files (Editor)"
-msgstr ""
-
-#. module: website_forum
-#: field:forum.forum,karma_answer_accept_own:0
-msgid "Karma to accept an answer on its own questions"
-msgstr ""
-
-#. module: website_forum
-#: field:forum.forum,karma_answer_accept_all:0
-msgid "Karma to accept an answers to all questions"
-msgstr ""
+msgstr "karma"
+
+#. module: website_forum
+#: view:forum.forum:website_forum.view_forum_forum_form
+msgid "Karma Gains"
+msgstr "Karma kazançlar"
+
+#. module: website_forum
+#: view:forum.forum:website_forum.view_forum_forum_form
+msgid "Karma Requirements"
+msgstr "Karma Gereksinimleri"
 
 #. module: website_forum
 #: field:forum.post,karma_accept:0
 msgid "Karma to accept this answer"
-msgstr ""
+msgstr "Karma bu cevabı kabul etmek"
 
 #. module: website_forum
 #: field:forum.post,karma_answer:0
 msgid "Karma to answer"
-msgstr ""
-
-#. module: website_forum
-#: field:forum.forum,karma_answer:0
-msgid "Karma to answer a question"
-msgstr ""
+msgstr "Cevap Karma"
 
 #. module: website_forum
 #: field:forum.post,karma_ask:0
 msgid "Karma to ask"
-msgstr ""
-
-#. module: website_forum
-#: field:forum.forum,karma_ask:0
-msgid "Karma to ask a new question"
-msgstr ""
-
-#. module: website_forum
-#: field:forum.forum,karma_retag:0
-msgid "Karma to change question tags"
-msgstr ""
+msgstr "Karma sormak"
 
 #. module: website_forum
 #: field:forum.post,karma_close:0
 msgid "Karma to close"
-msgstr ""
-
-#. module: website_forum
-#: field:forum.forum,karma_close_all:0
-msgid "Karma to close all posts"
-msgstr ""
-
-#. module: website_forum
-#: field:forum.forum,karma_close_own:0
-msgid "Karma to close its own posts"
-msgstr ""
+msgstr "Karma kapatmak"
 
 #. module: website_forum
 #: field:forum.post,karma_comment:0
 msgid "Karma to comment"
-msgstr ""
-
-#. module: website_forum
-#: field:forum.forum,karma_comment_all:0
-msgid "Karma to comment all posts"
-msgstr ""
-
-#. module: website_forum
-#: field:forum.forum,karma_comment_own:0
-msgid "Karma to comment its own posts"
-msgstr ""
-
-#. module: website_forum
-#: field:forum.forum,karma_comment_convert_all:0
-msgid "Karma to convert all answers to answers and vice versa"
-msgstr ""
-
-#. module: website_forum
-#: field:forum.forum,karma_comment_convert_own:0
-msgid "Karma to convert its own answers to comments and vice versa"
-msgstr ""
-
-#. module: website_forum
-#: field:forum.forum,karma_unlink_all:0
-msgid "Karma to delete all posts"
-msgstr ""
-
-#. module: website_forum
-#: field:forum.forum,karma_unlink_own:0
-msgid "Karma to delete its own posts"
-msgstr ""
-
-#. module: website_forum
-#: field:forum.forum,karma_downvote:0
+msgstr "Karma Yorumlamak için"
+
+#. module: website_forum
 #: field:forum.post,karma_downvote:0
 msgid "Karma to downvote"
-msgstr ""
+msgstr "Karma DOWNVote için"
 
 #. module: website_forum
 #: field:forum.post,karma_edit:0
 msgid "Karma to edit"
-msgstr ""
-
-#. module: website_forum
-#: field:forum.forum,karma_edit_all:0
-msgid "Karma to edit all posts"
-msgstr ""
-
-#. module: website_forum
-#: field:forum.forum,karma_edit_own:0
-msgid "Karma to edit its own posts"
-msgstr ""
-
-#. module: website_forum
-#: field:forum.forum,karma_flag:0
-msgid "Karma to flag a post as offensive"
-msgstr ""
+msgstr "Karma düzenlemek için"
 
 #. module: website_forum
 #: field:forum.post,karma_unlink:0
 msgid "Karma to unlink"
-msgstr ""
-
-#. module: website_forum
-#: field:forum.forum,karma_comment_unlink_own:0
-msgid "Karma to unlink its own comments"
-msgstr ""
-
-#. module: website_forum
-#: field:forum.forum,karma_comment_unlink_all:0
-msgid "Karma to unlinnk all comments"
-msgstr ""
-
-#. module: website_forum
-#: field:forum.forum,karma_upvote:0
+msgstr "Karma bağlantısını kesmek için"
+
+#. module: website_forum
 #: field:forum.post,karma_upvote:0
 msgid "Karma to upvote"
-msgstr ""
+msgstr "Karma upvote için"
 
 #. module: website_forum
 #: view:website:website_forum.header
 msgid "Keep Informed"
-msgstr ""
-
-#. module: website_forum
-#: field:forum.forum,message_last_post:0
-#: field:forum.post,message_last_post:0
+msgstr "Haberdar Et"
+
+#. module: website_forum
+#: field:forum.forum,message_last_post:0 field:forum.post,message_last_post:0
 msgid "Last Message Date"
-msgstr ""
-
-#. module: website_forum
-#: field:forum.forum,write_uid:0
-#: field:forum.post.reason,write_uid:0
-#: field:forum.post.vote,write_uid:0
-#: field:forum.tag,write_uid:0
+msgstr "Son Mesaj Tarihi"
+
+#. module: website_forum
+#: field:forum.forum,write_uid:0 field:forum.post.reason,write_uid:0
+#: field:forum.post.vote,write_uid:0 field:forum.tag,write_uid:0
 msgid "Last Updated by"
-msgstr ""
-
-#. module: website_forum
-#: field:forum.forum,write_date:0
-#: field:forum.post.reason,write_date:0
-#: field:forum.post.vote,write_date:0
-#: field:forum.tag,write_date:0
+msgstr "Son Güncelleyen"
+
+#. module: website_forum
+#: field:forum.forum,write_date:0 field:forum.post.reason,write_date:0
+#: field:forum.post.vote,write_date:0 field:forum.tag,write_date:0
 msgid "Last Updated on"
-msgstr ""
+msgstr "Son Güncelleme"
 
 #. module: website_forum
 #: view:website:website_forum.forum_index
 msgid "Last activity date"
-msgstr ""
+msgstr "Son etkinlik tarihi"
 
 #. module: website_forum
 #: view:website:website_forum.header
 msgid "Last updated:"
-msgstr ""
-
-#. module: website_forum
-#: field:forum.forum,message_ids:0
-#: field:forum.post,message_ids:0
+msgstr "Son güncelleme:"
+
+#. module: website_forum
+#: field:forum.forum,karma_editor_link_files:0
+msgid "Linking files (Editor)"
+msgstr "Bağlama dosyaları (Editör)"
+
+#. module: website_forum
+#: field:forum.forum,message_ids:0 field:forum.post,message_ids:0
 msgid "Messages"
-msgstr ""
-
-#. module: website_forum
-#: help:forum.forum,message_ids:0
-#: help:forum.post,message_ids:0
+msgstr "Mesajlar"
+
+#. module: website_forum
+#: help:forum.forum,message_ids:0 help:forum.post,message_ids:0
 msgid "Messages and communication history"
-msgstr ""
+msgstr "Mesajlar ve iletişim geçmişi"
 
 #. module: website_forum
 #: view:website:website_forum.forum_index
 msgid "Most answered"
-msgstr ""
+msgstr "En çok Cevaplanan"
 
 #. module: website_forum
 #: view:website:website_forum.forum_index
 msgid "Most voted"
-msgstr ""
+msgstr "En çok oylanan"
 
 #. module: website_forum
 #: field:forum.post,user_favourite:0
 msgid "My Favourite"
-msgstr ""
+msgstr "Favorim"
 
 #. module: website_forum
 #: view:website:website_forum.header
 msgid "My Profile"
-msgstr ""
+msgstr "Profilim"
 
 #. module: website_forum
 #: field:forum.post,user_vote:0
 msgid "My Vote"
-msgstr ""
-
-#. module: website_forum
-#: field:forum.forum,name:0
-#: view:forum.post:website_forum.view_forum_post_form
+msgstr "Benim Oyum"
+
+#. module: website_forum
+#: field:forum.forum,name:0 view:forum.post:website_forum.view_forum_post_form
 #: field:forum.tag,name:0
 msgid "Name"
-msgstr ""
+msgstr "Adı"
 
 #. module: website_forum
 #: model:mail.message.subtype,description:website_forum.mt_answer_new
 #: model:mail.message.subtype,name:website_forum.mt_answer_new
 #: model:mail.message.subtype,name:website_forum.mt_forum_answer_new
 msgid "New Answer"
-msgstr ""
+msgstr "Yeni Cevap"
 
 #. module: website_forum
 #. openerp-web
@@ -968,804 +967,830 @@
 #: view:website:website.layout
 #, python-format
 msgid "New Forum"
-msgstr ""
+msgstr "Yeni Forum"
 
 #. module: website_forum
 #: model:mail.message.subtype,description:website_forum.mt_question_new
 #: model:mail.message.subtype,name:website_forum.mt_forum_question_new
 #: model:mail.message.subtype,name:website_forum.mt_question_new
 msgid "New Question"
-msgstr ""
+msgstr "Yeni soru"
 
 #. module: website_forum
 #: view:website:website_forum.forum_index
 msgid "Newest"
-msgstr ""
+msgstr "En yeni"
 
 #. module: website_forum
 #: model:gamification.badge,name:website_forum.badge_a_2
 #: model:gamification.challenge,name:website_forum.challenge_nice_answer
 msgid "Nice Answer"
-msgstr ""
+msgstr "Güzel Cevap"
 
 #. module: website_forum
 #: model:gamification.goal.definition,name:website_forum.definition_nice_answer
 msgid "Nice Answer (4)"
-msgstr ""
+msgstr "Güzel Cevap (4)"
 
 #. module: website_forum
 #: model:gamification.badge,name:website_forum.badge_q_8
 msgid "Nice Quesiotn"
-msgstr ""
+msgstr "Güzel Soru"
 
 #. module: website_forum
 #: model:gamification.challenge,name:website_forum.challenge_nice_question
 msgid "Nice Question"
-msgstr ""
+msgstr "Güzel Soru"
 
 #. module: website_forum
 #: view:website:website_forum.user_badges
 msgid "No badge yet!"
-msgstr ""
+msgstr "Henüz rozet yok!"
 
 #. module: website_forum
 #: view:website:website_forum.user_votes
 msgid "No vote given by you yet!"
-msgstr ""
+msgstr "Henuz tarafınızdan verilen bir oy yok!"
 
 #. module: website_forum
 #: model:gamification.badge,name:website_forum.badge_q_2
 #: model:gamification.challenge,name:website_forum.challenge_notable_question
 msgid "Notable Question"
-msgstr ""
+msgstr "Kayda değer Soru"
 
 #. module: website_forum
 #: field:forum.tag,posts_count:0
 msgid "Number of Posts"
-msgstr ""
+msgstr "İleti sayısı :"
 
 #. module: website_forum
 #: field:forum.post,views:0
 msgid "Number of Views"
-msgstr ""
+msgstr "Görünümler"
 
 #. module: website_forum
 #: field:res.users,bronze_badge:0
 msgid "Number of bronze badges"
-msgstr ""
+msgstr "Bronz rozetleri sayısı"
 
 #. module: website_forum
 #: field:res.users,gold_badge:0
 msgid "Number of gold badges"
-msgstr ""
+msgstr "Altın rozetleri sayısı"
 
 #. module: website_forum
 #: field:res.users,silver_badge:0
 msgid "Number of silver badges"
-msgstr ""
+msgstr "Gümüş rozetleri sayısı"
 
 #. module: website_forum
 #: selection:forum.post,state:0
 msgid "Offensive"
-msgstr ""
+msgstr "Saldırgan"
 
 #. module: website_forum
 #: view:website:website_forum.forum_all
 msgid "Our forums"
-msgstr ""
+msgstr "Forumlar"
 
 #. module: website_forum
 #: model:gamification.badge,name:website_forum.badge_23
 #: model:gamification.challenge,name:website_forum.challenge_peer_pressure
 #: model:gamification.goal.definition,name:website_forum.definition_peer_pressure
 msgid "Peer Pressure"
-msgstr ""
+msgstr "Meslektaş Baskısı"
 
 #. module: website_forum
 #: view:website:website_forum.header
 msgid "People"
-msgstr ""
+msgstr "Kişiler"
 
 #. module: website_forum
 #: view:website:website_forum.edit_post
 msgid "Please enter a descriptive question (should finish by a '?')"
-msgstr ""
+msgstr "Lütfen tanımlayıcı bir soru giriniz ('?' ile bitmeli)"
 
 #. module: website_forum
 #: view:website:website_forum.ask_question
 msgid "Please enter a descriptive question (should finish with a '?')"
-msgstr ""
+msgstr "Lütfen tanımlayıcı bir soru giriniz ('?' ile bitmeli)"
 
 #. module: website_forum
 #: view:website:website_forum.edit_profile
 msgid ""
 "Please enter a valid email address in order to receive notifications from "
 "answers or comments."
-msgstr ""
+msgstr "Cevap ya da yorumlardan bildirim almak için lütfen geçerli bir e-posta adresi giriniz."
 
 #. module: website_forum
 #: view:website:website_forum.post_answer
 msgid "Please remember that you can always"
-msgstr ""
+msgstr "Lütfen her zaman yapabileceğinizi unutmayın"
 
 #. module: website_forum
 #: view:website:website_forum.post_answer
 msgid "Please try to give a substantial answer."
-msgstr ""
+msgstr "Önemli bir cevap vermeye çalışın lütfen."
 
 #. module: website_forum
 #: model:gamification.badge,name:website_forum.badge_q_1
 #: model:gamification.challenge,name:website_forum.challenge_popular_question
 msgid "Popular Question"
-msgstr ""
+msgstr "Popüler Soru"
 
 #. module: website_forum
 #: model:gamification.goal.definition,name:website_forum.definition_popular_question
 msgid "Popular Question (150)"
-msgstr ""
+msgstr "Popüler Soru (150)"
 
 #. module: website_forum
 #: model:gamification.goal.definition,name:website_forum.definition_notable_question
 msgid "Popular Question (250)"
-msgstr ""
+msgstr "Popüler Soru (250)"
 
 #. module: website_forum
 #: model:gamification.goal.definition,name:website_forum.definition_famous_question
 msgid "Popular Question (500)"
-msgstr ""
-
-#. module: website_forum
-#: field:forum.post.vote,post_id:0
-#: view:website:website_forum.post_comment
+msgstr "Popüler Soru (500)"
+
+#. module: website_forum
+#: field:forum.post.vote,post_id:0 view:website:website_forum.post_comment
 msgid "Post"
-msgstr ""
+msgstr "İşle"
 
 #. module: website_forum
 #: model:ir.model,name:website_forum.model_forum_post_reason
 msgid "Post Closing Reason"
-msgstr ""
+msgstr "Mesaj Kapanış Nedeni"
 
 #. module: website_forum
 #: field:forum.post,website_message_ids:0
 msgid "Post Messages"
-msgstr ""
+msgstr "Mesajlar"
 
 #. module: website_forum
 #: field:forum.post.reason,name:0
 msgid "Post Reason"
-msgstr ""
+msgstr "Mesaj Nedeni"
 
 #. module: website_forum
 #: view:website:website_forum.post_answer
 msgid "Post Your Answer"
-msgstr ""
+msgstr "Cevap iYazın"
 
 #. module: website_forum
 #: view:website:website_forum.ask_question
 msgid "Post Your Question"
-msgstr ""
+msgstr "Sorunuzu Gönderin"
 
 #. module: website_forum
 #: field:forum.tag,post_ids:0
 #: model:ir.ui.menu,name:website_forum.menu_forum_posts
 msgid "Posts"
-msgstr ""
+msgstr "Yazılar"
 
 #. module: website_forum
 #: view:website:website_forum.edit_profile
 msgid "Public profile"
-msgstr ""
+msgstr "Herkese açık profil"
 
 #. module: website_forum
 #: model:gamification.badge,name:website_forum.badge_25
 #: model:gamification.challenge,name:website_forum.challenge_pundit
 #: model:gamification.goal.definition,name:website_forum.definition_pundit
 msgid "Pundit"
-msgstr ""
+msgstr "Bilgili"
 
 #. module: website_forum
 #: view:website:website.layout
 msgid "Q&A"
-msgstr ""
+msgstr "Soru Cevap"
 
 #. module: website_forum
 #: field:forum.post,parent_id:0
 msgid "Question"
-msgstr ""
-
-#. module: website_forum
-#: code:addons/website_forum/models/forum.py:368
+msgstr "Soru"
+
+#. module: website_forum
+#: code:addons/website_forum/models/forum.py:414
 #: model:mail.message.subtype,description:website_forum.mt_question_edit
 #: model:mail.message.subtype,name:website_forum.mt_question_edit
 #, python-format
 msgid "Question Edited"
-msgstr ""
+msgstr "Soru Düzenlendi"
+
+#. module: website_forum
+#: field:forum.forum,karma_gen_question_downvote:0
+msgid "Question downvoted"
+msgstr "Soru downvoted"
 
 #. module: website_forum
 #: view:website:website_forum.404
 msgid "Question not found!"
-msgstr ""
+msgstr "Soru bulunamadı!"
 
 #. module: website_forum
 #: view:website:website_forum.header
 msgid "Question tools"
-msgstr ""
+msgstr "Soru araçları"
+
+#. module: website_forum
+#: field:forum.forum,karma_gen_question_upvote:0
+msgid "Question upvoted"
+msgstr "Soru upvoted"
 
 #. module: website_forum
 #: view:website:website_forum.close_question
 msgid "Question:"
-msgstr ""
-
-#. module: website_forum
-#: view:website:website_forum.forum_index
-#: view:website:website_forum.header
+msgstr "Soru:"
+
+#. module: website_forum
+#: view:website:website_forum.forum_index view:website:website_forum.header
 #: view:website:website_forum.user_detail_full
 msgid "Questions"
-msgstr ""
-
-#. module: website_forum
-#: code:addons/website_forum/models/forum.py:330
+msgstr "Sorular"
+
+#. module: website_forum
+#: code:addons/website_forum/models/forum.py:376
 #, python-format
 msgid "Re: %s"
-msgstr ""
+msgstr "Yanıt: %s"
 
 #. module: website_forum
 #: view:website:website_forum.header
 msgid "Read Guidelines"
-msgstr ""
+msgstr "Yönergeleri okuyun"
 
 #. module: website_forum
 #: view:website:website_forum.edit_profile
 msgid "Real name"
-msgstr ""
+msgstr "Gerçek İsim"
 
 #. module: website_forum
 #: field:forum.post,closed_reason_id:0
 msgid "Reason"
-msgstr ""
+msgstr "Neden"
 
 #. module: website_forum
 #: view:website:website_forum.close_question
 msgid "Reason:"
-msgstr ""
-
-#. module: website_forum
-#: view:website:website_forum.404
-#: view:website:website_forum.private_profile
+msgstr "Sebep:"
+
+#. module: website_forum
+#: view:website:website_forum.404 view:website:website_forum.private_profile
 msgid "Return to the question list."
-msgstr ""
+msgstr "Soru listesine geri dön."
 
 #. module: website_forum
 #: view:website:website_forum.edit_post
 msgid "Save"
-msgstr ""
+msgstr "Kaydet"
 
 #. module: website_forum
 #: model:gamification.badge,name:website_forum.badge_26
 #: model:gamification.challenge,name:website_forum.challenge_scholar
 #: model:gamification.goal.definition,name:website_forum.definition_scholar
 msgid "Scholar"
-msgstr ""
+msgstr "Bilgin"
 
 #. module: website_forum
 #: view:website:website_forum.header
 msgid "Search"
-msgstr ""
+msgstr "Arama"
 
 #. module: website_forum
 #: view:website:website_forum.header
 msgid "Search a question..."
-msgstr ""
+msgstr "Bir soru arayın ..."
 
 #. module: website_forum
 #: view:forum.post:website_forum.view_forum_post_search
 msgid "Search in Post"
-msgstr ""
+msgstr "Post ara"
 
 #. module: website_forum
 #: view:website:website_forum.header
 msgid "Seen:"
-msgstr ""
+msgstr "Görülme:"
 
 #. module: website_forum
 #: model:gamification.badge,name:website_forum.badge_a_8
 #: model:gamification.challenge,name:website_forum.challenge_self_learner
 #: model:gamification.goal.definition,name:website_forum.definition_self_learner
 msgid "Self-Learner"
-msgstr ""
+msgstr "Öğrenme"
 
 #. module: website_forum
 #: view:forum.forum:website_forum.view_forum_forum_form
 #: view:forum.post:website_forum.view_forum_post_form
 msgid "Send a message to the group"
-msgstr ""
+msgstr "Grupa bir mesaj gönder"
 
 #. module: website_forum
 #: view:website:website_forum.404
 msgid "Sorry, this question is not available anymore."
-msgstr ""
+msgstr "Maalesef, bu soru artık mevcut değildir."
 
 #. module: website_forum
 #: view:website:website_forum.forum_index
 msgid "Sort by"
-msgstr ""
+msgstr "Sıralandır"
 
 #. module: website_forum
 #: view:website:website_forum.header
 msgid "Stats"
-msgstr ""
+msgstr "İstatistikler"
 
 #. module: website_forum
 #: field:forum.post,state:0
 msgid "Status"
-msgstr ""
+msgstr "Durumu"
 
 #. module: website_forum
 #: model:gamification.badge,name:website_forum.badge_q_6
 #: model:gamification.challenge,name:website_forum.challenge_stellar_question_25
 msgid "Stellar Question"
-msgstr ""
+msgstr "Soru"
 
 #. module: website_forum
 #: model:gamification.badge,name:website_forum.badge_q_7
 #: model:gamification.challenge,name:website_forum.challenge_student
 msgid "Student"
-msgstr ""
-
-#. module: website_forum
-#: field:forum.forum,message_summary:0
-#: field:forum.post,message_summary:0
+msgstr "Öğrenci"
+
+#. module: website_forum
+#: field:forum.forum,message_summary:0 field:forum.post,message_summary:0
 msgid "Summary"
-msgstr ""
+msgstr "Özet"
 
 #. module: website_forum
 #: model:gamification.badge,name:website_forum.badge_31
 #: model:gamification.challenge,name:website_forum.challenge_supporter
 #: model:gamification.goal.definition,name:website_forum.definition_supporter
 msgid "Supporter"
-msgstr ""
+msgstr "Destekçi"
 
 #. module: website_forum
 #: model:ir.model,name:website_forum.model_forum_tag
 msgid "Tag"
-msgstr ""
-
-#. module: website_forum
-#: field:forum.post,tag_ids:0
-#: view:website:website_forum.ask_question
-#: view:website:website_forum.edit_post
-#: view:website:website_forum.forum_index
-#: view:website:website_forum.header
-#: view:website:website_forum.tag
+msgstr "Etiket"
+
+#. module: website_forum
+#: field:forum.post,tag_ids:0 view:website:website_forum.ask_question
+#: view:website:website_forum.edit_post view:website:website_forum.forum_index
+#: view:website:website_forum.header view:website:website_forum.tag
 msgid "Tags"
-msgstr ""
+msgstr "Etiketler"
 
 #. module: website_forum
 #: model:gamification.badge,name:website_forum.badge_32
 #: model:gamification.challenge,name:website_forum.challenge_taxonomist
 #: model:gamification.goal.definition,name:website_forum.definition_taxonomist
 msgid "Taxonomist"
-msgstr ""
+msgstr "Taksonomist"
 
 #. module: website_forum
 #: model:gamification.badge,name:website_forum.badge_a_1
 #: model:gamification.challenge,name:website_forum.challenge_teacher
 #: model:gamification.goal.definition,name:website_forum.definition_teacher
 msgid "Teacher"
-msgstr ""
+msgstr "Eğitmen"
 
 #. module: website_forum
 #: view:website:website_forum.post_description_full
 msgid "The question has been closed"
-msgstr ""
+msgstr "Soru kapatıldı"
 
 #. module: website_forum
 #: help:forum.post.vote,recipient_id:0
 msgid "The user receiving the vote"
-msgstr ""
+msgstr "oyu alan kullanıcı"
 
 #. module: website_forum
 #: view:website:website_forum.private_profile
 msgid "This profile is private!"
-msgstr ""
+msgstr "Bu profil özeldir!"
 
 #. module: website_forum
 #: field:forum.post,name:0
 msgid "Title"
-msgstr ""
+msgstr "Başlık"
 
 #. module: website_forum
 #: field:forum.post.vote,recipient_id:0
 msgid "To"
-msgstr ""
+msgstr "Bitiş"
 
 #. module: website_forum
 #: view:website:website_forum.header
 msgid "Toggle navigation"
-msgstr ""
+msgstr "Geçiş navigasyonu"
 
 #. module: website_forum
 #: view:website:website_forum.forum_index
 msgid "Unanswered"
-msgstr ""
-
-#. module: website_forum
-#: field:forum.forum,message_unread:0
-#: field:forum.post,message_unread:0
+msgstr "Yanıtlanmamış"
+
+#. module: website_forum
+#: field:forum.forum,karma_comment_unlink_all:0
+msgid "Unlink all comments"
+msgstr "Tüm yorumları bağlantısını kaldır"
+
+#. module: website_forum
+#: field:forum.forum,karma_comment_unlink_own:0
+msgid "Unlink its own comments"
+msgstr "Kendi yorumlarınızı bağlantısını kaldır"
+
+#. module: website_forum
+#: field:forum.forum,message_unread:0 field:forum.post,message_unread:0
 msgid "Unread Messages"
-msgstr ""
+msgstr "Okunmamış Mesajlar"
 
 #. module: website_forum
 #: view:website:website_forum.edit_profile
 msgid "Update"
-msgstr ""
+msgstr "Güncelle"
 
 #. module: website_forum
 #: field:forum.post,write_date:0
 msgid "Update on"
-msgstr ""
+msgstr "Güncelleme"
 
 #. module: website_forum
 #: field:forum.post,write_uid:0
 msgid "Updated by"
-msgstr ""
+msgstr "Tarafından Güncellendi"
+
+#. module: website_forum
+#: field:forum.forum,karma_upvote:0
+msgid "Upvote"
+msgstr "Upvote"
 
 #. module: website_forum
 #: model:gamification.goal.definition,name:website_forum.definition_student
 msgid "Upvoted question (1)"
-msgstr ""
+msgstr "Upvoted soru (1)"
 
 #. module: website_forum
 #: model:gamification.goal.definition,name:website_forum.definition_great_question
 msgid "Upvoted question (15)"
-msgstr ""
+msgstr "Upvoted soru (15)"
 
 #. module: website_forum
 #: model:gamification.goal.definition,name:website_forum.definition_nice_question
 msgid "Upvoted question (4)"
-msgstr ""
+msgstr "Upvoted soru (4)"
 
 #. module: website_forum
 #: model:gamification.goal.definition,name:website_forum.definition_good_question
 msgid "Upvoted question (6)"
-msgstr ""
+msgstr "Upvoted soru (6)"
 
 #. module: website_forum
 #: field:forum.post.vote,user_id:0
 msgid "User"
-msgstr ""
+msgstr "Kullanıcı"
 
 #. module: website_forum
 #: model:ir.model,name:website_forum.model_res_users
 msgid "Users"
-msgstr ""
+msgstr "Kullanıcılar"
 
 #. module: website_forum
 #: field:forum.post,is_correct:0
 msgid "Valid Answer"
-msgstr ""
+msgstr "Geçerli Cevap"
 
 #. module: website_forum
 #: view:website:website_forum.header
 msgid "View Your Badges"
-msgstr ""
+msgstr "Rozetler"
 
 #. module: website_forum
 #: view:website:website_forum.post_description_full
 msgid "Views"
-msgstr ""
+msgstr "Görünümler"
 
 #. module: website_forum
 #: field:forum.post.vote,vote:0
 #: model:ir.model,name:website_forum.model_forum_post_vote
 msgid "Vote"
-msgstr ""
-
-#. module: website_forum
-#: field:forum.post,vote_count:0
-#: field:forum.post,vote_ids:0
+msgstr "Oy ver"
+
+#. module: website_forum
+#: field:forum.post,vote_count:0 field:forum.post,vote_ids:0
 #: view:website:website_forum.user_detail_full
 msgid "Votes"
-msgstr ""
+msgstr "Oylamalar"
 
 #. module: website_forum
 #: view:website:website_forum.edit_profile
 msgid "Website"
-msgstr ""
+msgstr "Websitesi"
 
 #. module: website_forum
 #: field:forum.forum,website_message_ids:0
 msgid "Website Messages"
-msgstr ""
+msgstr "Web Sitesi Mesajları"
 
 #. module: website_forum
 #: help:forum.forum,website_message_ids:0
 msgid "Website communication history"
-msgstr ""
+msgstr "Web Sitesi iletişim geçmişi"
 
 #. module: website_forum
 #: field:forum.forum,website_meta_description:0
 #: field:forum.post,website_meta_description:0
 #: field:forum.tag,website_meta_description:0
 msgid "Website meta description"
-msgstr ""
+msgstr "Web sitesi meta açıklaması"
 
 #. module: website_forum
 #: field:forum.forum,website_meta_keywords:0
 #: field:forum.post,website_meta_keywords:0
 #: field:forum.tag,website_meta_keywords:0
 msgid "Website meta keywords"
-msgstr ""
+msgstr "Web Sitesi meta anahtar kelimeler"
 
 #. module: website_forum
 #: field:forum.forum,website_meta_title:0
-#: field:forum.post,website_meta_title:0
-#: field:forum.tag,website_meta_title:0
+#: field:forum.post,website_meta_title:0 field:forum.tag,website_meta_title:0
 msgid "Website meta title"
-msgstr ""
+msgstr "Web sitesi meta başlık"
 
 #. module: website_forum
 #: view:website:website_forum.post_answer
 msgid "Your answer"
-msgstr ""
+msgstr "Cevabınız"
 
 #. module: website_forum
 #: view:website:website_forum.display_post
 #: view:website:website_forum.post_description_full
 msgid "[Closed]"
-msgstr ""
+msgstr "[Kapalı]"
 
 #. module: website_forum
 #: view:website:website_forum.display_post
 #: view:website:website_forum.post_description_full
 msgid "[Deleted]"
-msgstr ""
+msgstr "[Silinmiş]"
 
 #. module: website_forum
 #: view:website:website_forum.display_post
 msgid "and"
-msgstr ""
+msgstr "ve"
 
 #. module: website_forum
 #: view:website:website_forum.display_post
 msgid "answers"
-msgstr ""
-
-#. module: website_forum
-#: view:website:website_forum.badge
-#: view:website:website_forum.user_badges
+msgstr "cevaplar"
+
+#. module: website_forum
+#: view:website:website_forum.badge view:website:website_forum.user_badges
 msgid "awarded users"
-msgstr ""
+msgstr "ödüllendirilmiş kullanıcılar"
 
 #. module: website_forum
 #: view:website:website_forum.close_question
 msgid "back to question"
-msgstr ""
+msgstr "Soruya Geri Dön"
 
 #. module: website_forum
 #: view:website:website_forum.users
 msgid "badges:"
-msgstr ""
+msgstr "Rozet"
 
 #. module: website_forum
 #: view:website:website_forum.ask_question
 msgid ""
 "be clear and concise, avoid unnecessary introductions (Hi, ... Thanks...)"
-msgstr ""
+msgstr "Gereksiz tanıtımları önlemek, açık ve anlaşılır olması (Merhaba ... Teşekkürler ...)"
 
 #. module: website_forum
 #: view:website:website_forum.user_detail_full
 msgid "bio"
-msgstr ""
+msgstr "biyo"
 
 #. module: website_forum
 #: selection:gamification.badge,level:0
 msgid "bronze"
-msgstr ""
+msgstr "bronz"
+
+#. module: website_forum
+#: view:website:website_forum.display_post
+#: view:website:website_forum.post_description_full
+msgid "by"
+msgstr "tarafından"
 
 #. module: website_forum
 #: view:website:website_forum.forum_index
 msgid "by activity date"
-msgstr ""
+msgstr "etkinlik tarihine göre"
 
 #. module: website_forum
 #: view:website:website_forum.forum_index
 msgid "by creation date"
-msgstr ""
+msgstr "oluşturma tarihine göre"
 
 #. module: website_forum
 #: view:website:website_forum.forum_index
 msgid "by most answered"
-msgstr ""
+msgstr "en çok cevaplanana göre"
 
 #. module: website_forum
 #: view:website:website_forum.forum_index
 msgid "by most voted"
-msgstr ""
+msgstr "En çok oylanan"
 
 #. module: website_forum
 #: model:forum.post.reason,name:website_forum.reason_7
 msgid "contains offensive or malicious remarks"
-msgstr ""
+msgstr "saldırgan veya kötü niyetli açıklamalar içeriyor"
 
 #. module: website_forum
 #: view:website:website_forum.user_detail_full
 msgid "contributions"
-msgstr ""
+msgstr "katkıları"
 
 #. module: website_forum
 #: view:website:website_forum.post_answer
 msgid "don't forget to vote"
-msgstr ""
+msgstr "Oy vermeyi unutmayın"
 
 #. module: website_forum
 #: model:forum.post.reason,name:website_forum.reason_1
 msgid "duplicate question"
-msgstr ""
+msgstr "yinelenen soru"
 
 #. module: website_forum
 #: view:website:website_forum.header
 msgid "follower(s)"
-<<<<<<< HEAD
-msgstr ""
-=======
 msgstr "takipçi(ler)"
->>>>>>> 83a4a582
 
 #. module: website_forum
 #: view:website:website_forum.post_description_full
 msgid "for reason:"
-msgstr ""
+msgstr "Sebep:"
 
 #. module: website_forum
 #: selection:gamification.badge,level:0
 msgid "gold"
-msgstr ""
+msgstr "altın"
 
 #. module: website_forum
 #: view:website:website_forum.user_detail_full
 msgid "karma"
-msgstr ""
+msgstr "karma"
 
 #. module: website_forum
 #: field:forum.post,karma_comment_convert:0
 msgid "karma to convert as a comment"
-msgstr ""
+msgstr "karma bir yoruma dönüştürmek"
 
 #. module: website_forum
 #: view:website:website_forum.user_detail_full
 msgid "last connection"
-msgstr ""
+msgstr "Son bağlantı"
 
 #. module: website_forum
 #: view:website:website_forum.user_detail_full
 msgid "location"
-msgstr ""
+msgstr "Konum"
 
 #. module: website_forum
 #: view:website:website_forum.user_detail_full
 msgid "member since"
-msgstr ""
+msgstr "Üyelik Tarihi:"
 
 #. module: website_forum
 #: model:forum.post.reason,name:website_forum.reason_4
 msgid "not a real question"
-msgstr ""
+msgstr "gerçek bir soru değil"
 
 #. module: website_forum
 #: model:forum.post.reason,name:website_forum.reason_6
 msgid "not relevant or out dated"
-msgstr ""
+msgstr "değil, ilgili ya da zamanı geçmiş"
 
 #. module: website_forum
 #: model:forum.post.reason,name:website_forum.reason_2
 msgid "off-topic or not relevant"
-msgstr ""
+msgstr "konu dışı veya ilgili değil"
+
+#. module: website_forum
+#: view:website:website_forum.display_post
+#: view:website:website_forum.post_comment
+#: view:website:website_forum.post_description_full
+msgid "on"
+msgstr "bunda"
+
+#. module: website_forum
+#: view:website:website_forum.close_question
+msgid "or"
+msgstr "veya"
 
 #. module: website_forum
 #: view:website:website_forum.ask_question
 msgid "please, try to make your question interesting to others"
-msgstr ""
+msgstr "başkalarına soru ilginç yapmayı deneyin lütfen"
 
 #. module: website_forum
 #: view:website:website_forum.user_detail_full
 msgid "profile"
-msgstr ""
+msgstr "Profil"
 
 #. module: website_forum
 #: view:website:website_forum.ask_question
 msgid "provide enough details and, if possible, give an example"
-msgstr ""
+msgstr "Mümkünse, bir örnek vermek yeterli ayrıntıları ve"
 
 #. module: website_forum
 #: view:website:website_forum.badge_user
 msgid "received this badge:"
-msgstr ""
+msgstr "Bu rozeti aldı:"
 
 #. module: website_forum
 #: view:website:website_forum.post_answer
 msgid "revise your answers"
-msgstr ""
+msgstr "verdiğiniz yanıtları gözden geçirin"
 
 #. module: website_forum
 #: selection:gamification.badge,level:0
 msgid "silver"
-msgstr ""
+msgstr "gümüş"
 
 #. module: website_forum
 #: model:forum.post.reason,name:website_forum.reason_8
 msgid "spam or advertising"
-msgstr ""
+msgstr "Spam veya reklam"
 
 #. module: website_forum
 #: view:website:website_forum.user_detail_full
 msgid "stats"
-msgstr ""
+msgstr "Site İstatistikleri"
 
 #. module: website_forum
 #: view:website:website_forum.header
 msgid "time"
-msgstr ""
+msgstr "zaman"
 
 #. module: website_forum
 #: view:website:website_forum.header
 msgid "times"
-msgstr ""
+msgstr "Times"
 
 #. module: website_forum
 #: model:forum.post.reason,name:website_forum.reason_9
 msgid "too localized"
-msgstr ""
+msgstr "Çok lokalize"
 
 #. module: website_forum
 #: model:forum.post.reason,name:website_forum.reason_3
 msgid "too subjective and argumentative"
-msgstr ""
+msgstr "çok öznel ve tartışmacı"
 
 #. module: website_forum
 #: field:forum.post,self_reply:0
 msgid "unknown"
-msgstr ""
+msgstr "bilinmeyen"
 
 #. module: website_forum
 #: view:website:website_forum.post_answer
 msgid "use the commenting tool."
-msgstr ""
+msgstr "yorum oluşturma aracını kullanın."
 
 #. module: website_forum
 #: view:website:website_forum.badge_user
 msgid "user"
-msgstr ""
+msgstr "Kullanıcı"
 
 #. module: website_forum
 #: view:website:website_forum.badge_user
 msgid "users"
-msgstr ""
+msgstr "Kullanıcılar"
 
 #. module: website_forum
 #: view:website:website_forum.display_post
 msgid "views"
-msgstr ""
+msgstr "Görüntüleme"
+
+#. module: website_forum
+#: view:website:website_forum.display_post view:website:website_forum.vote
+msgid "vote"
+msgstr "Oy ver"
 
 #. module: website_forum
 #: view:website:website_forum.display_post
-#: view:website:website_forum.vote
-msgid "vote"
-msgstr ""
-
-#. module: website_forum
-#: view:website:website_forum.display_post
-#: view:website:website_forum.user_detail_full
-#: view:website:website_forum.vote
+#: view:website:website_forum.user_detail_full view:website:website_forum.vote
 msgid "votes"
-msgstr ""
+msgstr "Oylamalar"
 
 #. module: website_forum
 #: view:website:website_forum.user_detail_full
 msgid "website"
-msgstr ""
+msgstr "Websitesi"
 
 #. module: website_forum
 #: view:website:website_forum.display_post
 msgid "with"
-msgstr ""+msgstr "ile"