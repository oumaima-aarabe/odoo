--- conflicted
+++ resolved
@@ -331,21 +331,7 @@
     def post_vote(self, **post):
         cr, uid, context, post_id = request.cr, request.uid, request.context, int(post.get('post_id'))
         Vote = request.registry['website.forum.post.vote']
-<<<<<<< HEAD
-        Post = request.registry['website.forum.post']
-        vote_ids = Vote.search(cr, uid, [('post_id', '=', post_id)], context=context)
-
-        if vote_ids:
-            Vote.unlink(cr, uid, vote_ids, context=context)
-        else:
-            Vote.create(cr, uid, {
-                'post_id': post_id,
-                'user_id': uid,
-                'vote': post.get('vote'),
-            }, context=context)
-        record = Post.browse(cr, uid, post_id, context=context)
-
-        return record.vote_count
+        return Vote.vote(cr, uid, post_id, post.get('vote'), context)
 
     @http.route('/forum/post_delete/', type='json', auth="user", multilang=True, methods=['POST'], website=True)
     def delete_answer(self, **kwarg):
@@ -403,7 +389,4 @@
             Post.write( cr, uid, [int(kwarg.get('post_id'))], {
                 'correct': correct,
             }, context=context)
-        return correct
-=======
-        return Vote.vote(cr, uid, post_id, post.get('vote'), context)
->>>>>>> c03ffffa
+        return correct