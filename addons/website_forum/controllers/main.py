# -*- coding: utf-8 -*-
# Part of Odoo. See LICENSE file for full copyright and licensing details.

import base64
import json
import lxml
import werkzeug.exceptions
import werkzeug.urls
import werkzeug.wrappers

from datetime import datetime
from urllib2 import urlopen, URLError

from odoo import http, modules, SUPERUSER_ID, tools, _
from odoo.addons.web.controllers.main import binary_content
from odoo.addons.website.models.website import slug
from odoo.http import request


class WebsiteForum(http.Controller):
    _post_per_page = 10
    _user_per_page = 30

    def _get_notifications(self):
        badge_subtype = request.env.ref('gamification.mt_badge_granted')
        if badge_subtype:
            msg = request.env['mail.message'].search([('subtype_id', '=', badge_subtype.id), ('needaction', '=', True)])
        else:
            msg = list()
        return msg

    def _prepare_forum_values(self, forum=None, **kwargs):
        values = {
            'user': request.env.user,
            'is_public_user': request.env.user.id == request.website.user_id.id,
            'notifications': self._get_notifications(),
            'header': kwargs.get('header', dict()),
            'searches': kwargs.get('searches', dict()),
            'forum_welcome_message': request.httprequest.cookies.get('forum_welcome_message', False),
            'validation_email_sent': request.session.get('validation_email_sent', False),
            'validation_email_done': request.session.get('validation_email_done', False),
        }
        if forum:
            values['forum'] = forum
        elif kwargs.get('forum_id'):
            values['forum'] = request.env['forum.forum'].browse(kwargs.pop('forum_id'))
        values.update(kwargs)
        return values

    # User and validation
    # --------------------------------------------------

    @http.route('/forum/send_validation_email', type='json', auth='user', website=True)
    def send_validation_email(self, forum_id=None, **kwargs):
        if request.env.uid != request.website.user_id.id:
            request.env.user.send_forum_validation_email(forum_id=forum_id)
        request.session['validation_email_sent'] = True
        return True

    @http.route('/forum/validate_email', type='http', auth='public', website=True)
    def validate_email(self, token, id, email, forum_id=None, **kwargs):
        if forum_id:
            try:
                forum_id = int(forum_id)
            except ValueError:
                forum_id = None
        done = request.env['res.users'].sudo().browse(int(id)).process_forum_validation_token(token, email, forum_id=forum_id)[0]
        if done:
            request.session['validation_email_done'] = True
        if forum_id:
            return request.redirect("/forum/%s" % int(forum_id))
        return request.redirect('/forum')

    @http.route('/forum/validate_email/close', type='json', auth='public', website=True)
    def validate_email_done(self):
        request.session['validation_email_done'] = False
        return True

    # Forum
    # --------------------------------------------------

    @http.route(['/forum'], type='http', auth="public", website=True)
    def forum(self, **kwargs):
        forums = request.env['forum.forum'].search([])
        return request.render("website_forum.forum_all", {'forums': forums})

    @http.route('/forum/new', type='http', auth="user", methods=['POST'], website=True)
    def forum_create(self, forum_name="New Forum", add_menu=False):
        forum_id = request.env['forum.forum'].create({'name': forum_name})
        if add_menu:
            request.env['website.menu'].create({
                'name': forum_name,
                'url': "/forum/%s" % slug(forum_id),
                'parent_id': request.website.menu_id.id,
                'website_id': request.website.id,
            })
        return request.redirect("/forum/%s" % slug(forum_id))

    @http.route('/forum/notification_read', type='json', auth="user", methods=['POST'], website=True)
    def notification_read(self, **kwargs):
        request.env['mail.message'].browse([int(kwargs.get('notification_id'))]).set_message_done()
        return True

    @http.route(['/forum/<model("forum.forum"):forum>',
                 '/forum/<model("forum.forum"):forum>/page/<int:page>',
                 '''/forum/<model("forum.forum"):forum>/tag/<model("forum.tag", "[('forum_id','=',forum[0])]"):tag>/questions''',
                 '''/forum/<model("forum.forum"):forum>/tag/<model("forum.tag", "[('forum_id','=',forum[0])]"):tag>/questions/page/<int:page>''',
                 ], type='http', auth="public", website=True)
    def questions(self, forum, tag=None, page=1, filters='all', sorting=None, search='', post_type=None, **post):
        Post = request.env['forum.post']

        domain = [('forum_id', '=', forum.id), ('parent_id', '=', False), ('state', '=', 'active')]
        if search:
            domain += ['|', ('name', 'ilike', search), ('content', 'ilike', search)]
        if tag:
            domain += [('tag_ids', 'in', tag.id)]
        if filters == 'unanswered':
            domain += [('child_ids', '=', False)]
        elif filters == 'followed':
            domain += [('message_partner_ids', '=', request.env.user.partner_id.id)]
        if post_type:
            domain += [('post_type', '=', post_type)]

        if sorting:
            # check that sorting is valid
            # retro-compatibily for V8 and google links
            try:
                Post._generate_order_by(sorting, None)
            except ValueError:
                sorting = False

        if not sorting:
            sorting = forum.default_order

        question_count = Post.search_count(domain)

        if tag:
            url = "/forum/%s/tag/%s/questions" % (slug(forum), slug(tag))
        else:
            url = "/forum/%s" % slug(forum)

        url_args = {
            'sorting': sorting
        }
        if search:
            url_args['search'] = search
        if filters:
            url_args['filters'] = filters
        pager = request.website.pager(url=url, total=question_count, page=page,
                                      step=self._post_per_page, scope=self._post_per_page,
                                      url_args=url_args)

        question_ids = Post.search(domain, limit=self._post_per_page, offset=pager['offset'], order=sorting)

        values = self._prepare_forum_values(forum=forum, searches=post)
        values.update({
            'main_object': tag or forum,
            'question_ids': question_ids,
            'question_count': question_count,
            'pager': pager,
            'tag': tag,
            'filters': filters,
            'sorting': sorting,
            'search': search,
            'post_type': post_type,
        })
        return request.render("website_forum.forum_index", values)

    @http.route(['/forum/<model("forum.forum"):forum>/faq'], type='http', auth="public", website=True)
    def forum_faq(self, forum, **post):
        values = self._prepare_forum_values(forum=forum, searches=dict(), header={'is_guidelines': True}, **post)
        return request.render("website_forum.faq", values)

    @http.route('/forum/get_tags', type='http', auth="public", methods=['GET'], website=True)
    def tag_read(self, q='', l=25, **post):
        data = request.env['forum.tag'].search_read(
            domain=[('name', '=ilike', (q or '') + "%")],
            fields=['id', 'name'],
            limit=int(l),
        )
        return json.dumps(data)

    @http.route(['/forum/<model("forum.forum"):forum>/tag', '/forum/<model("forum.forum"):forum>/tag/<string:tag_char>'], type='http', auth="public", website=True)
    def tags(self, forum, tag_char=None, **post):
        # build the list of tag first char, with their value as tag_char param Ex : [('All', 'all'), ('C', 'c'), ('G', 'g'), ('Z', z)]
        first_char_tag = forum.get_tags_first_char()
        first_char_list = [(t, t.lower()) for t in first_char_tag if t.isalnum()]
        first_char_list.insert(0, (_('All'), 'all'))
        # get active first char tag
        active_char_tag = first_char_list[1][1] if len(first_char_list) > 1 else 'all'
        if tag_char:
            active_char_tag = tag_char.lower()
        # generate domain for searched tags
        domain = [('forum_id', '=', forum.id), ('posts_count', '>', 0)]
        order_by = 'name'
        if active_char_tag and active_char_tag != 'all':
            domain.append(('name', '=ilike', tools.escape_psql(active_char_tag)+'%'))
            order_by = 'posts_count DESC'
        tags = request.env['forum.tag'].search(domain, limit=None, order=order_by)
        # prepare values and render template
        values = self._prepare_forum_values(forum=forum, searches={'tags': True}, **post)

        values.update({
            'tags': tags,
            'pager_tag_chars': first_char_list,
            'active_char_tag': active_char_tag,
        })
        return request.render("website_forum.tag", values)

    @http.route('/forum/<model("forum.forum"):forum>/edit_welcome_message', auth="user", website=True)
    def edit_welcome_message(self, forum, **kw):
        return request.render("website_forum.edit_welcome_message", {'forum': forum})

    # Questions
    # --------------------------------------------------

    @http.route('/forum/get_url_title', type='json', auth="user", methods=['POST'], website=True)
    def get_url_title(self, **kwargs):
        try:
            arch = lxml.html.parse(urlopen(kwargs.get('url')))
            return arch.find(".//title").text
        except URLError:
            return False

    @http.route(['''/forum/<model("forum.forum"):forum>/question/<model("forum.post", "[('forum_id','=',forum[0]),('parent_id','=',False),('can_view', '=', True)]"):question>'''], type='http', auth="public", website=True)
    def question(self, forum, question, **post):
        # Hide posts from abusers (negative karma), except for moderators
        if not question.can_view:
            raise werkzeug.exceptions.NotFound()

        # Hide pending posts from non-moderators and non-creator
        user = request.env.user
        if question.state == 'pending' and user.karma < forum.karma_post and question.create_uid != user:
            raise werkzeug.exceptions.NotFound()

        # increment view counter
        question.sudo().set_viewed()
        if question.parent_id:
            redirect_url = "/forum/%s/question/%s" % (slug(forum), slug(question.parent_id))
            return werkzeug.utils.redirect(redirect_url, 301)
        filters = 'question'
        values = self._prepare_forum_values(forum=forum, searches=post)
        values.update({
            'main_object': question,
            'question': question,
            'can_bump': (question.forum_id.allow_bump and not question.child_ids and (datetime.today() - datetime.strptime(question.write_date, tools.DEFAULT_SERVER_DATETIME_FORMAT)).days > 9),
            'header': {'question_data': True},
            'filters': filters,
            'reversed': reversed,
        })
        return request.render("website_forum.post_description_full", values)

    @http.route('/forum/<model("forum.forum"):forum>/question/<model("forum.post"):question>/toggle_favourite', type='json', auth="user", methods=['POST'], website=True)
    def question_toggle_favorite(self, forum, question, **post):
        if not request.session.uid:
            return {'error': 'anonymous_user'}
        # TDE: add check for not public
        favourite = False if question.user_favourite else True
        if favourite:
            favourite_ids = [(4, request.uid)]
        else:
            favourite_ids = [(3, request.uid)]
        question.sudo().write({'favourite_ids': favourite_ids})
        return favourite

    @http.route('/forum/<model("forum.forum"):forum>/question/<model("forum.post"):question>/ask_for_close', type='http', auth="user", methods=['POST'], website=True)
    def question_ask_for_close(self, forum, question, **post):
        reasons = request.env['forum.post.reason'].search([('reason_type', '=', 'basic')])

        values = self._prepare_forum_values(**post)
        values.update({
            'question': question,
            'forum': forum,
            'reasons': reasons,
        })
        return request.render("website_forum.close_post", values)

    @http.route('/forum/<model("forum.forum"):forum>/question/<model("forum.post"):question>/edit_answer', type='http', auth="user", website=True)
    def question_edit_answer(self, forum, question, **kwargs):
        for record in question.child_ids:
            if record.create_uid.id == request.uid:
                answer = record
                break
        return werkzeug.utils.redirect("/forum/%s/post/%s/edit" % (slug(forum), slug(answer)))

    @http.route('/forum/<model("forum.forum"):forum>/question/<model("forum.post"):question>/close', type='http', auth="user", methods=['POST'], website=True)
    def question_close(self, forum, question, **post):
        question.close(reason_id=int(post.get('reason_id', False)))
        return werkzeug.utils.redirect("/forum/%s/question/%s" % (slug(forum), slug(question)))

    @http.route('/forum/<model("forum.forum"):forum>/question/<model("forum.post"):question>/reopen', type='http', auth="user", methods=['POST'], website=True)
    def question_reopen(self, forum, question, **kwarg):
        question.reopen()
        return werkzeug.utils.redirect("/forum/%s/question/%s" % (slug(forum), slug(question)))

    @http.route('/forum/<model("forum.forum"):forum>/question/<model("forum.post"):question>/delete', type='http', auth="user", methods=['POST'], website=True)
    def question_delete(self, forum, question, **kwarg):
        question.active = False
        return werkzeug.utils.redirect("/forum/%s/question/%s" % (slug(forum), slug(question)))

    @http.route('/forum/<model("forum.forum"):forum>/question/<model("forum.post"):question>/undelete', type='http', auth="user", methods=['POST'], website=True)
    def question_undelete(self, forum, question, **kwarg):
        question.active = True
        return werkzeug.utils.redirect("/forum/%s/question/%s" % (slug(forum), slug(question)))

    # Post
    # --------------------------------------------------
    @http.route(['/forum/<model("forum.forum"):forum>/ask'], type='http', auth="user", website=True)
    def forum_post(self, forum, post_type=None, **post):
        user = request.env.user
        if post_type not in ['question', 'link', 'discussion']:  # fixme: make dynamic
            return werkzeug.utils.redirect('/forum/%s' % slug(forum))
        if not user.email or not tools.single_email_re.match(user.email):
            return werkzeug.utils.redirect("/forum/%s/user/%s/edit?email_required=1" % (slug(forum), request.session.uid))
        values = self._prepare_forum_values(forum=forum, searches={}, header={'ask_hide': True})
        return request.render("website_forum.new_%s" % post_type, values)

    @http.route(['/forum/<model("forum.forum"):forum>/new',
                 '/forum/<model("forum.forum"):forum>/<model("forum.post"):post_parent>/reply'],
                type='http', auth="user", methods=['POST'], website=True)
    def post_create(self, forum, post_parent=None, post_type=None, **post):
<<<<<<< HEAD
        if post_type == 'question' and not post.get('post_name', '').strip():
            return request.render('website.http_error', {'status_code': _('Bad Request'), 'status_message': _('Title should not be empty.')})
=======
        if post_type == 'question' and not post.get('post_name', ''):
            return request.website.render('website.http_error', {'status_code': _('Bad Request'), 'status_message': _('Title should not be empty.')})
        if post.get('content', '') == '<p><br></p>':
            return werkzeug.utils.redirect("/forum/%s/question/%s?nocontent=1" % (slug(forum), post_parent and slug(post_parent)))

>>>>>>> 9ad5f26b
        post_tag_ids = forum._tag_to_write_vals(post.get('post_tags', ''))

        if request.env.user.forum_waiting_posts_count:
            return werkzeug.utils.redirect("/forum/%s/ask" % slug(forum))

        new_question = request.env['forum.post'].create({
            'forum_id': forum.id,
            'name': post.get('post_name') or (post_parent and 'Re: %s' % (post_parent.name or '')) or '',
            'content': post.get('content', False),
            'content_link': post.get('content_link', False),
            'parent_id': post_parent and post_parent.id or False,
            'tag_ids': post_tag_ids,
            'post_type': post_parent and post_parent.post_type or post_type,  # tde check in selection field
        })
        return werkzeug.utils.redirect("/forum/%s/question/%s" % (slug(forum), post_parent and slug(post_parent) or new_question.id))

    @http.route('/forum/<model("forum.forum"):forum>/post/<model("forum.post"):post>/comment', type='http', auth="user", methods=['POST'], website=True)
    def post_comment(self, forum, post, **kwargs):
        question = post.parent_id if post.parent_id else post
        if kwargs.get('comment') and post.forum_id.id == forum.id:
            # TDE FIXME: check that post_id is the question or one of its answers
            body = tools.mail.plaintext2html(kwargs['comment'])
            post.with_context(mail_create_nosubscribe=True).message_post(
                body=body,
                message_type='comment',
                subtype='mt_comment')
        return werkzeug.utils.redirect("/forum/%s/question/%s" % (slug(forum), slug(question)))

    @http.route('/forum/<model("forum.forum"):forum>/post/<model("forum.post"):post>/toggle_correct', type='json', auth="public", website=True)
    def post_toggle_correct(self, forum, post, **kwargs):
        if post.parent_id is False:
            return request.redirect('/')
        if not request.session.uid:
            return {'error': 'anonymous_user'}

        # set all answers to False, only one can be accepted
        (post.parent_id.child_ids - post).write(dict(is_correct=False))
        post.is_correct = not post.is_correct
        return post.is_correct

    @http.route('/forum/<model("forum.forum"):forum>/post/<model("forum.post"):post>/delete', type='http', auth="user", methods=['POST'], website=True)
    def post_delete(self, forum, post, **kwargs):
        question = post.parent_id
        post.unlink()
        if question:
            werkzeug.utils.redirect("/forum/%s/question/%s" % (slug(forum), slug(question)))
        return werkzeug.utils.redirect("/forum/%s" % slug(forum))

    @http.route('/forum/<model("forum.forum"):forum>/post/<model("forum.post"):post>/edit', type='http', auth="user", website=True)
    def post_edit(self, forum, post, **kwargs):
        tags = [dict(id=tag.id, name=tag.name) for tag in post.tag_ids]
        tags = json.dumps(tags)
        values = self._prepare_forum_values(forum=forum)
        values.update({
            'tags': tags,
            'post': post,
            'is_answer': bool(post.parent_id),
            'searches': kwargs,
            'post_name': post.content_link,
            'content': post.name,
        })
        template = "website_forum.new_link" if post.post_type == 'link' and not post.parent_id else "website_forum.edit_post"
        return request.render(template, values)

    @http.route('/forum/<model("forum.forum"):forum>/post/<model("forum.post"):post>/save', type='http', auth="user", methods=['POST'], website=True)
    def post_save(self, forum, post, **kwargs):
        if 'post_name' in kwargs and not kwargs.get('post_name').strip():
            return request.render('website.http_error', {'status_code': _('Bad Request'), 'status_message': _('Title should not be empty.')})
        post_tags = forum._tag_to_write_vals(kwargs.get('post_tags', ''))
        vals = {
            'tag_ids': post_tags,
            'name': kwargs.get('post_name'),
            'content': kwargs.get('content'),
            'content_link': kwargs.get('content_link'),
        }
        post.write(vals)
        question = post.parent_id if post.parent_id else post
        return werkzeug.utils.redirect("/forum/%s/question/%s" % (slug(forum), slug(question)))

    #  JSON utilities
    # --------------------------------------------------

    @http.route('/forum/<model("forum.forum"):forum>/post/<model("forum.post"):post>/upvote', type='json', auth="public", website=True)
    def post_upvote(self, forum, post, **kwargs):
        if not request.session.uid:
            return {'error': 'anonymous_user'}
        if request.uid == post.create_uid.id:
            return {'error': 'own_post'}
        upvote = True if not post.user_vote > 0 else False
        return post.vote(upvote=upvote)

    @http.route('/forum/<model("forum.forum"):forum>/post/<model("forum.post"):post>/downvote', type='json', auth="public", website=True)
    def post_downvote(self, forum, post, **kwargs):
        if not request.session.uid:
            return {'error': 'anonymous_user'}
        if request.uid == post.create_uid.id:
            return {'error': 'own_post'}
        upvote = True if post.user_vote < 0 else False
        return post.vote(upvote=upvote)

    @http.route('/forum/post/bump', type='json', auth="public", website=True)
    def post_bump(self, post_id, **kwarg):
        post = request.env['forum.post'].browse(int(post_id))
        if not post.exists() or post.parent_id:
            return False
        return post.bump()

    # Moderation Tools
    # --------------------------------------------------

    @http.route('/forum/<model("forum.forum"):forum>/validation_queue', type='http', auth="user", website=True)
    def validation_queue(self, forum):
        user = request.env.user
        if user.karma < forum.karma_moderate:
            raise werkzeug.exceptions.NotFound()

        Post = request.env['forum.post']
        domain = [('forum_id', '=', forum.id), ('state', '=', 'pending')]
        posts_to_validate_ids = Post.search(domain)

        values = self._prepare_forum_values(forum=forum)
        values.update({
            'posts_ids': posts_to_validate_ids,
            'queue_type': 'validation',
        })

        return request.render("website_forum.moderation_queue", values)

    @http.route('/forum/<model("forum.forum"):forum>/flagged_queue', type='http', auth="user", website=True)
    def flagged_queue(self, forum):
        user = request.env.user
        if user.karma < forum.karma_moderate:
            raise werkzeug.exceptions.NotFound()

        Post = request.env['forum.post']
        domain = [('forum_id', '=', forum.id), ('state', '=', 'flagged')]
        flagged_posts_ids = Post.search(domain, order='write_date DESC')

        values = self._prepare_forum_values(forum=forum)
        values.update({
            'posts_ids': flagged_posts_ids,
            'queue_type': 'flagged',
        })

        return request.render("website_forum.moderation_queue", values)

    @http.route('/forum/<model("forum.forum"):forum>/offensive_posts', type='http', auth="user", website=True)
    def offensive_posts(self, forum):
        user = request.env.user
        if user.karma < forum.karma_moderate:
            raise werkzeug.exceptions.NotFound()

        Post = request.env['forum.post']
        domain = [('forum_id', '=', forum.id), ('state', '=', 'offensive'), ('active', '=', False)]
        offensive_posts_ids = Post.search(domain, order='write_date DESC')

        values = self._prepare_forum_values(forum=forum)
        values.update({
            'posts_ids': offensive_posts_ids,
            'queue_type': 'offensive',
        })

        return request.render("website_forum.moderation_queue", values)

    @http.route('/forum/<model("forum.forum"):forum>/post/<model("forum.post"):post>/validate', type='http', auth="user", website=True)
    def post_accept(self, forum, post):
        url = "/forum/%s/validation_queue" % (slug(forum))
        if post.state == 'flagged':
            url = "/forum/%s/flagged_queue" % (slug(forum))
        elif post.state == 'offensive':
            url = "/forum/%s/offensive_posts" % (slug(forum))
        post.validate()
        return werkzeug.utils.redirect(url)

    @http.route('/forum/<model("forum.forum"):forum>/post/<model("forum.post"):post>/refuse', type='http', auth="user", website=True)
    def post_refuse(self, forum, post):
        post.refuse()
        return self.question_ask_for_close(forum, post)

    @http.route('/forum/<model("forum.forum"):forum>/post/<model("forum.post"):post>/flag', type='json', auth="public", website=True)
    def post_flag(self, forum, post, **kwargs):
        if not request.session.uid:
            return {'error': 'anonymous_user'}
        return post.flag()[0]

    @http.route('/forum/<model("forum.forum"):forum>/post/<model("forum.post"):post>/ask_for_mark_as_offensive', type='http', auth="user", methods=['GET'], website=True)
    def post_ask_for_mark_as_offensive(self, forum, post):
        offensive_reasons = request.env['forum.post.reason'].search([('reason_type', '=', 'offensive')])

        values = self._prepare_forum_values(forum=forum)
        values.update({
            'question': post,
            'forum': forum,
            'reasons': offensive_reasons,
            'offensive': True,
        })
        return request.render("website_forum.close_post", values)

    @http.route('/forum/<model("forum.forum"):forum>/post/<model("forum.post"):post>/mark_as_offensive', type='http', auth="user", methods=["POST"], website=True)
    def post_mark_as_offensive(self, forum, post, **kwargs):
        post.mark_as_offensive(reason_id=int(kwargs.get('reason_id', False)))
        url = ''
        if post.parent_id:
            url = "/forum/%s/question/%s/#answer-%s" % (slug(forum), post.parent_id.id, post.id)
        else:
            url = "/forum/%s/question/%s" % (slug(forum), slug(post))
        return werkzeug.utils.redirect(url)

    # User
    # --------------------------------------------------

    @http.route(['/forum/<model("forum.forum"):forum>/users',
                 '/forum/<model("forum.forum"):forum>/users/page/<int:page>'],
                type='http', auth="public", website=True)
    def users(self, forum, page=1, **searches):
        User = request.env['res.users']
        step = 30
        tag_count = User.sudo().search_count([('karma', '>', 1), ('website_published', '=', True)])
        pager = request.website.pager(url="/forum/%s/users" % slug(forum), total=tag_count, page=page, step=step, scope=30)
        user_obj = User.sudo().search([('karma', '>', 1), ('website_published', '=', True)], limit=step, offset=pager['offset'], order='karma DESC')
        # put the users in block of 3 to display them as a table
        users = [[] for i in range(len(user_obj) / 3 + 1)]
        for index, user in enumerate(user_obj):
            users[index / 3].append(user)
        searches['users'] = 'True'

        values = self._prepare_forum_values(forum=forum, searches=searches)
        values .update({
            'users': users,
            'main_object': forum,
            'notifications': self._get_notifications(),
            'pager': pager,
        })

        return request.render("website_forum.users", values)

    @http.route(['/forum/<model("forum.forum"):forum>/partner/<int:partner_id>'], type='http', auth="public", website=True)
    def open_partner(self, forum, partner_id=0, **post):
        if partner_id:
            partner = request.env['res.partner'].sudo().search([('id', '=', partner_id)])
            if partner and partner.user_ids:
                return werkzeug.utils.redirect("/forum/%s/user/%d" % (slug(forum), partner.user_ids[0].id))
        return werkzeug.utils.redirect("/forum/%s" % slug(forum))

    @http.route(['/forum/user/<int:user_id>/avatar'], type='http', auth="public", website=True)
    def user_avatar(self, user_id=0, **post):
        status, headers, content = binary_content(model='res.users', id=user_id, field='image_medium', default_mimetype='image/png', env=request.env(user=SUPERUSER_ID))

        if not content:
            img_path = modules.get_module_resource('web', 'static/src/img', 'placeholder.png')
            with open(img_path, 'rb') as f:
                image = f.read()
            content = image.encode('base64')
        if status == 304:
            return werkzeug.wrappers.Response(status=304)
        image_base64 = base64.b64decode(content)
        headers.append(('Content-Length', len(image_base64)))
        response = request.make_response(image_base64, headers)
        response.status = str(status)
        return response

    @http.route(['/forum/<model("forum.forum"):forum>/user/<int:user_id>'], type='http', auth="public", website=True)
    def open_user(self, forum, user_id=0, **post):
        User = request.env['res.users']
        Post = request.env['forum.post']
        Vote = request.env['forum.post.vote']
        Activity = request.env['mail.message']
        Followers = request.env['mail.followers']
        Data = request.env["ir.model.data"]

        user = User.sudo().search([('id', '=', user_id)])
        current_user = request.env.user.sudo()

        # Users with high karma can see users with karma <= 0 for
        # moderation purposes, IFF they have posted something (see below)
        if (not user or (user.karma < 1 and current_user.karma < forum.karma_unlink_all)):
            return werkzeug.utils.redirect("/forum/%s" % slug(forum))
        values = self._prepare_forum_values(forum=forum, **post)

        # questions and answers by user
        user_question_ids = Post.search([
            ('parent_id', '=', False),
            ('forum_id', '=', forum.id), ('create_uid', '=', user.id)],
            order='create_date desc')
        count_user_questions = len(user_question_ids)

        if (user_id != request.session.uid and not
                (user.website_published or
                    (count_user_questions and current_user.karma > forum.karma_unlink_all))):
            return request.render("website_forum.private_profile", values, status=404)

        # limit length of visible posts by default for performance reasons, except for the high
        # karma users (not many of them, and they need it to properly moderate the forum)
        post_display_limit = None
        if current_user.karma < forum.karma_unlink_all:
            post_display_limit = 20

        user_questions = user_question_ids[:post_display_limit]
        user_answer_ids = Post.search([
            ('parent_id', '!=', False),
            ('forum_id', '=', forum.id), ('create_uid', '=', user.id)],
            order='create_date desc')
        count_user_answers = len(user_answer_ids)
        user_answers = user_answer_ids[:post_display_limit]

        # showing questions which user following
        post_ids = [follower.res_id for follower in Followers.sudo().search([('res_model', '=', 'forum.post'), ('partner_id', '=', user.partner_id.id)])]
        followed = Post.search([('id', 'in', post_ids), ('forum_id', '=', forum.id), ('parent_id', '=', False)])

        # showing Favourite questions of user.
        favourite = Post.search([('favourite_ids', '=', user.id), ('forum_id', '=', forum.id), ('parent_id', '=', False)])

        # votes which given on users questions and answers.
        data = Vote.read_group([('forum_id', '=', forum.id), ('recipient_id', '=', user.id)], ["vote"], groupby=["vote"])
        up_votes, down_votes = 0, 0
        for rec in data:
            if rec['vote'] == '1':
                up_votes = rec['vote_count']
            elif rec['vote'] == '-1':
                down_votes = rec['vote_count']

        # Votes which given by users on others questions and answers.
        vote_ids = Vote.search([('user_id', '=', user.id)])

        # activity by user.
        model, comment = Data.get_object_reference('mail', 'mt_comment')
        activities = Activity.search([('res_id', 'in', (user_question_ids + user_answer_ids).ids), ('model', '=', 'forum.post'), ('subtype_id', '!=', comment)],
                                     order='date DESC', limit=100)

        posts = {}
        for act in activities:
            posts[act.res_id] = True
        posts_ids = Post.search([('id', 'in', posts.keys())])
        posts = dict(map(lambda x: (x.id, (x.parent_id or x, x.parent_id and x or False)), posts_ids))

        # TDE CLEANME MASTER: couldn't it be rewritten using a 'menu' key instead of one key for each menu ?
        if user == request.env.user:
            post['my_profile'] = True
        else:
            post['users'] = True

        values.update({
            'uid': request.env.user.id,
            'user': user,
            'main_object': user,
            'searches': post,
            'questions': user_questions,
            'count_questions': count_user_questions,
            'answers': user_answers,
            'count_answers': count_user_answers,
            'followed': followed,
            'favourite': favourite,
            'up_votes': up_votes,
            'down_votes': down_votes,
            'activities': activities,
            'posts': posts,
            'vote_post': vote_ids,
        })
        return request.render("website_forum.user_detail_full", values)

    @http.route('/forum/<model("forum.forum"):forum>/user/<model("res.users"):user>/edit', type='http', auth="user", website=True)
    def edit_profile(self, forum, user, **kwargs):
        countries = request.env['res.country'].search([])
        values = self._prepare_forum_values(forum=forum, searches=kwargs)
        values.update({
            'email_required': kwargs.get('email_required'),
            'countries': countries,
            'notifications': self._get_notifications(),
        })
        return request.render("website_forum.edit_profile", values)

    @http.route('/forum/<model("forum.forum"):forum>/user/<model("res.users"):user>/save', type='http', auth="user", methods=['POST'], website=True)
    def save_edited_profile(self, forum, user, **kwargs):
        values = {
            'name': kwargs.get('name'),
            'website': kwargs.get('website'),
            'email': kwargs.get('email'),
            'city': kwargs.get('city'),
            'country_id': int(kwargs.get('country')) if kwargs.get('country') else False,
            'website_description': kwargs.get('description'),
        }
        if request.uid == user.id:  # the controller allows to edit only its own privacy settings; use partner management for other cases
            values['website_published'] = kwargs.get('website_published') == 'True'
        user.write(values)
        return werkzeug.utils.redirect("/forum/%s/user/%d" % (slug(forum), user.id))

    # Badges
    # --------------------------------------------------

    @http.route('/forum/<model("forum.forum"):forum>/badge', type='http', auth="public", website=True)
    def badges(self, forum, **searches):
        Badge = request.env['gamification.badge']
        badges = Badge.sudo().search([('challenge_ids.category', '=', 'forum')])
        badges = sorted(badges, key=lambda b: b.stat_count_distinct, reverse=True)
        values = self._prepare_forum_values(forum=forum, searches={'badges': True})
        values.update({
            'badges': badges,
        })
        return request.render("website_forum.badge", values)

    # Messaging
    # --------------------------------------------------

    @http.route('/forum/<model("forum.forum"):forum>/post/<model("forum.post"):post>/comment/<model("mail.message"):comment>/convert_to_answer', type='http', auth="user", methods=['POST'], website=True)
    def convert_comment_to_answer(self, forum, post, comment, **kwarg):
        post = request.env['forum.post'].convert_comment_to_answer(comment.id)
        if not post:
            return werkzeug.utils.redirect("/forum/%s" % slug(forum))
        question = post.parent_id if post.parent_id else post
        return werkzeug.utils.redirect("/forum/%s/question/%s" % (slug(forum), slug(question)))

    @http.route('/forum/<model("forum.forum"):forum>/post/<model("forum.post"):post>/convert_to_comment', type='http', auth="user", methods=['POST'], website=True)
    def convert_answer_to_comment(self, forum, post, **kwarg):
        question = post.parent_id
        new_msg = post.convert_answer_to_comment()
        if not new_msg:
            return werkzeug.utils.redirect("/forum/%s" % slug(forum))
        return werkzeug.utils.redirect("/forum/%s/question/%s" % (slug(forum), slug(question)))

    @http.route('/forum/<model("forum.forum"):forum>/post/<model("forum.post"):post>/comment/<model("mail.message"):comment>/delete', type='json', auth="user", website=True)
    def delete_comment(self, forum, post, comment, **kwarg):
        if not request.session.uid:
            return {'error': 'anonymous_user'}
        return post.unlink_comment(comment.id)[0]<|MERGE_RESOLUTION|>--- conflicted
+++ resolved
@@ -319,16 +319,11 @@
                  '/forum/<model("forum.forum"):forum>/<model("forum.post"):post_parent>/reply'],
                 type='http', auth="user", methods=['POST'], website=True)
     def post_create(self, forum, post_parent=None, post_type=None, **post):
-<<<<<<< HEAD
-        if post_type == 'question' and not post.get('post_name', '').strip():
+        if post_type == 'question' and not post.get('post_name', ''):
             return request.render('website.http_error', {'status_code': _('Bad Request'), 'status_message': _('Title should not be empty.')})
-=======
-        if post_type == 'question' and not post.get('post_name', ''):
-            return request.website.render('website.http_error', {'status_code': _('Bad Request'), 'status_message': _('Title should not be empty.')})
         if post.get('content', '') == '<p><br></p>':
             return werkzeug.utils.redirect("/forum/%s/question/%s?nocontent=1" % (slug(forum), post_parent and slug(post_parent)))
 
->>>>>>> 9ad5f26b
         post_tag_ids = forum._tag_to_write_vals(post.get('post_tags', ''))
 
         if request.env.user.forum_waiting_posts_count:
