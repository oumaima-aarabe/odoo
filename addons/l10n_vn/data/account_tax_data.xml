--- conflicted
+++ resolved
@@ -84,12 +84,8 @@
         <field name="account_id" ref="chart1331"/>
         <field name="refund_account_id" ref="chart1331"/>
         <field name="type_tax_use">purchase</field>
-<<<<<<< HEAD
-        <field name="tag_ids" eval="[(6,0,[ref('tax_tag_purchase_10')])]"/>
+        <field name="tag_ids" eval="[(6,0,[ref('tag_vn_09'),ref('tag_vn_05')])]"/>
         <field name="tax_group_id" ref="tax_group_10"/>
-=======
-        <field name="tag_ids" eval="[(6,0,[ref('tag_vn_09'),ref('tag_vn_05')])]"/>
->>>>>>> fe77df3b
     </record>
     <record id="tax_purchase_vat5" model="account.tax.template">
         <field name="chart_template_id" ref="vn_template"/>
@@ -100,12 +96,8 @@
         <field name="account_id" ref="chart1331"/>
         <field name="refund_account_id" ref="chart1331"/>
         <field name="type_tax_use">purchase</field>
-<<<<<<< HEAD
-        <field name="tag_ids" eval="[(6,0,[ref('tax_tag_purchase_5')])]"/>
+        <field name="tag_ids" eval="[(6,0,[ref('tag_vn_08'),ref('tag_vn_04')])]"/>
         <field name="tax_group_id" ref="tax_group_5"/>
-=======
-        <field name="tag_ids" eval="[(6,0,[ref('tag_vn_08'),ref('tag_vn_04')])]"/>
->>>>>>> fe77df3b
     </record>
     <record id="tax_purchase_vat0" model="account.tax.template">
         <field name="chart_template_id" ref="vn_template"/>
@@ -116,12 +108,8 @@
         <field name="account_id" ref="chart1331"/>
         <field name="refund_account_id" ref="chart1331"/>
         <field name="type_tax_use">purchase</field>
-<<<<<<< HEAD
-        <field name="tag_ids" eval="[(6,0,[ref('tax_tag_purchase_0')])]"/>
+        <field name="tag_ids" eval="[(6,0,[ref('tag_vn_07')])]"/>
         <field name="tax_group_id" ref="tax_group_0"/>
-=======
-        <field name="tag_ids" eval="[(6,0,[ref('tag_vn_07')])]"/>
->>>>>>> fe77df3b
     </record>
 
     <!-- for sale -->
@@ -134,12 +122,8 @@
         <field name="account_id" ref="chart33311"/>
         <field name="refund_account_id" ref="chart33311"/>
         <field name="type_tax_use">sale</field>
-<<<<<<< HEAD
-        <field name="tag_ids" eval="[(6,0,[ref('tax_tag_sale_10')])]"/>
+        <field name="tag_ids" eval="[(6,0,[ref('tag_vn_18'),ref('tag_vn_14')])]"/>
         <field name="tax_group_id" ref="tax_group_10"/>
-=======
-        <field name="tag_ids" eval="[(6,0,[ref('tag_vn_18'),ref('tag_vn_14')])]"/>
->>>>>>> fe77df3b
     </record>
     <record id="tax_sale_vat5" model="account.tax.template">
         <field name="chart_template_id" ref="vn_template"/>
@@ -150,12 +134,8 @@
         <field name="account_id" ref="chart33311"/>
         <field name="refund_account_id" ref="chart33311"/>
         <field name="type_tax_use">sale</field>
-<<<<<<< HEAD
-        <field name="tag_ids" eval="[(6,0,[ref('tax_tag_sale_5')])]"/>
+        <field name="tag_ids" eval="[(6,0,[ref('tag_vn_17'),ref('tag_vn_13')])]"/>
         <field name="tax_group_id" ref="tax_group_5"/>
-=======
-        <field name="tag_ids" eval="[(6,0,[ref('tag_vn_17'),ref('tag_vn_13')])]"/>
->>>>>>> fe77df3b
     </record>
     <record id="tax_sale_vat0" model="account.tax.template">
         <field name="chart_template_id" ref="vn_template"/>
@@ -166,11 +146,7 @@
         <field name="account_id" ref="chart33311"/>
         <field name="refund_account_id" ref="chart33311"/>
         <field name="type_tax_use">sale</field>
-<<<<<<< HEAD
-        <field name="tag_ids" eval="[(6,0,[ref('tax_tag_sale_0')])]"/>
+        <field name="tag_ids" eval="[(6,0,[ref('tag_vn_16')])]"/>
         <field name="tax_group_id" ref="tax_group_0"/>
-=======
-        <field name="tag_ids" eval="[(6,0,[ref('tag_vn_16')])]"/>
->>>>>>> fe77df3b
     </record>
 </odoo>