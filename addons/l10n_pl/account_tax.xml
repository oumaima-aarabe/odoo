<?xml version="1.0" encoding="utf-8"?>
<openerp>
<<<<<<< HEAD
<data noupdate="1">
    <!-- Account Tags -->
=======
<data>

        <record id="action_client_l10n_pl_menu" model="ir.actions.client">
            <field name="name">Open Account Dashboard Menu</field>
            <field name="tag">reload</field>
            <field name="params" eval="{'menu_id': ref('account.menu_board_journal_1')}"/>
        </record>
        <record id="base.open_menu" model="ir.actions.todo">
            <field name="action_id" ref="action_client_l10n_pl_menu"/>
            <field name="state">open</field>
        </record>
>>>>>>> 81908899

    <!-- Account Tags -->

    <record id="tag_pl_01" model="account.account.tag">
        <field name="name">Podstawa - Razem C</field>
        <field name="applicability">taxes</field>
    </record>
    <record id="tag_pl_02" model="account.account.tag">
        <field name="name">Podstawa - Dostawa towarów/usług, kraj, zwolnione</field>
        <field name="applicability">taxes</field>
    </record>
    <record id="tag_pl_03" model="account.account.tag">
        <field name="name">Podstawa - Dostawa towarów/usług, poza kraj</field>
        <field name="applicability">taxes</field>
    </record>
    <record id="tag_pl_04" model="account.account.tag">
        <field name="name">Podstawa - W tym usługi art 100.1.4</field>
        <field name="applicability">taxes</field>
    </record>
    <record id="tag_pl_05" model="account.account.tag">
        <field name="name">Podstawa - Dostawa towarów/usług, kraj, 0%</field>
        <field name="applicability">taxes</field>
    </record>
    <record id="tag_pl_06" model="account.account.tag">
        <field name="name">Podstawa - W tym towary art 129</field>
        <field name="applicability">taxes</field>
    </record>
    <record id="tag_pl_07" model="account.account.tag">
        <field name="name">Podstawa - Dostawa towarów/usług, kraj, 3% lub 5%</field>
        <field name="applicability">taxes</field>
    </record>
    <record id="tag_pl_08" model="account.account.tag">
        <field name="name">Podstawa - Dostawa towarów/usług, kraj, 7% lub 8%</field>
        <field name="applicability">taxes</field>
    </record>
    <record id="tag_pl_09" model="account.account.tag">
        <field name="name">Podstawa - Dostawa towarów/usług, kraj, 22% lub 23%</field>
        <field name="applicability">taxes</field>
    </record>
    <record id="tag_pl_10" model="account.account.tag">
        <field name="name">Podstawa - Wew-wspól dostawa towarów</field>
        <field name="applicability">taxes</field>
    </record>
    <record id="tag_pl_11" model="account.account.tag">
        <field name="name">Podstawa - Eksport towarów</field>
        <field name="applicability">taxes</field>
    </record>
    <record id="tag_pl_12" model="account.account.tag">
        <field name="name">Podstawa - Wewn-wspól. nabycie towarów</field>
        <field name="applicability">taxes</field>
    </record>
    <record id="tag_pl_13" model="account.account.tag">
        <field name="name">Podstawa - Import towarów art. 33a</field>
        <field name="applicability">taxes</field>
    </record>
    <record id="tag_pl_14" model="account.account.tag">
        <field name="name">Podstawa - Import usług</field>
        <field name="applicability">taxes</field>
    </record>
    <record id="tag_pl_15" model="account.account.tag">
        <field name="name">Podstawa - W tym nabycie wg art 28b</field>
        <field name="applicability">taxes</field>
    </record>
    <record id="tag_pl_16" model="account.account.tag">
        <field name="name">Podstawa - Dostawa towarów, podatnik nabywca</field>
        <field name="applicability">taxes</field>
    </record>
    <record id="tag_pl_17" model="account.account.tag">
        <field name="name">Podstawa - Dostawa towarów, podatnik nabywca bis</field>
        <field name="applicability">taxes</field>
    </record>
    <record id="tag_pl_18" model="account.account.tag">
        <field name="name">Podstawa - Razem D</field>
        <field name="applicability">taxes</field>
    </record>
    <record id="tag_pl_19" model="account.account.tag">
        <field name="name">Podstawa - Nabycie towarów i usług ś.trwałe</field>
        <field name="applicability">taxes</field>
    </record>
    <record id="tag_pl_20" model="account.account.tag">
        <field name="name">Podstawa - Nabycie towarów i usług pozostałych</field>
        <field name="applicability">taxes</field>
    </record>
    <record id="tag_pl_21" model="account.account.tag">
        <field name="name">Podstawa - Nabycie towarów i usług pozostałych bis</field>
        <field name="applicability">taxes</field>
    </record>
    <record id="tag_pl_22" model="account.account.tag">
        <field name="name">Podatek - Do przeniesienia</field>
        <field name="applicability">taxes</field>
    </record>
    <record id="tag_pl_23" model="account.account.tag">
        <field name="name">Podatek - Nadwyżka naliczonego nad należnym</field>
        <field name="applicability">taxes</field>
    </record>
    <record id="tag_pl_24" model="account.account.tag">
        <field name="name">Podatek - Do wpłaty do US</field>
        <field name="applicability">taxes</field>
    </record>
    <record id="tag_pl_25" model="account.account.tag">
        <field name="name">Podatek - Wydatek na kasy rejestrujące</field>
        <field name="applicability">taxes</field>
    </record>
    <record id="tag_pl_26" model="account.account.tag">
        <field name="name">Podatek - Objęty zaniechaniem poboru</field>
        <field name="applicability">taxes</field>
    </record>
    <record id="tag_pl_27" model="account.account.tag">
        <field name="name">Podatek - Razem C</field>
        <field name="applicability">taxes</field>
    </record>
    <record id="tag_pl_28" model="account.account.tag">
        <field name="name">Podatek - Dostawa towarów/usług, kraj, 3% lub 5%</field>
        <field name="applicability">taxes</field>
    </record>
    <record id="tag_pl_29" model="account.account.tag">
        <field name="name">Podatek - Dostawa towarów/usług, kraj, 7% lub 8%</field>
        <field name="applicability">taxes</field>
    </record>
    <record id="tag_pl_30" model="account.account.tag">
        <field name="name">Podatek - Dostawa towarów/usług, kraj, 22% lub 23%</field>
        <field name="applicability">taxes</field>
    </record>
    <record id="tag_pl_31" model="account.account.tag">
        <field name="name">Podatek - Wewn-wspól. nabycie towarów</field>
        <field name="applicability">taxes</field>
    </record>
    <record id="tag_pl_32" model="account.account.tag">
        <field name="name">Podatek - Import towarów art. 33a</field>
        <field name="applicability">taxes</field>
    </record>
    <record id="tag_pl_33" model="account.account.tag">
        <field name="name">Podatek - Import usług</field>
        <field name="applicability">taxes</field>
    </record>
    <record id="tag_pl_34" model="account.account.tag">
        <field name="name">Podatek - W tym nabycie wg art 28b</field>
        <field name="applicability">taxes</field>
    </record>
    <record id="tag_pl_35" model="account.account.tag">
        <field name="name">Podatek - Dostawa towarów, podatnik nabywca</field>
        <field name="applicability">taxes</field>
    </record>
    <record id="tag_pl_36" model="account.account.tag">
        <field name="name">Podatek - Ze spisu z natury art 14.5</field>
        <field name="applicability">taxes</field>
    </record>
    <record id="tag_pl_37" model="account.account.tag">
        <field name="name">Podatek - Wew.wspól. nabycie środk. transp. termin</field>
        <field name="applicability">taxes</field>
    </record>
    <record id="tag_pl_38" model="account.account.tag">
        <field name="name">Podatek - Razem D</field>
        <field name="applicability">taxes</field>
    </record>
    <record id="tag_pl_39" model="account.account.tag">
        <field name="name">Podatek - Nadwyżka z poprzedniej deklaracji</field>
        <field name="applicability">taxes</field>
    </record>
    <record id="tag_pl_40" model="account.account.tag">
        <field name="name">Podatek - Naliczony ze spisu z natury, art.113</field>
        <field name="applicability">taxes</field>
    </record>
    <record id="tag_pl_41" model="account.account.tag">
        <field name="name">Podatek - Nabycie towarów i usług ś.trwałe</field>
        <field name="applicability">taxes</field>
    </record>
    <record id="tag_pl_42" model="account.account.tag">
        <field name="name">Podatek - Nabycie towarów i usług pozostałych</field>
        <field name="applicability">taxes</field>
    </record>
    <record id="tag_pl_43" model="account.account.tag">
        <field name="name">Podatek - Nabycie towarów i usług pozostałych bis</field>
        <field name="applicability">taxes</field>
    </record>
    <record id="tag_pl_44" model="account.account.tag">
        <field name="name">Podatek - Korekta naliczonego od nabycia ś.trwałych</field>
        <field name="applicability">taxes</field>
    </record>
    <record id="tag_pl_45" model="account.account.tag">
        <field name="name">Podatek - Korekta naliczonego od pozostałych nabyć</field>
        <field name="applicability">taxes</field>
    </record>
    <record id="tag_pl_46" model="account.account.tag">
        <field name="name">Podatek - Wydatek na kasy do zwrotu w tym okresie</field>
        <field name="applicability">taxes</field>
    </record>
    <record id="tag_pl_47" model="account.account.tag">
        <field name="name">Podatek - Do zwrotu</field>
        <field name="applicability">taxes</field>
    </record>
    <record id="tag_pl_48" model="account.account.tag">
        <field name="name">Podatek - Do zwrotu 25 dni</field>
        <field name="applicability">taxes</field>
    </record>
    <record id="tag_pl_49" model="account.account.tag">
        <field name="name">Podatek - Do zwrotu 60 dni</field>
        <field name="applicability">taxes</field>
    </record>
    <record id="tag_pl_50" model="account.account.tag">
        <field name="name">Podatek - Do zwrotu 180 dni</field>
        <field name="applicability">taxes</field>
    </record>

# VAT domestic sale

        <record id="vs_kraj_23" model="account.tax.template">
                <field name="chart_template_id" ref="pl_chart_template"/>
                <field name="name">VAT-23%</field>
                <field name="description">V23</field>
                <field name="amount">23</field>
                <field name="amount_type">percent</field>
                <field name="type_tax_use">sale</field>
                <field name="sequence" eval="0"/>
                <field name="refund_account_id" ref="chart22030400"/>
                <field name="account_id" ref="chart22030400"/>
                <field name="tag_ids" eval="[(6,0,[ref('l10n_pl.tag_pl_09'), ref('l10n_pl.tag_pl_30')])]"/>
        </record>

        <record id="vs_kraj_22" model="account.tax.template">
                <field name="chart_template_id" ref="pl_chart_template"/>
                <field name="name">VAT-22%</field>
                <field name="description">V22</field>
                <field name="amount">22</field>
                <field name="amount_type">percent</field>
                <field name="type_tax_use">sale</field>
                <field name="refund_account_id" ref="chart22030100"/>
                <field name="account_id" ref="chart22030100"/>
                <field name="tag_ids" eval="[(6,0,[ref('l10n_pl.tag_pl_09'), ref('l10n_pl.tag_pl_30')])]"/>
        </record>

        <record id="vs_kraj_8" model="account.tax.template">
                <field name="chart_template_id" ref="pl_chart_template"/>
                <field name="name">VAT-8%</field>
                <field name="description">V8</field>
                <field name="amount">8</field>
                <field name="amount_type">percent</field>
                <field name="type_tax_use">sale</field>
                <field name="refund_account_id" ref="chart22030500"/>
                <field name="account_id" ref="chart22030500"/>
                <field name="tag_ids" eval="[(6,0,[ref('l10n_pl.tag_pl_08'), ref('l10n_pl.tag_pl_29')])]"/>
        </record>

        <record id="vs_kraj_7" model="account.tax.template">
                <field name="chart_template_id" ref="pl_chart_template"/>
                <field name="name">VAT-7%</field>
                <field name="description">V7</field>
                <field name="amount">7</field>
                <field name="amount_type">percent</field>
                <field name="type_tax_use">sale</field>
                <field name="refund_account_id" ref="chart22030200"/>
                <field name="account_id" ref="chart22030200"/>
                <field name="tag_ids" eval="[ref('l10n_pl.tag_pl_08'), ref('l10n_pl.tag_pl_29')]"/>
        </record>

        <record id="vs_kraj_5" model="account.tax.template">
                <field name="chart_template_id" ref="pl_chart_template"/>
                <field name="name">VAT-5%</field>
                <field name="description">V5</field>
                <field name="amount">5</field>
                <field name="amount_type">percent</field>
                <field name="type_tax_use">sale</field>
                <field name="refund_account_id" ref="chart22030600"/>
                <field name="account_id" ref="chart22030600"/>
                <field name="tag_ids" eval="[(6,0,[ref('l10n_pl.tag_pl_07'), ref('l10n_pl.tag_pl_28')])]"/>
        </record>

        <record id="vs_kraj_3" model="account.tax.template">
                <field name="chart_template_id" ref="pl_chart_template"/>
                <field name="name">VAT-3%</field>
                <field name="description">V3</field>
                <field name="amount">3</field>
                <field name="amount_type">percent</field>
                <field name="type_tax_use">sale</field>
                <field name="refund_account_id" ref="chart22030300"/>
                <field name="account_id" ref="chart22030300"/>
                <field name="tag_ids" eval="[(6,0,[ref('l10n_pl.tag_pl_07'), ref('l10n_pl.tag_pl_28')])]"/>
        </record>

        <record id="vs_kraj_0" model="account.tax.template">
                <field name="chart_template_id" ref="pl_chart_template"/>
                <field name="name">VAT-0%</field>
                <field name="description">V0</field>
                <field name="amount">0</field>
                <field name="amount_type">percent</field>
                <field name="type_tax_use">sale</field>
                <field name="tag_ids" eval="[(6,0,[ref('l10n_pl.tag_pl_05')])]"/>
        </record>

        <record id="vs_kraj_zw" model="account.tax.template">
                <field name="chart_template_id" ref="pl_chart_template"/>
                <field name="name">VAT-ZW</field>
                <field name="description">VZW</field>
                <field name="amount">0</field>
                <field name="amount_type">percent</field>
                <field name="type_tax_use">sale</field>
                <field name="tag_ids" eval="[(6,0,[ref('l10n_pl.tag_pl_02')])]"/>
        </record>

        <record id="vs_kraj_usl_23" model="account.tax.template">
                <field name="chart_template_id" ref="pl_chart_template"/>
                <field name="name">VAT usł-23%</field>
                <field name="description">VU23</field>
                <field name="amount">23</field>
                <field name="amount_type">percent</field>
                <field name="type_tax_use">sale</field>
                <field name="refund_account_id" ref="chart22030400"/>
                <field name="account_id" ref="chart22030400"/>
                <field name="tag_ids" eval="[(6,0,[ref('l10n_pl.tag_pl_09'), ref('l10n_pl.tag_pl_30')])]"/>
        </record>

        <record id="vs_kraj_usl_22" model="account.tax.template">
                <field name="chart_template_id" ref="pl_chart_template"/>
                <field name="name">VAT usł-22%</field>
                <field name="description">VU22</field>
                <field name="amount">22</field>
                <field name="amount_type">percent</field>
                <field name="type_tax_use">sale</field>
                <field name="refund_account_id" ref="chart22030100"/>
                <field name="account_id" ref="chart22030100"/>
                <field name="tag_ids" eval="[(6,0,[ref('l10n_pl.tag_pl_09'), ref('l10n_pl.tag_pl_30')])]"/>
        </record>

# VAT domestic purchase

        <record id="vz_kraj_23" model="account.tax.template">
                <field name="chart_template_id" ref="pl_chart_template"/>
                <field name="name">VAT naliczony-23%</field>
                <field name="description">Z23</field>
                <field name="amount">23</field>
                <field name="amount_type">percent</field>
                <field name="sequence" eval="0"/>
                <field name="type_tax_use">purchase</field>
                <field name="refund_account_id" ref="chart22020400"/>
                <field name="account_id" ref="chart22020400"/>
                <field name="tag_ids" eval="[(6,0,[ref('l10n_pl.tag_pl_42'), ref('l10n_pl.tag_pl_20')])]"/>
        </record>

        <record id="vz_kraj_22" model="account.tax.template">
                <field name="chart_template_id" ref="pl_chart_template"/>
                <field name="name">VAT naliczony-22%</field>
                <field name="description">Z22</field>
                <field name="amount">22</field>
                <field name="amount_type">percent</field>
                <field name="type_tax_use">purchase</field>
                <field name="refund_account_id" ref="chart22020100"/>
                <field name="account_id" ref="chart22020100"/>
                <field name="tag_ids" eval="[(6,0,[ref('l10n_pl.tag_pl_42'), ref('l10n_pl.tag_pl_20')])]"/>
        </record>

        <record id="vz_kraj_8" model="account.tax.template">
                <field name="chart_template_id" ref="pl_chart_template"/>
                <field name="name">VAT naliczony-8%</field>
                <field name="description">Z8</field>
                <field name="amount">8</field>
                <field name="amount_type">percent</field>
                <field name="type_tax_use">purchase</field>
                <field name="refund_account_id" ref="chart22020500"/>
                <field name="account_id" ref="chart22020500"/>
                <field name="tag_ids" eval="[(6,0,[ref('l10n_pl.tag_pl_42'), ref('l10n_pl.tag_pl_20')])]"/>
        </record>

        <record id="vz_kraj_7" model="account.tax.template">
                <field name="chart_template_id" ref="pl_chart_template"/>
                <field name="name">VAT naliczony-7%</field>
                <field name="description">Z7</field>
                <field name="amount">7</field>
                <field name="amount_type">percent</field>
                <field name="type_tax_use">purchase</field>
                <field name="refund_account_id" ref="chart22020200"/>
                <field name="account_id" ref="chart22020200"/>
                <field name="tag_ids" eval="[(6,0,[ref('l10n_pl.tag_pl_42'), ref('l10n_pl.tag_pl_20')])]"/>
        </record>

        <record id="vz_kraj_5" model="account.tax.template">
                <field name="chart_template_id" ref="pl_chart_template"/>
                <field name="name">VAT naliczony-5%</field>
                <field name="description">Z5</field>
                <field name="amount">5</field>
                <field name="amount_type">percent</field>
                <field name="type_tax_use">purchase</field>
                <field name="refund_account_id" ref="chart22020600"/>
                <field name="account_id" ref="chart22020600"/>
                <field name="tag_ids" eval="[(6,0,[ref('l10n_pl.tag_pl_42'), ref('l10n_pl.tag_pl_20')])]"/>
        </record>

        <record id="vz_kraj_3" model="account.tax.template">
                <field name="chart_template_id" ref="pl_chart_template"/>
                <field name="name">VAT naliczony-3%</field>
                <field name="description">Z3</field>
                <field name="amount">3</field>
                <field name="amount_type">percent</field>
                <field name="type_tax_use">purchase</field>
                <field name="refund_account_id" ref="chart22020300"/>
                <field name="account_id" ref="chart22020300"/>
                <field name="tag_ids" eval="[(6,0,[ref('l10n_pl.tag_pl_42'), ref('l10n_pl.tag_pl_20')])]"/>
        </record>

        <record id="vz_kraj_0" model="account.tax.template">
                <field name="chart_template_id" ref="pl_chart_template"/>
                <field name="name">VAT naliczony-0%</field>
                <field name="description">Z0</field>
                <field name="amount">0</field>
                <field name="amount_type">percent</field>
                <field name="type_tax_use">purchase</field>
                <field name="tag_ids" eval="[(6,0,[ref('l10n_pl.tag_pl_42'), ref('l10n_pl.tag_pl_20')])]"/>
        </record>

        <record id="vz_kraj_zw" model="account.tax.template">
                <field name="chart_template_id" ref="pl_chart_template"/>
                <field name="name">VAT naliczony-ZW</field>
                <field name="description">ZZW</field>
                <field name="amount">0</field>
                <field name="amount_type">percent</field>
                <field name="type_tax_use">purchase</field>
                <field name="tag_ids" eval="[(6,0,[ref('l10n_pl.tag_pl_42'), ref('l10n_pl.tag_pl_20')])]"/>
        </record>

        <record id="vz_kraj_usl_23" model="account.tax.template">
                <field name="chart_template_id" ref="pl_chart_template"/>
                <field name="name">VAT usł nalicz-23%</field>
                <field name="description">ZU23</field>
                <field name="amount">23</field>
                <field name="amount_type">percent</field>
                <field name="type_tax_use">purchase</field>
                <field name="refund_account_id" ref="chart22020400"/>
                <field name="account_id" ref="chart22020400"/>
                <field name="tag_ids" eval="[(6,0,[ref('l10n_pl.tag_pl_42'), ref('l10n_pl.tag_pl_20')])]"/>
        </record>

        <record id="vz_kraj_usl_22" model="account.tax.template">
                <field name="chart_template_id" ref="pl_chart_template"/>
                <field name="name">VAT usł nalicz-22%</field>
                <field name="description">ZU22</field>
                <field name="amount">22</field>
                <field name="amount_type">percent</field>
                <field name="type_tax_use">purchase</field>
                <field name="refund_account_id" ref="chart22020100"/>
                <field name="account_id" ref="chart22020100"/>
                <field name="tag_ids" eval="[(6,0,[ref('l10n_pl.tag_pl_42'), ref('l10n_pl.tag_pl_20')])]"/>
        </record>

# Vehicle leasing
#================================================

                <record id="vp_leas_sale_1" model="account.tax.template">
                        <field name="chart_template_id" ref="pl_chart_template"/>
                        <field name="name">VAT - leasing pojazdu 60% x 23%(sale)</field>
                        <field name="description">VLP-1</field>
                        <field name="amount" eval="13.80"/>
                        <field name="sequence" eval="10"/>
                        <field name="amount_type">percent</field>
                        <field name="refund_account_id" ref="chart22020400"/>
                        <field name="account_id" ref="chart22020400"/>
                        <field name="type_tax_use">none</field>
                        <field name="tag_ids" eval="[(6,0,[ref('l10n_pl.tag_pl_43')])]"/>
                </record>

                <record id="vp_leas_purchase_1" model="account.tax.template">
                        <field name="chart_template_id" ref="pl_chart_template"/>
                        <field name="name">VAT - leasing pojazdu 60% x 23%(purchase)</field>
                        <field name="description">VLP-1</field>
                        <field name="amount" eval="13.80"/>
                        <field name="sequence" eval="10"/>
                        <field name="amount_type">percent</field>
                        <field name="refund_account_id" ref="chart22020400"/>
                        <field name="account_id" ref="chart22020400"/>
                        <field name="type_tax_use">none</field>
                        <field name="tag_ids" eval="[(6,0,[ref('l10n_pl.tag_pl_42')])]"/>
                </record>

                <record id="vp_leas_sale_2" model="account.tax.template">
                        <field name="chart_template_id" ref="pl_chart_template"/>
                        <field name="name">VAT - leasing pojazdu 40% x 23%(sale)</field>
                        <field name="description">VLP-2</field>
                        <field name="amount" eval="9.2"/>
                        <field name="sequence" eval="20"/>
                        <field name="amount_type">percent</field>
                        <field name="refund_account_id" ref="chart76140000"/>
                        <field name="account_id" ref="chart76140000"/>
                        <field name="type_tax_use">none</field>
                </record>

                <record id="vp_leas_purchase_2" model="account.tax.template">
                        <field name="chart_template_id" ref="pl_chart_template"/>
                        <field name="name">VAT - leasing pojazdu 40% x 23%</field>
                        <field name="description">VLP-2</field>
                        <field name="amount" eval="9.2"/>
                        <field name="sequence" eval="20"/>
                        <field name="amount_type">percent</field>
                        <field name="refund_account_id" ref="chart76140000"/>
                        <field name="account_id" ref="chart76140000"/>
                        <field name="type_tax_use">none</field>
                </record>

                <record id="vp_leas_sale" model="account.tax.template">
                        <field name="chart_template_id" ref="pl_chart_template"/>
                        <field name="name">VAT - leasing pojazdu(sale)</field>
                        <field name="description">VLP</field>
                        <field name="amount">1.00</field>
                        <field name="sequence" eval="1"/>
                        <field name="amount_type">group</field>
                        <field name="type_tax_use">sale</field>
                        <field name="children_tax_ids" eval="[(6, 0, [ref('vp_leas_sale_1'), ref('vp_leas_sale_2')])]"/>
                        <field name="tag_ids" eval="[(6,0,[ref('l10n_pl.tag_pl_21')])]"/>
                </record>

                <record id="vp_leas_purchase" model="account.tax.template">
                        <field name="chart_template_id" ref="pl_chart_template"/>
                        <field name="name">VAT - leasing pojazdu(purchase)</field>
                        <field name="description">VLP</field>
                        <field name="amount">1.00</field>
                        <field name="sequence" eval="1"/>
                        <field name="amount_type">group</field>
                        <field name="type_tax_use">purchase</field>
                        <field name="children_tax_ids" eval="[(6, 0, [ref('vp_leas_purchase_1'), ref('vp_leas_purchase_2')])]"/>
                        <field name="tag_ids" eval="[(6,0,[ref('l10n_pl.tag_pl_20')])]"/>
                </record>

# Steel trade

        <record id="vs_stal" model="account.tax.template">
                <field name="chart_template_id" ref="pl_chart_template"/>
                <field name="name">Sprzedaż stali</field>
                <field name="description">VST</field>
                <field name="amount">0</field>
                <field name="amount_type">percent</field>
                <field name="type_tax_use">sale</field>
                <field name="tag_ids" eval="[(6,0,[ref('l10n_pl.tag_pl_17')])]"/>
        </record>

                <record id="vz_stal_podatek_naliczony" model="account.tax.template">
                        <field name="chart_template_id" ref="pl_chart_template"/>
                        <field name="name">Zakup stali - podatek naliczony</field>
                        <field name="description">ZST1</field>
                        <field name="amount" eval="23"/>
                        <field name="sequence" eval="100"/>
                        <field name="amount_type">percent</field>
                        <field name="refund_account_id" ref="chart22020400"/>
                        <field name="account_id" ref="chart22020400"/>
                        <field name="type_tax_use">none</field>
                        <field name="tag_ids" eval="[(6,0,[ref('l10n_pl.tag_pl_42')])]"/>
                </record>

                <record id="vz_stal_podatek_nalezny" model="account.tax.template">
                        <field name="chart_template_id" ref="pl_chart_template"/>
                        <field name="name">Zakup stali - podatek należny</field>
                        <field name="description">ZST2</field>
                        <field name="amount" eval="-23"/>
                        <field name="sequence" eval="110"/>
                        <field name="amount_type">percent</field>
                        <field name="refund_account_id" ref="chart22030400"/>
                        <field name="account_id" ref="chart22030400"/>
                        <field name="type_tax_use">none</field>
                        <field name="tag_ids" eval="[(6,0,[ref('l10n_pl.tag_pl_35')])]"/>
                </record>

                <record id="vz_stal" model="account.tax.template">
                        <field name="chart_template_id" ref="pl_chart_template"/>
                        <field name="name">Zakup stali</field>
                        <field name="description">ZST</field>
                        <field name="amount">1.0</field>
                        <field name="amount_type">group</field>
                        <field name="type_tax_use">purchase</field>
                        <field name="children_tax_ids" eval="[(6, 0, [ref('vz_stal_podatek_naliczony'), ref('vz_stal_podatek_nalezny')])]"/>
                        <field name="tag_ids" eval="[(6,0,[ref('l10n_pl.tag_pl_20'), ref('l10n_pl.tag_pl_16')])]"/>
                </record>

# Eurpean Union
#===========================================================

        <record id="vs_unia" model="account.tax.template">
                <field name="chart_template_id" ref="pl_chart_template"/>
                <field name="name">Dost tow. unia</field>
                <field name="description">UDT</field>
                <field name="amount">0</field>
                <field name="amount_type">percent</field>
                <field name="type_tax_use">sale</field>
                <field name="tag_ids" eval="[(6,0,[ref('l10n_pl.tag_pl_10')])]"/>
        </record>

                <record id="vz_unia_podatek_naliczony" model="account.tax.template">
                        <field name="chart_template_id" ref="pl_chart_template"/>
                        <field name="name">Nab tow unia - podatek naliczony</field>
                        <field name="description">UNT1</field>
                        <field name="amount" eval="23"/>
                        <field name="sequence" eval="100"/>
                        <field name="amount_type">percent</field>
                        <field name="refund_account_id" ref="chart22020400"/>
                        <field name="account_id" ref="chart22020400"/>
                        <field name="type_tax_use">none</field>
                        <field name="tag_ids" eval="[(6,0,[ref('l10n_pl.tag_pl_42')])]"/>
                </record>

                <record id="vz_unia_podatek_nalezny" model="account.tax.template">
                        <field name="chart_template_id" ref="pl_chart_template"/>
                        <field name="name">Nab tow unia - podatek należny</field>
                        <field name="description">UNT2</field>
                        <field name="amount" eval="-23"/>
                        <field name="sequence" eval="110"/>
                        <field name="amount_type">percent</field>
                        <field name="refund_account_id" ref="chart22030400"/>
                        <field name="account_id" ref="chart22030400"/>
                        <field name="type_tax_use">none</field>
                        <field name="tag_ids" eval="[(6,0,[ref('l10n_pl.tag_pl_31')])]"/>
                </record>

                <record id="vz_unia" model="account.tax.template">
                        <field name="chart_template_id" ref="pl_chart_template"/>
                        <field name="name">Nab tow unia</field>
                        <field name="description">UNT</field>
                        <field name="amount">1.0</field>
                        <field name="amount_type">group</field>
                        <field name="type_tax_use">purchase</field>
                        <field name="children_tax_ids" eval="[(6, 0, [ref('vz_unia_podatek_naliczony'), ref('vz_unia_podatek_nalezny')])]"/>
                        <field name="tag_ids" eval="[(6,0,[ref('l10n_pl.tag_pl_20'), ref('l10n_pl.tag_pl_12')])]"/>
                </record>

        <record id="vs_dostu" model="account.tax.template">
                <field name="chart_template_id" ref="pl_chart_template"/>
                <field name="name">Świad Usł</field>
                <field name="description">UDU</field>
                <field name="amount">0</field>
                <field name="amount_type">percent</field>
                <field name="type_tax_use">sale</field>
                <field name="tag_ids" eval="[(6,0,[ref('l10n_pl.tag_pl_04')])]"/>
        </record>

                <record id="vz_nabu_podatek_naliczony" model="account.tax.template">
                        <field name="chart_template_id" ref="pl_chart_template"/>
                        <field name="name">Nab Usł - podatek naliczony</field>
                        <field name="description">UNU1</field>
                        <field name="amount" eval="23"/>
                        <field name="sequence" eval="200"/>
                        <field name="amount_type">percent</field>
                        <field name="refund_account_id" ref="chart22020400"/>
                        <field name="account_id" ref="chart22020400"/>
                        <field name="type_tax_use">none</field>
                        <field name="tag_ids" eval="[(6,0,[ref('l10n_pl.tag_pl_42')])]"/>
                </record>

                <record id="vz_nabu_2" model="account.tax.template">
                        <field name="chart_template_id" ref="pl_chart_template"/>
                        <field name="name">Nab Usł - podatek należny</field>
                        <field name="description">UNU2</field>
                        <field name="amount" eval="-23"/>
                        <field name="sequence" eval="210"/>
                        <field name="amount_type">percent</field>
                        <field name="refund_account_id" ref="chart22030400"/>
                        <field name="account_id" ref="chart22030400"/>
                        <field name="type_tax_use">none</field>
                        <field name="tag_ids" eval="[(6,0,[ref('l10n_pl.tag_pl_34')])]"/>
                </record>

                <record id="vz_nabu" model="account.tax.template">
                        <field name="chart_template_id" ref="pl_chart_template"/>
                        <field name="name">Nab Usł</field>
                        <field name="description">UNU</field>
                        <field name="amount">1.0</field>
                        <field name="amount_type">group</field>
                        <field name="type_tax_use">purchase</field>
                        <field name="children_tax_ids" eval="[(6, 0, [ref('vz_nabu_podatek_naliczony'), ref('vz_nabu_2')])]"/>
                        <field name="tag_ids" eval="[(6,0,[ref('l10n_pl.tag_pl_20'),ref('l10n_pl.tag_pl_15')])]"/>
                </record>


# Export / Import
#================================================

        <record id="vs_eksp_tow" model="account.tax.template">
                <field name="chart_template_id" ref="pl_chart_template"/>
                <field name="name">Eksp Tow</field>
                <field name="description">EXT</field>
                <field name="amount">0</field>
                <field name="amount_type">percent</field>
                <field name="type_tax_use">sale</field>
                <field name="tag_ids" eval="[(6,0,[ref('l10n_pl.tag_pl_11')])]"/>
        </record>

                <record id="vz_imp_tow_podatek_naliczony" model="account.tax.template">
                        <field name="chart_template_id" ref="pl_chart_template"/>
                        <field name="name">Imp Tow - podatek naliczony</field>
                        <field name="description">IMT1</field>
                        <field name="amount" eval="23"/>
                        <field name="sequence" eval="200"/>
                        <field name="amount_type">percent</field>
                        <field name="refund_account_id" ref="chart22020400"/>
                        <field name="account_id" ref="chart22020400"/>
                        <field name="type_tax_use">none</field>
                        <field name="tag_ids" eval="[(6,0,[ref('l10n_pl.tag_pl_42')])]"/>
                </record>

                <record id="vz_imp_tow_podatek_nalezny" model="account.tax.template">
                        <field name="chart_template_id" ref="pl_chart_template"/>
                        <field name="name">Imp Tow - podatek należny</field>
                        <field name="description">IMT2</field>
                        <field name="amount" eval="-23"/>
                        <field name="sequence" eval="210"/>
                        <field name="amount_type">percent</field>
                        <field name="refund_account_id" ref="chart22030400"/>
                        <field name="account_id" ref="chart22030400"/>
                        <field name="type_tax_use">none</field>
                        <field name="tag_ids" eval="[(6,0,[ref('l10n_pl.tag_pl_32')])]"/>
                </record>

                <record id="vz_imp_tow" model="account.tax.template">
                        <field name="chart_template_id" ref="pl_chart_template"/>
                        <field name="name">Imp Tow</field>
                        <field name="description">IMT</field>
                        <field name="amount">1.0</field>
                        <field name="amount_type">group</field>
                        <field name="type_tax_use">purchase</field>
                        <field name="children_tax_ids" eval="[(6, 0, [ref('vz_imp_tow_podatek_naliczony'), ref('vz_imp_tow_podatek_nalezny')])]"/>
                        <field name="tag_ids" eval="[(6,0,[ref('l10n_pl.tag_pl_13'), ref('l10n_pl.tag_pl_20')])]"/>
                </record>

        <record id="vs_ekspu" model="account.tax.template">
                <field name="chart_template_id" ref="pl_chart_template"/>
                <field name="name">Eksp Usł</field>
                <field name="description">EXU</field>
                <field name="amount">0</field>
                <field name="amount_type">percent</field>
                <field name="type_tax_use">sale</field>
                <field name="tag_ids" eval="[(6,0,[ref('l10n_pl.tag_pl_03')])]"/>
        </record>

                <record id="vz_impu_podatek_naliczony" model="account.tax.template">
                        <field name="chart_template_id" ref="pl_chart_template"/>
                        <field name="name">Imp Usł - podatek naliczony</field>
                        <field name="description">IMU1</field>
                        <field name="amount" eval="23"/>
                        <field name="sequence" eval="200"/>
                        <field name="amount_type">percent</field>
                        <field name="refund_account_id" ref="chart22020400"/>
                        <field name="account_id" ref="chart22020400"/>
                        <field name="type_tax_use">none</field>
                        <field name="tag_ids" eval="[(6,0,[ref('l10n_pl.tag_pl_42')])]"/>
                </record>

                <record id="vz_impu_podatek_nalezny" model="account.tax.template">
                        <field name="chart_template_id" ref="pl_chart_template"/>
                        <field name="name">Imp Usł - podatek należny</field>
                        <field name="description">IMU2</field>
                        <field name="amount" eval="-23"/>
                        <field name="sequence" eval="210"/>
                        <field name="amount_type">percent</field>
                        <field name="refund_account_id" ref="chart22030400"/>
                        <field name="account_id" ref="chart22030400"/>
                        <field name="type_tax_use">none</field>
                        <field name="tag_ids" eval="[(6,0,[ref('l10n_pl.tag_pl_33')])]"/>
                </record>

                <record id="vz_impu" model="account.tax.template">
                        <field name="chart_template_id" ref="pl_chart_template"/>
                        <field name="name">Imp Usł</field>
                        <field name="description">IMU</field>
                        <field name="amount">1.00</field>
                        <field name="amount_type">group</field>
                        <field name="type_tax_use">purchase</field>
                        <field name="children_tax_ids" eval="[(6, 0, [ref('vz_impu_podatek_naliczony'), ref('vz_impu_podatek_nalezny')])]"/>
                        <field name="tag_ids" eval="[(6,0,[ref('l10n_pl.tag_pl_14'), ref('l10n_pl.tag_pl_20')])]"/>
                </record>


</data>
</openerp><|MERGE_RESOLUTION|>--- conflicted
+++ resolved
@@ -1,21 +1,6 @@
 <?xml version="1.0" encoding="utf-8"?>
 <openerp>
-<<<<<<< HEAD
-<data noupdate="1">
-    <!-- Account Tags -->
-=======
 <data>
-
-        <record id="action_client_l10n_pl_menu" model="ir.actions.client">
-            <field name="name">Open Account Dashboard Menu</field>
-            <field name="tag">reload</field>
-            <field name="params" eval="{'menu_id': ref('account.menu_board_journal_1')}"/>
-        </record>
-        <record id="base.open_menu" model="ir.actions.todo">
-            <field name="action_id" ref="action_client_l10n_pl_menu"/>
-            <field name="state">open</field>
-        </record>
->>>>>>> 81908899
 
     <!-- Account Tags -->
 
