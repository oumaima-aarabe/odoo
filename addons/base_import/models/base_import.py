--- conflicted
+++ resolved
@@ -373,13 +373,9 @@
             options['datetime_format'] = current_datetime_pattern
             results += ['datetime']
 
-<<<<<<< HEAD
-        return ['id', 'text', 'char', 'datetime', 'selection', 'many2one', 'one2many', 'many2many', 'html']
-=======
         if results:
             return results
-        return ['text', 'char', 'datetime', 'selection', 'many2one', 'one2many', 'many2many', 'html']
->>>>>>> 3ac2a110
+        return ['id', 'text', 'char', 'datetime', 'selection', 'many2one', 'one2many', 'many2many', 'html']
 
     @api.model
     def _find_type_from_preview(self, options, preview):
