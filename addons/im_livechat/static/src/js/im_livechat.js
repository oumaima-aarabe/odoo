--- conflicted
+++ resolved
@@ -49,37 +49,6 @@
                     this.show();
                 }
             }
-<<<<<<< HEAD
-=======
-            var session = this.get('session');
-            session.state = state;
-            this.set('session', session);
-            openerp.set_cookie(im_livechat.COOKIE_NAME, JSON.stringify(session), 60*60);
-        },
-        click_close: function(event) {
-            if(!this.feedback && (this.get('messages').length > 1)){
-                this.feedback = new im_livechat.Feedback(this);
-                this.$(".oe_im_chatview_content").empty();
-                this.$(".oe_im_chatview_input").prop('disabled', true);
-                this.feedback.appendTo( this.$(".oe_im_chatview_content"));
-                // bind event to close conversation
-                this.feedback.on("feedback_sent", this, this.click_close);
-            }else{
-                this._super.apply(this, arguments);
-                openerp.set_cookie(im_livechat.COOKIE_NAME, "", -1);
-                openerp.set_cookie('im_livechat_auto_popup', JSON.stringify(false), 60*60);
-            }
-        },
-    });
-
-    // To avoid exeption when the anonymous has close his
-    // conversation and when operator send him a message.
-    openerp.im_chat.ConversationManager.include({
-        received_message: function(message) {
-            try{
-                this._super(message);
-            }catch(e){}
->>>>>>> e941c0f7
         }
         // session and cookie update
         this._super(state);
@@ -96,6 +65,7 @@
         }else{
             this._super.apply(this, arguments);
             utils.set_cookie(COOKIE_NAME, "", -1);
+            utils.set_cookie('im_livechat_auto_popup', JSON.stringify(false), 60*60);
         }
     },
 });
@@ -152,38 +122,13 @@
                     self.build_button(channel, options, false, rule);
                 }
             });
-<<<<<<< HEAD
-=======
-        },
-        setup: function(db, channel, options, rule){
-            var self = this;
-            var session = openerp.get_cookie(im_livechat.COOKIE_NAME);
-            if(session){
-                self.build_button(channel, options, JSON.parse(session), rule);
-            }else{
-                openerp.session.rpc("/im_livechat/available", {db: db, channel: channel}).then(function(activated) {
-                    if(activated){
-                        self.build_button(channel, options, false, rule);
-                    }
-                });
-            }
-        },
-        build_button: function(channel, options, session, rule){
-            var button = new im_livechat.ChatButton(null, channel, options, session);
-            button.appendTo($("body"));
-            var auto_popup_cookie = openerp.get_cookie('im_livechat_auto_popup') ? JSON.parse(openerp.get_cookie('im_livechat_auto_popup')) : true;
-            if (rule.action === 'auto_popup' && auto_popup_cookie){
-                setTimeout(function() {
-                    button.click();
-                }, rule.auto_popup_timer*1000);
-            }
->>>>>>> e941c0f7
         }
     },
     build_button: function(channel, options, session, rule){
         var button = new ChatButton(null, channel, options, session);
         button.appendTo($("body"));
-        if (rule.action === 'auto_popup'){
+        var auto_popup_cookie = utils.get_cookie('im_livechat_auto_popup') ? JSON.parse(utils.get_cookie('im_livechat_auto_popup')) : true;
+        if (rule.action === 'auto_popup' && auto_popup_cookie){
             setTimeout(function() {
                 button.click();
             }, rule.auto_popup_timer*1000);
