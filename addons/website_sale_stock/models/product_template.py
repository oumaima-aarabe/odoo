# -*- coding: utf-8 -*-
# Part of Odoo. See LICENSE file for full copyright and licensing details.

from odoo import fields, models, api


class ProductTemplate(models.Model):
    _inherit = 'product.template'

    inventory_availability = fields.Selection([
        ('never', 'Sell regardless of inventory'),
        ('always', 'Show inventory on website and prevent sales if not enough stock'),
        ('threshold', 'Show inventory below a threshold and prevent sales if not enough stock'),
        ('custom', 'Show product-specific notifications'),
    ], string='Inventory Availability', help='Adds an inventory availability status on the web product page.', default='never')
    available_threshold = fields.Float(string='Availability Threshold', default=5.0)
    custom_message = fields.Text(string='Custom Message', default='', translate=True)

<<<<<<< HEAD
    def _get_combination_info(self, combination=False, product_id=False, add_qty=1, pricelist=False, reference_product=False, only_template=False):
=======
    @api.multi
    def _get_combination_info(self, combination=False, product_id=False, add_qty=1, pricelist=False, parent_combination=False, only_template=False):
>>>>>>> fe59754c
        combination_info = super(ProductTemplate, self)._get_combination_info(
            combination=combination, product_id=product_id, add_qty=add_qty, pricelist=pricelist,
            parent_combination=parent_combination, only_template=only_template)

        if not self.env.context.get('website_sale_stock_get_quantity'):
            return combination_info

        if combination_info['product_id']:
            product = self.env['product.product'].sudo().browse(combination_info['product_id'])
            website = self.env['website'].get_current_website()
            combination_info.update({
                'virtual_available': product.with_context(warehouse=website.warehouse_id.id).virtual_available,
                'product_type': product.type,
                'inventory_availability': product.inventory_availability,
                'available_threshold': product.available_threshold,
                'custom_message': product.custom_message,
                'product_template': product.product_tmpl_id.id,
                'cart_qty': product.cart_qty,
                'uom_name': product.uom_id.name,
            })
        else:
            product_template = self.sudo()
            combination_info.update({
                'virtual_available': 0,
                'product_type': product_template.type,
                'inventory_availability': product_template.inventory_availability,
                'available_threshold': product_template.available_threshold,
                'custom_message': product_template.custom_message,
                'product_template': product_template.id,
                'cart_qty': 0
            })

        return combination_info<|MERGE_RESOLUTION|>--- conflicted
+++ resolved
@@ -16,12 +16,7 @@
     available_threshold = fields.Float(string='Availability Threshold', default=5.0)
     custom_message = fields.Text(string='Custom Message', default='', translate=True)
 
-<<<<<<< HEAD
-    def _get_combination_info(self, combination=False, product_id=False, add_qty=1, pricelist=False, reference_product=False, only_template=False):
-=======
-    @api.multi
     def _get_combination_info(self, combination=False, product_id=False, add_qty=1, pricelist=False, parent_combination=False, only_template=False):
->>>>>>> fe59754c
         combination_info = super(ProductTemplate, self)._get_combination_info(
             combination=combination, product_id=product_id, add_qty=add_qty, pricelist=pricelist,
             parent_combination=parent_combination, only_template=only_template)
