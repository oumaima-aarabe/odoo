# Translation of Odoo Server.
# This file contains the translation of the following modules:
# * lunch
#
# Translators:
# Jaroslav Bosansky <jaro.bosansky@ekoenergo.sk>, 2016
msgid ""
msgstr ""
"Project-Id-Version: Odoo 9.0\n"
"Report-Msgid-Bugs-To: \n"
<<<<<<< HEAD
"POT-Creation-Date: 2016-08-19 10:26+0000\n"
=======
"POT-Creation-Date: 2016-08-18 14:08+0000\n"
>>>>>>> bc1a0a32
"PO-Revision-Date: 2016-03-25 17:49+0000\n"
"Last-Translator: Jaroslav Bosansky <jaro.bosansky@ekoenergo.sk>\n"
"Language-Team: Slovak (http://www.transifex.com/odoo/odoo-9/language/sk/)\n"
"Language: sk\n"
"MIME-Version: 1.0\n"
"Content-Type: text/plain; charset=UTF-8\n"
"Content-Transfer-Encoding: \n"
"Plural-Forms: nplurals=3; plural=(n==1) ? 0 : (n>=2 && n<=4) ? 1 : 2;\n"

#. module: lunch
#: model:ir.actions.act_window,help:lunch.lunch_order_line_action_by_supplier
#: model:ir.actions.act_window,help:lunch.lunch_order_line_action_control_suppliers
msgid "- Click on the"
msgstr "- Kliknite na"

#. module: lunch
#: model:ir.ui.view,arch_db:lunch.lunch_order_view_form
msgid "<span class=\"o_stat_text\">Balance</span>"
msgstr "<span class=\"o_stat_text\">Zostatok</span>"

#. module: lunch
#: model:ir.ui.view,arch_db:lunch.report_lunch_order
msgid "<strong>Total</strong>"
msgstr "<strong>Celkom</strong>"

#. module: lunch
#: model:ir.actions.act_window,help:lunch.lunch_cashmove_action_control_accounts
msgid ""
"A cashmove can either be an expense or a payment.<br>\n"
"                An expense is automatically created at the order receipt."
"<br>\n"
"                A payment represents the employee reimbursement to the "
"company."
msgstr ""
"Hotovostný pohyb môže byť výdavok alebo platba.<br>\n"
"Výdavok sa automaticky vytvorí pri prijatí objednávky.<br>\n"
"Platba predstavuje náhradu zamestnanca voči firme."
<<<<<<< HEAD
=======

#. module: lunch
#: model:ir.actions.act_window,help:lunch.lunch_order_action_tree
msgid ""
"A lunch order is defined by its user, date and order lines.\n"
"                Each order line corresponds to a product, an additional note "
"and a price.\n"
"                Before selecting your order lines, don't forget to read the "
"warnings displayed in the reddish area."
msgstr ""
"Obedná objednávka je definovaná jej užívateľom, dátumom a riadkami "
"objednávok.\n"
"Každý riaodk objednávky zodpovedá produktu, dodatočnej poznámke a cene.\n"
"Pred zvolením vašich riadkov objednávky, nezabudnite si prečítať upozornenia "
"v červenkastej zóne."
>>>>>>> bc1a0a32

#. module: lunch
#: model:ir.actions.act_window,help:lunch.lunch_product_action
msgid "A product is defined by its name, category, price and vendor."
msgstr "Produkt je definovaný svojim názvom, kategóriou, cenov a predajcom."

#. module: lunch
#: model:ir.model.fields,field_description:lunch.field_lunch_alert_active
#: model:ir.model.fields,field_description:lunch.field_lunch_product_active
msgid "Active"
msgstr ""

#. module: lunch
#. openerp-web
#: code:addons/lunch/static/src/xml/lunch.xml:15
#, python-format
msgid "Add"
msgstr "Pridať"

#. module: lunch
<<<<<<< HEAD
#: code:addons/lunch/models/lunch.py:262
=======
#: code:addons/lunch/models/lunch.py:253
>>>>>>> bc1a0a32
#, python-format
msgid "Alert"
msgstr "Výstraha"

#. module: lunch
#: model:ir.actions.act_window,name:lunch.lunch_alert_action
#: model:ir.model.fields,field_description:lunch.field_lunch_order_alerts
#: model:ir.ui.menu,name:lunch.lunch_alert_menu
msgid "Alerts"
msgstr "Výstrahy"

#. module: lunch
#: model:ir.actions.act_window,help:lunch.lunch_alert_action
msgid ""
"Alerts are used to warn employee from possible issues concerning the lunch "
"orders.\n"
"                To create a lunch alert you have to define its recurrency, "
"the time interval during which the alert should be executed and the message "
"to display."
msgstr ""
"Výstrahy sa používajú na varovanie zamestnancov pred možnými problémami "
"týkajúcich sa obedných objednávok.\n"
"Pre vytvorenie obedného varovania musíte určiť rekurentnosť, časový interval "
"počas ktorého by malo byť varovanie vykonané a správu na zobrazenie."

#. module: lunch
#: model:ir.model.fields,field_description:lunch.field_lunch_cashmove_amount
msgid "Amount"
msgstr "Suma"

#. module: lunch
#: model:ir.model.fields,field_description:lunch.field_lunch_alert_end_hour
msgid "And"
msgstr "And"

#. module: lunch
#: model:ir.actions.server,name:lunch.action_server_lunch_archive_product
msgid "Archive/Unarchive"
msgstr ""

#. module: lunch
#: model:ir.ui.view,arch_db:lunch.lunch_alert_view_search
#: model:ir.ui.view,arch_db:lunch.lunch_product_view_search
#, fuzzy
msgid "Archived"
msgstr "Prijaté"

#. module: lunch
#: model:ir.model.fields,field_description:lunch.field_lunch_order_balance_visible
msgid "Balance visible"
msgstr "Viditeľný zostatok"

#. module: lunch
#: model:ir.model.fields,field_description:lunch.field_lunch_alert_start_hour
msgid "Between"
msgstr "Medzi"

#. module: lunch
#: model:ir.ui.view,arch_db:lunch.lunch_cashmove_view_search_2
msgid "By Employee"
msgstr "Podľa zamestnanca"

#. module: lunch
#: model:ir.ui.view,arch_db:lunch.lunch_order_line_view_search
#, fuzzy
msgid "By Order"
msgstr "Moje objednávky"

#. module: lunch
#: model:ir.ui.view,arch_db:lunch.lunch_cashmove_view_search
msgid "By User"
msgstr "Podľa pouźívateľa"

#. module: lunch
#: model:ir.ui.view,arch_db:lunch.lunch_order_line_view_search
msgid "By Vendor"
msgstr "Podľa predajcu"

#. module: lunch
#: model:ir.model.fields,help:lunch.field_lunch_cashmove_description
msgid "Can be an order or a payment"
msgstr "Môže byť objednávka alebo platba"

#. module: lunch
#: model:ir.model.fields,help:lunch.field_lunch_cashmove_amount
msgid ""
"Can be positive (payment) or negative (order or payment if user wants to get "
"his money back)"
msgstr ""
"Môže byť kladné (platba) alebo záporné (objednávka alebo platba ak chce "
"používateľ dostať svoje peniaze naspäť)"

#. module: lunch
#: model:ir.ui.view,arch_db:lunch.lunch_order_line_view_tree
#: model:ir.ui.view,arch_db:lunch.view_lunch_order_line_lucky
msgid "Cancel"
msgstr "Zrušiť"

#. module: lunch
#: model:ir.actions.server,name:lunch.lunch_order_line_action_cancel
msgid "Cancel meals"
msgstr "Zrušiť jedlá"

#. module: lunch
#: model:ir.ui.view,arch_db:lunch.lunch_order_line_view_search
#: selection:lunch.order,state:0 selection:lunch.order.line,state:0
msgid "Cancelled"
msgstr "Zrušené"

#. module: lunch
#: model:ir.model.fields,field_description:lunch.field_lunch_order_line_cashmove
msgid "Cash Move"
msgstr "Hotovostný pohyb"

#. module: lunch
#: model:ir.model.fields,field_description:lunch.field_lunch_order_cash_move_balance
msgid "Cash move balance"
msgstr "Zostatok hotovostného pohybu"

#. module: lunch
#: model:ir.model.fields,field_description:lunch.field_lunch_product_category_id
#: model:ir.model.fields,field_description:lunch.field_lunch_product_category_name
#: model:ir.ui.view,arch_db:lunch.lunch_product_view_search
msgid "Category"
msgstr "Kategória"

#. module: lunch
#: model:ir.actions.act_window,help:lunch.lunch_alert_action
msgid "Click to create a lunch alert."
msgstr "Kliknite pre vytvorenie obedného varovania."

#. module: lunch
#: model:ir.actions.act_window,help:lunch.lunch_product_category_action
msgid "Click to create a lunch category."
msgstr "Kliknite pre vytvorenie obedovej kategórie."

#. module: lunch
#: model:ir.actions.act_window,help:lunch.lunch_cashmove_action_control_accounts
msgid "Click to create a new payment."
msgstr "Kliknite pre vytvorenie novej platby."

#. module: lunch
#: model:ir.actions.act_window,help:lunch.lunch_cashmove_action_payment
msgid "Click to create a payment."
msgstr "Kliknite pre vytvorenie platby."

#. module: lunch
#: model:ir.actions.act_window,help:lunch.lunch_product_action
msgid "Click to create a product for lunch."
msgstr "Kliknite pre vytvorenie produktu pre obed."

#. module: lunch
#: model:ir.model.fields,field_description:lunch.field_lunch_order_company_id
msgid "Company"
msgstr "Spoločnost"

#. module: lunch
#: model:ir.ui.menu,name:lunch.menu_lunch_config
msgid "Configuration"
msgstr "Nastavenie"

#. module: lunch
#: model:ir.actions.act_window,name:lunch.lunch_cashmove_action_control_accounts
#: model:ir.ui.menu,name:lunch.lunch_cashmove_menu_control_accounts
msgid "Control Accounts"
msgstr "Kontrolné účty"

#. module: lunch
#: model:ir.actions.act_window,name:lunch.lunch_order_line_action_control_suppliers
msgid "Control Vendors"
msgstr "Kontrola predajcov"

#. module: lunch
#: model:ir.model.fields,field_description:lunch.field_lunch_alert_create_uid
#: model:ir.model.fields,field_description:lunch.field_lunch_cashmove_create_uid
#: model:ir.model.fields,field_description:lunch.field_lunch_order_create_uid
#: model:ir.model.fields,field_description:lunch.field_lunch_order_line_create_uid
#: model:ir.model.fields,field_description:lunch.field_lunch_order_line_lucky_create_uid
#: model:ir.model.fields,field_description:lunch.field_lunch_product_category_create_uid
#: model:ir.model.fields,field_description:lunch.field_lunch_product_create_uid
msgid "Created by"
msgstr "Vytvoril"

#. module: lunch
#: model:ir.model.fields,field_description:lunch.field_lunch_alert_create_date
#: model:ir.model.fields,field_description:lunch.field_lunch_cashmove_create_date
#: model:ir.model.fields,field_description:lunch.field_lunch_order_create_date
#: model:ir.model.fields,field_description:lunch.field_lunch_order_line_create_date
#: model:ir.model.fields,field_description:lunch.field_lunch_order_line_lucky_create_date
#: model:ir.model.fields,field_description:lunch.field_lunch_product_category_create_date
#: model:ir.model.fields,field_description:lunch.field_lunch_product_create_date
msgid "Created on"
msgstr "Vytvorené"

#. module: lunch
#: model:ir.model.fields,field_description:lunch.field_lunch_order_currency_id
#: model:ir.model.fields,field_description:lunch.field_lunch_order_line_currency_id
msgid "Currency"
msgstr "Mena"

#. module: lunch
#: model:ir.model.fields,field_description:lunch.field_lunch_cashmove_date
#: model:ir.model.fields,field_description:lunch.field_lunch_order_date
#: model:ir.model.fields,field_description:lunch.field_lunch_order_line_date
msgid "Date"
msgstr "Dátum"

#. module: lunch
#: model:ir.model.fields,field_description:lunch.field_lunch_alert_specific_day
msgid "Day"
msgstr "Deň"

#. module: lunch
#: model:ir.model.fields,field_description:lunch.field_lunch_cashmove_description
#: model:ir.model.fields,field_description:lunch.field_lunch_product_description
#: model:ir.ui.view,arch_db:lunch.report_lunch_order
msgid "Description"
msgstr "Popis"

#. module: lunch
#: model:ir.model.fields,field_description:lunch.field_lunch_alert_display
msgid "Display"
msgstr "Zobraziť"

#. module: lunch
#: model:ir.model.fields,field_description:lunch.field_lunch_alert_display_name
#: model:ir.model.fields,field_description:lunch.field_lunch_cashmove_display_name
#: model:ir.model.fields,field_description:lunch.field_lunch_order_display_name
#: model:ir.model.fields,field_description:lunch.field_lunch_order_line_display_name
#: model:ir.model.fields,field_description:lunch.field_lunch_order_line_lucky_display_name
#: model:ir.model.fields,field_description:lunch.field_lunch_product_category_display_name
#: model:ir.model.fields,field_description:lunch.field_lunch_product_display_name
msgid "Display Name"
msgstr "Zobraziť meno"

#. module: lunch
#. openerp-web
#: code:addons/lunch/static/src/xml/lunch.xml:7
#, python-format
msgid "Don't forget the alerts displayed in the reddish area"
msgstr "Nezabudnite na upozornenia zobrazené v červenkastej zóne"

#. module: lunch
#: model:ir.ui.menu,name:lunch.lunch_cashmove_menu_payment
msgid "Employee Payments"
msgstr "Platby zamestnancov"

#. module: lunch
#: model:ir.model.fields,help:lunch.field_lunch_order_line_lucky_is_max_budget
msgid "Enable this option to set a maximal budget for your lucky order."
msgstr ""
"Povoliť túto možnosť pre nastavenie maximálneho rozpočtu pre vašu šťastnú "
"objednávku."

#. module: lunch
#: selection:lunch.alert,alert_type:0
msgid "Every Day"
msgstr "Každý deň"

#. module: lunch
#: selection:lunch.alert,alert_type:0
msgid "Every Week"
msgstr "Každý týždeň"

#. module: lunch
#: model:ir.actions.act_window,help:lunch.lunch_alert_action
msgid ""
"Example: <br>\n"
"                - Recurency: Everyday<br>\n"
"                - Time interval: from 00h00 am to 11h59 pm<br>\n"
"                - Message: \"You must order before 10h30 am\""
msgstr ""
"Príklad: <br>\n"
"- Rekurentnosť: Každý deň<br>\n"
"- Časový interval: od 00h00 do 23h59<br>\n"
"- Správa: \"musíte objednať pred 10h30\""

#. module: lunch
#: model:ir.ui.view,arch_db:lunch.lunch_order_view_form
msgid "Feeling Lucky"
msgstr "Skúsiť šťastie"

#. module: lunch
#: model:ir.model.fields,field_description:lunch.field_lunch_alert_friday
msgid "Friday"
msgstr "Piatok"

#. module: lunch
#: model:ir.ui.view,arch_db:lunch.lunch_cashmove_view_search_2
#: model:ir.ui.view,arch_db:lunch.lunch_order_line_view_search
#: model:ir.ui.view,arch_db:lunch.lunch_product_view_search
msgid "Group By"
msgstr "Zoskupiť podľa"

#. module: lunch
#: model:ir.module.category,description:lunch.module_lunch_category
msgid ""
"Helps you handle your lunch needs, if you are a manager you will be able to "
"create new products, cashmoves and to confirm or cancel orders."
msgstr ""
"Pomôže vám zvládnuť vaše obedové potreby, ak ste manažér, budete môcť "
"vytvoriť nové produkty, hotovostné pohyby a potvrdiť alebo zrušiť objednávky."

#. module: lunch
#: model:ir.actions.act_window,help:lunch.lunch_product_category_action
msgid "Here you can access all categories for the lunch products."
msgstr "Tu máte prístup ku všetkým kategóriam obedových produktov."

#. module: lunch
#: model:ir.actions.act_window,help:lunch.lunch_cashmove_action_payment
msgid ""
"Here you can see the employees' payment. A payment is a cash move from the "
"employee to the company."
msgstr ""
"Tu môžete vidieť zamestnancovoe platby. Platba je hotovostný pohyb od "
"zamestnanca spoločnosti."

#. module: lunch
#: model:ir.actions.act_window,help:lunch.lunch_order_line_action_by_supplier
msgid "Here you can see today's orders grouped by vendors."
msgstr "Tu môžete zobraziť dnešné objednávky zoskupené podľa predajcov."

#. module: lunch
#: model:ir.actions.act_window,help:lunch.lunch_cashmove_action_account
msgid ""
"Here you can see your cash moves.<br>A cash moves can be either an expense "
"or a payment.\n"
"                An expense is automatically created when an order is "
"received while a payment is a reimbursement to the company encoded by the "
"manager."
msgstr ""
"Tu môžete vidieť vaše hotovostné pohyby.<br>Hotovostný pohyb môže byť "
"výdavok alebo platba.\n"
"Výdavok je automaticky vytvorený pri prijatí objednávky, zatiaľ čo platby je "
"úhrada spoločnosti kódovaná manažérom."

#. module: lunch
#: model:ir.ui.view,arch_db:lunch.view_lunch_order_line_lucky
msgid "I'm feeling lucky"
msgstr "Skúsim šťastie"

#. module: lunch
#: model:ir.actions.act_window,name:lunch.action_lunch_order_line_lucky
#: model:ir.ui.view,arch_db:lunch.view_lunch_order_line_lucky
msgid "I'm feeling lucky today !"
msgstr "Dnes skúsim šťastie!"

#. module: lunch
#: model:ir.model.fields,field_description:lunch.field_lunch_order_line_lucky_is_max_budget
msgid "I'm not feeling rich"
msgstr "Necítim sa bohatý"

#. module: lunch
#: model:ir.model.fields,field_description:lunch.field_lunch_alert_id
#: model:ir.model.fields,field_description:lunch.field_lunch_cashmove_id
#: model:ir.model.fields,field_description:lunch.field_lunch_order_id
#: model:ir.model.fields,field_description:lunch.field_lunch_order_line_id
#: model:ir.model.fields,field_description:lunch.field_lunch_order_line_lucky_id
<<<<<<< HEAD
#: model:ir.model.fields,field_description:lunch.field_lunch_product_category_id_1883
=======
#: model:ir.model.fields,field_description:lunch.field_lunch_product_category_id_1894
>>>>>>> bc1a0a32
#: model:ir.model.fields,field_description:lunch.field_lunch_product_id
msgid "ID"
msgstr "ID"

#. module: lunch
#: model:ir.model.fields,field_description:lunch.field_lunch_cashmove_state
msgid "Is an order or a payment"
msgstr "Je objednávka alebo platba"

#. module: lunch
#: model:ir.model.fields,field_description:lunch.field_lunch_alert___last_update
#: model:ir.model.fields,field_description:lunch.field_lunch_cashmove___last_update
#: model:ir.model.fields,field_description:lunch.field_lunch_order___last_update
#: model:ir.model.fields,field_description:lunch.field_lunch_order_line___last_update
#: model:ir.model.fields,field_description:lunch.field_lunch_order_line_lucky___last_update
#: model:ir.model.fields,field_description:lunch.field_lunch_product___last_update
#: model:ir.model.fields,field_description:lunch.field_lunch_product_category___last_update
msgid "Last Modified on"
msgstr "Posledná modifikácia"

#. module: lunch
#: model:ir.model.fields,field_description:lunch.field_lunch_alert_write_uid
#: model:ir.model.fields,field_description:lunch.field_lunch_cashmove_write_uid
#: model:ir.model.fields,field_description:lunch.field_lunch_order_line_lucky_write_uid
#: model:ir.model.fields,field_description:lunch.field_lunch_order_line_write_uid
#: model:ir.model.fields,field_description:lunch.field_lunch_order_write_uid
#: model:ir.model.fields,field_description:lunch.field_lunch_product_category_write_uid
#: model:ir.model.fields,field_description:lunch.field_lunch_product_write_uid
msgid "Last Updated by"
msgstr "Naposledy upravoval"

#. module: lunch
#: model:ir.model.fields,field_description:lunch.field_lunch_alert_write_date
#: model:ir.model.fields,field_description:lunch.field_lunch_cashmove_write_date
#: model:ir.model.fields,field_description:lunch.field_lunch_order_line_lucky_write_date
#: model:ir.model.fields,field_description:lunch.field_lunch_order_line_write_date
#: model:ir.model.fields,field_description:lunch.field_lunch_order_write_date
#: model:ir.model.fields,field_description:lunch.field_lunch_product_category_write_date
#: model:ir.model.fields,field_description:lunch.field_lunch_product_write_date
msgid "Last Updated on"
msgstr "Naposledy upravované"

#. module: lunch
#: model:ir.ui.view,arch_db:lunch.lunch_order_view_form
msgid "List"
msgstr "Zoznam"

#. module: lunch
#: model:ir.module.category,name:lunch.module_lunch_category
#: model:ir.ui.menu,name:lunch.menu_lunch
msgid "Lunch"
msgstr "Obed"

#. module: lunch
#: model:ir.model,name:lunch.model_lunch_alert
msgid "Lunch Alert"
msgstr "Obedná výstraha"

#. module: lunch
<<<<<<< HEAD
#: code:addons/lunch/models/lunch.py:233
=======
#: code:addons/lunch/models/lunch.py:224
>>>>>>> bc1a0a32
#, python-format
msgid "Lunch Cashmove"
msgstr "Obedný hotovostný pohyb"

#. module: lunch
#: code:addons/lunch/models/lunch.py:62
#: model:ir.actions.report.xml,name:lunch.action_report_lunch_order
#: model:ir.model,name:lunch.model_lunch_order
#: model:ir.ui.view,arch_db:lunch.report_lunch_order
#, python-format
msgid "Lunch Order"
msgstr "Obedová objednávka"

#. module: lunch
#: model:ir.ui.menu,name:lunch.menu_lunch_admin
#: model:res.groups,name:lunch.group_lunch_manager
msgid "Manager"
msgstr "Manažér"

#. module: lunch
#: model:ir.model.fields,field_description:lunch.field_lunch_order_line_lucky_max_budget
msgid "Max Budget"
msgstr "Max rozpočet"

#. module: lunch
#: model:ir.model.fields,field_description:lunch.field_lunch_alert_message
#: model:ir.ui.view,arch_db:lunch.lunch_alert_view_form
msgid "Message"
msgstr "Správa"

#. module: lunch
#: model:ir.model.fields,field_description:lunch.field_lunch_alert_monday
msgid "Monday"
msgstr "Pondelok"

#. module: lunch
#: model:ir.ui.view,arch_db:lunch.lunch_cashmove_view_search
msgid "My Account grouped"
msgstr "Môj účet zoskupený"

#. module: lunch
#: model:ir.ui.menu,name:lunch.menu_lunch_title
msgid "My Lunch"
msgstr "Môj obed"

#. module: lunch
#: model:ir.ui.view,arch_db:lunch.lunch_order_line_view_search
msgid "My Orders"
msgstr "Moje objednávky"

#. module: lunch
#: model:ir.ui.view,arch_db:lunch.report_lunch_order
msgid "Name/Date"
msgstr "Meno/Dátum"

#. module: lunch
#: selection:lunch.order,state:0 selection:lunch.order.line,state:0
msgid "New"
msgstr "Nové"

#. module: lunch
#: model:ir.actions.act_window,name:lunch.lunch_order_action_form
#: model:ir.ui.menu,name:lunch.lunch_order_menu_form
msgid "New Order"
msgstr "Nová objednávka"

#. module: lunch
#: code:addons/lunch/wizard/lucky_order.py:37
#, python-format
msgid "No product is matching your request. Now you will starve to death."
msgstr "Žiadny produkt nezodpovedá vašej požiadavke. Teraz zomriete od hladu."

#. module: lunch
#: model:ir.ui.view,arch_db:lunch.lunch_order_line_view_search
msgid "Not Received"
msgstr "Neprijaté"

#. module: lunch
#: model:ir.model.fields,field_description:lunch.field_lunch_order_line_note
msgid "Note"
msgstr "Poznámka"

#. module: lunch
#: code:addons/lunch/models/lunch.py:193
#, python-format
msgid "Only your lunch manager cancels the orders."
msgstr ""

#. module: lunch
#: code:addons/lunch/models/lunch.py:162
#, python-format
msgid "Only your lunch manager processes the orders."
msgstr ""

#. module: lunch
#: code:addons/lunch/models/lunch.py:182
#, python-format
msgid "Only your lunch manager sets the orders as received."
msgstr ""

#. module: lunch
#: model:ir.model.fields,field_description:lunch.field_lunch_cashmove_order_id
#: model:ir.model.fields,field_description:lunch.field_lunch_order_line_order_id
#: model:ir.ui.view,arch_db:lunch.lunch_order_line_view_tree
#: model:ir.ui.view,arch_db:lunch.report_lunch_order
#: selection:lunch.cashmove,state:0
msgid "Order"
msgstr "Poradie"

#. module: lunch
#: model:ir.ui.view,arch_db:lunch.lunch_order_line_view_search
msgid "Order Month"
msgstr "Mesiac objednávky"

#. module: lunch
#: model:ir.ui.view,arch_db:lunch.lunch_order_line_view_tree
msgid "Order lines Tree"
msgstr "Strom riadkov objednávky"

#. module: lunch
#: model:ir.actions.server,name:lunch.lunch_order_line_action_order
msgid "Order meals"
msgstr "Objednať jedlá"

#. module: lunch
#: selection:lunch.order.line,state:0
msgid "Ordered"
msgstr "Objednané"

#. module: lunch
#: model:ir.ui.view,arch_db:lunch.lunch_order_view_form
msgid "Orders Form"
msgstr "Objednávkové formuláre"

#. module: lunch
#: model:ir.ui.view,arch_db:lunch.lunch_order_view_tree
msgid "Orders Tree"
msgstr "Strom objednávok"

#. module: lunch
#: model:ir.actions.act_window,name:lunch.lunch_order_line_action_by_supplier
#: model:ir.ui.menu,name:lunch.lunch_order_line_menu_control_suppliers
msgid "Orders by Vendor"
msgstr "Objednávky podľa predajcu"

#. module: lunch
#: model:ir.ui.view,arch_db:lunch.lunch_cashmove_view_search
#: selection:lunch.cashmove,state:0
msgid "Payment"
msgstr "Platba"

#. module: lunch
#: model:ir.ui.menu,name:lunch.lunch_order_menu_tree
msgid "Previous Orders"
msgstr "Predchádzajúce objednávky"

#. module: lunch
#: model:ir.model.fields,field_description:lunch.field_lunch_order_previous_order_ids
msgid "Previous order ids"
msgstr "ID predchádzjúcich objednávok"

#. module: lunch
#: model:ir.model.fields,field_description:lunch.field_lunch_order_line_price
#: model:ir.model.fields,field_description:lunch.field_lunch_product_price
#: model:ir.ui.view,arch_db:lunch.lunch_order_line_view_tree
msgid "Price"
msgstr "Cena"

#. module: lunch
#: model:ir.model.fields,field_description:lunch.field_lunch_order_line_lucky_product_id
#: model:ir.model.fields,field_description:lunch.field_lunch_order_line_name
#: model:ir.model.fields,field_description:lunch.field_lunch_order_line_product_id
#: model:ir.model.fields,field_description:lunch.field_lunch_product_name
msgid "Product"
msgstr "Produkt"

#. module: lunch
#: model:ir.actions.act_window,name:lunch.lunch_product_category_action
#: model:ir.ui.menu,name:lunch.lunch_product_category_menu
msgid "Product Categories"
msgstr "Kategórie produktu"

#. module: lunch
#: model:ir.model.fields,field_description:lunch.field_lunch_order_line_category_id
msgid "Product Category"
msgstr "Kategória produktu"

#. module: lunch
#: model:ir.ui.view,arch_db:lunch.lunch_product_category_view_form
msgid "Product Category:"
msgstr "Kategória produktu:"

#. module: lunch
#: model:ir.ui.view,arch_db:lunch.lunch_product_view_search
msgid "Product Search"
msgstr "Vyhľadávanie produktu"

#. module: lunch
#: model:ir.actions.act_window,name:lunch.lunch_product_action
#: model:ir.model.fields,field_description:lunch.field_lunch_order_order_line_ids
#: model:ir.ui.menu,name:lunch.lunch_product_menu
msgid "Products"
msgstr "Produkty"

#. module: lunch
#: model:ir.ui.view,arch_db:lunch.lunch_product_category_view_form
#: model:ir.ui.view,arch_db:lunch.lunch_product_view_form
msgid "Products Form"
msgstr "Produktový formulár"

#. module: lunch
#: model:ir.ui.view,arch_db:lunch.lunch_product_view_tree
msgid "Products Tree"
msgstr "Strom produktov"

#. module: lunch
#: model:ir.ui.view,arch_db:lunch.lunch_order_line_view_tree
msgid "Receive"
msgstr "Prijať"

#. module: lunch
#: model:ir.actions.server,name:lunch.lunch_order_line_action_confirm
msgid "Receive meals"
msgstr "Prijať jedlá"

#. module: lunch
#: model:ir.ui.view,arch_db:lunch.lunch_order_line_view_search
#: selection:lunch.order,state:0 selection:lunch.order.line,state:0
msgid "Received"
msgstr "Prijaté"

#. module: lunch
#: model:ir.model.fields,field_description:lunch.field_lunch_alert_alert_type
msgid "Recurrency"
msgstr "Opakovanie"

#. module: lunch
#: model:ir.actions.act_window,name:lunch.lunch_cashmove_action_payment
msgid "Register Cash Moves"
msgstr "Zaregistovať hotovostné pohyby"

#. module: lunch
#: model:ir.model.fields,field_description:lunch.field_lunch_alert_saturday
msgid "Saturday"
msgstr "Sobota"

#. module: lunch
#: model:ir.ui.view,arch_db:lunch.lunch_alert_view_form
msgid "Schedule Date"
msgstr "Naplánovať dátum"

#. module: lunch
#: model:ir.ui.view,arch_db:lunch.lunch_alert_view_form
msgid "Schedule Hour"
msgstr "Naplánovať hodinu"

#. module: lunch
#: model:ir.ui.view,arch_db:lunch.lunch_alert_view_search
#: model:ir.ui.view,arch_db:lunch.lunch_order_line_view_search
msgid "Search"
msgstr "Hľadanie"

#. module: lunch
#. openerp-web
#: code:addons/lunch/static/src/xml/lunch.xml:5
#, python-format
msgid "Select a product and put your order comments on the note."
msgstr "Zvoľte produkt a dajte komentár k objednávke do poznámky."

#. module: lunch
#: model:ir.ui.view,arch_db:lunch.lunch_order_view_form
msgid "Select your order"
msgstr "Zvoľte svoju objednávku"

#. module: lunch
#: model:ir.ui.view,arch_db:lunch.view_lunch_order_line_lucky
msgid "Select your vendor"
msgstr "Zvoľte svojho predajcu"

#. module: lunch
#: selection:lunch.alert,alert_type:0
msgid "Specific Day"
msgstr "Špecifický deň"

#. module: lunch
#: model:ir.model.fields,field_description:lunch.field_lunch_order_line_state
#: model:ir.model.fields,field_description:lunch.field_lunch_order_state
msgid "Status"
msgstr "Stav"

#. module: lunch
#: model:ir.actions.act_window,help:lunch.lunch_order_line_action_control_suppliers
msgid "Summary of all lunch orders, grouped by vendor and by date."
msgstr ""
"Zhrnutie všetkých obedných objednávok, zoradených podľa predajcu a podľa "
"dátumu."

#. module: lunch
#: model:ir.model.fields,field_description:lunch.field_lunch_alert_sunday
msgid "Sunday"
msgstr "Nedeľa"

#. module: lunch
#: model:ir.model.fields,help:lunch.field_lunch_order_company_id
msgid "The company this user is currently working for."
msgstr "Spoločnosť pre, ktorú práve pracuje používateľ."

#. module: lunch
#: code:addons/lunch/models/lunch.py:98
#, python-format
msgid "The date of your order is in the past."
msgstr "Dátum vašej objednávky je v minulosti."

#. module: lunch
#: model:ir.actions.act_window,help:lunch.lunch_order_line_action
msgid ""
"There is no previous order recorded. Click on \"My Lunch\" and then create a "
"new lunch order."
msgstr ""

#. module: lunch
#. openerp-web
#: code:addons/lunch/static/src/xml/lunch.xml:4
#, python-format
msgid "This is the first time you order a meal"
msgstr "Toto je prvý raz keď objednávate jedlo"

#. module: lunch
#: model:ir.model.fields,field_description:lunch.field_lunch_alert_thursday
msgid "Thursday"
msgstr "Štvrtok"

#. module: lunch
#: model:ir.ui.view,arch_db:lunch.lunch_order_line_view_search
msgid "Today"
msgstr "Dnes"

#. module: lunch
#: model:ir.ui.menu,name:lunch.lunch_order_line_menu_by_supplier
msgid "Today's Orders"
msgstr "Dnešné objednávky"

#. module: lunch
#: model:ir.model.fields,field_description:lunch.field_lunch_order_total
#: model:ir.ui.view,arch_db:lunch.lunch_cashmove_view_tree
#: model:ir.ui.view,arch_db:lunch.lunch_cashmove_view_tree_2
#: model:ir.ui.view,arch_db:lunch.lunch_order_line_view_tree
#: model:ir.ui.view,arch_db:lunch.lunch_order_view_tree
msgid "Total"
msgstr "Celkom"

#. module: lunch
#: model:ir.model.fields,field_description:lunch.field_lunch_alert_tuesday
msgid "Tuesday"
msgstr "Utorok"

#. module: lunch
#: model:ir.ui.view,arch_db:lunch.report_lunch_order
msgid "Unit Price"
msgstr "Jednotková cena"

#. module: lunch
#: model:ir.model.fields,field_description:lunch.field_lunch_cashmove_user_id
#: model:ir.model.fields,field_description:lunch.field_lunch_order_line_user_id
#: model:ir.model.fields,field_description:lunch.field_lunch_order_user_id
#: model:res.groups,name:lunch.group_lunch_user
msgid "User"
msgstr "Používateľ"

#. module: lunch
#: model:ir.model.fields,field_description:lunch.field_lunch_order_line_lucky_supplier_ids
#: model:ir.model.fields,field_description:lunch.field_lunch_order_line_supplier
#: model:ir.model.fields,field_description:lunch.field_lunch_product_supplier
#: model:ir.ui.view,arch_db:lunch.lunch_product_view_search
msgid "Vendor"
msgstr "Predajca"

#. module: lunch
#: model:ir.ui.view,arch_db:lunch.lunch_order_line_view_search
msgid "Vendor Orders by Month"
msgstr "Objednávky predajcov za mesiac"

#. module: lunch
#: model:ir.model.fields,field_description:lunch.field_lunch_alert_wednesday
msgid "Wednesday"
msgstr "Streda"

#. module: lunch
#: model:ir.ui.view,arch_db:lunch.lunch_alert_view_form
msgid "Write the message you want to display during the defined period..."
msgstr "Napíšte správu ktorú chcete zobrazovať počas definovaného obdobia..."

#. module: lunch
#: model:ir.actions.act_window,name:lunch.lunch_cashmove_action_account
msgid "Your Account"
msgstr "Váš účet"

#. module: lunch
#: model:ir.ui.menu,name:lunch.lunch_cashmove_menu_form
msgid "Your Lunch Account"
msgstr "Váš obedný účet"

#. module: lunch
#: model:ir.actions.act_window,name:lunch.lunch_order_line_action
msgid "Your Orders"
msgstr "Vaše objednávky"

#. module: lunch
#. openerp-web
#: code:addons/lunch/static/src/xml/lunch.xml:6
#, python-format
msgid "Your favorite meals will be created based on your last orders."
msgstr ""
"Vaše obľúbené jedlá budú vytvorené na základe vašich posledných objednávok."

#. module: lunch
#: model:ir.ui.view,arch_db:lunch.lunch_cashmove_view_form
msgid "cashmove form"
msgstr "formulár hotovostného pohybu"

#. module: lunch
#: model:ir.ui.view,arch_db:lunch.lunch_cashmove_view_tree
#: model:ir.ui.view,arch_db:lunch.lunch_cashmove_view_tree_2
msgid "cashmove tree"
msgstr "strom hotovostného pohybu"

#. module: lunch
#: model:ir.model,name:lunch.model_lunch_cashmove
#: model:ir.ui.view,arch_db:lunch.lunch_cashmove_view_search_2
msgid "lunch cashmove"
msgstr "obedný hotovostný pohyb"

#. module: lunch
#: model:ir.ui.view,arch_db:lunch.lunch_cashmove_view_search
msgid "lunch employee payment"
msgstr "zamestnanecká obedná platba"

#. module: lunch
#: model:ir.model,name:lunch.model_lunch_order_line
msgid "lunch order line"
msgstr "riadok obednej objednávky"

#. module: lunch
#: model:ir.model,name:lunch.model_lunch_product
msgid "lunch product"
msgstr "obedný produkt"

#. module: lunch
#: model:ir.model,name:lunch.model_lunch_product_category
msgid "lunch product category"
msgstr "kategória obedného produktu"

#. module: lunch
#: model:ir.model,name:lunch.model_lunch_order_line_lucky
msgid "lunch.order.line.lucky"
msgstr "lunch.order.line.lucky"

#. module: lunch
#: model:ir.ui.view,arch_db:lunch.view_lunch_order_line_lucky
msgid "or"
msgstr "alebo"

#. module: lunch
#: model:ir.actions.act_window,help:lunch.lunch_order_line_action_control_suppliers
msgid "red X to announce that the order isn't available"
msgstr "červené X na oznámenie že objednávka nie je dostupná"

#. module: lunch
#: model:ir.actions.act_window,help:lunch.lunch_order_line_action_by_supplier
#: model:ir.actions.act_window,help:lunch.lunch_order_line_action_control_suppliers
msgid ""
"to announce that the order is ordered <br>\n"
"                - Click on the"
msgstr ""
"pre oznámenie že objednávka je objednaná <br>\n"
"- Kliknite na"

#. module: lunch
#: model:ir.actions.act_window,help:lunch.lunch_order_line_action_by_supplier
#: model:ir.actions.act_window,help:lunch.lunch_order_line_action_control_suppliers
msgid ""
"to announce that the order is received <br>\n"
"                - Click on the"
msgstr ""
"pre oznámenie že objednávka je prijatá <br>\n"
"- Kliknite na"

#. module: lunch
#: model:ir.actions.act_window,help:lunch.lunch_order_line_action_by_supplier
msgid "to announce that the order isn't available"
msgstr "pre oznámenie že objednávka nie je dostupná"

#~ msgid ""
#~ "A lunch order is defined by its user, date and order lines.\n"
#~ "                Each order line corresponds to a product, an additional "
#~ "note and a price.\n"
#~ "                Before selecting your order lines, don't forget to read "
#~ "the warnings displayed in the reddish area."
#~ msgstr ""
#~ "Obedná objednávka je definovaná jej užívateľom, dátumom a riadkami "
#~ "objednávok.\n"
#~ "Každý riaodk objednávky zodpovedá produktu, dodatočnej poznámke a cene.\n"
#~ "Pred zvolením vašich riadkov objednávky, nezabudnite si prečítať "
#~ "upozornenia v červenkastej zóne."

#~ msgid "Click to create a lunch order."
#~ msgstr "Kliknite pre vytvorenie obednej objednávky."

#~ msgid "Users"
#~ msgstr "Používatelia"

#~ msgid "lunch orders"
#~ msgstr "obedné objednávky"<|MERGE_RESOLUTION|>--- conflicted
+++ resolved
@@ -8,11 +8,7 @@
 msgstr ""
 "Project-Id-Version: Odoo 9.0\n"
 "Report-Msgid-Bugs-To: \n"
-<<<<<<< HEAD
-"POT-Creation-Date: 2016-08-19 10:26+0000\n"
-=======
 "POT-Creation-Date: 2016-08-18 14:08+0000\n"
->>>>>>> bc1a0a32
 "PO-Revision-Date: 2016-03-25 17:49+0000\n"
 "Last-Translator: Jaroslav Bosansky <jaro.bosansky@ekoenergo.sk>\n"
 "Language-Team: Slovak (http://www.transifex.com/odoo/odoo-9/language/sk/)\n"
@@ -50,8 +46,6 @@
 "Hotovostný pohyb môže byť výdavok alebo platba.<br>\n"
 "Výdavok sa automaticky vytvorí pri prijatí objednávky.<br>\n"
 "Platba predstavuje náhradu zamestnanca voči firme."
-<<<<<<< HEAD
-=======
 
 #. module: lunch
 #: model:ir.actions.act_window,help:lunch.lunch_order_action_tree
@@ -67,7 +61,6 @@
 "Každý riaodk objednávky zodpovedá produktu, dodatočnej poznámke a cene.\n"
 "Pred zvolením vašich riadkov objednávky, nezabudnite si prečítať upozornenia "
 "v červenkastej zóne."
->>>>>>> bc1a0a32
 
 #. module: lunch
 #: model:ir.actions.act_window,help:lunch.lunch_product_action
@@ -88,11 +81,7 @@
 msgstr "Pridať"
 
 #. module: lunch
-<<<<<<< HEAD
-#: code:addons/lunch/models/lunch.py:262
-=======
 #: code:addons/lunch/models/lunch.py:253
->>>>>>> bc1a0a32
 #, python-format
 msgid "Alert"
 msgstr "Výstraha"
@@ -156,12 +145,6 @@
 msgstr "Podľa zamestnanca"
 
 #. module: lunch
-#: model:ir.ui.view,arch_db:lunch.lunch_order_line_view_search
-#, fuzzy
-msgid "By Order"
-msgstr "Moje objednávky"
-
-#. module: lunch
 #: model:ir.ui.view,arch_db:lunch.lunch_cashmove_view_search
 msgid "By User"
 msgstr "Podľa pouźívateľa"
@@ -198,6 +181,7 @@
 
 #. module: lunch
 #: model:ir.ui.view,arch_db:lunch.lunch_order_line_view_search
+#: model:ir.ui.view,arch_db:lunch.lunch_order_view_search
 #: selection:lunch.order,state:0 selection:lunch.order.line,state:0
 msgid "Cancelled"
 msgstr "Zrušené"
@@ -228,6 +212,11 @@
 #: model:ir.actions.act_window,help:lunch.lunch_product_category_action
 msgid "Click to create a lunch category."
 msgstr "Kliknite pre vytvorenie obedovej kategórie."
+
+#. module: lunch
+#: model:ir.actions.act_window,help:lunch.lunch_order_action_tree
+msgid "Click to create a lunch order."
+msgstr "Kliknite pre vytvorenie obednej objednávky."
 
 #. module: lunch
 #: model:ir.actions.act_window,help:lunch.lunch_cashmove_action_control_accounts
@@ -451,11 +440,7 @@
 #: model:ir.model.fields,field_description:lunch.field_lunch_order_id
 #: model:ir.model.fields,field_description:lunch.field_lunch_order_line_id
 #: model:ir.model.fields,field_description:lunch.field_lunch_order_line_lucky_id
-<<<<<<< HEAD
-#: model:ir.model.fields,field_description:lunch.field_lunch_product_category_id_1883
-=======
 #: model:ir.model.fields,field_description:lunch.field_lunch_product_category_id_1894
->>>>>>> bc1a0a32
 #: model:ir.model.fields,field_description:lunch.field_lunch_product_id
 msgid "ID"
 msgstr "ID"
@@ -515,11 +500,7 @@
 msgstr "Obedná výstraha"
 
 #. module: lunch
-<<<<<<< HEAD
-#: code:addons/lunch/models/lunch.py:233
-=======
 #: code:addons/lunch/models/lunch.py:224
->>>>>>> bc1a0a32
 #, python-format
 msgid "Lunch Cashmove"
 msgstr "Obedný hotovostný pohyb"
@@ -566,7 +547,7 @@
 msgstr "Môj obed"
 
 #. module: lunch
-#: model:ir.ui.view,arch_db:lunch.lunch_order_line_view_search
+#: model:ir.ui.view,arch_db:lunch.lunch_order_view_search
 msgid "My Orders"
 msgstr "Moje objednávky"
 
@@ -576,6 +557,7 @@
 msgstr "Meno/Dátum"
 
 #. module: lunch
+#: model:ir.ui.view,arch_db:lunch.lunch_order_view_search
 #: selection:lunch.order,state:0 selection:lunch.order.line,state:0
 msgid "New"
 msgstr "Nové"
@@ -601,24 +583,6 @@
 #: model:ir.model.fields,field_description:lunch.field_lunch_order_line_note
 msgid "Note"
 msgstr "Poznámka"
-
-#. module: lunch
-#: code:addons/lunch/models/lunch.py:193
-#, python-format
-msgid "Only your lunch manager cancels the orders."
-msgstr ""
-
-#. module: lunch
-#: code:addons/lunch/models/lunch.py:162
-#, python-format
-msgid "Only your lunch manager processes the orders."
-msgstr ""
-
-#. module: lunch
-#: code:addons/lunch/models/lunch.py:182
-#, python-format
-msgid "Only your lunch manager sets the orders as received."
-msgstr ""
 
 #. module: lunch
 #: model:ir.model.fields,field_description:lunch.field_lunch_cashmove_order_id
@@ -684,7 +648,6 @@
 #. module: lunch
 #: model:ir.model.fields,field_description:lunch.field_lunch_order_line_price
 #: model:ir.model.fields,field_description:lunch.field_lunch_product_price
-#: model:ir.ui.view,arch_db:lunch.lunch_order_line_view_tree
 msgid "Price"
 msgstr "Cena"
 
@@ -747,6 +710,7 @@
 
 #. module: lunch
 #: model:ir.ui.view,arch_db:lunch.lunch_order_line_view_search
+#: model:ir.ui.view,arch_db:lunch.lunch_order_view_search
 #: selection:lunch.order,state:0 selection:lunch.order.line,state:0
 msgid "Received"
 msgstr "Prijaté"
@@ -832,13 +796,6 @@
 #, python-format
 msgid "The date of your order is in the past."
 msgstr "Dátum vašej objednávky je v minulosti."
-
-#. module: lunch
-#: model:ir.actions.act_window,help:lunch.lunch_order_line_action
-msgid ""
-"There is no previous order recorded. Click on \"My Lunch\" and then create a "
-"new lunch order."
-msgstr ""
 
 #. module: lunch
 #. openerp-web
@@ -890,6 +847,11 @@
 msgstr "Používateľ"
 
 #. module: lunch
+#: model:ir.ui.view,arch_db:lunch.lunch_order_view_search
+msgid "Users"
+msgstr "Používatelia"
+
+#. module: lunch
 #: model:ir.model.fields,field_description:lunch.field_lunch_order_line_lucky_supplier_ids
 #: model:ir.model.fields,field_description:lunch.field_lunch_order_line_supplier
 #: model:ir.model.fields,field_description:lunch.field_lunch_product_supplier
@@ -923,7 +885,7 @@
 msgstr "Váš obedný účet"
 
 #. module: lunch
-#: model:ir.actions.act_window,name:lunch.lunch_order_line_action
+#: model:ir.actions.act_window,name:lunch.lunch_order_action_tree
 msgid "Your Orders"
 msgstr "Vaše objednávky"
 
@@ -963,6 +925,11 @@
 msgstr "riadok obednej objednávky"
 
 #. module: lunch
+#: model:ir.ui.view,arch_db:lunch.lunch_order_view_search
+msgid "lunch orders"
+msgstr "obedné objednávky"
+
+#. module: lunch
 #: model:ir.model,name:lunch.model_lunch_product
 msgid "lunch product"
 msgstr "obedný produkt"
@@ -1010,26 +977,4 @@
 #. module: lunch
 #: model:ir.actions.act_window,help:lunch.lunch_order_line_action_by_supplier
 msgid "to announce that the order isn't available"
-msgstr "pre oznámenie že objednávka nie je dostupná"
-
-#~ msgid ""
-#~ "A lunch order is defined by its user, date and order lines.\n"
-#~ "                Each order line corresponds to a product, an additional "
-#~ "note and a price.\n"
-#~ "                Before selecting your order lines, don't forget to read "
-#~ "the warnings displayed in the reddish area."
-#~ msgstr ""
-#~ "Obedná objednávka je definovaná jej užívateľom, dátumom a riadkami "
-#~ "objednávok.\n"
-#~ "Každý riaodk objednávky zodpovedá produktu, dodatočnej poznámke a cene.\n"
-#~ "Pred zvolením vašich riadkov objednávky, nezabudnite si prečítať "
-#~ "upozornenia v červenkastej zóne."
-
-#~ msgid "Click to create a lunch order."
-#~ msgstr "Kliknite pre vytvorenie obednej objednávky."
-
-#~ msgid "Users"
-#~ msgstr "Používatelia"
-
-#~ msgid "lunch orders"
-#~ msgstr "obedné objednávky"+msgstr "pre oznámenie že objednávka nie je dostupná"