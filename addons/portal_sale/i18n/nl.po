--- conflicted
+++ resolved
@@ -3,24 +3,16 @@
 # * portal_sale
 # 
 # Translators:
-<<<<<<< HEAD
-=======
 # Eric Geens <eric.geens@vitabiz.be>, 2015
 # Erwin van der Ploeg <erwin@bas-solutions.nl>, 2015
->>>>>>> b2939537
 # Yenthe Van Ginneken <yenthespam@gmail.com>, 2015
 msgid ""
 msgstr ""
 "Project-Id-Version: Odoo 9.0\n"
 "Report-Msgid-Bugs-To: \n"
 "POT-Creation-Date: 2015-10-09 09:19+0000\n"
-<<<<<<< HEAD
-"PO-Revision-Date: 2015-10-10 09:45+0000\n"
-"Last-Translator: Martin Trigaux\n"
-=======
 "PO-Revision-Date: 2015-11-18 13:38+0000\n"
 "Last-Translator: Eric Geens <eric.geens@vitabiz.be>\n"
->>>>>>> b2939537
 "Language-Team: Dutch (http://www.transifex.com/odoo/odoo-9/language/nl/)\n"
 "MIME-Version: 1.0\n"
 "Content-Type: text/plain; charset=UTF-8\n"
@@ -95,7 +87,7 @@
 "    </div>\n"
 "</div>\n"
 "            "
-msgstr ""
+msgstr "\n<div style=\"font-family: 'Lucica Grande', Ubuntu, Arial, Verdana, sans-serif; font-size: 12px; color: rgb(34, 34, 34); background-color: rgb(255, 255, 255); \">\n\n    <p>Hallo ${object.partner_id.name},</p>\n\n    <p>Er is een nieuwe factuur voor u beschikbaar: </p>\n    \n    <p style=\"border-left: 1px solid #8e0000; margin-left: 30px;\">\n       &nbsp;&nbsp;<strong>REFERENTIES</strong><br />\n       &nbsp;&nbsp;Factuur nummer: <strong>${object.number}</strong><br />\n       &nbsp;&nbsp;Factuur totaal: <strong>${object.amount_total} ${object.currency_id.name}</strong><br />\n       &nbsp;&nbsp;Factuur datum: ${object.date_invoice}<br />\n       % if object.origin:\n       &nbsp;&nbsp;Order referentie: ${object.origin}<br />\n       % endif\n       % if object.user_id:\n       &nbsp;&nbsp;Uw contactpersoon: <a href=\"mailto:${object.user_id.email or ''}?subject=Invoice%20${object.number}\">${object.user_id.name}</a>\n       % endif\n    </p>  \n\n    <% set signup_url = object.get_signup_url() %>\n    % if signup_url:\n    <p>\n        U kunt de factuur online bekijken en betalen via de klant portaal:\n    </p>\n        <a style=\"display:block; width: 150px; height:20px; margin-left: 120px; color: #DDD; font-family: 'Lucida Grande', Helvetica, Arial, sans-serif; font-size: 13px; font-weight: bold; text-align: center; text-decoration: none !important; line-height: 1; padding: 5px 0px 0px 0px; background-color: #8E0000; border-radius: 5px 5px; background-repeat: repeat no-repeat;\"\n           href=\"${signup_url}\">Bekijk factuur</a>\n    % endif\n    \n    % if object.paypal_url:\n    <br/>\n    <p>Het is ook mogelijk om te betalen via Paypal:</p>\n        <a style=\"margin-left: 120px;\" href=\"${object.paypal_url}\">\n            <img class=\"oe_edi_paypal_button\" src=\"https://www.paypal.com/en_US/i/btn/btn_paynowCC_LG.gif\"/>\n        </a>\n    % endif\n    \n    <br/>\n    <p>Indien u vragen heeft, aarzel dan niet om contact met ons op te nemen.</p>\n    <p>Dank u voor het kiezen voor ${object.company_id.name or 'us'}!</p>\n    <br/>\n    <br/>\n    <div style=\"width: 375px; margin: 0px; padding: 0px; background-color: #8E0000; border-top-left-radius: 5px 5px; border-top-right-radius: 5px 5px; background-repeat: repeat no-repeat;\">\n        <h3 style=\"margin: 0px; padding: 2px 14px; font-size: 12px; color: #DDD;\">\n            <strong style=\"text-transform:uppercase;\">${object.company_id.name}</strong></h3>\n    </div>\n    <div style=\"width: 347px; margin: 0px; padding: 5px 14px; line-height: 16px; background-color: #F2F2F2;\">\n        <span style=\"color: #222; margin-bottom: 5px; display: block; \">\n        % if object.company_id.street:\n            ${object.company_id.street}<br/>\n        % endif\n        % if object.company_id.street2:\n            ${object.company_id.street2}<br/>\n        % endif\n        % if object.company_id.city or object.company_id.zip:\n            ${object.company_id.zip} ${object.company_id.city}<br/>\n        % endif\n        % if object.company_id.country_id:\n            ${object.company_id.state_id and ('%s, ' % object.company_id.state_id.name) or ''} ${object.company_id.country_id.name or ''}<br/>\n        % endif\n        </span>\n        % if object.company_id.phone:\n            <div style=\"margin-top: 0px; margin-right: 0px; margin-bottom: 0px; margin-left: 0px; padding-top: 0px; padding-right: 0px; padding-bottom: 0px; padding-left: 0px; \">\n                Telefoon: &nbsp; ${object.company_id.phone}\n            </div>\n        % endif\n        % if object.company_id.website:\n            <div>\n                Website: &nbsp;<a href=\"${object.company_id.website}\">${object.company_id.website}</a>\n            </div>\n        % endif\n        <p></p>\n    </div>\n</div>\n            "
 
 #. module: portal_sale
 #: model:mail.template,body_html:portal_sale.email_template_edi_sale
