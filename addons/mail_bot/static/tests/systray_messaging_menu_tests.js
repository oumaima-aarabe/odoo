odoo.define('mail_bot.systray.MessagingMenuTests', function (require) {
"use strict";

var MessagingMenu = require('mail.systray.MessagingMenu');
var mailTestUtils = require('mail.testUtils');

var MailBotService = require('mail_bot.MailBotService');

var testUtils = require('web.test_utils');

QUnit.module('mail_bot', {}, function () {
QUnit.module('MessagingMenu', {
    beforeEach: function () {
        var self = this;

        this.data = {
            'mail.channel': {
                fields: {},
                records: [],
            },
            'mail.message': {
                fields: {},
                records: [],
            },
        };

<<<<<<< HEAD
        // Patch mailbot_service so that it does do not do any RPC, and
        // the detection of push notifications permissions can be simulated in
        // the test cases. By default, shows 'OdooBot has a request'
        this.isMailbotRequesting = true;
        testUtils.mock.patch(MailBotService, {
=======
        this.services = _.extend({}, mailTestUtils.getMailServices(), {
            mailbot_service: MailBotService
        });

        // By default, permission are to ask user for push notification ("default").
        // Use requestPermissionDef to simulate permission change, e.g. "granted"
        this.requestPermissionDef = $.Deferred();
        this.ORIGINAL_WINDOW_NOTIFICATION = window.Notification;
        window.Notification = {
            permission: "default",
            requestPermission: function () {
                return self.requestPermissionDef;
            },
        };

        // Patch mailbot_service so that it does do not do any RPC
        this.hasMailbotRequest = true;
        testUtils.patch(MailBotService, {
>>>>>>> 3e4138de
            /**
             * @override
             */
            _showOdoobotTimeout: function () {},
        });

        // Patch Bus Service so that it does not play any audio (may raise
        // Uncaught rejected Promise due to Chrome autoplay policy: https://goo.gl/xX8pDD)
        testUtils.patch(this.services.bus_service, {
            /**
             * @override
             */
<<<<<<< HEAD
            isRequestingForNativeNotifications: function () {
                return self.isMailbotRequesting;
            },
        });

        this.services = _.extend({}, mailTestUtils.getMailServices(), {
            mailbot_service: MailBotService
        });
    },
    afterEach: function () {
        // unpatch MailBotService
        testUtils.mock.unpatch(MailBotService);
=======
            _beep: function () {},
        });
    },
    afterEach: function () {
        // unpatch MailBotService and BusService
        testUtils.unpatch(MailBotService);
        testUtils.unpatch(this.services.bus_service);
        window.Notification = this.ORIGINAL_WINDOW_NOTIFICATION;
>>>>>>> 3e4138de
    }
});

QUnit.test('messaging menu widget: rendering with OdooBot has a request', function (assert) {
    assert.expect(5);

    var messagingMenu = new MessagingMenu();
    testUtils.mock.addMockEnvironment(messagingMenu, {
        data: this.data,
        services: this.services,
    });
    messagingMenu.appendTo($('#qunit-fixture'));

    assert.containsOnce(messagingMenu, '.o_notification_counter',
        "should display a notification counter next to the messaging menu");
    assert.strictEqual(messagingMenu.$('.o_notification_counter').text(), '1',
        "should display a counter of '1' next to the messaging menu");

    testUtils.dom.click(messagingMenu.$('.dropdown-toggle'));
    assert.containsOnce(messagingMenu, '.o_preview_info',
        "should display a preview in the messaging menu");
    assert.strictEqual(messagingMenu.$('.o_preview_name').text().trim(),
        'OdooBot has a request',
        "preview should display that OdooBot has a request");
    assert.strictEqual(messagingMenu.$('.o_preview_counter').text().replace(/\s/g, ''),
        '(1)', "should display an counter of '1' next to the preview");

    messagingMenu.destroy();
});

QUnit.test('messaging menu widget: rendering without OdooBot has a request (denied)', function (assert) {
    assert.expect(3);

    window.Notification.permission = 'denied';

    var messagingMenu = new MessagingMenu();
    testUtils.addMockEnvironment(messagingMenu, {
        data: this.data,
        services: this.services,
    });
    messagingMenu.appendTo($('#qunit-fixture'));

    assert.containsOnce(messagingMenu, '.o_notification_counter',
        "should display a notification counter next to the messaging menu");
    assert.strictEqual(messagingMenu.$('.o_notification_counter').text(), '0',
        "should display a counter of '0' next to the messaging menu");
    testUtils.dom.click(messagingMenu.$('.dropdown-toggle'));
    assert.containsNone(messagingMenu, '.o_preview_info',
        "should display no preview in the messaging menu");

    messagingMenu.destroy();
});

QUnit.test('messaging menu widget: rendering without OdooBot has a request (accepted)', function (assert) {
    assert.expect(3);

<<<<<<< HEAD
    this.isMailbotRequesting = false;
=======
    window.Notification.permission = 'granted';
>>>>>>> 3e4138de

    var messagingMenu = new MessagingMenu();
    testUtils.mock.addMockEnvironment(messagingMenu, {
        data: this.data,
        services: this.services,
    });
    messagingMenu.appendTo($('#qunit-fixture'));

    assert.containsOnce(messagingMenu, '.o_notification_counter',
        "should display a notification counter next to the messaging menu");
    assert.strictEqual(messagingMenu.$('.o_notification_counter').text(), '0',
        "should display a counter of '0' next to the messaging menu");
    testUtils.dom.click(messagingMenu.$('.dropdown-toggle'));
    assert.containsNone(messagingMenu, '.o_preview_info',
<<<<<<< HEAD
=======
        "should display no preview in the messaging menu");

    messagingMenu.destroy();
});

QUnit.test('messaging menu widget: respond to notification prompt', function (assert) {
    assert.expect(4);

    var messagingMenu = new MessagingMenu();
    testUtils.addMockEnvironment(messagingMenu, {
        data: this.data,
        services: this.services,
    });
    messagingMenu.appendTo($('#qunit-fixture'));

    assert.containsOnce(messagingMenu, '.o_notification_counter',
        "should display a notification counter next to the messaging menu");
    assert.strictEqual(messagingMenu.$('.o_notification_counter').text(), '1',
        "should display a counter of '1' next to the messaging menu");

    testUtils.dom.click(messagingMenu.$('.dropdown-toggle'));
    testUtils.dom.click(messagingMenu.$('.o_preview_info'));

    // simulate "default" response, which is equivalent to "Not Now" in Firefox.
    this.requestPermissionDef.resolve("default");

    assert.strictEqual(messagingMenu.$('.o_notification_counter').text(), '0',
        "should display a counter of '0' next to the messaging menu");

    testUtils.dom.click(messagingMenu.$('.dropdown-toggle'));
    assert.containsNone(messagingMenu, '.o_preview_info',
>>>>>>> 3e4138de
        "should display no preview in the messaging menu");

    messagingMenu.destroy();
});


});
});<|MERGE_RESOLUTION|>--- conflicted
+++ resolved
@@ -24,13 +24,6 @@
             },
         };
 
-<<<<<<< HEAD
-        // Patch mailbot_service so that it does do not do any RPC, and
-        // the detection of push notifications permissions can be simulated in
-        // the test cases. By default, shows 'OdooBot has a request'
-        this.isMailbotRequesting = true;
-        testUtils.mock.patch(MailBotService, {
-=======
         this.services = _.extend({}, mailTestUtils.getMailServices(), {
             mailbot_service: MailBotService
         });
@@ -47,9 +40,8 @@
         };
 
         // Patch mailbot_service so that it does do not do any RPC
-        this.hasMailbotRequest = true;
-        testUtils.patch(MailBotService, {
->>>>>>> 3e4138de
+        this.isMailbotRequesting = true;
+        testUtils.mock.patch(MailBotService, {
             /**
              * @override
              */
@@ -62,29 +54,14 @@
             /**
              * @override
              */
-<<<<<<< HEAD
-            isRequestingForNativeNotifications: function () {
-                return self.isMailbotRequesting;
-            },
-        });
-
-        this.services = _.extend({}, mailTestUtils.getMailServices(), {
-            mailbot_service: MailBotService
-        });
-    },
-    afterEach: function () {
-        // unpatch MailBotService
-        testUtils.mock.unpatch(MailBotService);
-=======
             _beep: function () {},
         });
     },
     afterEach: function () {
         // unpatch MailBotService and BusService
-        testUtils.unpatch(MailBotService);
-        testUtils.unpatch(this.services.bus_service);
+        testUtils.mock.unpatch(MailBotService);
+        testUtils.mock.unpatch(this.services.bus_service);
         window.Notification = this.ORIGINAL_WINDOW_NOTIFICATION;
->>>>>>> 3e4138de
     }
 });
 
@@ -121,7 +98,7 @@
     window.Notification.permission = 'denied';
 
     var messagingMenu = new MessagingMenu();
-    testUtils.addMockEnvironment(messagingMenu, {
+    testUtils.mock.addMockEnvironment(messagingMenu, {
         data: this.data,
         services: this.services,
     });
@@ -141,14 +118,10 @@
 QUnit.test('messaging menu widget: rendering without OdooBot has a request (accepted)', function (assert) {
     assert.expect(3);
 
-<<<<<<< HEAD
-    this.isMailbotRequesting = false;
-=======
     window.Notification.permission = 'granted';
->>>>>>> 3e4138de
 
     var messagingMenu = new MessagingMenu();
-    testUtils.mock.addMockEnvironment(messagingMenu, {
+    testUtils.addMockEnvironment(messagingMenu, {
         data: this.data,
         services: this.services,
     });
@@ -160,8 +133,6 @@
         "should display a counter of '0' next to the messaging menu");
     testUtils.dom.click(messagingMenu.$('.dropdown-toggle'));
     assert.containsNone(messagingMenu, '.o_preview_info',
-<<<<<<< HEAD
-=======
         "should display no preview in the messaging menu");
 
     messagingMenu.destroy();
@@ -193,7 +164,6 @@
 
     testUtils.dom.click(messagingMenu.$('.dropdown-toggle'));
     assert.containsNone(messagingMenu, '.o_preview_info',
->>>>>>> 3e4138de
         "should display no preview in the messaging menu");
 
     messagingMenu.destroy();
