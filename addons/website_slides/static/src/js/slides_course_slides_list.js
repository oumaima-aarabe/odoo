<<<<<<< HEAD
odoo.define('website_slides.slideslist', function (require) {
    'use strict';

    var publicWidget = require('web.public.widget');

    var SlideUpload = require('website_slides.upload_modal');

    var List = publicWidget.Widget.extend({
        init: function (el){
            this._super.apply(this,arguments);
            this.draggedElement = undefined;
            this.dropTarget = undefined;
            this.slideCount = undefined;
            this.slides = [];
            this.categories = [];
        },
        start: function (){
            this._super.apply(this,arguments);
            this.slideCount = $('li.content-slide').length;
            //Change links HREF to fullscreen mode for SEO
            var links = $(".link-to-slide");
            for (var i = 0; i < links.length; i++){
                $(links[i]).attr('href', $(links[i]).attr('href') + "?fullscreen=1");
            }
            this._bindEvents();
        },
        _bindEvents: function (){
            var self = this;
            $('.slide-draggable').each(function (){
               self._addSlideDragAndDropHandlers($(this));
            });
            $('.section-draggable').each(function (){
                self._addSectionDragAndDropHandlers($(this));
            });
            $('.course-section').each(function (){
                self._addDropSlideOnSectionHandler($(this));
            });
        },
        _unbind: function (className){
            $("."+className).each(function (){
                $(this).unbind();
            });
        },
        _unbindAll: function (){
            this._unbind('slide-draggable');
            this._unbind('section-draggable');
            this._unbind('course-section');
        },
        _getSlides: function (){
            var self = this;
            var slides = $('li.content-slide');
            for(var i = 0; i < slides.length;i++){
                var slide = $(slides[i]);
                self.slides.push({
                    id: parseInt(slide.attr('slide_id')),
                    category_id: parseInt(slide.attr('category_id')),
                    sequence: i
                });
=======
odoo.define('website_slides.course.slides.list', function (require) {
'use strict';

var sAnimations = require('website.content.snippets.animation');

sAnimations.registry.websiteSlidesCourseSlidesList = sAnimations.Class.extend({
    selector: '.o_wslides_slides_list',
    xmlDependencies: ['/website_slides/static/src/xml/website_slides_upload.xml'],

    start: function () {
        this._super.apply(this,arguments);

        this.channelId = this.$el.data('channelId');

        this._updateHref();
        this._bindSortable();
    },

    //--------------------------------------------------------------------------
    // Private
    //--------------------------------------------------------------------------,

    /**
     * Bind the sortable jQuery widget to both
     * - course sections
     * - course slides
     *
     * @private
     */
    _bindSortable: function () {
        this.$('ul.o_wslides_slides_list_container').sortable({
            handle: '.fa-arrows',
            stop: this._reorderCategories.bind(this),
            items: '.o_wslides_slide_list_category'
        });

        this.$('.o_wslides_slides_list_container ul').sortable({
            handle: '.fa-arrows',
            connectWith: '.o_wslides_slides_list_container ul',
            stop: this._reorderSlides.bind(this),
            items: '.o_wslides_slides_list_slide:not(.o_wslides_empty_category)'
        });
    },

    /**
     * This method will check that a section is empty/not empty
     * when the slides are reordered and show/hide the
     * "Empty category" placeholder.
     *
     * @private
     */
    _checkForEmptySections: function (){
        this.$('.o_wslides_slides_list_container ul').each(function (){
            var $emptyCategory = $(this).find('.o_wslides_empty_category');
            if ($(this).find('li.o_wslides_slides_list_slide[data-slide-id]').length === 0) {
                $emptyCategory.removeClass('d-none').addClass('d-flex');
            } else {
                $emptyCategory.addClass('d-none').removeClass('d-flex');
>>>>>>> 06898fac
            }
        });
    },

    _getCategories: function (){
        var categories = [];
        this.$('.o_wslides_js_category').each(function (){
            categories.push(parseInt($(this).data('categoryId')));
        });
        return categories;
    },

    /**
     * Returns a slides dict in the form:
     * {slide_id: {'sequence': slide_sequence, 'category_id': slide.category_id.id}}
     *
     *
     * (Uncategorized slides don't have the category_id key)
     *
     * @private
     */
    _getSlides: function (){
        var slides = {};
        this.$('li.o_wslides_slides_list_slide[data-slide-id]').each(function (index){
            var $slide = $(this);
            var values = {
                sequence: index
            };

            var categoryId = $slide.closest('.o_wslides_slide_list_category').data('categoryId');
            if (typeof categoryId !== typeof undefined && categoryId !== false) {
                values.category_id = categoryId;
            }

            slides[$slide.data('slideId')] = values;
        });

        return slides;
    },

    _reorderCategories: function (){
        var self = this;
        self._rpc({
            route: '/web/dataset/resequence',
            params: {
                model: "slide.category",
                ids: self._getCategories()
            }
        });
    },

    _reorderSlides: function (){
        this._checkForEmptySections();

        this._rpc({
            route: "/slides/channel/resequence",
            params: {
                channel_id: this.channelId,
                slides_data: this._getSlides()
            }
<<<<<<< HEAD
            self.slides = [];
            self._getSlides();
            self._rpc({
                route: "/slides/resequence_slides",
                params: {
                    slides_data: self.slides
                }
            }).then(function(){
            });
        },
        _rebindUploadButton: function(categoryID){
            var self = this;
            this.$('.oe_slide_js_upload[data-category-id='+categoryID+']').click(function(ev){
                ev.preventDefault();
                var data = $(ev.currentTarget).data();
                var dialog = new SlideUpload.SlideUploadDialog(self, data);
                dialog.appendTo(document.body);
                dialog.open();
            })
        }
    })

    publicWidget.registry.websiteSlidesCourseSlidesList = publicWidget.Widget.extend({
        selector: '.oe_js_course_slides_list',
        xmlDependencies: ['/website_slides/static/src/xml/website_slides_upload.xml'],
        init: function (el){
            this._super.apply(this, arguments);
        },
        start: function (){
            this._super.apply(this, arguments);
            var list = new List(this);
            list.appendTo(".oe_js_course_slides_list");
        }
    });
=======
        });
    },

    /**
     * Change links href to fullscreen mode for SEO.
     *
     * Specifications demand that links are generated (xml) without the "fullscreen"
     * parameter for SEO purposes.
     *
     * This method then adds the parameter as soon as the page is loaded.
     *
     * @private
     */
    _updateHref: function () {
        this.$(".o_wslides_slides_list_slide_link").each(function (){
            var href = $(this).attr('href');
            var operator = href.indexOf('?') !== -1 ? '&' : '?';
            $(this).attr('href', href + operator + "fullscreen=1");
        });
    }
});

return sAnimations.registry.websiteSlidesCourseSlidesList;

>>>>>>> 06898fac
});<|MERGE_RESOLUTION|>--- conflicted
+++ resolved
@@ -1,69 +1,9 @@
-<<<<<<< HEAD
-odoo.define('website_slides.slideslist', function (require) {
-    'use strict';
-
-    var publicWidget = require('web.public.widget');
-
-    var SlideUpload = require('website_slides.upload_modal');
-
-    var List = publicWidget.Widget.extend({
-        init: function (el){
-            this._super.apply(this,arguments);
-            this.draggedElement = undefined;
-            this.dropTarget = undefined;
-            this.slideCount = undefined;
-            this.slides = [];
-            this.categories = [];
-        },
-        start: function (){
-            this._super.apply(this,arguments);
-            this.slideCount = $('li.content-slide').length;
-            //Change links HREF to fullscreen mode for SEO
-            var links = $(".link-to-slide");
-            for (var i = 0; i < links.length; i++){
-                $(links[i]).attr('href', $(links[i]).attr('href') + "?fullscreen=1");
-            }
-            this._bindEvents();
-        },
-        _bindEvents: function (){
-            var self = this;
-            $('.slide-draggable').each(function (){
-               self._addSlideDragAndDropHandlers($(this));
-            });
-            $('.section-draggable').each(function (){
-                self._addSectionDragAndDropHandlers($(this));
-            });
-            $('.course-section').each(function (){
-                self._addDropSlideOnSectionHandler($(this));
-            });
-        },
-        _unbind: function (className){
-            $("."+className).each(function (){
-                $(this).unbind();
-            });
-        },
-        _unbindAll: function (){
-            this._unbind('slide-draggable');
-            this._unbind('section-draggable');
-            this._unbind('course-section');
-        },
-        _getSlides: function (){
-            var self = this;
-            var slides = $('li.content-slide');
-            for(var i = 0; i < slides.length;i++){
-                var slide = $(slides[i]);
-                self.slides.push({
-                    id: parseInt(slide.attr('slide_id')),
-                    category_id: parseInt(slide.attr('category_id')),
-                    sequence: i
-                });
-=======
 odoo.define('website_slides.course.slides.list', function (require) {
 'use strict';
 
-var sAnimations = require('website.content.snippets.animation');
+var publicWidget = require('web.public.widget');
 
-sAnimations.registry.websiteSlidesCourseSlidesList = sAnimations.Class.extend({
+publicWidget.registry.websiteSlidesCourseSlidesList = publicWidget.Widget.extend({
     selector: '.o_wslides_slides_list',
     xmlDependencies: ['/website_slides/static/src/xml/website_slides_upload.xml'],
 
@@ -116,7 +56,6 @@
                 $emptyCategory.removeClass('d-none').addClass('d-flex');
             } else {
                 $emptyCategory.addClass('d-none').removeClass('d-flex');
->>>>>>> 06898fac
             }
         });
     },
@@ -177,42 +116,6 @@
                 channel_id: this.channelId,
                 slides_data: this._getSlides()
             }
-<<<<<<< HEAD
-            self.slides = [];
-            self._getSlides();
-            self._rpc({
-                route: "/slides/resequence_slides",
-                params: {
-                    slides_data: self.slides
-                }
-            }).then(function(){
-            });
-        },
-        _rebindUploadButton: function(categoryID){
-            var self = this;
-            this.$('.oe_slide_js_upload[data-category-id='+categoryID+']').click(function(ev){
-                ev.preventDefault();
-                var data = $(ev.currentTarget).data();
-                var dialog = new SlideUpload.SlideUploadDialog(self, data);
-                dialog.appendTo(document.body);
-                dialog.open();
-            })
-        }
-    })
-
-    publicWidget.registry.websiteSlidesCourseSlidesList = publicWidget.Widget.extend({
-        selector: '.oe_js_course_slides_list',
-        xmlDependencies: ['/website_slides/static/src/xml/website_slides_upload.xml'],
-        init: function (el){
-            this._super.apply(this, arguments);
-        },
-        start: function (){
-            this._super.apply(this, arguments);
-            var list = new List(this);
-            list.appendTo(".oe_js_course_slides_list");
-        }
-    });
-=======
         });
     },
 
@@ -235,7 +138,6 @@
     }
 });
 
-return sAnimations.registry.websiteSlidesCourseSlidesList;
+return publicWidget.registry.websiteSlidesCourseSlidesList;
 
->>>>>>> 06898fac
 });