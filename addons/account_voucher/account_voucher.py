# -*- coding: utf-8 -*-
##############################################################################
#
#    OpenERP, Open Source Management Solution
#    Copyright (C) 2004-2010 Tiny SPRL (<http://tiny.be>).
#
#    This program is free software: you can redistribute it and/or modify
#    it under the terms of the GNU Affero General Public License as
#    published by the Free Software Foundation, either version 3 of the
#    License, or (at your option) any later version.
#
#    This program is distributed in the hope that it will be useful,
#    but WITHOUT ANY WARRANTY; without even the implied warranty of
#    MERCHANTABILITY or FITNESS FOR A PARTICULAR PURPOSE.  See the
#    GNU Affero General Public License for more details.
#
#    You should have received a copy of the GNU Affero General Public License
#    along with this program.  If not, see <http://www.gnu.org/licenses/>.
#
##############################################################################

import time
from lxml import etree

from openerp.osv import fields, osv
import openerp.addons.decimal_precision as dp
from openerp.tools.translate import _
from openerp.tools import float_compare
from openerp.report import report_sxw
import openerp
from openerp.exceptions import UserError

class res_currency(osv.osv):
    _inherit = "res.currency"

    def _get_current_rate(self, cr, uid, ids, raise_on_no_rate=True, context=None):
        if context is None:
            context = {}
        res = super(res_currency, self)._get_current_rate(cr, uid, ids, raise_on_no_rate, context=context)
        if context.get('voucher_special_currency') in ids and context.get('voucher_special_currency_rate'):
            res[context.get('voucher_special_currency')] = context.get('voucher_special_currency_rate')
        return res


class account_voucher(osv.osv):
    def _check_paid(self, cr, uid, ids, name, args, context=None):
        res = {}
        for voucher in self.browse(cr, uid, ids, context=context):
            res[voucher.id] = any([((line.account_id.type, 'in', ('receivable', 'payable')) and line.reconcile_id) for line in voucher.move_ids])
        return res

    def _get_type(self, cr, uid, context=None):
        if context is None:
            context = {}
        return context.get('type', False)

    def _get_period(self, cr, uid, context=None):
        if context is None: context = {}
        if context.get('period_id', False):
            return context.get('period_id')
        periods = self.pool.get('account.period').find(cr, uid, context=context)
        return periods and periods[0] or False

    def _make_journal_search(self, cr, uid, ttype, context=None):
        journal_pool = self.pool.get('account.journal')
        return journal_pool.search(cr, uid, [('type', '=', ttype)], limit=1)

    def _get_journal(self, cr, uid, context=None):
        if context is None: context = {}
        invoice_pool = self.pool.get('account.invoice')
        journal_pool = self.pool.get('account.journal')
        if context.get('invoice_id', False):
            invoice = invoice_pool.browse(cr, uid, context['invoice_id'], context=context)
            journal_id = journal_pool.search(cr, uid, [
                ('currency', '=', invoice.currency_id.id), ('company_id', '=', invoice.company_id.id)
            ], limit=1, context=context)
            return journal_id and journal_id[0] or False
        if context.get('journal_id', False):
            return context.get('journal_id')
        if not context.get('journal_id', False) and context.get('search_default_journal_id', False):
            return context.get('search_default_journal_id')

        ttype = context.get('type', 'bank')
        if ttype in ('payment', 'receipt'):
            ttype = 'bank'
        res = self._make_journal_search(cr, uid, ttype, context=context)
        return res and res[0] or False

    def _get_tax(self, cr, uid, context=None):
        if context is None: context = {}
        journal_pool = self.pool.get('account.journal')
        journal_id = context.get('journal_id', False)
        if not journal_id:
            ttype = context.get('type', 'bank')
            res = journal_pool.search(cr, uid, [('type', '=', ttype)], limit=1)
            if not res:
                return False
            journal_id = res[0]

        if not journal_id:
            return False
        journal = journal_pool.browse(cr, uid, journal_id, context=context)
        account_id = journal.default_credit_account_id or journal.default_debit_account_id
        if account_id and account_id.tax_ids:
            tax_id = account_id.tax_ids[0].id
            return tax_id
        return False

    def _get_payment_rate_currency(self, cr, uid, context=None):
        """
        Return the default value for field payment_rate_currency_id: the currency of the journal
        if there is one, otherwise the currency of the user's company
        """
        if context is None: context = {}
        journal_pool = self.pool.get('account.journal')
        journal_id = context.get('journal_id', False)
        if journal_id:
            journal = journal_pool.browse(cr, uid, journal_id, context=context)
            if journal.currency:
                return journal.currency.id
        #no journal given in the context, use company currency as default
        return self.pool.get('res.users').browse(cr, uid, uid, context=context).company_id.currency_id.id

    def _get_currency(self, cr, uid, context=None):
        if context is None: context = {}
        journal_pool = self.pool.get('account.journal')
        journal_id = context.get('journal_id', False)
        if journal_id:
            if isinstance(journal_id, (list, tuple)):
                # sometimes journal_id is a pair (id, display_name)
                journal_id = journal_id[0]
            journal = journal_pool.browse(cr, uid, journal_id, context=context)
            if journal.currency:
                return journal.currency.id
        return self.pool.get('res.users').browse(cr, uid, uid, context=context).company_id.currency_id.id

    def _get_partner(self, cr, uid, context=None):
        if context is None: context = {}
        return context.get('partner_id', False)

    def _get_reference(self, cr, uid, context=None):
        if context is None: context = {}
        return context.get('reference', False)

    def _get_narration(self, cr, uid, context=None):
        if context is None: context = {}
        return context.get('narration', False)

    def _get_amount(self, cr, uid, context=None):
        if context is None:
            context= {}
        return context.get('amount', 0.0)

    def name_get(self, cr, uid, ids, context=None):
        if not ids:
            return []
        if context is None: context = {}
        return [(r['id'], (r['number'] or _('Voucher'))) for r in self.read(cr, uid, ids, ['number'], context, load='_classic_write')]

    def fields_view_get(self, cr, uid, view_id=None, view_type=False, context=None, toolbar=False, submenu=False):
        mod_obj = self.pool.get('ir.model.data')
        if context is None: context = {}

        if view_type == 'form':
            if not view_id and context.get('invoice_type'):
                if context.get('invoice_type') in ('out_invoice', 'out_refund'):
                    result = mod_obj.get_object_reference(cr, uid, 'account_voucher', 'view_vendor_receipt_form')
                else:
                    result = mod_obj.get_object_reference(cr, uid, 'account_voucher', 'view_vendor_payment_form')
                result = result and result[1] or False
                view_id = result
            if not view_id and context.get('line_type'):
                if context.get('line_type') == 'customer':
                    result = mod_obj.get_object_reference(cr, uid, 'account_voucher', 'view_vendor_receipt_form')
                else:
                    result = mod_obj.get_object_reference(cr, uid, 'account_voucher', 'view_vendor_payment_form')
                result = result and result[1] or False
                view_id = result

        res = super(account_voucher, self).fields_view_get(cr, uid, view_id=view_id, view_type=view_type, context=context, toolbar=toolbar, submenu=submenu)
        doc = etree.XML(res['arch'])

        if context.get('type', 'sale') in ('purchase', 'payment'):
            nodes = doc.xpath("//field[@name='partner_id']")
            for node in nodes:
                node.set('context', "{'default_customer': 0, 'search_default_supplier': 1, 'default_supplier': 1}")
                if context.get('invoice_type','') in ('in_invoice', 'in_refund'):
                    node.set('string', _("Supplier"))
        res['arch'] = etree.tostring(doc)
        return res

    def _compute_writeoff_amount(self, cr, uid, line_dr_ids, line_cr_ids, amount, type):
        debit = credit = 0.0
        sign = type == 'payment' and -1 or 1
        for l in line_dr_ids:
            if isinstance(l, dict):
                debit += l['amount']
        for l in line_cr_ids:
            if isinstance(l, dict):
                credit += l['amount']
        return amount - sign * (credit - debit)

    def onchange_line_ids(self, cr, uid, ids, line_dr_ids, line_cr_ids, amount, voucher_currency, type, context=None):
        context = context or {}
        if not line_dr_ids and not line_cr_ids:
            return {'value':{'writeoff_amount': 0.0}}
        # resolve lists of commands into lists of dicts
        line_dr_ids = self.resolve_2many_commands(cr, uid, 'line_dr_ids', line_dr_ids, ['amount'], context)
        line_cr_ids = self.resolve_2many_commands(cr, uid, 'line_cr_ids', line_cr_ids, ['amount'], context)
        #compute the field is_multi_currency that is used to hide/display options linked to secondary currency on the voucher
        is_multi_currency = False
        #loop on the voucher lines to see if one of these has a secondary currency. If yes, we need to see the options
        for voucher_line in line_dr_ids+line_cr_ids:
            line_id = voucher_line.get('id') and self.pool.get('account.voucher.line').browse(cr, uid, voucher_line['id'], context=context).move_line_id.id or voucher_line.get('move_line_id')
            if line_id and self.pool.get('account.move.line').browse(cr, uid, line_id, context=context).currency_id:
                is_multi_currency = True
                break
        return {'value': {'writeoff_amount': self._compute_writeoff_amount(cr, uid, line_dr_ids, line_cr_ids, amount, type), 'is_multi_currency': is_multi_currency}}

    def _get_journal_currency(self, cr, uid, ids, name, args, context=None):
        res = {}
        for voucher in self.browse(cr, uid, ids, context=context):
            res[voucher.id] = voucher.journal_id.currency and voucher.journal_id.currency.id or voucher.company_id.currency_id.id
        return res

    def _get_writeoff_amount(self, cr, uid, ids, name, args, context=None):
        if not ids: return {}
        currency_obj = self.pool.get('res.currency')
        res = {}
        debit = credit = 0.0
        for voucher in self.browse(cr, uid, ids, context=context):
            sign = voucher.type == 'payment' and -1 or 1
            for l in voucher.line_dr_ids:
                debit += l.amount
            for l in voucher.line_cr_ids:
                credit += l.amount
            currency = voucher.currency_id or voucher.company_id.currency_id
            res[voucher.id] =  currency_obj.round(cr, uid, currency, voucher.amount - sign * (credit - debit))
        return res

    def _paid_amount_in_company_currency(self, cr, uid, ids, name, args, context=None):
        if context is None:
            context = {}
        res = {}
        ctx = context.copy()
        for v in self.browse(cr, uid, ids, context=context):
            ctx.update({'date': v.date})
            #make a new call to browse in order to have the right date in the context, to get the right currency rate
            voucher = self.browse(cr, uid, v.id, context=ctx)
            ctx.update({
              'voucher_special_currency': voucher.payment_rate_currency_id and voucher.payment_rate_currency_id.id or False,
              'voucher_special_currency_rate': voucher.currency_id.rate * voucher.payment_rate,})
            res[voucher.id] =  self.pool.get('res.currency').compute(cr, uid, voucher.currency_id.id, voucher.company_id.currency_id.id, voucher.amount, context=ctx)
        return res

    def _get_currency_help_label(self, cr, uid, currency_id, payment_rate, payment_rate_currency_id, context=None):
        """
        This function builds a string to help the users to understand the behavior of the payment rate fields they can specify on the voucher. 
        This string is only used to improve the usability in the voucher form view and has no other effect.

        :param currency_id: the voucher currency
        :type currency_id: integer
        :param payment_rate: the value of the payment_rate field of the voucher
        :type payment_rate: float
        :param payment_rate_currency_id: the value of the payment_rate_currency_id field of the voucher
        :type payment_rate_currency_id: integer
        :return: translated string giving a tip on what's the effect of the current payment rate specified
        :rtype: str
        """
        rml_parser = report_sxw.rml_parse(cr, uid, 'currency_help_label', context=context)
        currency_pool = self.pool.get('res.currency')
        currency_str = payment_rate_str = ''
        if currency_id:
            currency_str = rml_parser.formatLang(1, currency_obj=currency_pool.browse(cr, uid, currency_id, context=context))
        if payment_rate_currency_id:
            payment_rate_str  = rml_parser.formatLang(payment_rate, currency_obj=currency_pool.browse(cr, uid, payment_rate_currency_id, context=context))
        currency_help_label = _('At the operation date, the exchange rate was\n%s = %s') % (currency_str, payment_rate_str)
        return currency_help_label

    def _fnct_currency_help_label(self, cr, uid, ids, name, args, context=None):
        res = {}
        for voucher in self.browse(cr, uid, ids, context=context):
            res[voucher.id] = self._get_currency_help_label(cr, uid, voucher.currency_id.id, voucher.payment_rate, voucher.payment_rate_currency_id.id, context=context)
        return res

    _name = 'account.voucher'
    _description = 'Accounting Voucher'
    _inherit = ['mail.thread']
    _order = "date desc, id desc"
#    _rec_name = 'number'
    _track = {
        'state': {
            'account_voucher.mt_voucher_state_change': lambda self, cr, uid, obj, ctx=None: True,
        },
    }

    _columns = {
        'type':fields.selection([
            ('sale','Sale'),
            ('purchase','Purchase'),
            ('payment','Payment'),
            ('receipt','Receipt'),
        ],'Default Type', readonly=True, states={'draft':[('readonly',False)]}),
        'name':fields.char('Memo', readonly=True, states={'draft':[('readonly',False)]}),
        'date':fields.date('Date', readonly=True, select=True, states={'draft':[('readonly',False)]},
                           help="Effective date for accounting entries", copy=False),
        'journal_id':fields.many2one('account.journal', 'Journal', required=True, readonly=True, states={'draft':[('readonly',False)]}),
        'account_id':fields.many2one('account.account', 'Account', required=True, readonly=True, states={'draft':[('readonly',False)]}),
        'line_ids':fields.one2many('account.voucher.line', 'voucher_id', 'Voucher Lines',
                                   readonly=True, copy=True,
                                   states={'draft':[('readonly',False)]}),
        'line_cr_ids':fields.one2many('account.voucher.line','voucher_id','Credits',
            domain=[('type','=','cr')], context={'default_type':'cr'}, readonly=True, states={'draft':[('readonly',False)]}),
        'line_dr_ids':fields.one2many('account.voucher.line','voucher_id','Debits',
            domain=[('type','=','dr')], context={'default_type':'dr'}, readonly=True, states={'draft':[('readonly',False)]}),
        'period_id': fields.many2one('account.period', 'Period', required=True, readonly=True, states={'draft':[('readonly',False)]}),
        'narration':fields.text('Notes', readonly=True, states={'draft':[('readonly',False)]}),
        'currency_id': fields.function(_get_journal_currency, type='many2one', relation='res.currency', string='Currency', readonly=True, required=True),
        'company_id': fields.many2one('res.company', 'Company', required=True, readonly=True, states={'draft':[('readonly',False)]}),
        'state':fields.selection(
            [('draft','Draft'),
             ('cancel','Cancelled'),
             ('proforma','Pro-forma'),
             ('posted','Posted')
            ], 'Status', readonly=True, track_visibility='onchange', copy=False,
            help=' * The \'Draft\' status is used when a user is encoding a new and unconfirmed Voucher. \
                        \n* The \'Pro-forma\' when voucher is in Pro-forma status,voucher does not have an voucher number. \
                        \n* The \'Posted\' status is used when user create voucher,a voucher number is generated and voucher entries are created in account \
                        \n* The \'Cancelled\' status is used when user cancel voucher.'),
        'amount': fields.float('Total', digits_compute=dp.get_precision('Account'), required=True, readonly=True, states={'draft':[('readonly',False)]}),
        'tax_amount':fields.float('Tax Amount', digits_compute=dp.get_precision('Account'), readonly=True),
        'reference': fields.char('Reference', readonly=True, states={'draft':[('readonly',False)]},
                                 help="Transaction reference number.", copy=False),
        'number': fields.char('Number', readonly=True, copy=False),
        'move_id':fields.many2one('account.move', 'Account Entry', copy=False),
        'move_ids': fields.related('move_id','line_id', type='one2many', relation='account.move.line', string='Journal Items', readonly=True),
        'partner_id':fields.many2one('res.partner', 'Partner', change_default=1, readonly=True, states={'draft':[('readonly',False)]}),
        'audit': fields.related('move_id','to_check', type='boolean', help='Check this box if you are unsure of that journal entry and if you want to note it as \'to be reviewed\' by an accounting expert.', relation='account.move', string='To Review'),
        'paid': fields.function(_check_paid, string='Paid', type='boolean', help="The Voucher has been totally paid."),
        'pay_now':fields.selection([
            ('pay_now','Pay Directly'),
            ('pay_later','Pay Later or Group Funds'),
        ],'Payment', select=True, readonly=True, states={'draft':[('readonly',False)]}),
        'tax_id': fields.many2one('account.tax', 'Tax', readonly=True, states={'draft':[('readonly',False)]}, domain=[('price_include','=', False)], help="Only for tax excluded from price"),
        'pre_line':fields.boolean('Previous Payments ?', required=False),
        'date_due': fields.date('Due Date', readonly=True, select=True, states={'draft':[('readonly',False)]}),
        'payment_option':fields.selection([
                                           ('without_writeoff', 'Keep it open'),
                                           ('with_writeoff', 'Reconcile payment balance'),
                                           ], 'Payment Difference', required=True, readonly=True, states={'draft': [('readonly', False)]}, help="This field helps you to choose what you want to do with the eventual difference between the paid amount and the sum of allocated amounts. You can either choose to keep open this difference on the partner's account, or reconcile it with the payment(s)"),
        'writeoff_acc_id': fields.many2one('account.account', 'Counterpart Account', readonly=True, states={'draft': [('readonly', False)]}),
        'comment': fields.char('Counterpart Comment', required=True, readonly=True, states={'draft': [('readonly', False)]}),
        'analytic_id': fields.many2one('account.analytic.account','Write-Off Analytic Account', readonly=True, states={'draft': [('readonly', False)]}),
        'writeoff_amount': fields.function(_get_writeoff_amount, string='Difference Amount', type='float', readonly=True, help="Computed as the difference between the amount stated in the voucher and the sum of allocation on the voucher lines."),
        'payment_rate_currency_id': fields.many2one('res.currency', 'Payment Rate Currency', required=True, readonly=True, states={'draft':[('readonly',False)]}),
        'payment_rate': fields.float('Exchange Rate', digits=(12,6), required=True, readonly=True, states={'draft': [('readonly', False)]},
            help='The specific rate that will be used, in this voucher, between the selected currency (in \'Payment Rate Currency\' field)  and the voucher currency.'),
        'paid_amount_in_company_currency': fields.function(_paid_amount_in_company_currency, string='Paid Amount in Company Currency', type='float', readonly=True),
        'is_multi_currency': fields.boolean('Multi Currency Voucher', help='Fields with internal purpose only that depicts if the voucher is a multi currency one or not'),
        'currency_help_label': fields.function(_fnct_currency_help_label, type='text', string="Helping Sentence", help="This sentence helps you to know how to specify the payment rate by giving you the direct effect it has"), 
    }
    _defaults = {
        'period_id': _get_period,
        'partner_id': _get_partner,
        'journal_id':_get_journal,
        'currency_id': _get_currency,
        'reference': _get_reference,
        'narration':_get_narration,
        'amount': _get_amount,
        'type':_get_type,
        'state': 'draft',
        'pay_now': 'pay_now',
        'name': '',
        'date': lambda *a: time.strftime('%Y-%m-%d'),
        'company_id': lambda self,cr,uid,c: self.pool.get('res.company')._company_default_get(cr, uid, 'account.voucher',context=c),
        'tax_id': _get_tax,
        'payment_option': 'without_writeoff',
        'comment': _('Write-Off'),
        'payment_rate': 1.0,
        'payment_rate_currency_id': _get_payment_rate_currency,
    }

    def compute_tax(self, cr, uid, ids, context=None):
        tax_pool = self.pool.get('account.tax')
        partner_pool = self.pool.get('res.partner')
        position_pool = self.pool.get('account.fiscal.position')
        voucher_line_pool = self.pool.get('account.voucher.line')
        voucher_pool = self.pool.get('account.voucher')
        if context is None: context = {}

        for voucher in voucher_pool.browse(cr, uid, ids, context=context):
            voucher_amount = 0.0
            for line in voucher.line_ids:
                voucher_amount += line.untax_amount or line.amount
                line.amount = line.untax_amount or line.amount
                voucher_line_pool.write(cr, uid, [line.id], {'amount':line.amount, 'untax_amount':line.untax_amount})

            if not voucher.tax_id:
                self.write(cr, uid, [voucher.id], {'amount':voucher_amount, 'tax_amount':0.0})
                continue

            tax = [tax_pool.browse(cr, uid, voucher.tax_id.id, context=context)]
            partner = partner_pool.browse(cr, uid, voucher.partner_id.id, context=context) or False
            taxes = position_pool.map_tax(cr, uid, partner and partner.property_account_position or False, tax)
            tax = tax_pool.browse(cr, uid, taxes, context=context)

            total = voucher_amount
            total_tax = 0.0

            if not tax[0].price_include:
                for line in voucher.line_ids:
                    for tax_line in tax_pool.compute_all(cr, uid, tax, line.amount, 1).get('taxes', []):
                        total_tax += tax_line.get('amount', 0.0)
                total += total_tax
            else:
                for line in voucher.line_ids:
                    line_total = 0.0
                    line_tax = 0.0

                    for tax_line in tax_pool.compute_all(cr, uid, tax, line.untax_amount or line.amount, 1).get('taxes', []):
                        line_tax += tax_line.get('amount', 0.0)
                        line_total += tax_line.get('price_unit')
                    total_tax += line_tax
                    untax_amount = line.untax_amount or line.amount
                    voucher_line_pool.write(cr, uid, [line.id], {'amount':line_total, 'untax_amount':untax_amount})

            self.write(cr, uid, [voucher.id], {'amount':total, 'tax_amount':total_tax})
        return True

    def onchange_price(self, cr, uid, ids, line_ids, tax_id, partner_id=False, context=None):
        context = context or {}
        tax_pool = self.pool.get('account.tax')
        partner_pool = self.pool.get('res.partner')
        position_pool = self.pool.get('account.fiscal.position')
        if not line_ids:
            line_ids = []
        res = {
            'tax_amount': False,
            'amount': False,
        }
        voucher_total = 0.0

        # resolve the list of commands into a list of dicts
        line_ids = self.resolve_2many_commands(cr, uid, 'line_ids', line_ids, ['amount'], context)

        total_tax = 0.0
        for line in line_ids:
            line_amount = 0.0
            line_amount = line.get('amount',0.0)

            if tax_id:
                tax = [tax_pool.browse(cr, uid, tax_id, context=context)]
                if partner_id:
                    partner = partner_pool.browse(cr, uid, partner_id, context=context) or False
                    taxes = position_pool.map_tax(cr, uid, partner and partner.property_account_position or False, tax)
                    tax = tax_pool.browse(cr, uid, taxes, context=context)

                if not tax[0].price_include:
                    for tax_line in tax_pool.compute_all(cr, uid, tax, line_amount, 1).get('taxes', []):
                        total_tax += tax_line.get('amount')

            voucher_total += line_amount
        total = voucher_total + total_tax

        res.update({
            'amount': total or voucher_total,
            'tax_amount': total_tax
        })
        return {
            'value': res
        }

    def onchange_term_id(self, cr, uid, ids, term_id, amount):
        term_pool = self.pool.get('account.payment.term')
        terms = False
        due_date = False
        default = {'date_due':False}
        if term_id and amount:
            terms = term_pool.compute(cr, uid, term_id, amount)
        if terms:
            due_date = terms[-1][0]
            default.update({
                'date_due':due_date
            })
        return {'value':default}

    def onchange_journal_voucher(self, cr, uid, ids, line_ids=False, tax_id=False, price=0.0, partner_id=False, journal_id=False, ttype=False, company_id=False, context=None):
        """price
        Returns a dict that contains new values and context

        @param partner_id: latest value from user input for field partner_id
        @param args: other arguments
        @param context: context arguments, like lang, time zone

        @return: Returns a dict which contains new values, and context
        """
        default = {
            'value':{},
        }

        if not partner_id or not journal_id:
            return default

        partner_pool = self.pool.get('res.partner')
        journal_pool = self.pool.get('account.journal')

        journal = journal_pool.browse(cr, uid, journal_id, context=context)
        partner = partner_pool.browse(cr, uid, partner_id, context=context)
        account_id = False
        tr_type = False
        if journal.type in ('sale','sale_refund'):
            account_id = partner.property_account_receivable.id
            tr_type = 'sale'
        elif journal.type in ('purchase', 'purchase_refund','expense'):
            account_id = partner.property_account_payable.id
            tr_type = 'purchase'
        else:
            if not journal.default_credit_account_id or not journal.default_debit_account_id:
<<<<<<< HEAD
                raise UserError(_('Please define default credit/debit accounts on the journal "%s".') % (journal.name))
            account_id = journal.default_credit_account_id.id or journal.default_debit_account_id.id
=======
                raise osv.except_osv(_('Error!'), _('Please define default credit/debit accounts on the journal "%s".') % (journal.name))
            if ttype in ('sale', 'receipt'):
                account_id = journal.default_debit_account_id.id
            elif ttype in ('purchase', 'payment'):
                account_id = journal.default_credit_account_id.id
            else:
                account_id = journal.default_credit_account_id.id or journal.default_debit_account_id.id
>>>>>>> ea59856c
            tr_type = 'receipt'

        default['value']['account_id'] = account_id
        default['value']['type'] = ttype or tr_type

        vals = self.onchange_journal(cr, uid, ids, journal_id, line_ids, tax_id, partner_id, time.strftime('%Y-%m-%d'), price, ttype, company_id, context)
        default['value'].update(vals.get('value'))

        return default

    def onchange_rate(self, cr, uid, ids, rate, amount, currency_id, payment_rate_currency_id, company_id, context=None):
        res =  {'value': {'paid_amount_in_company_currency': amount, 'currency_help_label': self._get_currency_help_label(cr, uid, currency_id, rate, payment_rate_currency_id, context=context)}}
        if rate and amount and currency_id:
            company_currency = self.pool.get('res.company').browse(cr, uid, company_id, context=context).currency_id
            #context should contain the date, the payment currency and the payment rate specified on the voucher
            amount_in_company_currency = self.pool.get('res.currency').compute(cr, uid, currency_id, company_currency.id, amount, context=context)
            res['value']['paid_amount_in_company_currency'] = amount_in_company_currency
        return res

    def onchange_amount(self, cr, uid, ids, amount, rate, partner_id, journal_id, currency_id, ttype, date, payment_rate_currency_id, company_id, context=None):
        if context is None:
            context = {}
        ctx = context.copy()
        ctx.update({'date': date})
        #read the voucher rate with the right date in the context
        currency_id = currency_id or self.pool.get('res.company').browse(cr, uid, company_id, context=ctx).currency_id.id
        voucher_rate = self.pool.get('res.currency').read(cr, uid, [currency_id], ['rate'], context=ctx)[0]['rate']
        ctx.update({
            'voucher_special_currency': payment_rate_currency_id,
            'voucher_special_currency_rate': rate * voucher_rate})
        res = self.recompute_voucher_lines(cr, uid, ids, partner_id, journal_id, amount, currency_id, ttype, date, context=ctx)
        vals = self.onchange_rate(cr, uid, ids, rate, amount, currency_id, payment_rate_currency_id, company_id, context=ctx)
        for key in vals.keys():
            res[key].update(vals[key])
        return res

    def recompute_payment_rate(self, cr, uid, ids, vals, currency_id, date, ttype, journal_id, amount, context=None):
        if context is None:
            context = {}
        #on change of the journal, we need to set also the default value for payment_rate and payment_rate_currency_id
        currency_obj = self.pool.get('res.currency')
        journal = self.pool.get('account.journal').browse(cr, uid, journal_id, context=context)
        company_id = journal.company_id.id
        payment_rate = 1.0
        currency_id = currency_id or journal.company_id.currency_id.id
        payment_rate_currency_id = currency_id
        ctx = context.copy()
        ctx.update({'date': date})
        o2m_to_loop = False
        if ttype == 'receipt':
            o2m_to_loop = 'line_cr_ids'
        elif ttype == 'payment':
            o2m_to_loop = 'line_dr_ids'
        if o2m_to_loop and 'value' in vals and o2m_to_loop in vals['value']:
            for voucher_line in vals['value'][o2m_to_loop]:
                if not isinstance(voucher_line, dict):
                    continue
                if voucher_line['currency_id'] != currency_id:
                    # we take as default value for the payment_rate_currency_id, the currency of the first invoice that
                    # is not in the voucher currency
                    payment_rate_currency_id = voucher_line['currency_id']
                    tmp = currency_obj.browse(cr, uid, payment_rate_currency_id, context=ctx).rate
                    payment_rate = tmp / currency_obj.browse(cr, uid, currency_id, context=ctx).rate
                    break
        vals['value'].update({
            'payment_rate': payment_rate,
            'currency_id': currency_id,
            'payment_rate_currency_id': payment_rate_currency_id
        })
        #read the voucher rate with the right date in the context
        voucher_rate = self.pool.get('res.currency').read(cr, uid, [currency_id], ['rate'], context=ctx)[0]['rate']
        ctx.update({
            'voucher_special_currency_rate': payment_rate * voucher_rate,
            'voucher_special_currency': payment_rate_currency_id})
        res = self.onchange_rate(cr, uid, ids, payment_rate, amount, currency_id, payment_rate_currency_id, company_id, context=ctx)
        for key in res.keys():
            vals[key].update(res[key])
        return vals

    def basic_onchange_partner(self, cr, uid, ids, partner_id, journal_id, ttype, context=None):
        partner_pool = self.pool.get('res.partner')
        journal_pool = self.pool.get('account.journal')
        res = {'value': {'account_id': False}}
        if not partner_id or not journal_id:
            return res

        journal = journal_pool.browse(cr, uid, journal_id, context=context)
        partner = partner_pool.browse(cr, uid, partner_id, context=context)
        account_id = False
        if journal.type in ('sale','sale_refund'):
            account_id = partner.property_account_receivable.id
        elif journal.type in ('purchase', 'purchase_refund','expense'):
            account_id = partner.property_account_payable.id
        elif ttype in ('sale', 'receipt'):
            account_id = journal.default_debit_account_id.id
        elif ttype in ('purchase', 'payment'):
            account_id = journal.default_credit_account_id.id
        else:
            account_id = journal.default_credit_account_id.id or journal.default_debit_account_id.id

        res['value']['account_id'] = account_id
        return res

    def onchange_partner_id(self, cr, uid, ids, partner_id, journal_id, amount, currency_id, ttype, date, context=None):
        if not journal_id:
            return {}
        if context is None:
            context = {}
        #TODO: comment me and use me directly in the sales/purchases views
        res = self.basic_onchange_partner(cr, uid, ids, partner_id, journal_id, ttype, context=context)
        if ttype in ['sale', 'purchase']:
            return res
        ctx = context.copy()
        # not passing the payment_rate currency and the payment_rate in the context but it's ok because they are reset in recompute_payment_rate
        ctx.update({'date': date})
        vals = self.recompute_voucher_lines(cr, uid, ids, partner_id, journal_id, amount, currency_id, ttype, date, context=ctx)
        vals2 = self.recompute_payment_rate(cr, uid, ids, vals, currency_id, date, ttype, journal_id, amount, context=context)
        for key in vals.keys():
            res[key].update(vals[key])
        for key in vals2.keys():
            res[key].update(vals2[key])
        #TODO: can probably be removed now
        #TODO: onchange_partner_id() should not returns [pre_line, line_dr_ids, payment_rate...] for type sale, and not 
        # [pre_line, line_cr_ids, payment_rate...] for type purchase.
        # We should definitively split account.voucher object in two and make distinct on_change functions. In the 
        # meanwhile, bellow lines must be there because the fields aren't present in the view, what crashes if the 
        # onchange returns a value for them
        if ttype == 'sale':
            del(res['value']['line_dr_ids'])
            del(res['value']['pre_line'])
            del(res['value']['payment_rate'])
        elif ttype == 'purchase':
            del(res['value']['line_cr_ids'])
            del(res['value']['pre_line'])
            del(res['value']['payment_rate'])
        return res

    def recompute_voucher_lines(self, cr, uid, ids, partner_id, journal_id, price, currency_id, ttype, date, context=None):
        """
        Returns a dict that contains new values and context

        @param partner_id: latest value from user input for field partner_id
        @param args: other arguments
        @param context: context arguments, like lang, time zone

        @return: Returns a dict which contains new values, and context
        """
        def _remove_noise_in_o2m():
            """if the line is partially reconciled, then we must pay attention to display it only once and
                in the good o2m.
                This function returns True if the line is considered as noise and should not be displayed
            """
            if line.reconcile_partial_id:
                if currency_id == line.currency_id.id:
                    if line.amount_residual_currency <= 0:
                        return True
                else:
                    if line.amount_residual <= 0:
                        return True
            return False

        if context is None:
            context = {}
        context_multi_currency = context.copy()

        currency_pool = self.pool.get('res.currency')
        move_line_pool = self.pool.get('account.move.line')
        partner_pool = self.pool.get('res.partner')
        journal_pool = self.pool.get('account.journal')
        line_pool = self.pool.get('account.voucher.line')

        #set default values
        default = {
            'value': {'line_dr_ids': [], 'line_cr_ids': [], 'pre_line': False},
        }

        # drop existing lines
        line_ids = ids and line_pool.search(cr, uid, [('voucher_id', '=', ids[0])])
        for line in line_pool.browse(cr, uid, line_ids, context=context):
            if line.type == 'cr':
                default['value']['line_cr_ids'].append((2, line.id))
            else:
                default['value']['line_dr_ids'].append((2, line.id))

        if not partner_id or not journal_id:
            return default

        journal = journal_pool.browse(cr, uid, journal_id, context=context)
        partner = partner_pool.browse(cr, uid, partner_id, context=context)
        currency_id = currency_id or journal.company_id.currency_id.id

        total_credit = 0.0
        total_debit = 0.0
        account_type = None
        if context.get('account_id'):
            account_type = self.pool['account.account'].browse(cr, uid, context['account_id'], context=context).type
        if ttype == 'payment':
            if not account_type:
                account_type = 'payable'
            total_debit = price or 0.0
        else:
            total_credit = price or 0.0
            if not account_type:
                account_type = 'receivable'

        if not context.get('move_line_ids', False):
            ids = move_line_pool.search(cr, uid, [('state','=','valid'), ('account_id.type', '=', account_type), ('reconcile_id', '=', False), ('partner_id', '=', partner_id)], context=context)
        else:
            ids = context['move_line_ids']
        invoice_id = context.get('invoice_id', False)
        company_currency = journal.company_id.currency_id.id
        move_lines_found = []

        #order the lines by most old first
        ids.reverse()
        account_move_lines = move_line_pool.browse(cr, uid, ids, context=context)

        #compute the total debit/credit and look for a matching open amount or invoice
        for line in account_move_lines:
            if _remove_noise_in_o2m():
                continue

            if invoice_id:
                if line.invoice.id == invoice_id:
                    #if the invoice linked to the voucher line is equal to the invoice_id in context
                    #then we assign the amount on that line, whatever the other voucher lines
                    move_lines_found.append(line.id)
            elif currency_id == company_currency:
                #otherwise treatments is the same but with other field names
                if line.amount_residual == price:
                    #if the amount residual is equal the amount voucher, we assign it to that voucher
                    #line, whatever the other voucher lines
                    move_lines_found.append(line.id)
                    break
                #otherwise we will split the voucher amount on each line (by most old first)
                total_credit += line.credit or 0.0
                total_debit += line.debit or 0.0
            elif currency_id == line.currency_id.id:
                if line.amount_residual_currency == price:
                    move_lines_found.append(line.id)
                    break
                total_credit += line.credit and line.amount_currency or 0.0
                total_debit += line.debit and line.amount_currency or 0.0

        remaining_amount = price
        #voucher line creation
        for line in account_move_lines:

            if _remove_noise_in_o2m():
                continue

            if line.currency_id and currency_id == line.currency_id.id:
                amount_original = abs(line.amount_currency)
                amount_unreconciled = abs(line.amount_residual_currency)
            else:
                #always use the amount booked in the company currency as the basis of the conversion into the voucher currency
                amount_original = currency_pool.compute(cr, uid, company_currency, currency_id, line.credit or line.debit or 0.0, context=context_multi_currency)
                amount_unreconciled = currency_pool.compute(cr, uid, company_currency, currency_id, abs(line.amount_residual), context=context_multi_currency)
            line_currency_id = line.currency_id and line.currency_id.id or company_currency
            rs = {
                'name':line.move_id.name,
                'type': line.credit and 'dr' or 'cr',
                'move_line_id':line.id,
                'account_id':line.account_id.id,
                'amount_original': amount_original,
                'amount': (line.id in move_lines_found) and min(abs(remaining_amount), amount_unreconciled) or 0.0,
                'date_original':line.date,
                'date_due':line.date_maturity,
                'amount_unreconciled': amount_unreconciled,
                'currency_id': line_currency_id,
            }
            remaining_amount -= rs['amount']
            #in case a corresponding move_line hasn't been found, we now try to assign the voucher amount
            #on existing invoices: we split voucher amount by most old first, but only for lines in the same currency
            if not move_lines_found:
                if currency_id == line_currency_id:
                    if line.credit:
                        amount = min(amount_unreconciled, abs(total_debit))
                        rs['amount'] = amount
                        total_debit -= amount
                    else:
                        amount = min(amount_unreconciled, abs(total_credit))
                        rs['amount'] = amount
                        total_credit -= amount

            if rs['amount_unreconciled'] == rs['amount']:
                rs['reconcile'] = True

            if rs['type'] == 'cr':
                default['value']['line_cr_ids'].append(rs)
            else:
                default['value']['line_dr_ids'].append(rs)

            if len(default['value']['line_cr_ids']) > 0:
                default['value']['pre_line'] = 1
            elif len(default['value']['line_dr_ids']) > 0:
                default['value']['pre_line'] = 1
            default['value']['writeoff_amount'] = self._compute_writeoff_amount(cr, uid, default['value']['line_dr_ids'], default['value']['line_cr_ids'], price, ttype)
        return default

    def onchange_payment_rate_currency(self, cr, uid, ids, currency_id, payment_rate, payment_rate_currency_id, date, amount, company_id, context=None):
        if context is None:
            context = {}
        res = {'value': {}}
        if currency_id:
            #set the default payment rate of the voucher and compute the paid amount in company currency
            ctx = context.copy()
            ctx.update({'date': date})
            #read the voucher rate with the right date in the context
            voucher_rate = self.pool.get('res.currency').read(cr, uid, [currency_id], ['rate'], context=ctx)[0]['rate']
            ctx.update({
                'voucher_special_currency_rate': payment_rate * voucher_rate, 
                'voucher_special_currency': payment_rate_currency_id})
            vals = self.onchange_rate(cr, uid, ids, payment_rate, amount, currency_id, payment_rate_currency_id, company_id, context=ctx)
            for key in vals.keys():
                res[key].update(vals[key])
        return res

    def onchange_date(self, cr, uid, ids, date, currency_id, payment_rate_currency_id, amount, company_id, context=None):
        """
        @param date: latest value from user input for field date
        @param args: other arguments
        @param context: context arguments, like lang, time zone
        @return: Returns a dict which contains new values, and context
        """
        if context is None:
            context ={}
        res = {'value': {}}
        #set the period of the voucher
        period_pool = self.pool.get('account.period')
        currency_obj = self.pool.get('res.currency')
        ctx = context.copy()
        ctx.update({'company_id': company_id, 'account_period_prefer_normal': True})
        voucher_currency_id = currency_id or self.pool.get('res.company').browse(cr, uid, company_id, context=ctx).currency_id.id
        pids = period_pool.find(cr, uid, date, context=ctx)
        if pids:
            res['value'].update({'period_id':pids[0]})
        if payment_rate_currency_id:
            ctx.update({'date': date})
            payment_rate = 1.0
            if payment_rate_currency_id != currency_id:
                tmp = currency_obj.browse(cr, uid, payment_rate_currency_id, context=ctx).rate
                payment_rate = tmp / currency_obj.browse(cr, uid, voucher_currency_id, context=ctx).rate
            vals = self.onchange_payment_rate_currency(cr, uid, ids, voucher_currency_id, payment_rate, payment_rate_currency_id, date, amount, company_id, context=context)
            vals['value'].update({'payment_rate': payment_rate})
            for key in vals.keys():
                res[key].update(vals[key])
        return res

    def onchange_journal(self, cr, uid, ids, journal_id, line_ids, tax_id, partner_id, date, amount, ttype, company_id, context=None):
        if context is None:
            context = {}
        if not journal_id:
            return False
        journal_pool = self.pool.get('account.journal')
        journal = journal_pool.browse(cr, uid, journal_id, context=context)
        if ttype in ('sale', 'receipt'):
            account_id = journal.default_debit_account_id
        elif ttype in ('purchase', 'payment'):
            account_id = journal.default_credit_account_id
        else:
            account_id = journal.default_credit_account_id or journal.default_debit_account_id
        tax_id = False
        if account_id and account_id.tax_ids:
            tax_id = account_id.tax_ids[0].id

        vals = {'value':{} }
        if ttype in ('sale', 'purchase'):
            vals = self.onchange_price(cr, uid, ids, line_ids, tax_id, partner_id, context)
            vals['value'].update({'tax_id':tax_id,'amount': amount})
        currency_id = False
        if journal.currency:
            currency_id = journal.currency.id
        else:
            currency_id = journal.company_id.currency_id.id

        period_ids = self.pool['account.period'].find(cr, uid, context=dict(context, company_id=company_id))
        vals['value'].update({
            'currency_id': currency_id,
            'payment_rate_currency_id': currency_id,
            'period_id': period_ids and period_ids[0] or False
        })
        #in case we want to register the payment directly from an invoice, it's confusing to allow to switch the journal 
        #without seeing that the amount is expressed in the journal currency, and not in the invoice currency. So to avoid
        #this common mistake, we simply reset the amount to 0 if the currency is not the invoice currency.
        if context.get('payment_expected_currency') and currency_id != context.get('payment_expected_currency'):
            vals['value']['amount'] = 0
            amount = 0
        if partner_id:
            res = self.onchange_partner_id(cr, uid, ids, partner_id, journal_id, amount, currency_id, ttype, date, context)
            for key in res.keys():
                vals[key].update(res[key])
        return vals

    def onchange_company(self, cr, uid, ids, partner_id, journal_id, currency_id, company_id, context=None):
        """
        If the company changes, check that the journal is in the right company.
        If not, fetch a new journal.
        """
        journal_pool = self.pool['account.journal']
        journal = journal_pool.browse(cr, uid, journal_id, context=context)
        if journal.company_id.id != company_id:
            # can not guess type of journal, better remove it
            return {'value': {'journal_id': False}}
        return {}

    def button_proforma_voucher(self, cr, uid, ids, context=None):
        self.signal_workflow(cr, uid, ids, 'proforma_voucher')
        return {'type': 'ir.actions.act_window_close'}

    def proforma_voucher(self, cr, uid, ids, context=None):
        self.action_move_line_create(cr, uid, ids, context=context)
        return True

    def action_cancel_draft(self, cr, uid, ids, context=None):
        self.create_workflow(cr, uid, ids)
        self.write(cr, uid, ids, {'state':'draft'})
        return True

    def cancel_voucher(self, cr, uid, ids, context=None):
        reconcile_pool = self.pool.get('account.move.reconcile')
        move_pool = self.pool.get('account.move')
        move_line_pool = self.pool.get('account.move.line')
        for voucher in self.browse(cr, uid, ids, context=context):
            # refresh to make sure you don't unlink an already removed move
            voucher.refresh()
            for line in voucher.move_ids:
                # refresh to make sure you don't unreconcile an already unreconciled entry
                line.refresh()
                if line.reconcile_id:
                    move_lines = [move_line.id for move_line in line.reconcile_id.line_id]
                    move_lines.remove(line.id)
                    reconcile_pool.unlink(cr, uid, [line.reconcile_id.id])
                    if len(move_lines) >= 2:
                        move_line_pool.reconcile_partial(cr, uid, move_lines, 'auto',context=context)
            if voucher.move_id:
                move_pool.button_cancel(cr, uid, [voucher.move_id.id])
                move_pool.unlink(cr, uid, [voucher.move_id.id])
        res = {
            'state':'cancel',
            'move_id':False,
        }
        self.write(cr, uid, ids, res)
        return True

    def unlink(self, cr, uid, ids, context=None):
        for t in self.read(cr, uid, ids, ['state'], context=context):
            if t['state'] not in ('draft', 'cancel'):
                raise UserError(_('Cannot delete voucher(s) which are already opened or paid.'))
        return super(account_voucher, self).unlink(cr, uid, ids, context=context)

    def onchange_payment(self, cr, uid, ids, pay_now, journal_id, partner_id, ttype='sale'):
        res = {}
        if not partner_id:
            return res
        res = {}
        partner_pool = self.pool.get('res.partner')
        journal_pool = self.pool.get('account.journal')
        if pay_now == 'pay_later':
            partner = partner_pool.browse(cr, uid, partner_id)
            journal = journal_pool.browse(cr, uid, journal_id)
            if journal.type in ('sale','sale_refund'):
                account_id = partner.property_account_receivable.id
            elif journal.type in ('purchase', 'purchase_refund','expense'):
                account_id = partner.property_account_payable.id
            elif ttype in ('sale', 'receipt'):
                account_id = journal.default_debit_account_id.id
            elif ttype in ('purchase', 'payment'):
                account_id = journal.default_credit_account_id.id
            else:
                account_id = journal.default_credit_account_id.id or journal.default_debit_account_id.id
            if account_id:
                res['account_id'] = account_id
        return {'value':res}

    def _sel_context(self, cr, uid, voucher_id, context=None):
        """
        Select the context to use accordingly if it needs to be multicurrency or not.

        :param voucher_id: Id of the actual voucher
        :return: The returned context will be the same as given in parameter if the voucher currency is the same
                 than the company currency, otherwise it's a copy of the parameter with an extra key 'date' containing
                 the date of the voucher.
        :rtype: dict
        """
        company_currency = self._get_company_currency(cr, uid, voucher_id, context)
        current_currency = self._get_current_currency(cr, uid, voucher_id, context)
        if current_currency <> company_currency:
            context_multi_currency = context.copy()
            voucher = self.pool.get('account.voucher').browse(cr, uid, voucher_id, context)
            context_multi_currency.update({'date': voucher.date})
            return context_multi_currency
        return context

    def first_move_line_get(self, cr, uid, voucher_id, move_id, company_currency, current_currency, context=None):
        '''
        Return a dict to be use to create the first account move line of given voucher.

        :param voucher_id: Id of voucher what we are creating account_move.
        :param move_id: Id of account move where this line will be added.
        :param company_currency: id of currency of the company to which the voucher belong
        :param current_currency: id of currency of the voucher
        :return: mapping between fieldname and value of account move line to create
        :rtype: dict
        '''
        voucher = self.pool.get('account.voucher').browse(cr,uid,voucher_id,context)
        debit = credit = 0.0
        # TODO: is there any other alternative then the voucher type ??
        # ANSWER: We can have payment and receipt "In Advance".
        # TODO: Make this logic available.
        # -for sale, purchase we have but for the payment and receipt we do not have as based on the bank/cash journal we can not know its payment or receipt
        if voucher.type in ('purchase', 'payment'):
            credit = voucher.paid_amount_in_company_currency
        elif voucher.type in ('sale', 'receipt'):
            debit = voucher.paid_amount_in_company_currency
        if debit < 0: credit = -debit; debit = 0.0
        if credit < 0: debit = -credit; credit = 0.0
        sign = debit - credit < 0 and -1 or 1
        #set the first line of the voucher
        move_line = {
                'name': voucher.name or '/',
                'debit': debit,
                'credit': credit,
                'account_id': voucher.account_id.id,
                'move_id': move_id,
                'journal_id': voucher.journal_id.id,
                'period_id': voucher.period_id.id,
                'partner_id': voucher.partner_id.id,
                'currency_id': company_currency <> current_currency and  current_currency or False,
                'amount_currency': (sign * abs(voucher.amount) # amount < 0 for refunds
                    if company_currency != current_currency else 0.0),
                'date': voucher.date,
                'date_maturity': voucher.date_due
            }
        return move_line

    def account_move_get(self, cr, uid, voucher_id, context=None):
        '''
        This method prepare the creation of the account move related to the given voucher.

        :param voucher_id: Id of voucher for which we are creating account_move.
        :return: mapping between fieldname and value of account move to create
        :rtype: dict
        '''
        seq_obj = self.pool.get('ir.sequence')
        voucher = self.pool.get('account.voucher').browse(cr,uid,voucher_id,context)
        if voucher.number:
            name = voucher.number
        elif voucher.journal_id.sequence_id:
            if not voucher.journal_id.sequence_id.active:
                raise UserError(_('Please activate the sequence of selected journal !'))
            c = dict(context)
            c.update({'ir_sequence_date': voucher.period_id.date_start})
            name = seq_obj.next_by_id(cr, uid, voucher.journal_id.sequence_id.id, context=c)
        else:
            raise UserError(_('Please define a sequence on the journal.'))
        ref = voucher.reference or name

        move = {
            'name': name,
            'journal_id': voucher.journal_id.id,
            'narration': voucher.narration,
            'date': voucher.date,
            'ref': ref,
            'period_id': voucher.period_id.id,
        }
        return move

    def _get_exchange_lines(self, cr, uid, line, move_id, amount_residual, company_currency, current_currency, context=None):
        '''
        Prepare the two lines in company currency due to currency rate difference.

        :param line: browse record of the voucher.line for which we want to create currency rate difference accounting
            entries
        :param move_id: Account move wher the move lines will be.
        :param amount_residual: Amount to be posted.
        :param company_currency: id of currency of the company to which the voucher belong
        :param current_currency: id of currency of the voucher
        :return: the account move line and its counterpart to create, depicted as mapping between fieldname and value
        :rtype: tuple of dict
        '''
        if amount_residual > 0:
            account_id = line.voucher_id.company_id.expense_currency_exchange_account_id
            if not account_id:
                model, action_id = self.pool['ir.model.data'].get_object_reference(cr, uid, 'account', 'action_account_form')
                msg = _("You should configure the 'Loss Exchange Rate Account' to manage automatically the booking of accounting entries related to differences between exchange rates.")
                raise openerp.exceptions.RedirectWarning(msg, action_id, _('Go to the configuration panel'))
        else:
            account_id = line.voucher_id.company_id.income_currency_exchange_account_id
            if not account_id:
                model, action_id = self.pool['ir.model.data'].get_object_reference(cr, uid, 'account', 'action_account_form')
                msg = _("You should configure the 'Gain Exchange Rate Account' to manage automatically the booking of accounting entries related to differences between exchange rates.")
                raise openerp.exceptions.RedirectWarning(msg, action_id, _('Go to the configuration panel'))
        # Even if the amount_currency is never filled, we need to pass the foreign currency because otherwise
        # the receivable/payable account may have a secondary currency, which render this field mandatory
        if line.account_id.currency_id:
            account_currency_id = line.account_id.currency_id.id
        else:
            account_currency_id = company_currency <> current_currency and current_currency or False
        move_line = {
            'journal_id': line.voucher_id.journal_id.id,
            'period_id': line.voucher_id.period_id.id,
            'name': _('change')+': '+(line.name or '/'),
            'account_id': line.account_id.id,
            'move_id': move_id,
            'partner_id': line.voucher_id.partner_id.id,
            'currency_id': account_currency_id,
            'amount_currency': 0.0,
            'quantity': 1,
            'credit': amount_residual > 0 and amount_residual or 0.0,
            'debit': amount_residual < 0 and -amount_residual or 0.0,
            'date': line.voucher_id.date,
        }
        move_line_counterpart = {
            'journal_id': line.voucher_id.journal_id.id,
            'period_id': line.voucher_id.period_id.id,
            'name': _('change')+': '+(line.name or '/'),
            'account_id': account_id.id,
            'move_id': move_id,
            'amount_currency': 0.0,
            'partner_id': line.voucher_id.partner_id.id,
            'currency_id': account_currency_id,
            'quantity': 1,
            'debit': amount_residual > 0 and amount_residual or 0.0,
            'credit': amount_residual < 0 and -amount_residual or 0.0,
            'date': line.voucher_id.date,
        }
        return (move_line, move_line_counterpart)

    def _convert_amount(self, cr, uid, amount, voucher_id, context=None):
        '''
        This function convert the amount given in company currency. It takes either the rate in the voucher (if the
        payment_rate_currency_id is relevant) either the rate encoded in the system.

        :param amount: float. The amount to convert
        :param voucher: id of the voucher on which we want the conversion
        :param context: to context to use for the conversion. It may contain the key 'date' set to the voucher date
            field in order to select the good rate to use.
        :return: the amount in the currency of the voucher's company
        :rtype: float
        '''
        if context is None:
            context = {}
        currency_obj = self.pool.get('res.currency')
        voucher = self.browse(cr, uid, voucher_id, context=context)
        return currency_obj.compute(cr, uid, voucher.currency_id.id, voucher.company_id.currency_id.id, amount, context=context)

    def voucher_move_line_create(self, cr, uid, voucher_id, line_total, move_id, company_currency, current_currency, context=None):
        '''
        Create one account move line, on the given account move, per voucher line where amount is not 0.0.
        It returns Tuple with tot_line what is total of difference between debit and credit and
        a list of lists with ids to be reconciled with this format (total_deb_cred,list_of_lists).

        :param voucher_id: Voucher id what we are working with
        :param line_total: Amount of the first line, which correspond to the amount we should totally split among all voucher lines.
        :param move_id: Account move wher those lines will be joined.
        :param company_currency: id of currency of the company to which the voucher belong
        :param current_currency: id of currency of the voucher
        :return: Tuple build as (remaining amount not allocated on voucher lines, list of account_move_line created in this method)
        :rtype: tuple(float, list of int)
        '''
        if context is None:
            context = {}
        move_line_obj = self.pool.get('account.move.line')
        currency_obj = self.pool.get('res.currency')
        tax_obj = self.pool.get('account.tax')
        tot_line = line_total
        rec_lst_ids = []

        date = self.read(cr, uid, [voucher_id], ['date'], context=context)[0]['date']
        ctx = context.copy()
        ctx.update({'date': date})
        voucher = self.pool.get('account.voucher').browse(cr, uid, voucher_id, context=ctx)
        voucher_currency = voucher.journal_id.currency or voucher.company_id.currency_id
        ctx.update({
            'voucher_special_currency_rate': voucher_currency.rate * voucher.payment_rate ,
            'voucher_special_currency': voucher.payment_rate_currency_id and voucher.payment_rate_currency_id.id or False,})
        prec = self.pool.get('decimal.precision').precision_get(cr, uid, 'Account')
        for line in voucher.line_ids:
            #create one move line per voucher line where amount is not 0.0
            # AND (second part of the clause) only if the original move line was not having debit = credit = 0 (which is a legal value)
            if not line.amount and not (line.move_line_id and not float_compare(line.move_line_id.debit, line.move_line_id.credit, precision_digits=prec) and not float_compare(line.move_line_id.debit, 0.0, precision_digits=prec)):
                continue
            # convert the amount set on the voucher line into the currency of the voucher's company
            # this calls res_curreny.compute() with the right context, so that it will take either the rate on the voucher if it is relevant or will use the default behaviour
            amount = self._convert_amount(cr, uid, line.untax_amount or line.amount, voucher.id, context=ctx)
            # if the amount encoded in voucher is equal to the amount unreconciled, we need to compute the
            # currency rate difference
            if line.amount == line.amount_unreconciled:
                if not line.move_line_id:
                    raise UserError(_("The invoice you are willing to pay is not valid anymore."))
                sign = line.type =='dr' and -1 or 1
                currency_rate_difference = sign * (line.move_line_id.amount_residual - amount)
            else:
                currency_rate_difference = 0.0
            move_line = {
                'journal_id': voucher.journal_id.id,
                'period_id': voucher.period_id.id,
                'name': line.name or '/',
                'account_id': line.account_id.id,
                'move_id': move_id,
                'partner_id': voucher.partner_id.id,
                'currency_id': line.move_line_id and (company_currency <> line.move_line_id.currency_id.id and line.move_line_id.currency_id.id) or False,
                'analytic_account_id': line.account_analytic_id and line.account_analytic_id.id or False,
                'quantity': 1,
                'credit': 0.0,
                'debit': 0.0,
                'date': voucher.date
            }
            if amount < 0:
                amount = -amount
                if line.type == 'dr':
                    line.type = 'cr'
                else:
                    line.type = 'dr'

            if (line.type=='dr'):
                tot_line += amount
                move_line['debit'] = amount
            else:
                tot_line -= amount
                move_line['credit'] = amount

            if voucher.tax_id and voucher.type in ('sale', 'purchase'):
                move_line.update({
                    'account_tax_id': voucher.tax_id.id,
                })

            # compute the amount in foreign currency
            foreign_currency_diff = 0.0
            amount_currency = False
            if line.move_line_id:
                # We want to set it on the account move line as soon as the original line had a foreign currency
                if line.move_line_id.currency_id and line.move_line_id.currency_id.id != company_currency:
                    # we compute the amount in that foreign currency.
                    if line.move_line_id.currency_id.id == current_currency:
                        # if the voucher and the voucher line share the same currency, there is no computation to do
                        sign = (move_line['debit'] - move_line['credit']) < 0 and -1 or 1
                        amount_currency = sign * (line.amount)
                    else:
                        # if the rate is specified on the voucher, it will be used thanks to the special keys in the context
                        # otherwise we use the rates of the system
                        amount_currency = currency_obj.compute(cr, uid, company_currency, line.move_line_id.currency_id.id, move_line['debit']-move_line['credit'], context=ctx)
                if line.amount == line.amount_unreconciled:
                    foreign_currency_diff = line.move_line_id.amount_residual_currency - abs(amount_currency)

            move_line['amount_currency'] = amount_currency
            voucher_line = move_line_obj.create(cr, uid, move_line)
            rec_ids = [voucher_line, line.move_line_id.id]

            if not currency_obj.is_zero(cr, uid, voucher.company_id.currency_id, currency_rate_difference):
                # Change difference entry in company currency
                exch_lines = self._get_exchange_lines(cr, uid, line, move_id, currency_rate_difference, company_currency, current_currency, context=context)
                new_id = move_line_obj.create(cr, uid, exch_lines[0],context)
                move_line_obj.create(cr, uid, exch_lines[1], context)
                rec_ids.append(new_id)

            if line.move_line_id and line.move_line_id.currency_id and not currency_obj.is_zero(cr, uid, line.move_line_id.currency_id, foreign_currency_diff):
                # Change difference entry in voucher currency
                move_line_foreign_currency = {
                    'journal_id': line.voucher_id.journal_id.id,
                    'period_id': line.voucher_id.period_id.id,
                    'name': _('change')+': '+(line.name or '/'),
                    'account_id': line.account_id.id,
                    'move_id': move_id,
                    'partner_id': line.voucher_id.partner_id.id,
                    'currency_id': line.move_line_id.currency_id.id,
                    'amount_currency': -1 * foreign_currency_diff,
                    'quantity': 1,
                    'credit': 0.0,
                    'debit': 0.0,
                    'date': line.voucher_id.date,
                }
                new_id = move_line_obj.create(cr, uid, move_line_foreign_currency, context=context)
                rec_ids.append(new_id)
            if line.move_line_id.id:
                rec_lst_ids.append(rec_ids)
        return (tot_line, rec_lst_ids)

    def writeoff_move_line_get(self, cr, uid, voucher_id, line_total, move_id, name, company_currency, current_currency, context=None):
        '''
        Set a dict to be use to create the writeoff move line.

        :param voucher_id: Id of voucher what we are creating account_move.
        :param line_total: Amount remaining to be allocated on lines.
        :param move_id: Id of account move where this line will be added.
        :param name: Description of account move line.
        :param company_currency: id of currency of the company to which the voucher belong
        :param current_currency: id of currency of the voucher
        :return: mapping between fieldname and value of account move line to create
        :rtype: dict
        '''
        currency_obj = self.pool.get('res.currency')
        move_line = {}

        voucher = self.pool.get('account.voucher').browse(cr,uid,voucher_id,context)
        current_currency_obj = voucher.currency_id or voucher.journal_id.company_id.currency_id

        if not currency_obj.is_zero(cr, uid, current_currency_obj, line_total):
            diff = line_total
            account_id = False
            write_off_name = ''
            if voucher.payment_option == 'with_writeoff':
                account_id = voucher.writeoff_acc_id.id
                write_off_name = voucher.comment
            elif voucher.partner_id:
                if voucher.type in ('sale', 'receipt'):
                    account_id = voucher.partner_id.property_account_receivable.id
                else:
                    account_id = voucher.partner_id.property_account_payable.id
            else:
                # fallback on account of voucher
                account_id = voucher.account_id.id
            sign = voucher.type == 'payment' and -1 or 1
            move_line = {
                'name': write_off_name or name,
                'account_id': account_id,
                'move_id': move_id,
                'partner_id': voucher.partner_id.id,
                'date': voucher.date,
                'credit': diff > 0 and diff or 0.0,
                'debit': diff < 0 and -diff or 0.0,
                'amount_currency': company_currency <> current_currency and (sign * -1 * voucher.writeoff_amount) or 0.0,
                'currency_id': company_currency <> current_currency and current_currency or False,
                'analytic_account_id': voucher.analytic_id and voucher.analytic_id.id or False,
            }

        return move_line

    def _get_company_currency(self, cr, uid, voucher_id, context=None):
        '''
        Get the currency of the actual company.

        :param voucher_id: Id of the voucher what i want to obtain company currency.
        :return: currency id of the company of the voucher
        :rtype: int
        '''
        return self.pool.get('account.voucher').browse(cr,uid,voucher_id,context).journal_id.company_id.currency_id.id

    def _get_current_currency(self, cr, uid, voucher_id, context=None):
        '''
        Get the currency of the voucher.

        :param voucher_id: Id of the voucher what i want to obtain current currency.
        :return: currency id of the voucher
        :rtype: int
        '''
        voucher = self.pool.get('account.voucher').browse(cr,uid,voucher_id,context)
        return voucher.currency_id.id or self._get_company_currency(cr,uid,voucher.id,context)

    def action_move_line_create(self, cr, uid, ids, context=None):
        '''
        Confirm the vouchers given in ids and create the journal entries for each of them
        '''
        if context is None:
            context = {}
        move_pool = self.pool.get('account.move')
        move_line_pool = self.pool.get('account.move.line')
        for voucher in self.browse(cr, uid, ids, context=context):
            local_context = dict(context, force_company=voucher.journal_id.company_id.id)
            if voucher.move_id:
                continue
            company_currency = self._get_company_currency(cr, uid, voucher.id, context)
            current_currency = self._get_current_currency(cr, uid, voucher.id, context)
            # we select the context to use accordingly if it's a multicurrency case or not
            context = self._sel_context(cr, uid, voucher.id, context)
            # But for the operations made by _convert_amount, we always need to give the date in the context
            ctx = context.copy()
            ctx.update({'date': voucher.date})
            # Create the account move record.
            move_id = move_pool.create(cr, uid, self.account_move_get(cr, uid, voucher.id, context=context), context=context)
            # Get the name of the account_move just created
            name = move_pool.browse(cr, uid, move_id, context=context).name
            # Create the first line of the voucher
            move_line_id = move_line_pool.create(cr, uid, self.first_move_line_get(cr,uid,voucher.id, move_id, company_currency, current_currency, local_context), local_context)
            move_line_brw = move_line_pool.browse(cr, uid, move_line_id, context=context)
            line_total = move_line_brw.debit - move_line_brw.credit
            rec_list_ids = []
            if voucher.type == 'sale':
                line_total = line_total - self._convert_amount(cr, uid, voucher.tax_amount, voucher.id, context=ctx)
            elif voucher.type == 'purchase':
                line_total = line_total + self._convert_amount(cr, uid, voucher.tax_amount, voucher.id, context=ctx)
            # Create one move line per voucher line where amount is not 0.0
            line_total, rec_list_ids = self.voucher_move_line_create(cr, uid, voucher.id, line_total, move_id, company_currency, current_currency, context)

            # Create the writeoff line if needed
            ml_writeoff = self.writeoff_move_line_get(cr, uid, voucher.id, line_total, move_id, name, company_currency, current_currency, local_context)
            if ml_writeoff:
                move_line_pool.create(cr, uid, ml_writeoff, local_context)
            # We post the voucher.
            self.write(cr, uid, [voucher.id], {
                'move_id': move_id,
                'state': 'posted',
                'number': name,
            })
            if voucher.journal_id.entry_posted:
                move_pool.post(cr, uid, [move_id], context={})
            # We automatically reconcile the account move lines.
            reconcile = False
            for rec_ids in rec_list_ids:
                if len(rec_ids) >= 2:
                    reconcile = move_line_pool.reconcile_partial(cr, uid, rec_ids, writeoff_acc_id=voucher.writeoff_acc_id.id, writeoff_period_id=voucher.period_id.id, writeoff_journal_id=voucher.journal_id.id)
        return True

class account_voucher_line(osv.osv):
    _name = 'account.voucher.line'
    _description = 'Voucher Lines'
    _order = "move_line_id"

    # If the payment is in the same currency than the invoice, we keep the same amount
    # Otherwise, we compute from invoice currency to payment currency
    def _compute_balance(self, cr, uid, ids, name, args, context=None):
        currency_pool = self.pool.get('res.currency')
        rs_data = {}
        for line in self.browse(cr, uid, ids, context=context):
            ctx = context.copy()
            ctx.update({'date': line.voucher_id.date})
            voucher_rate = self.pool.get('res.currency').read(cr, uid, line.voucher_id.currency_id.id, ['rate'], context=ctx)['rate']
            ctx.update({
                'voucher_special_currency': line.voucher_id.payment_rate_currency_id and line.voucher_id.payment_rate_currency_id.id or False,
                'voucher_special_currency_rate': line.voucher_id.payment_rate * voucher_rate})
            res = {}
            company_currency = line.voucher_id.journal_id.company_id.currency_id.id
            voucher_currency = line.voucher_id.currency_id and line.voucher_id.currency_id.id or company_currency
            move_line = line.move_line_id or False

            if not move_line:
                res['amount_original'] = 0.0
                res['amount_unreconciled'] = 0.0
            elif move_line.currency_id and voucher_currency==move_line.currency_id.id:
                res['amount_original'] = abs(move_line.amount_currency)
                res['amount_unreconciled'] = abs(move_line.amount_residual_currency)
            else:
                #always use the amount booked in the company currency as the basis of the conversion into the voucher currency
                res['amount_original'] = currency_pool.compute(cr, uid, company_currency, voucher_currency, move_line.credit or move_line.debit or 0.0, context=ctx)
                res['amount_unreconciled'] = currency_pool.compute(cr, uid, company_currency, voucher_currency, abs(move_line.amount_residual), context=ctx)

            rs_data[line.id] = res
        return rs_data

    def _currency_id(self, cr, uid, ids, name, args, context=None):
        '''
        This function returns the currency id of a voucher line. It's either the currency of the
        associated move line (if any) or the currency of the voucher or the company currency.
        '''
        res = {}
        for line in self.browse(cr, uid, ids, context=context):
            move_line = line.move_line_id
            if move_line:
                res[line.id] = move_line.currency_id and move_line.currency_id.id or move_line.company_id.currency_id.id
            else:
                res[line.id] = line.voucher_id.currency_id and line.voucher_id.currency_id.id or line.voucher_id.company_id.currency_id.id
        return res

    _columns = {
        'voucher_id':fields.many2one('account.voucher', 'Voucher', required=1, ondelete='cascade'),
        'name':fields.char('Description',),
        'account_id':fields.many2one('account.account','Account', required=True),
        'partner_id':fields.related('voucher_id', 'partner_id', type='many2one', relation='res.partner', string='Partner'),
        'untax_amount':fields.float('Untax Amount'),
        'amount':fields.float('Amount', digits_compute=dp.get_precision('Account')),
        'reconcile': fields.boolean('Full Reconcile'),
        'type':fields.selection([('dr','Debit'),('cr','Credit')], 'Dr/Cr'),
        'account_analytic_id':  fields.many2one('account.analytic.account', 'Analytic Account'),
        'move_line_id': fields.many2one('account.move.line', 'Journal Item', copy=False),
        'date_original': fields.related('move_line_id','date', type='date', relation='account.move.line', string='Date', readonly=1),
        'date_due': fields.related('move_line_id','date_maturity', type='date', relation='account.move.line', string='Due Date', readonly=1),
        'amount_original': fields.function(_compute_balance, multi='dc', type='float', string='Original Amount', store=True, digits_compute=dp.get_precision('Account')),
        'amount_unreconciled': fields.function(_compute_balance, multi='dc', type='float', string='Open Balance', store=True, digits_compute=dp.get_precision('Account')),
        'company_id': fields.related('voucher_id','company_id', relation='res.company', type='many2one', string='Company', store=True, readonly=True),
        'currency_id': fields.function(_currency_id, string='Currency', type='many2one', relation='res.currency', readonly=True),
    }
    _defaults = {
        'name': '',
    }

    def onchange_reconcile(self, cr, uid, ids, reconcile, amount, amount_unreconciled, context=None):
        vals = {'amount': 0.0}
        if reconcile:
            vals = { 'amount': amount_unreconciled}
        return {'value': vals}

    def onchange_amount(self, cr, uid, ids, amount, amount_unreconciled, context=None):
        vals = {}
        if amount:
            vals['reconcile'] = (amount == amount_unreconciled)
        return {'value': vals}

    def onchange_move_line_id(self, cr, user, ids, move_line_id, context=None):
        """
        Returns a dict that contains new values and context

        @param move_line_id: latest value from user input for field move_line_id
        @param args: other arguments
        @param context: context arguments, like lang, time zone

        @return: Returns a dict which contains new values, and context
        """
        res = {}
        move_line_pool = self.pool.get('account.move.line')
        if move_line_id:
            move_line = move_line_pool.browse(cr, user, move_line_id, context=context)
            if move_line.credit:
                ttype = 'dr'
            else:
                ttype = 'cr'
            res.update({
                'account_id': move_line.account_id.id,
                'type': ttype,
                'currency_id': move_line.currency_id and move_line.currency_id.id or move_line.company_id.currency_id.id,
            })
        return {
            'value':res,
        }

    def default_get(self, cr, user, fields_list, context=None):
        """
        Returns default values for fields
        @param fields_list: list of fields, for which default values are required to be read
        @param context: context arguments, like lang, time zone

        @return: Returns a dict that contains default values for fields
        """
        if context is None:
            context = {}
        journal_id = context.get('journal_id', False)
        partner_id = context.get('partner_id', False)
        journal_pool = self.pool.get('account.journal')
        partner_pool = self.pool.get('res.partner')
        values = super(account_voucher_line, self).default_get(cr, user, fields_list, context=context)
        if (not journal_id) or ('account_id' not in fields_list):
            return values
        journal = journal_pool.browse(cr, user, journal_id, context=context)
        account_id = False
        ttype = 'cr'
        if journal.type in ('sale', 'sale_refund'):
            account_id = journal.default_credit_account_id and journal.default_credit_account_id.id or False
            ttype = 'cr'
        elif journal.type in ('purchase', 'expense', 'purchase_refund'):
            account_id = journal.default_debit_account_id and journal.default_debit_account_id.id or False
            ttype = 'dr'
        elif partner_id:
            partner = partner_pool.browse(cr, user, partner_id, context=context)
            if context.get('type') == 'payment':
                ttype = 'dr'
                account_id = partner.property_account_payable.id
            elif context.get('type') == 'receipt':
                account_id = partner.property_account_receivable.id

        values.update({
            'account_id':account_id,
            'type':ttype
        })
        return values<|MERGE_RESOLUTION|>--- conflicted
+++ resolved
@@ -516,18 +516,13 @@
             tr_type = 'purchase'
         else:
             if not journal.default_credit_account_id or not journal.default_debit_account_id:
-<<<<<<< HEAD
                 raise UserError(_('Please define default credit/debit accounts on the journal "%s".') % (journal.name))
-            account_id = journal.default_credit_account_id.id or journal.default_debit_account_id.id
-=======
-                raise osv.except_osv(_('Error!'), _('Please define default credit/debit accounts on the journal "%s".') % (journal.name))
             if ttype in ('sale', 'receipt'):
                 account_id = journal.default_debit_account_id.id
             elif ttype in ('purchase', 'payment'):
                 account_id = journal.default_credit_account_id.id
             else:
                 account_id = journal.default_credit_account_id.id or journal.default_debit_account_id.id
->>>>>>> ea59856c
             tr_type = 'receipt'
 
         default['value']['account_id'] = account_id
