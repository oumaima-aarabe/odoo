--- conflicted
+++ resolved
@@ -3,16 +3,13 @@
 # * account_voucher
 # 
 # Translators:
+# Jaroslav Bosansky <jaro.bosansky@ekoenergo.sk>, 2015
 msgid ""
 msgstr ""
 "Project-Id-Version: Odoo 9.0\n"
 "Report-Msgid-Bugs-To: \n"
 "POT-Creation-Date: 2015-09-18 08:10+0000\n"
-<<<<<<< HEAD
-"PO-Revision-Date: 2015-10-24 10:03+0000\n"
-=======
 "PO-Revision-Date: 2015-12-01 09:43+0000\n"
->>>>>>> da2b88bb
 "Last-Translator: Pavol Krnáč <pavol.krnac@ekoenergo.sk>\n"
 "Language-Team: Slovak (http://www.transifex.com/odoo/odoo-9/language/sk/)\n"
 "MIME-Version: 1.0\n"
@@ -28,7 +25,7 @@
 " * The 'Pro-forma' status is used when the voucher does not have a voucher number.\n"
 " * The 'Posted' status is used when user create voucher,a voucher number is generated and voucher entries are created in account.\n"
 " * The 'Cancelled' status is used when user cancel voucher."
-msgstr ""
+msgstr "* Status \"Návrh\" sa používa, keď používateľ kóduje nový a nepotvrdený poukaz.\n\n* \"Pro-forma\" status sa používa, keď poukaz nemá číslo poukážky.\n\n* Status \"Uverejnené\"  sa používa, keď používateľ vytvorí poukážku, číslo poukážky je vygenerované a položky poukážky sú vytvorené v účte.\n\n * Status \"Zrušené\" sa používa keď užívateľ zruší poukážku."
 
 #. module: account_voucher
 #: model:ir.model.fields,field_description:account_voucher.field_account_voucher_account_id
@@ -363,7 +360,7 @@
 #. module: account_voucher
 #: model:ir.model.fields,field_description:account_voucher.field_account_voucher_pay_now
 msgid "Payment"
-msgstr ""
+msgstr "Platba"
 
 #. module: account_voucher
 #: model:ir.model.fields,field_description:account_voucher.field_account_voucher_name
