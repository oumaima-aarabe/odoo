--- conflicted
+++ resolved
@@ -514,13 +514,7 @@
                     'partner_id': repair.address_id and repair.address_id.id or False,
                     'location_id': move.location_id.id,
                     'location_dest_id': move.location_dest_id.id,
-<<<<<<< HEAD
-                    'state': 'done',
-=======
-                    'tracking_id': False,
-                    'prodlot_id': move.prodlot_id and move.prodlot_id.id or False,
                     'state': 'assigned',
->>>>>>> e142005a
                 })
                 move_obj.action_done(cr, uid, [move_id], context=context)
                 repair_line_obj.write(cr, uid, [move.id], {'move_id': move_id, 'state': 'done'}, context=context)
