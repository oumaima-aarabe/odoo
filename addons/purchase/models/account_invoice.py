# -*- coding: utf-8 -*-
# Part of Odoo. See LICENSE file for full copyright and licensing details.

from odoo import api, fields, models, _
from odoo.tools.float_utils import float_compare


class AccountInvoice(models.Model):
    _inherit = 'account.invoice'

    purchase_id = fields.Many2one(
        comodel_name='purchase.order',
        string='Add Purchase Order',
        readonly=True, states={'draft': [('readonly', False)]},
        help='Load the vendor bill based on selected purchase order. Several PO can be selected.'
    )
    vendor_bill_purchase_id = fields.Many2one(
        comodel_name='purchase.bill.union',
        string='Auto-Complete'
    )

    @api.onchange('vendor_bill_purchase_id')
    def _onchange_bill_purchase_order(self):
        if not self.vendor_bill_purchase_id:
            return {}
        self.purchase_id = self.vendor_bill_purchase_id.purchase_order_id
        self.vendor_bill_id = self.vendor_bill_purchase_id.vendor_bill_id
        self.vendor_bill_purchase_id = False
        return {}

    @api.onchange('state', 'partner_id', 'invoice_line_ids')
    def _onchange_allowed_purchase_ids(self):
        '''
        The purpose of the method is to define a domain for the available
        purchase orders.
        '''
        result = {}

        # A PO can be selected only if at least one PO line is not already in the invoice
        purchase_line_ids = self.invoice_line_ids.mapped('purchase_line_id')
        purchase_ids = self.invoice_line_ids.mapped('purchase_id').filtered(lambda r: r.order_line <= purchase_line_ids)

<<<<<<< HEAD
        result['domain'] = {'purchase_id': [
            ('invoice_status', 'in', ['to invoice', 'no']),
            ('partner_id', 'child_of', self.partner_id.id),
            ('id', 'not in', purchase_ids.ids),
        ]}
=======
        domain = [('invoice_status', '=', 'to invoice')]
        if self.partner_id:
            domain += [('partner_id', 'child_of', self.partner_id.id)]
        if purchase_ids:
            domain += [('id', 'not in', purchase_ids.ids)]
        result['domain'] = {'purchase_id': domain}
>>>>>>> 27d8daf8
        return result

    def _prepare_invoice_line_from_po_line(self, line):
        if line.product_id.purchase_method == 'purchase':
            qty = line.product_qty - line.qty_invoiced
        else:
            qty = line.qty_received - line.qty_invoiced
        if float_compare(qty, 0.0, precision_rounding=line.product_uom.rounding) <= 0:
            qty = 0.0
        taxes = line.taxes_id
        invoice_line_tax_ids = line.order_id.fiscal_position_id.map_tax(taxes, line.product_id, line.order_id.partner_id)
        invoice_line = self.env['account.invoice.line']
        date = self.date or self.date_invoice
        data = {
            'purchase_line_id': line.id,
            'name': line.order_id.name + ': ' + line.name,
            'origin': line.order_id.origin,
            'uom_id': line.product_uom.id,
            'product_id': line.product_id.id,
            'account_id': invoice_line.with_context({'journal_id': self.journal_id.id, 'type': 'in_invoice'})._default_account(),
            'price_unit': line.order_id.currency_id._convert(
                line.price_unit, self.currency_id, line.company_id, date or fields.Date.today(), round=False),
            'quantity': qty,
            'discount': 0.0,
            'account_analytic_id': line.account_analytic_id.id,
            'analytic_tag_ids': line.analytic_tag_ids.ids,
            'invoice_line_tax_ids': invoice_line_tax_ids.ids
        }
        account = invoice_line.get_invoice_line_account('in_invoice', line.product_id, line.order_id.fiscal_position_id, self.env.user.company_id)
        if account:
            data['account_id'] = account.id
        return data

    def _onchange_product_id(self):
        domain = super(AccountInvoice, self)._onchange_product_id()
        if self.purchase_id:
            # Use the purchase uom by default
            self.uom_id = self.product_id.uom_po_id
        return domain

    # Load all unsold PO lines
    @api.onchange('purchase_id')
    def purchase_order_change(self):
        if not self.purchase_id:
            return {}
        if not self.partner_id:
            self.partner_id = self.purchase_id.partner_id.id

        if not self.invoice_line_ids:
            #as there's no invoice line yet, we keep the currency of the PO
            self.currency_id = self.purchase_id.currency_id
        new_lines = self.env['account.invoice.line']
        for line in self.purchase_id.order_line - self.invoice_line_ids.mapped('purchase_line_id'):
            data = self._prepare_invoice_line_from_po_line(line)
            new_line = new_lines.new(data)
            new_line._set_additional_fields(self)
            new_lines += new_line

        self.invoice_line_ids += new_lines
        self.payment_term_id = self.purchase_id.payment_term_id
        self.env.context = dict(self.env.context, from_purchase_order_change=True)
        self.purchase_id = False
        return {}

    @api.onchange('currency_id')
    def _onchange_currency_id(self):
        if self.currency_id:
            for line in self.invoice_line_ids.filtered(lambda r: r.purchase_line_id):
                date = self.date or self.date_invoice or fields.Date.today()
                company = self.company_id
                line.price_unit = line.purchase_id.currency_id._convert(
                    line.purchase_line_id.price_unit, self.currency_id, company, date, round=False)

    @api.onchange('invoice_line_ids')
    def _onchange_origin(self):
        purchase_ids = self.invoice_line_ids.mapped('purchase_id')
        if purchase_ids:
            self.origin = ', '.join(purchase_ids.mapped('name'))

    @api.onchange('partner_id', 'company_id')
    def _onchange_partner_id(self):
        payment_term_id = self.env.context.get('from_purchase_order_change') and self.payment_term_id or False
        res = super(AccountInvoice, self)._onchange_partner_id()
        if payment_term_id:
            self.payment_term_id = payment_term_id
        if not self.env.context.get('default_journal_id') and self.partner_id and self.currency_id and\
                self.type in ['in_invoice', 'in_refund'] and\
                self.currency_id != self.partner_id.property_purchase_currency_id and\
                self.partner_id.property_purchase_currency_id.id:
            journal_domain = [
                ('type', '=', 'purchase'),
                ('company_id', '=', self.company_id.id),
                ('currency_id', '=', self.partner_id.property_purchase_currency_id.id),
            ]
            default_journal_id = self.env['account.journal'].search(journal_domain, limit=1)
            if default_journal_id:
                self.journal_id = default_journal_id
            if self.env.context.get('default_currency_id'):
                self.currency_id = self.env.context['default_currency_id']
        return res

    @api.model
    def create(self, vals):
        invoice = super(AccountInvoice, self).create(vals)
        purchase = invoice.invoice_line_ids.mapped('purchase_line_id.order_id')
        if purchase and not invoice.refund_invoice_id:
            message = _("This vendor bill has been created from: %s") % (",".join(["<a href=# data-oe-model=purchase.order data-oe-id=" + str(order.id) + ">" + order.name + "</a>" for order in purchase]))
            invoice.message_post(body=message)
        return invoice

    @api.multi
    def write(self, vals):
        result = True
        for invoice in self:
            purchase_old = invoice.invoice_line_ids.mapped('purchase_line_id.order_id')
            result = result and super(AccountInvoice, invoice).write(vals)
            purchase_new = invoice.invoice_line_ids.mapped('purchase_line_id.order_id')
            #To get all po reference when updating invoice line or adding purchase order reference from vendor bill.
            purchase = (purchase_old | purchase_new) - (purchase_old & purchase_new)
            if purchase:
                message = _("This vendor bill has been modified from: %s") % (",".join(["<a href=# data-oe-model=purchase.order data-oe-id=" + str(order.id) + ">" + order.name + "</a>" for order in purchase]))
                invoice.message_post(body=message)
        return result


class AccountInvoiceLine(models.Model):
    """ Override AccountInvoice_line to add the link to the purchase order line it is related to"""
    _inherit = 'account.invoice.line'

    purchase_line_id = fields.Many2one('purchase.order.line', 'Purchase Order Line', ondelete='set null', index=True, readonly=True)
    purchase_id = fields.Many2one('purchase.order', related='purchase_line_id.order_id', string='Purchase Order', store=False, readonly=True, related_sudo=False,
        help='Associated Purchase Order. Filled in automatically when a PO is chosen on the vendor bill.')<|MERGE_RESOLUTION|>--- conflicted
+++ resolved
@@ -40,20 +40,12 @@
         purchase_line_ids = self.invoice_line_ids.mapped('purchase_line_id')
         purchase_ids = self.invoice_line_ids.mapped('purchase_id').filtered(lambda r: r.order_line <= purchase_line_ids)
 
-<<<<<<< HEAD
-        result['domain'] = {'purchase_id': [
-            ('invoice_status', 'in', ['to invoice', 'no']),
-            ('partner_id', 'child_of', self.partner_id.id),
-            ('id', 'not in', purchase_ids.ids),
-        ]}
-=======
-        domain = [('invoice_status', '=', 'to invoice')]
+        domain = [('invoice_status', 'in', ['to invoice', 'no'])]
         if self.partner_id:
             domain += [('partner_id', 'child_of', self.partner_id.id)]
         if purchase_ids:
             domain += [('id', 'not in', purchase_ids.ids)]
         result['domain'] = {'purchase_id': domain}
->>>>>>> 27d8daf8
         return result
 
     def _prepare_invoice_line_from_po_line(self, line):
