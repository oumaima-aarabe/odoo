--- conflicted
+++ resolved
@@ -218,15 +218,9 @@
                                     <field name="account_analytic_id" context="{'default_partner_id':parent.partner_id}" groups="purchase.group_analytic_accounting"/>
                                     <field name="analytic_tag_ids" groups="purchase.group_analytic_accounting" widget="many2many_tags" options="{'color_field': 'color'}"/>
                                     <field name="product_qty"/>
-<<<<<<< HEAD
                                     <field name="qty_received" attrs="{'column_invisible': [('parent.state', 'not in', ('purchase', 'done'))], 'readonly': [('product_type', 'in', ('consu', 'product'))]}"/>
                                     <field name="qty_invoiced" attrs="{'column_invisible': [('parent.state', 'not in', ('purchase', 'done'))]}"/>
-                                    <field name="product_uom" groups="product.group_uom" attrs="{'readonly': [('state', 'in', ('purchase', 'done', 'cancel'))]}"/>
-=======
-                                    <field name="qty_received" invisible="not context.get('show_purchase', True)"/>
-                                    <field name="qty_invoiced" invisible="not context.get('show_purchase', True)"/>
                                     <field name="product_uom" groups="product.group_uom" attrs="{'readonly': [('state', 'in', ('purchase', 'done', 'cancel'))]}" force_save="1"/>
->>>>>>> b37cc1f9
                                     <field name="price_unit"/>
                                     <field name="taxes_id" widget="many2many_tags" domain="[('type_tax_use','=','purchase')]" context="{'default_type_tax_use': 'purchase'}" options="{'no_create': True}"/>
                                     <field name="price_subtotal" widget="monetary"/>
