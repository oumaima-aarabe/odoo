# -*- coding: utf-8 -*-
# Part of Odoo. See LICENSE file for full copyright and licensing details.

from datetime import datetime
from dateutil.relativedelta import relativedelta
from openerp import api, fields, models, _, SUPERUSER_ID
from openerp.tools import DEFAULT_SERVER_DATETIME_FORMAT
from openerp.tools.translate import _
from openerp.tools.float_utils import float_is_zero, float_compare
import openerp.addons.decimal_precision as dp
from openerp.exceptions import UserError, AccessError

class PurchaseOrder(models.Model):
    _name = "purchase.order"
    _inherit = ['mail.thread', 'ir.needaction_mixin']
    _description = "Purchase Order"
    _order = 'date_order desc, id desc'

    @api.depends('order_line.price_total')
    def _amount_all(self):
        for order in self:
            amount_untaxed = amount_tax = 0.0
            for line in order.order_line:
                amount_untaxed += line.price_subtotal
                amount_tax += line.price_tax
            order.update({
                'amount_untaxed': order.currency_id.round(amount_untaxed),
                'amount_tax': order.currency_id.round(amount_tax),
                'amount_total': amount_untaxed + amount_tax,
            })

    @api.multi
    def _inverse_date_planned(self):
        for order in self:
            order.order_line.write({'date_planned': self.date_planned})

    @api.depends('order_line.date_planned')
    def _compute_date_planned(self):
        for order in self:
            min_date = False
            for line in order.order_line:
                if not min_date or line.date_planned < min_date:
                    min_date = line.date_planned
            if min_date:
                order.date_planned = min_date

    @api.depends('state', 'order_line.qty_invoiced', 'order_line.product_qty')
    def _get_invoiced(self):
        precision = self.env['decimal.precision'].precision_get('Product Unit of Measure')
        for order in self:
            if order.state != 'purchase':
                order.invoice_status = 'no'
                continue

            if any(float_compare(line.qty_invoiced, line.product_qty, precision_digits=precision) == -1 for line in order.order_line):
                order.invoice_status = 'to invoice'
            elif all(float_compare(line.qty_invoiced, line.product_qty, precision_digits=precision) >= 0 for line in order.order_line):
                order.invoice_status = 'invoiced'
            else:
                order.invoice_status = 'no'

    @api.depends('order_line.invoice_lines.invoice_id.state')
    def _compute_invoice(self):
        for order in self:
            invoices = self.env['account.invoice']
            for line in order.order_line:
                invoices |= line.invoice_lines.mapped('invoice_id')
            order.invoice_ids = invoices
            order.invoice_count = len(invoices)

    @api.model
    def _default_picking_type(self):
        type_obj = self.env['stock.picking.type']
        company_id = self.env.context.get('company_id') or self.env.user.company_id.id
        types = type_obj.search([('code', '=', 'incoming'), ('warehouse_id.company_id', '=', company_id)])
        if not types:
            types = type_obj.search([('code', '=', 'incoming'), ('warehouse_id', '=', False)])
        return types[:1]

    @api.depends('order_line.move_ids.picking_id')
    def _compute_picking(self):
        for order in self:
            pickings = self.env['stock.picking']
            for line in order.order_line:
                moves = line.move_ids.filtered(lambda r: r.state != 'cancel')
                pickings |= moves.mapped('picking_id')
            order.picking_ids = pickings
            order.picking_count = len(pickings)

    READONLY_STATES = {
        'purchase': [('readonly', True)],
        'done': [('readonly', True)],
        'cancel': [('readonly', True)],
    }

    name = fields.Char('Order Reference', required=True, select=True, copy=False, default='New')
    origin = fields.Char('Source Document', copy=False,\
        help="Reference of the document that generated this purchase order "
             "request (e.g. a sale order or an internal procurement request)")
    partner_ref = fields.Char('Vendor Reference', copy=False,\
        help="Reference of the sales order or bid sent by the vendor. "
             "It's used to do the matching when you receive the "
             "products as this reference is usually written on the "
             "delivery order sent by your vendor.")
    date_order = fields.Datetime('Order Date', required=True, states=READONLY_STATES, select=True, copy=False, default=fields.Datetime.now(),\
        help="Depicts the date where the Quotation should be validated and converted into a purchase order.")
    date_approve = fields.Date('Approval Date', readonly=1, select=True, copy=False)
    partner_id = fields.Many2one('res.partner', string='Vendor', required=True, states=READONLY_STATES, change_default=True, track_visibility='always')
    dest_address_id = fields.Many2one('res.partner', string='Drop Ship Address', states=READONLY_STATES,\
        help="Put an address if you want to deliver directly from the vendor to the customer. "\
             "Otherwise, keep empty to deliver to your own company.")
    currency_id = fields.Many2one('res.currency', 'Currency', required=True, states=READONLY_STATES,\
        default=lambda self: self.env.user.company_id.currency_id.id)
    state = fields.Selection([
        ('draft', 'Draft PO'),
        ('sent', 'RFQ Sent'),
        ('to approve', 'To Approve'),
        ('purchase', 'Purchase Order'),
        ('done', 'Done'),
        ('cancel', 'Cancelled')
        ], string='Status', readonly=True, select=True, copy=False, default='draft', track_visibility='onchange')
    order_line = fields.One2many('purchase.order.line', 'order_id', string='Order Lines', states=READONLY_STATES, copy=True)
    notes = fields.Text('Terms and Conditions')

    invoice_count = fields.Integer(compute="_compute_invoice", string='# of Invoices', copy=False, default=0)
    invoice_ids = fields.Many2many('account.invoice', compute="_compute_invoice", string='Invoices', copy=False)
    invoice_status = fields.Selection([
        ('no', 'Not purchased'),
        ('to invoice', 'Waiting Invoices'),
        ('invoiced', 'Invoice Received'),
        ], string='Invoice Status', compute='_get_invoiced', store=True, readonly=True, copy=False, default='no')

    picking_count = fields.Integer(compute='_compute_picking', string='Receptions', default=0)
    picking_ids = fields.Many2many('stock.picking', compute='_compute_picking', string='Receptions', copy=False)

    date_planned = fields.Datetime(string='Scheduled Date', compute='_compute_date_planned', inverse='_inverse_date_planned', required=True, select=True, oldname='minimum_planned_date')

    amount_untaxed = fields.Monetary(string='Untaxed Amount', store=True, readonly=True, compute='_amount_all', track_visibility='always')
    amount_tax = fields.Monetary(string='Taxes', store=True, readonly=True, compute='_amount_all')
    amount_total = fields.Monetary(string='Total', store=True, readonly=True, compute='_amount_all')

    fiscal_position_id = fields.Many2one('account.fiscal.position', string='Fiscal Position', oldname='fiscal_position')
    payment_term_id = fields.Many2one('account.payment.term', 'Payment Term')
    incoterm_id = fields.Many2one('stock.incoterms', 'Incoterm', help="International Commercial Terms are a series of predefined commercial terms used in international transactions.")

    product_id = fields.Many2one('product.product', related='order_line.product_id', string='Product')
    create_uid = fields.Many2one('res.users', 'Responsible')
    company_id = fields.Many2one('res.company', 'Company', required=True, select=1, states=READONLY_STATES, default=lambda self: self.env.user.company_id.id)

    picking_type_id = fields.Many2one('stock.picking.type', 'Deliver To', states=READONLY_STATES, required=True, default=_default_picking_type,\
        help="This will determine picking type of incoming shipment")
    default_location_dest_id_usage = fields.Selection(related='picking_type_id.default_location_dest_id.usage', string='Destination Location Type',\
        help="Technical field used to display the Drop Ship Address", readonly=True)
    group_id = fields.Many2one('procurement.group', string="Procurement Group")

    @api.model
    def name_search(self, name, args=None, operator='ilike', limit=100):
        args = args or []
        domain = []
        if name:
            domain = ['|', ('name', operator, name), ('partner_ref', operator, name)]
        pos = self.search(domain + args, limit=limit)
        return pos.name_get()

    @api.multi
    @api.depends('name', 'partner_ref')
    def name_get(self):
        result = []
        for po in self:
            name = po.name
            if po.partner_ref:
                name += ' ('+po.partner_ref+')'
            result.append((po.id, name))
        return result

    @api.model
    def create(self, vals):
        if vals.get('name', 'New') == 'New':
            vals['name'] = self.env['ir.sequence'].next_by_code('purchase.order') or '/'
        return super(PurchaseOrder, self).create(vals)

    @api.multi
    def unlink(self):
        for order in self:
            if not order.state == 'cancel':
                raise UserError(_('In order to delete a purchase order, you must cancel it first.'))
        return super(PurchaseOrder, self).unlink()

    @api.multi
    def _track_subtype(self, init_values):
        self.ensure_one()
        if 'state' in init_values and self.state == 'purchase':
            return 'purchase.mt_rfq_approved'
        elif 'state' in init_values and self.state == 'to approve':
            return 'purchase.mt_rfq_confirmed'
        elif 'state' in init_values and self.state == 'done':
            return 'purchase.mt_rfq_done'
        return super(PurchaseOrder, self)._track_subtype(init_values)

    @api.onchange('partner_id')
    def onchange_partner_id(self):
        if not self.partner_id:
            self.fiscal_position_id = False
            self.payment_term_id = False
            self.currency_id = False
        else:
            self.fiscal_position_id = self.env['account.fiscal.position'].get_fiscal_position(self.partner_id.id)
            self.payment_term_id = self.partner_id.property_supplier_payment_term_id.id
            self.currency_id = self.partner_id.property_purchase_currency_id.id or self.env.user.company_id.currency_id.id
        return {}

    @api.onchange('picking_type_id')
    def _onchange_picking_type_id(self):
        if self.picking_type_id.default_location_dest_id.usage != 'customer':
            self.dest_address_id = False

    @api.multi
    def action_rfq_send(self):
        '''
        This function opens a window to compose an email, with the edi purchase template message loaded by default
        '''
        self.ensure_one()
        ir_model_data = self.env['ir.model.data']
        try:
            if self.env.context.get('send_rfq', False):
                template_id = ir_model_data.get_object_reference('purchase', 'email_template_edi_purchase')[1]
            else:
                template_id = ir_model_data.get_object_reference('purchase', 'email_template_edi_purchase_done')[1]
        except ValueError:
            template_id = False
        try:
            compose_form_id = ir_model_data.get_object_reference('mail', 'email_compose_message_wizard_form')[1]
        except ValueError:
            compose_form_id = False
        ctx = dict(self.env.context or {})
        ctx.update({
            'default_model': 'purchase.order',
            'default_res_id': self.ids[0],
            'default_use_template': bool(template_id),
            'default_template_id': template_id,
            'default_composition_mode': 'comment',
        })
        return {
            'name': _('Compose Email'),
            'type': 'ir.actions.act_window',
            'view_type': 'form',
            'view_mode': 'form',
            'res_model': 'mail.compose.message',
            'views': [(compose_form_id, 'form')],
            'view_id': compose_form_id,
            'target': 'new',
            'context': ctx,
        }

    @api.multi
    def print_quotation(self):
        self.write({'state': "sent"})
        return self.env['report'].get_action(self, 'purchase.report_purchasequotation')

    @api.multi
    def button_approve(self):
        self.write({'state': 'purchase'})
        self._create_picking()
        return {}

    @api.multi
    def button_draft(self):
        self.write({'state': 'draft'})
        return {}

    @api.multi
    def button_confirm(self):
        for order in self:
            order._add_supplier_to_product()
            # Deal with double validation process
            if order.company_id.po_double_validation == 'one_step'\
                    or (order.company_id.po_double_validation == 'two_step'\
                        and order.amount_total < self.env.user.company_id.currency_id.compute(order.company_id.po_double_validation_amount, order.currency_id))\
                    or order.user_has_groups('purchase.group_purchase_manager'):
                order.button_approve()
            else:
                order.write({'state': 'to approve'})
        return {}

    @api.multi
    def button_cancel(self):
        for order in self:
            for pick in order.picking_ids:
                if pick.state == 'done':
                    raise UserError(_('Unable to cancel purchase order %s as some receptions have already been done.') % (order.name))
            for inv in order.invoice_ids:
                if inv and inv.state not in ('cancel', 'draft'):
                    raise UserError(_("Unable to cancel this purchase order.i You must first cancel related vendor bills."))

            for pick in order.picking_ids.filtered(lambda r: r.state != 'cancel'):
                pick.action_cancel()
            if not self.env.context.get('cancel_procurement'):
                procurements = order.order_line.mapped('procurement_ids')
                procurements.filtered(lambda r: r.state not in ('cancel', 'exception') and r.rule_id.propagate).write({'state': 'cancel'})
                procurements.filtered(lambda r: r.state not in ('cancel', 'exception') and not r.rule_id.propagate).write({'state': 'exception'})
                moves = procurements.filtered(lambda r: r.rule_id.propagate).mapped('move_dest_id')
                moves.filtered(lambda r: r.state != 'cancel').action_cancel()

        self.write({'state': 'cancel'})

    @api.multi
    def button_done(self):
        self.write({'state': 'done'})

    @api.multi
    def _get_destination_location(self):
        self.ensure_one()
        if self.dest_address_id:
            return self.dest_address_id.property_stock_customer.id
        return self.picking_type_id.default_location_dest_id.id

    @api.model
    def _prepare_picking(self):
        if not self.group_id:
            self.group_id = self.group_id.create({
                'name': self.name,
                'partner_id': self.partner_id.id
            })
        return {
            'picking_type_id': self.picking_type_id.id,
            'partner_id': self.partner_id.id,
            'date': self.date_order,
            'origin': self.name,
            'location_dest_id': self._get_destination_location(),
            'location_id': self.partner_id.property_stock_supplier.id
        }

    @api.multi
    def _create_picking(self):
        for order in self:
            if any([ptype in ['product', 'consu'] for ptype in order.order_line.mapped('product_id.type')]):
                res = order._prepare_picking()
                picking = self.env['stock.picking'].create(res)
                moves = order.order_line.filtered(lambda r: r.product_id.type in ['product', 'consu'])._create_stock_moves(picking)
                move_ids = moves.action_confirm()
                moves = self.env['stock.move'].browse(move_ids)
                moves.force_assign()
        return True

    @api.multi
    def _add_supplier_to_product(self):
        # Add the partner in the supplier list of the product if the supplier is not registered for
        # this product. We limit to 10 the number of suppliers for a product to avoid the mess that
        # could be caused for some generic products ("Miscellaneous").
        for line in self.order_line:
            if self.partner_id not in line.product_id.seller_ids.mapped('name') and len(line.product_id.seller_ids) <= 10:
                supplierinfo = {
                    'name': self.partner_id.id,
                    'sequence': max(line.product_id.seller_ids.mapped('sequence')) + 1 if line.product_id.seller_ids else 1,
                    'product_uom': line.product_uom.id,
                    'min_qty': 0.0,
                    'price': line.price_unit,
                    'currency_id': self.partner_id.currency_id.id,
                    'delay': 0,
                }
                vals = {
                    'seller_ids': [(0, 0, supplierinfo)],
                }
                try:
                    line.product_id.write(vals)
                except AccessError:  # no write access rights -> just ignore
                    break

    @api.multi
    def action_view_picking(self):
        '''
        This function returns an action that display existing picking orders of given purchase order ids.
        When only one found, show the picking immediately.
        '''
        action = self.env.ref('stock.action_picking_tree')
        result = action.read()[0]

        #override the context to get rid of the default filtering on picking type
        result['context'] = {}
        pick_ids = sum([order.picking_ids.ids for order in self], [])
        #choose the view_mode accordingly
        if len(pick_ids) > 1:
            result['domain'] = "[('id','in',[" + ','.join(map(str, pick_ids)) + "])]"
        elif len(pick_ids) == 1:
            res = self.env.ref('stock.view_picking_form', False)
            result['views'] = [(res and res.id or False, 'form')]
            result['res_id'] = pick_ids and pick_ids[0] or False
        return result

    @api.multi
    def action_view_invoice(self):
        '''
        This function returns an action that display existing vendor bills of given purchase order ids.
        When only one found, show the vendor bill immediately.
        '''
        action = self.env.ref('account.action_invoice_tree2')
        result = action.read()[0]

        #override the context to get rid of the default filtering
        result['context'] = {'type': 'in_invoice', 'default_purchase_id': self.id}
        result['domain'] = "[('purchase_id', '=', %s)]" % self.id
        invoice_ids = sum([order.invoice_ids.ids for order in self], [])
        #choose the view_mode accordingly
        if len(invoice_ids) > 1:
            result['domain'] = "[('id','in',[" + ','.join(map(str, invoice_ids)) + "])]"
        elif len(invoice_ids) == 1:
            res = self.env.ref('account.invoice_supplier_form', False)
            result['views'] = [(res and res.id or False, 'form')]
            result['res_id'] = invoice_ids and invoice_ids[0] or False
        return result


class PurchaseOrderLine(models.Model):
    _name = 'purchase.order.line'
    _description = 'Purchase Order Line'

    @api.depends('product_qty', 'price_unit', 'taxes_id')
    def _compute_amount(self):
        for line in self:
            taxes = line.taxes_id.compute_all(line.price_unit, line.order_id.currency_id, line.product_qty, product=line.product_id, partner=line.order_id.partner_id)
            line.update({
                'price_tax': taxes['total_included'] - taxes['total_excluded'],
                'price_total': taxes['total_included'],
                'price_subtotal': taxes['total_excluded'],
            })

    @api.depends('invoice_lines.invoice_id.state')
    def _compute_qty_invoiced(self):
        for line in self:
            qty = 0.0
            for inv_line in line.invoice_lines:
                qty += inv_line.uom_id._compute_qty_obj(inv_line.uom_id, inv_line.quantity, line.product_uom)
            line.qty_invoiced = qty

    @api.depends('order_id.state', 'move_ids.state')
    def _compute_qty_received(self):
        ProductUom = self.env['product.uom']
        for line in self:
            if line.order_id.state not in ['purchase', 'done']:
                line.qty_received = 0.0
                continue
            if line.product_id.type not in ['consu', 'product']:
                line.qty_received = line.product_qty
                continue
            total = 0.0
            for move in line.move_ids:
                if move.state == 'done':
                    if move.product_uom != line.product_uom:
                        total += ProductUom._compute_qty_obj(move.product_uom, move.product_uom_qty, line.product_uom)
                    else:
                        total += move.product_uom_qty
            line.qty_received = total

    name = fields.Text(string='Description', required=True)
    product_qty = fields.Float(string='Quantity', digits=dp.get_precision('Product Unit of Measure'), required=True)
    date_planned = fields.Datetime(string='Scheduled Date', required=True, select=True)
    taxes_id = fields.Many2many('account.tax', string='Taxes')
    product_uom = fields.Many2one('product.uom', string='Product Unit of Measure', required=True)
    product_id = fields.Many2one('product.product', string='Product', domain=[('purchase_ok', '=', True)], change_default=True, required=True)
    move_ids = fields.One2many('stock.move', 'purchase_line_id', string='Reservation', readonly=True, ondelete='set null', copy=False)
    price_unit = fields.Float(string='Unit Price', required=True, digits=dp.get_precision('Product Price'))

    price_subtotal = fields.Monetary(compute='_compute_amount', string='Subtotal', store=True)
    price_total = fields.Monetary(compute='_compute_amount', string='Total', store=True)
    price_tax = fields.Monetary(compute='_compute_amount', string='Tax', store=True)

    order_id = fields.Many2one('purchase.order', string='Order Reference', select=True, required=True, ondelete='cascade')
    account_analytic_id = fields.Many2one('account.analytic.account', string='Analytic Account', domain=[('account_type', '=', 'normal')])
    company_id = fields.Many2one('res.company', related='order_id.company_id', string='Company', store=True, readonly=True)
    state = fields.Selection(related='order_id.state', stored=True)

    invoice_lines = fields.One2many('account.invoice.line', 'purchase_line_id', string="Invoice Lines", readonly=True, copy=False)

    # Replace by invoiced Qty
    qty_invoiced = fields.Float(compute='_compute_qty_invoiced', string="Billed Qty", store=True)
    qty_received = fields.Float(compute='_compute_qty_received', string="Received Qty", store=True)

    partner_id = fields.Many2one('res.partner', related='order_id.partner_id', string='Partner', readonly=True, store=True)
    currency_id = fields.Many2one(related='order_id.currency_id', store=True, string='Currency', readonly=True)
    date_order = fields.Datetime(related='order_id.date_order', string='Order Date', readonly=True)
    procurement_ids = fields.One2many('procurement.order', 'purchase_line_id', string='Associated Procurements', copy=False)

    @api.multi
    def _create_stock_moves(self, picking):
        moves = self.env['stock.move']
        done = self.env['stock.move'].browse()
        for line in self:
            order = line.order_id
            price_unit = line.price_unit
            if line.taxes_id:
                price_unit = line.taxes_id.compute_all(price_unit, currency=line.order_id.currency_id, quantity=1.0)['total_excluded']
            if line.product_uom.id != line.product_id.uom_id.id:
                price_unit *= line.product_uom.factor / line.product_id.uom_id.factor
            if order.currency_id != order.company_id.currency_id:
                price_unit = order.currency_id.compute(price_unit, order.company_id.currency_id, round=False)

            template = {
                'name': line.name or '',
                'product_id': line.product_id.id,
                'product_uom': line.product_uom.id,
                'date': line.order_id.date_order,
                'date_expected': line.date_planned,
                'location_id': line.order_id.partner_id.property_stock_supplier.id,
                'location_dest_id': line.order_id._get_destination_location(),
                'picking_id': picking.id,
                'partner_id': line.order_id.dest_address_id.id,
                'move_dest_id': False,
                'state': 'draft',
                'purchase_line_id': line.id,
                'company_id': line.order_id.company_id.id,
                'price_unit': price_unit,
                'picking_type_id': line.order_id.picking_type_id.id,
                'group_id': line.order_id.group_id.id,
                'procurement_id': False,
                'origin': line.order_id.name,
                'route_ids': line.order_id.picking_type_id.warehouse_id and [(6, 0, [x.id for x in line.order_id.picking_type_id.warehouse_id.route_ids])] or [],
                'warehouse_id':line.order_id.picking_type_id.warehouse_id.id,
            }

            # Fullfill all related procurements with this po line
            diff_quantity = line.product_qty
            for procurement in line.procurement_ids:
                procurement_qty = procurement.product_uom._compute_qty_obj(procurement.product_uom, procurement.product_qty, line.product_uom)
                tmp = template.copy()
                tmp.update({
                    'product_uom_qty': min(procurement_qty, diff_quantity),
                    'move_dest_id': procurement.move_dest_id.id,  #move destination is same as procurement destination
                    'procurement_id': procurement.id,
                    'propagate': procurement.rule_id.propagate,
                })
                done += moves.create(tmp)
                diff_quantity -= min(procurement_qty, diff_quantity)
            if float_compare(diff_quantity, 0.0, precision_rounding=line.product_uom.rounding) > 0:
                template['product_uom_qty'] = diff_quantity
                done += moves.create(template)
        return done

    @api.multi
    def unlink(self):
        for line in self:
            if line.order_id.state in ['approved', 'done']:
                raise UserError(_('Cannot delete a purchase order line which is in state \'%s\'.') %(line.state,))
            for proc in line.procurement_ids:
                proc.message_post(body=_('Purchase order line deleted.'))
            line.procurement_ids.write({'state': 'exception'})
        return super(PurchaseOrderLine, self).unlink()

    @api.model
    def _get_date_planned(self, seller, po=False):
        """Return the datetime value to use as Schedule Date (``date_planned``) for
           PO Lines that correspond to the given product.seller_ids,
           when ordered at `date_order_str`.

           :param browse_record | False product: product.product, used to
               determine delivery delay thanks to the selected seller field (if False, default delay = 0)
           :param browse_record | False po: purchase.order, necessary only if
               the PO line is not yet attached to a PO.
           :rtype: datetime
           :return: desired Schedule Date for the PO line
        """
        date_order = po.date_order if po else self.order_id.date_order
        if date_order:
            return datetime.strptime(date_order, DEFAULT_SERVER_DATETIME_FORMAT) + relativedelta(days=seller.delay if seller else 0)
        else:
            return datetime.today() + relativedelta(days=seller.delay if seller else 0)

    @api.onchange('product_id')
    def onchange_product_id(self):
        result = {}
        if not self.product_id:
            return result

        # Reset date, price and quantity since _onchange_quantity will provide default values
        self.date_planned = datetime.today().strftime(DEFAULT_SERVER_DATETIME_FORMAT)
        self.price_unit = self.product_qty = 0.0
        self.product_uom = self.product_id.uom_po_id or self.product_id.uom_id
        result['domain'] = {'product_uom': [('category_id', '=', self.product_id.uom_id.category_id.id)]}

        product_lang = self.product_id.with_context({
            'lang': self.partner_id.lang,
            'partner_id': self.partner_id.id,
        })
        self.name = product_lang.display_name
        if product_lang.description_purchase:
            self.name += '\n' + product_lang.description_purchase

        fpos = self.order_id.fiscal_position_id
        if self.env.uid == SUPERUSER_ID:
            company_id = self.env.user.company_id.id
            self.taxes_id = fpos.map_tax(self.product_id.supplier_taxes_id.filtered(lambda r: r.company_id.id == company_id))
        else:
            self.taxes_id = fpos.map_tax(self.product_id.supplier_taxes_id)

        self._suggest_quantity()
        self._onchange_quantity()

        return result

    @api.onchange('product_qty', 'product_uom')
    def _onchange_quantity(self):
        if not self.product_id:
            return

        seller = self.product_id._select_seller(
            self.product_id,
            partner_id=self.partner_id,
            quantity=self.product_qty,
            date=self.order_id.date_order and self.order_id.date_order[:10],
            uom_id=self.product_uom)

        if seller or not self.date_planned:
            self.date_planned = self._get_date_planned(seller).strftime(DEFAULT_SERVER_DATETIME_FORMAT)

        if not seller:
            return

        price_unit = self.env['account.tax']._fix_tax_included_price(seller.price, self.product_id.supplier_taxes_id, self.taxes_id) if seller else 0.0
        if price_unit and seller and self.order_id.currency_id and seller.currency_id != self.order_id.currency_id:
            price_unit = seller.currency_id.compute(price_unit, self.order_id.currency_id)

        if seller and self.product_uom and seller.product_uom != self.product_uom:
            price_unit = self.env['product.uom']._compute_price(seller.product_uom.id, price_unit, to_uom_id=self.product_uom.id)

        self.price_unit = price_unit

    def _suggest_quantity(self):
        '''
        Suggest a minimal quantity based on the seller
        '''
        if not self.product_id:
            return

        seller_min_qty = self.product_id.seller_ids\
            .filtered(lambda r: r.name == self.order_id.partner_id)\
            .sorted(key=lambda r: r.min_qty)
        if seller_min_qty:
            self.product_qty = seller_min_qty[0].min_qty or 1.0
            self.product_uom = seller_min_qty[0].product_uom
        else:
            self.product_qty = 1.0


class ProcurementRule(models.Model):
    _inherit = 'procurement.rule'
    @api.model
    def _get_action(self):
        return [('buy', _('Buy'))] + super(ProcurementRule, self)._get_action()


class ProcurementOrder(models.Model):
    _inherit = 'procurement.order'

    purchase_line_id = fields.Many2one('purchase.order.line', string='Purchase Order Line')
    purchase_id = fields.Many2one(related='purchase_line_id.order_id', string='Purchase Order')

    @api.multi
    def propagate_cancels(self):
        result = super(ProcurementOrder, self).propagate_cancels()
        for procurement in self:
            if procurement.rule_id.action == 'buy' and procurement.purchase_line_id:
                if procurement.purchase_line_id.order_id.state not in ('draft', 'cancel', 'sent', 'to validate'):
                    raise UserError(
                        _('Can not cancel a procurement related to a purchase order. Please cancel the purchase order first.'))
            if procurement.purchase_line_id:
                price_unit = 0.0
                product_qty = 0.0
                others_procs = procurement.purchase_line_id.procurement_ids.filtered(lambda r: r != procurement)
                for other_proc in others_procs:
                    if other_proc.state not in ['cancel', 'draft']:
                        product_qty += other_proc.product_uom._compute_qty_obj(other_proc.product_uom, other_proc.product_qty, procurement.purchase_line_id.product_uom)

                precision = self.env['decimal.precision'].precision_get('Product Unit of Measure')
                if not float_is_zero(product_qty, precision_digits=precision):
                    seller = procurement.product_id._select_seller(
                        procurement.product_id,
                        partner_id=procurement.purchase_line_id.partner_id,
                        quantity=product_qty,
                        date=procurement.purchase_line_id.order_id.date_order and procurement.purchase_line_id.order_id.date_order[:10],
                        uom_id=procurement.product_uom)

                    price_unit = self.env['account.tax']._fix_tax_included_price(seller.price, procurement.purchase_line_id.product_id.supplier_taxes_id, procurement.purchase_line_id.taxes_id) if seller else 0.0
                    if price_unit and seller and procurement.purchase_line_id.order_id.currency_id and seller.currency_id != procurement.purchase_line_id.order_id.currency_id:
                        price_unit = seller.currency_id.compute(price_unit, procurement.purchase_line_id.order_id.currency_id)

                    if seller and seller.product_uom != procurement.product_uom:
                        price_unit = self.env['product.uom']._compute_price(seller.product_uom.id, price_unit, to_uom_id=procurement.product_uom.id)

                procurement.purchase_line_id.product_qty = product_qty
                procurement.purchase_line_id.price_unit = price_unit

        return result

    @api.model
    def _run(self, procurement):
        if procurement.rule_id and procurement.rule_id.action == 'buy':
            return procurement.make_po()
        return super(ProcurementOrder, self)._run(procurement)

    @api.model
    def _check(self, procurement):
        if procurement.purchase_line_id:
            if not procurement.move_ids:
                return False
            return all(move.state == 'done' for move in procurement.move_ids)
        return super(ProcurementOrder, self)._check(procurement)

    @api.v8
    def _get_purchase_schedule_date(self):
        procurement_date_planned = datetime.strptime(self.date_planned, DEFAULT_SERVER_DATETIME_FORMAT)
        schedule_date = (procurement_date_planned - relativedelta(days=self.company_id.po_lead))
        return schedule_date

    @api.v7
    def _get_purchase_schedule_date(self, procurement):
        """Return the datetime value to use as Schedule Date (``date_planned``) for the
           Purchase Order Lines created to satisfy the given procurement.

           :param browse_record procurement: the procurement for which a PO will be created.
           :rtype: datetime
           :return: the desired Schedule Date for the PO lines
        """
        procurement_date_planned = datetime.strptime(procurement.date_planned, DEFAULT_SERVER_DATETIME_FORMAT)
        schedule_date = (procurement_date_planned - relativedelta(days=procurement.company_id.po_lead))
        return schedule_date

    @api.v8
    def _get_purchase_order_date(self, schedule_date):
        self.ensure_one()
        seller_delay = int(self.product_id._select_seller(self.product_id).delay)
        return schedule_date - relativedelta(days=seller_delay)

    @api.v7
    def _get_purchase_order_date(self, cr, uid, procurement, company, schedule_date, context=None):
        """Return the datetime value to use as Order Date (``date_order``) for the
           Purchase Order created to satisfy the given procurement.

           :param browse_record procurement: the procurement for which a PO will be created.
           :param browse_report company: the company to which the new PO will belong to.
           :param datetime schedule_date: desired Scheduled Date for the Purchase Order lines.
           :rtype: datetime
           :return: the desired Order Date for the PO
        """
        seller_delay = int(procurement.product_id._select_seller(procurement.product_id).delay)
        return schedule_date - relativedelta(days=seller_delay)

<<<<<<< HEAD
    @api.multi
    def _prepare_purchase_order_line(self, po, supplier):
        self.ensure_one()
=======
    def _get_product_supplier(self, cr, uid, procurement, context=None):
        ''' returns the main supplier of the procurement's product given as argument'''
        supplierinfo = self.pool['product.supplierinfo']
        company_supplier = supplierinfo.search(cr, uid,
            [('product_tmpl_id', '=', procurement.product_id.product_tmpl_id.id), ('company_id', '=', procurement.company_id.id)], limit=1, context=context)
        if company_supplier:
            return supplierinfo.browse(cr, uid, company_supplier[0], context=context).name
        return procurement.product_id.seller_id

    def _get_po_line_values_from_procs(self, cr, uid, procurements, partner, schedule_date, context=None):
        res = {}
        if context is None:
            context = {}
        uom_obj = self.pool.get('product.uom')
        pricelist_obj = self.pool.get('product.pricelist')
        prod_obj = self.pool.get('product.product')
        acc_pos_obj = self.pool.get('account.fiscal.position')

        pricelist_id = partner.property_product_pricelist_purchase.id
        prices_qty = []
        qty = {}

        for procurement in procurements:
            seller_qty = procurement.product_id.seller_qty if procurement.location_id.usage != 'customer' else 0.0
            uom_id = procurement.product_id.uom_po_id.id
            qty[procurement.product_id.id] = uom_obj._compute_qty(cr, uid, procurement.product_uom.id, procurement.product_qty, uom_id)
            if seller_qty:
                qty[procurement.product_id.id] = max(qty[procurement.product_id.id], seller_qty)
            prices_qty += [(procurement.product_id, qty[procurement.product_id.id], partner)]
        prices = pricelist_obj.price_get_multi(cr, uid, [pricelist_id], prices_qty, context=context)

        #Passing partner_id to context for purchase order line integrity of Line name
        new_context = context.copy()
        new_context.update({'lang': partner.lang, 'partner_id': partner.id})
        names = prod_obj.name_get(cr, uid, [x.product_id.id for x in procurements], context=new_context)
        names_dict = {}
        for id, name in names:
            names_dict[id] = name
        for procurement in procurements:
            taxes_ids = procurement.product_id.supplier_taxes_id
            companies = self.pool['res.company'].search(cr, uid, [('id', 'child_of', procurement.company_id.id)])
            taxes_ids = taxes_ids.filtered(lambda x: x.company_id.id in companies)
            # It is necessary to have the appropriate fiscal position to get the right tax mapping
            fp = acc_pos_obj.get_fiscal_position(cr, uid, None, partner.id, context=context)
            if fp:
                fp = acc_pos_obj.browse(cr, uid, fp, context=context)
            taxes = acc_pos_obj.map_tax(cr, uid, fp, taxes_ids, context=context)
            name = names_dict[procurement.product_id.id]
            if procurement.product_id.description_purchase:
                name += '\n' + procurement.product_id.description_purchase
            price = prices[procurement.product_id.id][pricelist_id]
            price = uom_obj._compute_price(cr, uid, procurement.product_uom.id, price, to_uom_id=procurement.product_id.product_tmpl_id.uom_po_id.id)

            values = {
                'name': name,
                'product_qty': qty[procurement.product_id.id],
                'product_id': procurement.product_id.id,
                'product_uom': procurement.product_id.uom_po_id.id,
                'price_unit': price or 0.0,
                'date_planned': schedule_date.strftime(DEFAULT_SERVER_DATETIME_FORMAT),
                'taxes_id': [(6, 0, taxes)],
                'procurement_ids': [(4, procurement.id)]
                }
            res[procurement.id] = values
        return res
>>>>>>> a576f2ba

        seller = self.product_id._select_seller(
            self.product_id,
            partner_id=supplier.name,
            quantity=self.product_qty,
            date=po.date_order and po.date_order[:10],
            uom_id=self.product_uom)

        taxes = self.product_id.supplier_taxes_id
        fpos = po.fiscal_position_id
        taxes_id = fpos.map_tax(taxes).ids if fpos else []

        price_unit = self.env['account.tax']._fix_tax_included_price(seller.price, self.product_id.supplier_taxes_id, taxes_id) if seller else 0.0
        if price_unit and seller and po.currency_id and seller.currency_id != po.currency_id:
            price_unit = seller.currency_id.compute(price_unit, po.currency_id)

        if seller and self.product_uom and seller.product_uom != self.product_uom:
            price_unit = self.env['product.uom']._compute_price(seller.product_uom.id, price_unit, to_uom_id=self.product_uom.id)

        product_lang = self.product_id.with_context({
            'lang': supplier.name.lang,
            'partner_id': supplier.name.id,
        })
        name = product_lang.display_name
        if product_lang.description_purchase:
            name += '\n' + product_lang.description_purchase

<<<<<<< HEAD
        date_planned = self.env['purchase.order.line']._get_date_planned(seller, po=po).strftime(DEFAULT_SERVER_DATETIME_FORMAT)
=======
    def _get_grouping_dicts(self, cr, uid, ids, context=None):
        """
        It will group the procurements according to the pos they should go into.  That way, lines going to the same
        po, can be processed at once.
        Returns two dictionaries:
        add_purchase_dicts: key: po value: procs to add to the po
        create_purchase_dicts: key: values for proc to create (not that necessary as they are in procurement => TODO),
                                values: procs to add
        """
        po_obj = self.pool.get('purchase.order')
        # Regroup POs
        cr.execute("""
            SELECT psi.name, p.id, pr.id, pr.picking_type_id, p.location_id, p.partner_dest_id, p.company_id, p.group_id,
            pr.group_propagation_option, pr.group_id, psi.qty
             FROM procurement_order AS p
                LEFT JOIN procurement_rule AS pr ON pr.id = p.rule_id
                LEFT JOIN procurement_group AS pg ON p.group_id = pg.id,
            product_supplierinfo AS psi, product_product AS pp
            WHERE
             p.product_id = pp.id AND p.id in %s AND psi.product_tmpl_id = pp.product_tmpl_id
             AND (psi.company_id = p.company_id or psi.company_id IS NULL)
             ORDER BY psi.sequence,
                psi.name, p.rule_id, p.location_id, p.company_id, p.partner_dest_id, p.group_id
        """, (tuple(ids), ))
        res = cr.fetchall()
        old = False
        # A giant dict for grouping lines, ... to do at once
        create_purchase_procs = {} # Lines to add to a newly to create po
        add_purchase_procs = {} # Lines to add/adjust in an existing po
        proc_seller = {} # To check we only process one po
        for partner, proc, rule, pick_type, location, partner_dest, company, group, group_propagation, fixed_group, qty in res:
            if not proc_seller.get(proc):
                proc_seller[proc] = partner
                new = partner, rule, pick_type, location, company, group, group_propagation, fixed_group
                if new != old:
                    old = new
                    dom = [
                        ('partner_id', '=', partner), ('state', '=', 'draft'), ('picking_type_id', '=', pick_type),
                        ('location_id', '=', location), ('company_id', '=', company), ('dest_address_id', '=', partner_dest)]
                    if group_propagation == 'propagate':
                        dom += [('group_id', '=', group)]
                    elif group_propagation == 'fixed':
                        dom += [('group_id', '=', fixed_group)]
                    available_draft_po_ids = po_obj.search(cr, uid, dom, context=context)
                    available_draft_po = available_draft_po_ids and available_draft_po_ids[0] or False
                # Add to dictionary
                if available_draft_po:
                    if add_purchase_procs.get(available_draft_po):
                        add_purchase_procs[available_draft_po] += [proc]
                    else:
                        add_purchase_procs[available_draft_po] = [proc]
                else:
                    if create_purchase_procs.get(new):
                        create_purchase_procs[new] += [proc]
                    else:
                        create_purchase_procs[new] = [proc]
        return add_purchase_procs, create_purchase_procs

    def make_po(self, cr, uid, ids, context=None):
        res = {}
        po_obj = self.pool.get('purchase.order')
        po_line_obj = self.pool.get('purchase.order.line')
        seq_obj = self.pool.get('ir.sequence')
        uom_obj = self.pool.get('product.uom')
        acc_pos_obj = self.pool.get('account.fiscal.position')
        add_purchase_procs, create_purchase_procs = self._get_grouping_dicts(cr, uid, ids, context=context)
        procs_done = []

        # Let us check existing purchase orders and add/adjust lines on them
        for add_purchase in add_purchase_procs.keys():
            procs_done += add_purchase_procs[add_purchase]
            po = po_obj.browse(cr, uid, add_purchase, context=context)
            lines_to_update = {}
            line_values = []
            procurements = self.browse(cr, uid, add_purchase_procs[add_purchase], context=context)
            po_line_ids = po_line_obj.search(cr, uid, [('order_id', '=', add_purchase), ('product_id', 'in', [x.product_id.id for x in procurements])], context=context)
            po_lines = po_line_obj.browse(cr, uid, po_line_ids, context=context)
            po_prod_dict = {}
            for pol in po_lines:
                po_prod_dict[pol.product_id.id] = pol
            procs_to_create = []
            #Check which procurements need a new line and which need to be added to an existing one
            for proc in procurements:
                if po_prod_dict.get(proc.product_id.id):
                    po_line = po_prod_dict[proc.product_id.id]
                    # FIXME: compute quantity using `_calc_new_qty_price` method.
                    # new_qty, new_price = self._calc_new_qty_price(cr, uid, proc, po_line=po_line, context=context)
                    uom_id = po_line.product_uom  # Convert to UoM of existing line
                    qty = uom_obj._compute_qty_obj(cr, uid, proc.product_uom, proc.product_qty, uom_id)

                    if lines_to_update.get(po_line):
                        lines_to_update[po_line] += [(proc.id, qty)]
                    else:
                        lines_to_update[po_line] = [(proc.id, qty)]
                else:
                    procs_to_create.append(proc)

            procs = []
            # Update the quantities of the lines that need to
            for line in lines_to_update.keys():
                tot_qty = 0
                for proc, qty in lines_to_update[line]:
                    tot_qty += qty
                    self.message_post(cr, uid, proc, body=_("Quantity added in existing Purchase Order Line"), context=context)
                line_values += [(1, line.id, {'product_qty': line.product_qty + tot_qty, 'procurement_ids': [(4, x[0]) for x in lines_to_update[line]]})]

            # Create lines for which no line exists yet
            if procs_to_create:
                partner = po.partner_id
                schedule_date = datetime.strptime(po.minimum_planned_date, DEFAULT_SERVER_DATETIME_FORMAT)
                value_lines = self._get_po_line_values_from_procs(cr, uid, procs_to_create, partner, schedule_date, context=context)
                line_values += [(0, 0, value_lines[x]) for x in value_lines.keys()]
                for proc in procs_to_create:
                    self.message_post(cr, uid, [proc.id], body=_("Purchase line created and linked to an existing Purchase Order"), context=context)
            po_obj.write(cr, uid, [add_purchase], {'order_line': line_values},context=context)

            for procurement in procurements:
                self.update_origin_po(cr, uid, po, procurement, context=context)


        # Create new purchase orders
        partner_obj = self.pool.get("res.partner")
        new_pos = []
        for create_purchase in create_purchase_procs.keys():
            procs_done += create_purchase_procs[create_purchase]
            line_values = []
            procurements = self.browse(cr, uid, create_purchase_procs[create_purchase], context=context)
            procurement = procurements[0]
            ctx_company = dict(context or {}, force_company=procurement.company_id.id)
            partner = partner_obj.browse(cr, uid, create_purchase[0], context=ctx_company)

            #Create purchase order itself:
            schedule_date = self._get_purchase_schedule_date(cr, uid, procurement, procurement.company_id, context=context)
            purchase_date = self._get_purchase_order_date(cr, uid, procurement, procurement.company_id, schedule_date, context=context)

            value_lines = self._get_po_line_values_from_procs(cr, uid, procurements, partner, schedule_date, context=ctx_company)
            line_values += [(0, 0, value_lines[x]) for x in value_lines.keys()]
            name = seq_obj.next_by_code(cr, uid, 'purchase.order', context=context) or _('PO: %s') % procurement.name
            gpo = procurement.rule_id.group_propagation_option
            group = (gpo == 'fixed' and procurement.rule_id.group_id.id) or (gpo == 'propagate' and procurement.group_id.id) or False
            fp = acc_pos_obj.get_fiscal_position(cr, uid, None, partner.id, context=context)
            po_vals = {
                'name': name,
                'origin': procurement.origin,
                'partner_id': create_purchase[0],
                'location_id': procurement.location_id.id,
                'picking_type_id': procurement.rule_id.picking_type_id.id,
                'pricelist_id': partner.property_product_pricelist_purchase.id,
                'currency_id': partner.property_product_pricelist_purchase.currency_id.id,
                'date_order': purchase_date.strftime(DEFAULT_SERVER_DATETIME_FORMAT),
                'company_id': procurement.company_id.id,
                'fiscal_position': fp,
                'payment_term_id': partner.property_supplier_payment_term.id,
                'dest_address_id': procurement.partner_dest_id.id,
                'group_id': group,
                'order_line': line_values,
                }
            new_po = po_obj.create(cr, uid, po_vals, context=context)
            new_pos.append(new_po)
            for proc in create_purchase_procs[create_purchase]:
                self.message_post(cr, uid, proc, body=_("Draft Purchase Order created"), context=context)

        other_proc_ids = list(set(ids) - set(procs_done))
        res = dict.fromkeys(ids, True)
        if other_proc_ids:
            other_procs = self.browse(cr, uid, other_proc_ids, context=context)
            for procurement in other_procs:
                res[procurement.id] = False
                self.message_post(cr, uid, [procurement.id], _('There is no supplier associated to product %s') % (procurement.product_id.name))
        return res
>>>>>>> a576f2ba

        return {
            'name': name,
            'product_qty': self.product_qty,
            'product_id': self.product_id.id,
            'product_uom': self.product_uom.id,
            'price_unit': price_unit,
            'date_planned': date_planned,
            'taxes_id': [(6, 0, taxes_id)],
            'procurement_ids': [(4, self.id)],
            'order_id': po.id,
        }

    @api.multi
    def _prepare_purchase_order(self, partner):
        self.ensure_one()
        schedule_date = self._get_purchase_schedule_date()
        purchase_date = self._get_purchase_order_date(schedule_date)
        fpos = self.env['account.fiscal.position'].get_fiscal_position(partner.id)

        gpo = self.rule_id.group_propagation_option
        group = (gpo == 'fixed' and self.rule_id.group_id.id) or \
                (gpo == 'propagate' and self.group_id.id) or False

        return {
            'partner_id': partner.id,
            'picking_type_id': self.rule_id.picking_type_id.id,
            'company_id': self.company_id.id,
            'dest_address_id': self.partner_dest_id.id,
            'origin': self.origin,
            'payment_term_id': partner.property_supplier_payment_term_id.id,
            'date_order': purchase_date.strftime(DEFAULT_SERVER_DATETIME_FORMAT),
            'fiscal_position_id': fpos,
            'group_id': group
        }

    @api.multi
    def make_po(self):
        cache = {}
        res = []
        for procurement in self:
            suppliers = procurement.product_id.seller_ids.filtered(lambda r: not r.product_id or r.product_id == procurement.product_id)
            if not suppliers:
                procurement.message_post(body=_('No vendor associated to product %s. Please set one to fix this procurement.') % (procurement.product_id.name))
                continue
            supplier = suppliers[0]
            partner = supplier.name

            gpo = procurement.rule_id.group_propagation_option
            group = (gpo == 'fixed' and procurement.rule_id.group_id) or \
                    (gpo == 'propagate' and procurement.group_id) or False

            domain = (
                ('partner_id', '=', partner.id),
                ('state', '=', 'draft'),
                ('picking_type_id', '=', procurement.rule_id.picking_type_id.id),
                ('company_id', '=', procurement.company_id.id),
                ('dest_address_id', '=', procurement.partner_dest_id.id))
            if group:
                domain += (('group_id', '=', group.id),)

            if domain in cache:
                po = cache[domain]
            else:
                po = self.env['purchase.order'].search([dom for dom in domain])
                po = po[0] if po else False
                cache[domain] = po
            if not po:
                vals = procurement._prepare_purchase_order(partner)
                po = self.env['purchase.order'].create(vals)
                cache[domain] = po
            elif not po.origin or procurement.origin not in po.origin.split(', '):
                # Keep track of all procurements
                if po.origin:
                    po.write({'origin': po.origin + ', ' + procurement.origin})
                else:
                    po.write({'origin': procurement.origin})
            res += po.ids

            # Create Line
            po_line = False
            for line in po.order_line:
                if line.product_id == procurement.product_id and line.product_uom == procurement.product_uom:
                    seller = self.product_id._select_seller(
                        self.product_id,
                        partner_id=partner,
                        quantity=line.product_qty + procurement.product_qty,
                        date=po.date_order and po.date_order[:10],
                        uom_id=self.product_uom)

                    price_unit = self.env['account.tax']._fix_tax_included_price(seller.price, line.product_id.supplier_taxes_id, line.taxes_id) if seller else 0.0
                    if price_unit and seller and po.currency_id and seller.currency_id != po.currency_id:
                        price_unit = seller.currency_id.compute(price_unit, po.currency_id)

                    if seller and self.product_uom and seller.product_uom != self.product_uom:
                        price_unit = self.env['product.uom']._compute_price(seller.product_uom.id, price_unit, to_uom_id=self.product_uom.id)

                    po_line = line.write({
                        'product_qty': line.product_qty + procurement.product_qty,
                        'price_unit': price_unit,
                        'procurement_ids': [(4, procurement.id)]
                    })
                    break
            if not po_line:
                vals = procurement._prepare_purchase_order_line(po, supplier)
                self.env['purchase.order.line'].create(vals)
        return res


class ProductTemplate(models.Model):
    _name = 'product.template'
    _inherit = 'product.template'

    @api.model
    def _get_buy_route(self):
        buy_route = self.env.ref('purchase.route_warehouse0_buy')
        if buy_route:
            return buy_route.ids
        return []

    @api.multi
    def _purchase_count(self):
        for template in self:
            template.purchase_count = sum([p.purchase_count for p in template.product_variant_ids])
        return True

    property_account_creditor_price_difference = fields.Many2one(
        'account.account', string="Price Difference Account", company_dependent=True,
        help="This account will be used to value price difference between purchase price and cost price.")
    purchase_ok = fields.Boolean('Can be Purchased', default=True)
    purchase_count = fields.Integer(compute='_purchase_count', string='# Purchases')
    purchase_method = fields.Selection([
        ('purchase', 'On ordered quantities'),
        ('receive', 'On received quantities'),
        ], string="Control Purchase Bills", default="receive")
    route_ids = fields.Many2many(default=lambda self: self._get_buy_route())


class ProductProduct(models.Model):
    _name = 'product.product'
    _inherit = 'product.product'

    @api.multi
    def _purchase_count(self):
        domain = [
            ('state', 'in', ['confirmed', 'approved', 'done']),
            ('product_id', 'in', self.mapped('id')),
        ]
        r = {}
        for group in self.env['purchase.report'].read_group(domain, ['product_id', 'quantity'], ['product_id']):
            r[group['product_id'][0]] = group['quantity']
        for product in self:
            product.purchase_count = r.get(product.id, 0)
        return True

    purchase_count = fields.Integer(compute='_purchase_count', string='# Purchases')

class ProductCategory(models.Model):
    _inherit = "product.category"

    property_account_creditor_price_difference_categ = fields.Many2one(
        'account.account', string="Price Difference Account",
        company_dependent=True,
        help="This account will be used to value price difference between purchase price and accounting cost.")


class MailComposeMessage(models.Model):
    _inherit = 'mail.compose.message'

    @api.multi
    def send_mail(self, auto_commit=False):
        if self._context.get('default_model') == 'purchase.order' and self._context.get('default_res_id'):
            order = self.env['purchase.order'].browse([self._context['default_res_id']])
            if order.state == 'draft':
                order.state = 'sent'
        return super(MailComposeMessage, self.with_context(mail_post_autofollow=True)).send_mail(auto_commit=auto_commit)<|MERGE_RESOLUTION|>--- conflicted
+++ resolved
@@ -743,77 +743,9 @@
         seller_delay = int(procurement.product_id._select_seller(procurement.product_id).delay)
         return schedule_date - relativedelta(days=seller_delay)
 
-<<<<<<< HEAD
     @api.multi
     def _prepare_purchase_order_line(self, po, supplier):
         self.ensure_one()
-=======
-    def _get_product_supplier(self, cr, uid, procurement, context=None):
-        ''' returns the main supplier of the procurement's product given as argument'''
-        supplierinfo = self.pool['product.supplierinfo']
-        company_supplier = supplierinfo.search(cr, uid,
-            [('product_tmpl_id', '=', procurement.product_id.product_tmpl_id.id), ('company_id', '=', procurement.company_id.id)], limit=1, context=context)
-        if company_supplier:
-            return supplierinfo.browse(cr, uid, company_supplier[0], context=context).name
-        return procurement.product_id.seller_id
-
-    def _get_po_line_values_from_procs(self, cr, uid, procurements, partner, schedule_date, context=None):
-        res = {}
-        if context is None:
-            context = {}
-        uom_obj = self.pool.get('product.uom')
-        pricelist_obj = self.pool.get('product.pricelist')
-        prod_obj = self.pool.get('product.product')
-        acc_pos_obj = self.pool.get('account.fiscal.position')
-
-        pricelist_id = partner.property_product_pricelist_purchase.id
-        prices_qty = []
-        qty = {}
-
-        for procurement in procurements:
-            seller_qty = procurement.product_id.seller_qty if procurement.location_id.usage != 'customer' else 0.0
-            uom_id = procurement.product_id.uom_po_id.id
-            qty[procurement.product_id.id] = uom_obj._compute_qty(cr, uid, procurement.product_uom.id, procurement.product_qty, uom_id)
-            if seller_qty:
-                qty[procurement.product_id.id] = max(qty[procurement.product_id.id], seller_qty)
-            prices_qty += [(procurement.product_id, qty[procurement.product_id.id], partner)]
-        prices = pricelist_obj.price_get_multi(cr, uid, [pricelist_id], prices_qty, context=context)
-
-        #Passing partner_id to context for purchase order line integrity of Line name
-        new_context = context.copy()
-        new_context.update({'lang': partner.lang, 'partner_id': partner.id})
-        names = prod_obj.name_get(cr, uid, [x.product_id.id for x in procurements], context=new_context)
-        names_dict = {}
-        for id, name in names:
-            names_dict[id] = name
-        for procurement in procurements:
-            taxes_ids = procurement.product_id.supplier_taxes_id
-            companies = self.pool['res.company'].search(cr, uid, [('id', 'child_of', procurement.company_id.id)])
-            taxes_ids = taxes_ids.filtered(lambda x: x.company_id.id in companies)
-            # It is necessary to have the appropriate fiscal position to get the right tax mapping
-            fp = acc_pos_obj.get_fiscal_position(cr, uid, None, partner.id, context=context)
-            if fp:
-                fp = acc_pos_obj.browse(cr, uid, fp, context=context)
-            taxes = acc_pos_obj.map_tax(cr, uid, fp, taxes_ids, context=context)
-            name = names_dict[procurement.product_id.id]
-            if procurement.product_id.description_purchase:
-                name += '\n' + procurement.product_id.description_purchase
-            price = prices[procurement.product_id.id][pricelist_id]
-            price = uom_obj._compute_price(cr, uid, procurement.product_uom.id, price, to_uom_id=procurement.product_id.product_tmpl_id.uom_po_id.id)
-
-            values = {
-                'name': name,
-                'product_qty': qty[procurement.product_id.id],
-                'product_id': procurement.product_id.id,
-                'product_uom': procurement.product_id.uom_po_id.id,
-                'price_unit': price or 0.0,
-                'date_planned': schedule_date.strftime(DEFAULT_SERVER_DATETIME_FORMAT),
-                'taxes_id': [(6, 0, taxes)],
-                'procurement_ids': [(4, procurement.id)]
-                }
-            res[procurement.id] = values
-        return res
->>>>>>> a576f2ba
 
         seller = self.product_id._select_seller(
             self.product_id,
@@ -825,6 +757,9 @@
         taxes = self.product_id.supplier_taxes_id
         fpos = po.fiscal_position_id
         taxes_id = fpos.map_tax(taxes).ids if fpos else []
+        if taxes_id:
+            companies = self.env['res.company'].search([('id', 'child_of', self.company_id.id)])
+            taxes_id = taxes_id.filtered(lambda x: x.company_id.id in companies).ids
 
         price_unit = self.env['account.tax']._fix_tax_included_price(seller.price, self.product_id.supplier_taxes_id, taxes_id) if seller else 0.0
         if price_unit and seller and po.currency_id and seller.currency_id != po.currency_id:
@@ -841,180 +776,7 @@
         if product_lang.description_purchase:
             name += '\n' + product_lang.description_purchase
 
-<<<<<<< HEAD
         date_planned = self.env['purchase.order.line']._get_date_planned(seller, po=po).strftime(DEFAULT_SERVER_DATETIME_FORMAT)
-=======
-    def _get_grouping_dicts(self, cr, uid, ids, context=None):
-        """
-        It will group the procurements according to the pos they should go into.  That way, lines going to the same
-        po, can be processed at once.
-        Returns two dictionaries:
-        add_purchase_dicts: key: po value: procs to add to the po
-        create_purchase_dicts: key: values for proc to create (not that necessary as they are in procurement => TODO),
-                                values: procs to add
-        """
-        po_obj = self.pool.get('purchase.order')
-        # Regroup POs
-        cr.execute("""
-            SELECT psi.name, p.id, pr.id, pr.picking_type_id, p.location_id, p.partner_dest_id, p.company_id, p.group_id,
-            pr.group_propagation_option, pr.group_id, psi.qty
-             FROM procurement_order AS p
-                LEFT JOIN procurement_rule AS pr ON pr.id = p.rule_id
-                LEFT JOIN procurement_group AS pg ON p.group_id = pg.id,
-            product_supplierinfo AS psi, product_product AS pp
-            WHERE
-             p.product_id = pp.id AND p.id in %s AND psi.product_tmpl_id = pp.product_tmpl_id
-             AND (psi.company_id = p.company_id or psi.company_id IS NULL)
-             ORDER BY psi.sequence,
-                psi.name, p.rule_id, p.location_id, p.company_id, p.partner_dest_id, p.group_id
-        """, (tuple(ids), ))
-        res = cr.fetchall()
-        old = False
-        # A giant dict for grouping lines, ... to do at once
-        create_purchase_procs = {} # Lines to add to a newly to create po
-        add_purchase_procs = {} # Lines to add/adjust in an existing po
-        proc_seller = {} # To check we only process one po
-        for partner, proc, rule, pick_type, location, partner_dest, company, group, group_propagation, fixed_group, qty in res:
-            if not proc_seller.get(proc):
-                proc_seller[proc] = partner
-                new = partner, rule, pick_type, location, company, group, group_propagation, fixed_group
-                if new != old:
-                    old = new
-                    dom = [
-                        ('partner_id', '=', partner), ('state', '=', 'draft'), ('picking_type_id', '=', pick_type),
-                        ('location_id', '=', location), ('company_id', '=', company), ('dest_address_id', '=', partner_dest)]
-                    if group_propagation == 'propagate':
-                        dom += [('group_id', '=', group)]
-                    elif group_propagation == 'fixed':
-                        dom += [('group_id', '=', fixed_group)]
-                    available_draft_po_ids = po_obj.search(cr, uid, dom, context=context)
-                    available_draft_po = available_draft_po_ids and available_draft_po_ids[0] or False
-                # Add to dictionary
-                if available_draft_po:
-                    if add_purchase_procs.get(available_draft_po):
-                        add_purchase_procs[available_draft_po] += [proc]
-                    else:
-                        add_purchase_procs[available_draft_po] = [proc]
-                else:
-                    if create_purchase_procs.get(new):
-                        create_purchase_procs[new] += [proc]
-                    else:
-                        create_purchase_procs[new] = [proc]
-        return add_purchase_procs, create_purchase_procs
-
-    def make_po(self, cr, uid, ids, context=None):
-        res = {}
-        po_obj = self.pool.get('purchase.order')
-        po_line_obj = self.pool.get('purchase.order.line')
-        seq_obj = self.pool.get('ir.sequence')
-        uom_obj = self.pool.get('product.uom')
-        acc_pos_obj = self.pool.get('account.fiscal.position')
-        add_purchase_procs, create_purchase_procs = self._get_grouping_dicts(cr, uid, ids, context=context)
-        procs_done = []
-
-        # Let us check existing purchase orders and add/adjust lines on them
-        for add_purchase in add_purchase_procs.keys():
-            procs_done += add_purchase_procs[add_purchase]
-            po = po_obj.browse(cr, uid, add_purchase, context=context)
-            lines_to_update = {}
-            line_values = []
-            procurements = self.browse(cr, uid, add_purchase_procs[add_purchase], context=context)
-            po_line_ids = po_line_obj.search(cr, uid, [('order_id', '=', add_purchase), ('product_id', 'in', [x.product_id.id for x in procurements])], context=context)
-            po_lines = po_line_obj.browse(cr, uid, po_line_ids, context=context)
-            po_prod_dict = {}
-            for pol in po_lines:
-                po_prod_dict[pol.product_id.id] = pol
-            procs_to_create = []
-            #Check which procurements need a new line and which need to be added to an existing one
-            for proc in procurements:
-                if po_prod_dict.get(proc.product_id.id):
-                    po_line = po_prod_dict[proc.product_id.id]
-                    # FIXME: compute quantity using `_calc_new_qty_price` method.
-                    # new_qty, new_price = self._calc_new_qty_price(cr, uid, proc, po_line=po_line, context=context)
-                    uom_id = po_line.product_uom  # Convert to UoM of existing line
-                    qty = uom_obj._compute_qty_obj(cr, uid, proc.product_uom, proc.product_qty, uom_id)
-
-                    if lines_to_update.get(po_line):
-                        lines_to_update[po_line] += [(proc.id, qty)]
-                    else:
-                        lines_to_update[po_line] = [(proc.id, qty)]
-                else:
-                    procs_to_create.append(proc)
-
-            procs = []
-            # Update the quantities of the lines that need to
-            for line in lines_to_update.keys():
-                tot_qty = 0
-                for proc, qty in lines_to_update[line]:
-                    tot_qty += qty
-                    self.message_post(cr, uid, proc, body=_("Quantity added in existing Purchase Order Line"), context=context)
-                line_values += [(1, line.id, {'product_qty': line.product_qty + tot_qty, 'procurement_ids': [(4, x[0]) for x in lines_to_update[line]]})]
-
-            # Create lines for which no line exists yet
-            if procs_to_create:
-                partner = po.partner_id
-                schedule_date = datetime.strptime(po.minimum_planned_date, DEFAULT_SERVER_DATETIME_FORMAT)
-                value_lines = self._get_po_line_values_from_procs(cr, uid, procs_to_create, partner, schedule_date, context=context)
-                line_values += [(0, 0, value_lines[x]) for x in value_lines.keys()]
-                for proc in procs_to_create:
-                    self.message_post(cr, uid, [proc.id], body=_("Purchase line created and linked to an existing Purchase Order"), context=context)
-            po_obj.write(cr, uid, [add_purchase], {'order_line': line_values},context=context)
-
-            for procurement in procurements:
-                self.update_origin_po(cr, uid, po, procurement, context=context)
-
-
-        # Create new purchase orders
-        partner_obj = self.pool.get("res.partner")
-        new_pos = []
-        for create_purchase in create_purchase_procs.keys():
-            procs_done += create_purchase_procs[create_purchase]
-            line_values = []
-            procurements = self.browse(cr, uid, create_purchase_procs[create_purchase], context=context)
-            procurement = procurements[0]
-            ctx_company = dict(context or {}, force_company=procurement.company_id.id)
-            partner = partner_obj.browse(cr, uid, create_purchase[0], context=ctx_company)
-
-            #Create purchase order itself:
-            schedule_date = self._get_purchase_schedule_date(cr, uid, procurement, procurement.company_id, context=context)
-            purchase_date = self._get_purchase_order_date(cr, uid, procurement, procurement.company_id, schedule_date, context=context)
-
-            value_lines = self._get_po_line_values_from_procs(cr, uid, procurements, partner, schedule_date, context=ctx_company)
-            line_values += [(0, 0, value_lines[x]) for x in value_lines.keys()]
-            name = seq_obj.next_by_code(cr, uid, 'purchase.order', context=context) or _('PO: %s') % procurement.name
-            gpo = procurement.rule_id.group_propagation_option
-            group = (gpo == 'fixed' and procurement.rule_id.group_id.id) or (gpo == 'propagate' and procurement.group_id.id) or False
-            fp = acc_pos_obj.get_fiscal_position(cr, uid, None, partner.id, context=context)
-            po_vals = {
-                'name': name,
-                'origin': procurement.origin,
-                'partner_id': create_purchase[0],
-                'location_id': procurement.location_id.id,
-                'picking_type_id': procurement.rule_id.picking_type_id.id,
-                'pricelist_id': partner.property_product_pricelist_purchase.id,
-                'currency_id': partner.property_product_pricelist_purchase.currency_id.id,
-                'date_order': purchase_date.strftime(DEFAULT_SERVER_DATETIME_FORMAT),
-                'company_id': procurement.company_id.id,
-                'fiscal_position': fp,
-                'payment_term_id': partner.property_supplier_payment_term.id,
-                'dest_address_id': procurement.partner_dest_id.id,
-                'group_id': group,
-                'order_line': line_values,
-                }
-            new_po = po_obj.create(cr, uid, po_vals, context=context)
-            new_pos.append(new_po)
-            for proc in create_purchase_procs[create_purchase]:
-                self.message_post(cr, uid, proc, body=_("Draft Purchase Order created"), context=context)
-
-        other_proc_ids = list(set(ids) - set(procs_done))
-        res = dict.fromkeys(ids, True)
-        if other_proc_ids:
-            other_procs = self.browse(cr, uid, other_proc_ids, context=context)
-            for procurement in other_procs:
-                res[procurement.id] = False
-                self.message_post(cr, uid, [procurement.id], _('There is no supplier associated to product %s') % (procurement.product_id.name))
-        return res
->>>>>>> a576f2ba
 
         return {
             'name': name,
@@ -1043,6 +805,7 @@
             'partner_id': partner.id,
             'picking_type_id': self.rule_id.picking_type_id.id,
             'company_id': self.company_id.id,
+            'currency_id': partner.property_purchase_currency_id.id or self.env.user.company_id.currency_id.id,
             'dest_address_id': self.partner_dest_id.id,
             'origin': self.origin,
             'payment_term_id': partner.property_supplier_payment_term_id.id,
