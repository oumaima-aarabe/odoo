--- conflicted
+++ resolved
@@ -140,32 +140,32 @@
         <td>
           <para style="terp_default_9">[[ repeatIn(o.dest_address_id and [o.dest_address_id] or [],'addr') ]]</para>
           <para style="terp_default_Bold_9">Shipping address :</para>
-          <para style="terp_default_9">[[ o.partner_id.title or '' ]] [[ o.partner_id.name ]]</para>
-          <para style="terp_default_9">[[ addr.title or '' ]] [[ addr.name ]]</para>
+          <para style="terp_default_9">[[ o.partner_id.title or '' ]][[ o.partner_id.name ]]</para>
+          <para style="terp_default_9">[[ addr.title or '' ]][[ addr.name  ]]</para>
           <para style="terp_default_9">[[ addr.street ]]</para>
           <para style="terp_default_9">[[ addr.street2 or '' ]]</para>
-          <para style="terp_default_9"><font face="Times-Roman">[[ addr.zip or '' ]]</font> [[ addr.city or '' ]]</para>
-          <para style="terp_default_9">[[ addr.state_id and addr.state_id.name or '' ]]</para>
+          <para style="terp_default_9"><font face="Times-Roman">[[ addr.zip or '' ]]</font>[[ addr.city or ''  ]]</para>
+          <para style="terp_default_9">[[ addr.state_id and addr.state_id.name or ''  ]]</para>
           <para style="terp_default_9">[[ addr.country_id and addr.country_id.name or '' ]]</para>
         </td>
         <td>
-          <para style="terp_default_9">[[ o.partner_id.title or '' ]] [[ o.partner_id.name ]]</para>
-          <para style="terp_default_9">[[ o.partner_address_id.title or '' ]] [[ o.partner_address_id.name ]]</para>
+          <para style="terp_default_9">[[ o.partner_id.title or '' ]][[ o.partner_id.name ]]</para>
+          <para style="terp_default_9">[[ o.partner_address_id.title or '' ]][[ o.partner_address_id.name ]]</para>
           <para style="terp_default_9">[[ o.partner_address_id.street ]]</para>
           <para style="terp_default_9">[[ o.partner_address_id.street2 or '' ]]</para>
-          <para style="terp_default_9">[[ o.partner_address_id.zip or '' ]] [[ o.partner_address_id.city or '' ]]</para>
-          <para style="terp_default_9">[[ o.partner_address_id.state_id and o.partner_address_id.state_id.name or '' ]]</para>
+          <para style="terp_default_9">[[ o.partner_address_id.zip or ''  ]][[ o.partner_address_id.city or '' ]]</para>
+          <para style="terp_default_9">[[ o.partner_address_id.state_id and o.partner_address_id.state_id.name or ''  ]]</para>
           <para style="terp_default_9">[[ o.partner_address_id.country_id and o.partner_address_id.country_id.name or '' ]]</para>
           <para style="terp_default_9">
             <font color="white"> </font>
           </para>
           <para style="terp_default_9">Tél. : [[ o.partner_address_id.phone or '' ]]</para>
           <para style="terp_default_9">Fax : [[ o.partner_address_id.fax or '' ]]</para>
-          <para style="terp_default_9">TVA :[[ o.partner_id.vat or '' ]]</para>
-        </td>
-      </tr>
-    </blockTable>
-    <para style="terp_header">Request for Quotation [[ (o.state=='draft' or removeParentNode('font')) and '' ]] Order [[ (o.state&lt;&gt;'draft' or removeParentNode('font')) and '' ]] N° :[[ o.name ]]</para>
+          <para style="terp_default_9">TVA :[[ o.partner_id.vat or ''  ]]</para>
+        </td>
+      </tr>
+    </blockTable>
+    <para style="terp_header">Request for Quotation [[ (o.state=='draft' or removeParentNode('font')) and ''  ]] Order [[ (o.state&lt;&gt;'draft' or removeParentNode('font')) and '' ]] N° :[[ o.name ]]</para>
     <blockTable colWidths="136.0,132.0,133.0,133.0" style="Header_Order_Reference_Tbl">
       <tr>
         <td>
@@ -188,13 +188,13 @@
           <para style="terp_default_Centre_9">[[ o.name or '' ]]</para>
         </td>
         <td>
-          <para style="terp_default_Centre_9">[[ o.partner_ref or '' ]]</para>
+          <para style="terp_default_Centre_9">[[ o.partner_ref or ''  ]]</para>
         </td>
         <td>
           <para style="terp_default_Centre_9">[[ time.strftime('%d/%m/%Y', time.strptime(o.date_order, '%Y-%m-%d')) ]]</para>
         </td>
         <td>
-          <para style="terp_default_Centre_9">[[ o.validator and o.validator.name or '' ]]</para>
+          <para style="terp_default_Centre_9">[[ o.validator and o.validator.name or ''  ]]</para>
         </td>
       </tr>
     </blockTable>
@@ -225,11 +225,7 @@
     </blockTable>
     <section>
       <para style="terp_default_8">[[ repeatIn(o.order_line,'line') ]]</para>
-<<<<<<< HEAD
-      <blockTable colWidths="43.0,211.0,52.0,57.0,24.0,20.0,57.0,70.0" style="Table_Order_Pur_line_Content">
-=======
       <blockTable colWidths="254.0,52.0,57.0,24.0,20.0,57.0,71.0" style="Table_Order_Pur_line_Content">
->>>>>>> 0a322d96
         <tr>
           <td>
             <para style="terp_default_9">[[ line.name ]]</para>
@@ -241,11 +237,7 @@
             <para style="terp_default_Centre_9">[[ time.strftime('%d/%m/%Y', time.strptime( line.date_planned, '%Y-%m-%d')) ]]</para>
           </td>
           <td>
-<<<<<<< HEAD
-            <para style="terp_default_Right_9">[[ '%.2f' % line.product_qty ]] </para>
-=======
             <para style="terp_default_Right_9">[[ line.product_qty ]]</para>
->>>>>>> 0a322d96
           </td>
           <td>
             <para style="terp_default_Right_9">[[ line.product_uom.name ]]</para>
@@ -254,11 +246,7 @@
             <para style="terp_default_Right_9">[[ line.price_unit ]]</para>
           </td>
           <td>
-<<<<<<< HEAD
-            <para style="terp_default_Right_9">[[ '%.2f' % line.price_subtotal ]]</para>
-=======
             <para style="terp_default_Right_9">[[ line.price_subtotal ]]</para>
->>>>>>> 0a322d96
           </td>
         </tr>
         <tr>
@@ -310,14 +298,10 @@
           <para style="terp_default_9">Net Total :</para>
         </td>
         <td>
-<<<<<<< HEAD
-          <para style="terp_default_Right_9">[[ '%.2f' % o.amount_untaxed ]]</para>
-=======
           <para style="terp_default_Right_9">[[ o.amount_untaxed ]]</para>
->>>>>>> 0a322d96
-        </td>
-        <td>
-          <para style="terp_default_Right_9">[[ o.pricelist_id.currency_id.name ]]</para>
+        </td>
+        <td>
+          <para style="terp_default_Right_9">[[ o.pricelist_id.currency_id.name  ]]</para>
         </td>
       </tr>
       <tr>
@@ -330,14 +314,10 @@
           <para style="P1">Taxes :</para>
         </td>
         <td>
-<<<<<<< HEAD
-          <para style="terp_default_Right_9">[[ '%.2f' % o.amount_tax ]]</para>
-=======
           <para style="terp_default_Right_9">[[ o.amount_tax ]]</para>
->>>>>>> 0a322d96
-        </td>
-        <td>
-          <para style="terp_default_Right_9">[[ o.pricelist_id.currency_id.name ]]</para>
+        </td>
+        <td>
+          <para style="terp_default_Right_9">[[ o.pricelist_id.currency_id.name  ]]</para>
         </td>
       </tr>
       <tr>
@@ -367,6 +347,8 @@
         </td>
       </tr>
     </blockTable>
-    <para style="terp_default_9"/>
+    <para style="terp_default_9">
+      <font color="white"> </font>
+    </para>
   </story>
 </document>