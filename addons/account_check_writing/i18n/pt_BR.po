<<<<<<< HEAD
# Brazilian Portuguese translation for openobject-addons
# Copyright (c) 2014 Rosetta Contributors and Canonical Ltd 2014
# This file is distributed under the same license as the openobject-addons package.
# FIRST AUTHOR <EMAIL@ADDRESS>, 2014.
#
msgid ""
msgstr ""
"Project-Id-Version: openobject-addons\n"
"Report-Msgid-Bugs-To: FULL NAME <EMAIL@ADDRESS>\n"
"POT-Creation-Date: 2014-08-14 13:08+0000\n"
"PO-Revision-Date: 2014-08-30 02:39+0000\n"
"Last-Translator: Fábio Martinelli - http://zupy.com.br "
"<webmaster@zupy.com.br>\n"
"Language-Team: Brazilian Portuguese <pt_BR@li.org>\n"
=======
# Translation of Odoo Server.
# This file contains the translation of the following modules:
# * account_check_writing
# 
# Translators:
# FIRST AUTHOR <EMAIL@ADDRESS>, 2014
# grazziano <g.negocios@outlook.com.br>, 2016
# Wagner Pereira <wagner@wagner.pereira.nom.br>, 2015
msgid ""
msgstr ""
"Project-Id-Version: Odoo 8.0\n"
"Report-Msgid-Bugs-To: \n"
"POT-Creation-Date: 2015-01-21 14:07+0000\n"
"PO-Revision-Date: 2016-07-09 16:18+0000\n"
"Last-Translator: grazziano <g.negocios@outlook.com.br>\n"
"Language-Team: Portuguese (Brazil) (http://www.transifex.com/odoo/odoo-8/language/pt_BR/)\n"
>>>>>>> 96502490
"MIME-Version: 1.0\n"
"Content-Type: text/plain; charset=UTF-8\n"
"Content-Transfer-Encoding: 8bit\n"
"X-Launchpad-Export-Date: 2014-08-30 08:36+0000\n"
"X-Generator: Launchpad (build 17176)\n"

#. module: account_check_writing
#: model:ir.actions.act_window,help:account_check_writing.action_write_check
msgid ""
"<p class=\"oe_view_nocontent_create\">\n"
"                Click to create a new check. \n"
"              </p><p>\n"
"                The check payment form allows you to track the payment you "
"do\n"
"                to your suppliers using checks. When you select a supplier, "
"the\n"
"                payment method and an amount for the payment, Odoo will\n"
"                propose to reconcile your payment with the open supplier\n"
"                invoices or bills.\n"
"              </p>\n"
"            "
<<<<<<< HEAD
msgstr ""
=======
msgstr "<p class=\"oe_view_nocontent_create\">\nClique para criar um novo cheque.\n</p><p>\nO formulário de pagamento de cheque permite acompanhar os pagamentos feitos\npara fornecedores usando cheques. Quando você seleciona um fornecedor,\no método de pagamento e o valor, Odoo irá propor reconciliar seu\npagamento com as faturas e contas deste fornecedor.\n</p>"
>>>>>>> 96502490

#. module: account_check_writing
#: model:ir.model,name:account_check_writing.model_account_voucher
msgid "Accounting Voucher"
msgstr "Comprovante Contábil"

#. module: account_check_writing
#: field:account.voucher,allow_check:0
msgid "Allow Check Writing"
msgstr "Permite preencher Cheques"

#. module: account_check_writing
#: field:account.journal,allow_check_writing:0
msgid "Allow Check writing"
msgstr "Permite escrever Cheques"

#. module: account_check_writing
#: field:account.voucher,amount_in_word:0
msgid "Amount in Word"
msgstr "Valor por extenso"

#. module: account_check_writing
#: view:account.check.write:account_check_writing.view_account_check_write
msgid "Cancel"
msgstr "Cancelar"

#. module: account_check_writing
#: view:account.check.write:account_check_writing.view_account_check_write
#: model:ir.actions.report.xml,name:account_check_writing.action_report_check
msgid "Check"
msgstr "Cheque"

#. module: account_check_writing
#: field:res.company,check_layout:0
msgid "Check Layout"
msgstr "Modelo de Cheque"

#. module: account_check_writing
#: help:account.journal,use_preprint_check:0
msgid "Check if you use a preformated sheet for check"
msgstr ""

#. module: account_check_writing
#: selection:res.company,check_layout:0
msgid "Check in middle"
msgstr "Cheque no meio"

#. module: account_check_writing
#: selection:res.company,check_layout:0
msgid "Check on Top"
msgstr "Cheque no topo"

#. module: account_check_writing
#: selection:res.company,check_layout:0
msgid "Check on bottom"
msgstr "Cheque no rodapé"

#. module: account_check_writing
#: help:res.company,check_layout:0
msgid ""
"Check on top is compatible with Quicken, QuickBooks and Microsoft Money. "
"Check in middle is compatible with Peachtree, ACCPAC and DacEasy. Check on "
"bottom is compatible with Peachtree, ACCPAC and DacEasy only"
msgstr ""
"Cheque no topo é compativel com Quicken, QuickBooks e Microsoft Money. "
"Cheque no meio é compativel com Peactree, ACCPAC e DacEasy. Cheque no rodapé "
"é compatível com Peachtree, ACCPAC e DacEasy apenas."

#. module: account_check_writing
#: help:account.journal,allow_check_writing:0
msgid "Check this if the journal is to be used for writing checks."
msgstr "Verifique se este diário é usado para escrever cheques."

#. module: account_check_writing
#: model:ir.model,name:account_check_writing.model_res_company
msgid "Companies"
msgstr "Empresas"

#. module: account_check_writing
#: field:account.check.write,create_uid:0
msgid "Created by"
msgstr "Criado por"

#. module: account_check_writing
#: field:account.check.write,create_date:0
msgid "Created on"
msgstr "Criado em"

#. module: account_check_writing
#: view:website:account_check_writing.report_check
msgid "Description"
msgstr "Descrição"

#. module: account_check_writing
#: view:website:account_check_writing.report_check
msgid "Discount"
msgstr "Desconto"

#. module: account_check_writing
#: view:website:account_check_writing.report_check
msgid "Due Date"
msgstr "Data de Vencimento"

#. module: account_check_writing
#: code:addons/account_check_writing/wizard/account_check_batch_printing.py:59
#, python-format
msgid "Error!"
msgstr "Erro!"

#. module: account_check_writing
#: field:account.check.write,id:0
#: field:report.account_check_writing.report_check,id:0
msgid "ID"
msgstr "ID"

#. module: account_check_writing
#: model:ir.model,name:account_check_writing.model_account_journal
msgid "Journal"
msgstr "Diário"

#. module: account_check_writing
#: field:account.check.write,write_uid:0
msgid "Last Updated by"
msgstr "Última atualização por"

#. module: account_check_writing
#: field:account.check.write,write_date:0
msgid "Last Updated on"
msgstr "Última atualização em"

#. module: account_check_writing
#: field:account.check.write,check_number:0
msgid "Next Check Number"
msgstr "Próximo Número de Cheque"

#. module: account_check_writing
#: code:addons/account_check_writing/account_voucher.py:77
#, python-format
msgid "No check selected "
msgstr "Nenhum cheque selecionado "

#. module: account_check_writing
#: code:addons/account_check_writing/wizard/account_check_batch_printing.py:59
#, python-format
msgid "One of the printed check already got a number."
msgstr "Um dos cheques impressos já possui um número."

#. module: account_check_writing
#: view:website:account_check_writing.report_check
msgid "Open Balance"
msgstr "Saldo em Aberto"

#. module: account_check_writing
#: view:website:account_check_writing.report_check
msgid "Original Amount"
msgstr "Valor Original"

#. module: account_check_writing
#: view:website:account_check_writing.report_check
msgid "Payment"
msgstr "Pagamento"

#. module: account_check_writing
#: model:ir.model,name:account_check_writing.model_account_check_write
msgid "Prin Check in Batch"
msgstr "Imprimir Cheques em Lote"

#. module: account_check_writing
#: view:account.check.write:account_check_writing.view_account_check_write
#: view:account.voucher:account_check_writing.view_vendor_payment_check_form
msgid "Print Check"
msgstr "Imprimir Cheque"

#. module: account_check_writing
#: model:ir.actions.act_window,name:account_check_writing.action_account_check_write
msgid "Print Check in Batch"
msgstr "Imprimir cheques em lote"

#. module: account_check_writing
#: code:addons/account_check_writing/account_voucher.py:77
#, python-format
msgid "Printing error"
msgstr "Erro de impressão"

#. module: account_check_writing
#: help:account.check.write,check_number:0
msgid "The number of the next check number to be printed."
msgstr "O número do próximo cheque a ser impresso"

#. module: account_check_writing
#: field:account.journal,use_preprint_check:0
msgid "Use Preprinted Check"
msgstr "Usar cheques pré-impressos"

#. module: account_check_writing
#: model:ir.actions.act_window,name:account_check_writing.action_write_check
#: model:ir.ui.menu,name:account_check_writing.menu_action_write_check
msgid "Write Checks"
msgstr "Preencher Cheques"<|MERGE_RESOLUTION|>--- conflicted
+++ resolved
@@ -1,19 +1,3 @@
-<<<<<<< HEAD
-# Brazilian Portuguese translation for openobject-addons
-# Copyright (c) 2014 Rosetta Contributors and Canonical Ltd 2014
-# This file is distributed under the same license as the openobject-addons package.
-# FIRST AUTHOR <EMAIL@ADDRESS>, 2014.
-#
-msgid ""
-msgstr ""
-"Project-Id-Version: openobject-addons\n"
-"Report-Msgid-Bugs-To: FULL NAME <EMAIL@ADDRESS>\n"
-"POT-Creation-Date: 2014-08-14 13:08+0000\n"
-"PO-Revision-Date: 2014-08-30 02:39+0000\n"
-"Last-Translator: Fábio Martinelli - http://zupy.com.br "
-"<webmaster@zupy.com.br>\n"
-"Language-Team: Brazilian Portuguese <pt_BR@li.org>\n"
-=======
 # Translation of Odoo Server.
 # This file contains the translation of the following modules:
 # * account_check_writing
@@ -30,12 +14,11 @@
 "PO-Revision-Date: 2016-07-09 16:18+0000\n"
 "Last-Translator: grazziano <g.negocios@outlook.com.br>\n"
 "Language-Team: Portuguese (Brazil) (http://www.transifex.com/odoo/odoo-8/language/pt_BR/)\n"
->>>>>>> 96502490
 "MIME-Version: 1.0\n"
 "Content-Type: text/plain; charset=UTF-8\n"
-"Content-Transfer-Encoding: 8bit\n"
-"X-Launchpad-Export-Date: 2014-08-30 08:36+0000\n"
-"X-Generator: Launchpad (build 17176)\n"
+"Content-Transfer-Encoding: \n"
+"Language: pt_BR\n"
+"Plural-Forms: nplurals=2; plural=(n > 1);\n"
 
 #. module: account_check_writing
 #: model:ir.actions.act_window,help:account_check_writing.action_write_check
@@ -43,20 +26,14 @@
 "<p class=\"oe_view_nocontent_create\">\n"
 "                Click to create a new check. \n"
 "              </p><p>\n"
-"                The check payment form allows you to track the payment you "
-"do\n"
-"                to your suppliers using checks. When you select a supplier, "
-"the\n"
+"                The check payment form allows you to track the payment you do\n"
+"                to your suppliers using checks. When you select a supplier, the\n"
 "                payment method and an amount for the payment, Odoo will\n"
 "                propose to reconcile your payment with the open supplier\n"
 "                invoices or bills.\n"
 "              </p>\n"
 "            "
-<<<<<<< HEAD
-msgstr ""
-=======
 msgstr "<p class=\"oe_view_nocontent_create\">\nClique para criar um novo cheque.\n</p><p>\nO formulário de pagamento de cheque permite acompanhar os pagamentos feitos\npara fornecedores usando cheques. Quando você seleciona um fornecedor,\no método de pagamento e o valor, Odoo irá propor reconciliar seu\npagamento com as faturas e contas deste fornecedor.\n</p>"
->>>>>>> 96502490
 
 #. module: account_check_writing
 #: model:ir.model,name:account_check_writing.model_account_voucher
@@ -97,7 +74,7 @@
 #. module: account_check_writing
 #: help:account.journal,use_preprint_check:0
 msgid "Check if you use a preformated sheet for check"
-msgstr ""
+msgstr "Marque aqui se estiver usando um formato pré-formatado para o cheque"
 
 #. module: account_check_writing
 #: selection:res.company,check_layout:0
@@ -120,10 +97,7 @@
 "Check on top is compatible with Quicken, QuickBooks and Microsoft Money. "
 "Check in middle is compatible with Peachtree, ACCPAC and DacEasy. Check on "
 "bottom is compatible with Peachtree, ACCPAC and DacEasy only"
-msgstr ""
-"Cheque no topo é compativel com Quicken, QuickBooks e Microsoft Money. "
-"Cheque no meio é compativel com Peactree, ACCPAC e DacEasy. Cheque no rodapé "
-"é compatível com Peachtree, ACCPAC e DacEasy apenas."
+msgstr "Cheque no topo é compativel com Quicken, QuickBooks e Microsoft Money. Cheque no meio é compativel com Peactree, ACCPAC e DacEasy. Cheque no rodapé é compatível com Peachtree, ACCPAC e DacEasy apenas."
 
 #. module: account_check_writing
 #: help:account.journal,allow_check_writing:0
@@ -255,4 +229,9 @@
 #: model:ir.actions.act_window,name:account_check_writing.action_write_check
 #: model:ir.ui.menu,name:account_check_writing.menu_action_write_check
 msgid "Write Checks"
-msgstr "Preencher Cheques"+msgstr "Preencher Cheques"
+
+#. module: account_check_writing
+#: view:account.check.write:account_check_writing.view_account_check_write
+msgid "or"
+msgstr "ou"