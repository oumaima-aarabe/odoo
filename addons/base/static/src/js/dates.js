--- conflicted
+++ resolved
@@ -96,11 +96,7 @@
  * @returns {String} A string representing a datetime.
  */
 openerp.base.format_datetime = function(obj) {
-<<<<<<< HEAD
-    if(! obj) {
-=======
     if (!obj) {
->>>>>>> ce6efa37
         return false;
     }
     return fts(obj.getUTCFullYear(),4) + "-" + fts(obj.getUTCMonth() + 1,2) + "-"
@@ -116,11 +112,7 @@
  * @returns {String} A string representing a date.
  */
 openerp.base.format_date = function(obj) {
-<<<<<<< HEAD
-    if(! obj) {
-=======
     if (!obj) {
->>>>>>> ce6efa37
         return false;
     }
     return fts(obj.getFullYear(),4) + "-" + fts(obj.getMonth() + 1,2) + "-"
@@ -135,15 +127,11 @@
  * @returns {String} A string representing a time.
  */
 openerp.base.format_time = function(obj) {
-<<<<<<< HEAD
-    if(! obj) {
-=======
     if (!obj) {
->>>>>>> ce6efa37
         return false;
     }
     return fts(obj.getHours(),2) + ":" + fts(obj.getMinutes(),2) + ":"
         + fts(obj.getSeconds(),2);
 };
 
-};+};
