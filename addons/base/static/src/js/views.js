--- conflicted
+++ resolved
@@ -36,9 +36,6 @@
             this.inner_viewmanager = null;
         }
     },
-<<<<<<< HEAD
-    do_action: function(action, on_closed) {
-=======
     url_update: function(action) {
         // this.url = {
         //     "model": action.model,
@@ -62,7 +59,6 @@
     do_url_action: function(url) {
     },
     do_action: function(action, on_close) {
->>>>>>> 7e80e928
         var type = action.type.replace(/\./g,'_');
         var popup = action.target === 'new';
         action.flags = _.extend({
@@ -76,7 +72,7 @@
             this.log("Action manager can't handle action of type " + action.type, action);
             return;
         }
-        this[type](action, on_closed);
+        this[type](action, on_close);
     },
     ir_actions_act_window: function (action, on_close) {
         if (action.target === 'new') {
@@ -313,7 +309,7 @@
 
             var searchview_loaded = this.setup_search_view(
                     searchview_id || false, search_defaults);
-            
+
             // schedule auto_search
             if (searchview_loaded != null && this.action['auto_search']) {
                 $.when(searchview_loaded, inital_view_loaded)
