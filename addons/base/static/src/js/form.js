--- conflicted
+++ resolved
@@ -1,10 +1,6 @@
 
 openerp.base.form = function (openerp) {
 
-<<<<<<< HEAD
-openerp.base.FormView =  openerp.base.Controller.extend({
-    init: function(view_manager, session, element_id, dataset, view_id) {
-=======
 openerp.base.views.add('form', 'openerp.base.FormView');
 openerp.base.FormView =  openerp.base.Controller.extend(
     /** @lends openerp.base.FormView# */{
@@ -20,10 +16,9 @@
      * @param {openerp.base.DataSet} dataset the dataset this view will work with
      * @param {String} view_id the identifier of the OpenERP view object
      */
-    init: function(session, element_id, dataset, view_id) {
->>>>>>> 1865a1da
+    init: function(view_manager, session, element_id, dataset, view_id) {
         this._super(session, element_id);
-        this.view_manager;
+        this.view_manager = view_manager;
         this.dataset = dataset;
         this.model = dataset.model;
         this.view_id = view_id;
