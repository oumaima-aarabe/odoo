--- conflicted
+++ resolved
@@ -447,7 +447,6 @@
 .openerp .ui-widget {
     font-size: 1em;
 }
-<<<<<<< HEAD
 
 /* Sidebar */
 .openerp .view-manager-main-sidebar {
@@ -470,5 +469,3 @@
 .openerp .view-manager-main-sidebar li {
     padding: 3px;
 }
-=======
->>>>>>> 9cccfd13
