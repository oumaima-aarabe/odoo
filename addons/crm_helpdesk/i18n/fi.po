--- conflicted
+++ resolved
@@ -1,18 +1,3 @@
-<<<<<<< HEAD
-# Finnish translation for openobject-addons
-# Copyright (c) 2014 Rosetta Contributors and Canonical Ltd 2014
-# This file is distributed under the same license as the openobject-addons package.
-# FIRST AUTHOR <EMAIL@ADDRESS>, 2014.
-#
-msgid ""
-msgstr ""
-"Project-Id-Version: openobject-addons\n"
-"Report-Msgid-Bugs-To: FULL NAME <EMAIL@ADDRESS>\n"
-"POT-Creation-Date: 2014-09-23 16:27+0000\n"
-"PO-Revision-Date: 2014-08-14 16:10+0000\n"
-"Last-Translator: FULL NAME <EMAIL@ADDRESS>\n"
-"Language-Team: Finnish <fi@li.org>\n"
-=======
 # Translation of Odoo Server.
 # This file contains the translation of the following modules:
 # * crm_helpdesk
@@ -30,12 +15,11 @@
 "PO-Revision-Date: 2016-02-24 22:44+0000\n"
 "Last-Translator: Jarmo Kortetjärvi <jarmo.kortetjarvi@gmail.com>\n"
 "Language-Team: Finnish (http://www.transifex.com/odoo/odoo-8/language/fi/)\n"
->>>>>>> feedb0f1
 "MIME-Version: 1.0\n"
 "Content-Type: text/plain; charset=UTF-8\n"
-"Content-Transfer-Encoding: 8bit\n"
-"X-Launchpad-Export-Date: 2014-09-24 09:04+0000\n"
-"X-Generator: Launchpad (build 17196)\n"
+"Content-Transfer-Encoding: \n"
+"Language: fi\n"
+"Plural-Forms: nplurals=2; plural=(n != 1);\n"
 
 #. module: crm_helpdesk
 #: field:crm.helpdesk.report,email:0
@@ -45,7 +29,7 @@
 #. module: crm_helpdesk
 #: field:crm.helpdesk.report,nbr:0
 msgid "# of Requests"
-msgstr ""
+msgstr "# pyyntöä"
 
 #. module: crm_helpdesk
 #: model:ir.actions.act_window,help:crm_helpdesk.crm_case_helpdesk_act111
@@ -56,14 +40,12 @@
 "                Helpdesk and Support allow you to track your interventions.\n"
 "              </p><p>\n"
 "                Use the Odoo Issues system to manage your support\n"
-"                activities. Issues can be connected to the email gateway: "
-"new\n"
-"                emails may create issues, each of them automatically gets "
-"the\n"
+"                activities. Issues can be connected to the email gateway: new\n"
+"                emails may create issues, each of them automatically gets the\n"
 "                history of the conversation with the customer.\n"
 "              </p>\n"
 "            "
-msgstr ""
+msgstr "<p class=\"oe_view_nocontent_create\">\n                Klikkaa luodaksesi uusi pyyntö. \n              </p><p>\n                Asiakaspalvelu ja tuki mahdollistaa tukipyyntöjen seurannan.\n              </p><p>\n                Käytä Odoo tukipyyntöjä tukitoimintojen hallintaan.\n                Tukipyynnöt voidaan kytkeä sähköpostiin: uusi\n                sähköposti luo tukipyynnön automaattisesti ja jokaiseen niistä kytkeytyy automaattisesti asiakkaan kanssa käyty keskusteluhistoria.\n              </p>\n            "
 
 #. module: crm_helpdesk
 #: field:crm.helpdesk,active:0
@@ -73,16 +55,15 @@
 #. module: crm_helpdesk
 #: view:crm.helpdesk:crm_helpdesk.view_crm_case_helpdesk_filter
 msgid "All pending Helpdesk Request"
-msgstr "Kaikki odottavat Helpdesk pyynnöt"
+msgstr "Kaikki odottavat asiakaspalvelupyynnöt"
 
 #. module: crm_helpdesk
 #: view:crm.helpdesk:crm_helpdesk.view_crm_case_helpdesk_filter
 msgid "Assigned to Me or My Sales Team(s)"
-msgstr ""
-
-#. module: crm_helpdesk
-#: selection:crm.helpdesk,state:0
-#: selection:crm.helpdesk.report,state:0
+msgstr "Annettu minulle tai tiimilleni tehtäväksi"
+
+#. module: crm_helpdesk
+#: selection:crm.helpdesk,state:0 selection:crm.helpdesk.report,state:0
 msgid "Cancelled"
 msgstr "Peruttu"
 
@@ -97,14 +78,12 @@
 msgstr "Kategorisointi"
 
 #. module: crm_helpdesk
-#: field:crm.helpdesk,categ_id:0
-#: field:crm.helpdesk.report,categ_id:0
+#: field:crm.helpdesk,categ_id:0 field:crm.helpdesk.report,categ_id:0
 msgid "Category"
 msgstr "Ryhmä"
 
 #. module: crm_helpdesk
-#: field:crm.helpdesk,channel_id:0
-#: field:crm.helpdesk.report,channel_id:0
+#: field:crm.helpdesk,channel_id:0 field:crm.helpdesk.report,channel_id:0
 msgid "Channel"
 msgstr "Kanava"
 
@@ -115,8 +94,7 @@
 msgstr "Sulkemispäivä"
 
 #. module: crm_helpdesk
-#: field:crm.helpdesk,date_closed:0
-#: selection:crm.helpdesk,state:0
+#: field:crm.helpdesk,date_closed:0 selection:crm.helpdesk,state:0
 #: view:crm.helpdesk.report:crm_helpdesk.view_report_crm_helpdesk_filter
 #: selection:crm.helpdesk.report,state:0
 msgid "Closed"
@@ -144,32 +122,28 @@
 msgid ""
 "Create and manage helpdesk categories to better manage and classify your "
 "support requests."
-msgstr ""
-"Luo ja hallitse Helpdesk -ryhmiä hallitaksesi ja luokitellaksesi paremmin "
-"tukipyyntöjä."
+msgstr "Luo ja hallitse asiakaspalveluryhmiä hallitaksesi ja luokitellaksesi  tukipyyntöjä."
 
 #. module: crm_helpdesk
 #: field:crm.helpdesk,create_uid:0
 msgid "Created by"
-msgstr ""
-
-#. module: crm_helpdesk
-#: field:crm.helpdesk,create_date:0
-#: field:crm.helpdesk.report,create_date:0
+msgstr "Luonut"
+
+#. module: crm_helpdesk
+#: field:crm.helpdesk,create_date:0 field:crm.helpdesk.report,create_date:0
 msgid "Creation Date"
 msgstr "Luontipäivä"
 
 #. module: crm_helpdesk
 #: view:crm.helpdesk:crm_helpdesk.crm_case_tree_view_helpdesk
-#: field:crm.helpdesk,date:0
-#: field:crm.helpdesk.report,date:0
+#: field:crm.helpdesk,date:0 field:crm.helpdesk.report,date:0
 msgid "Date"
 msgstr "Päiväys"
 
 #. module: crm_helpdesk
 #: help:crm.helpdesk,message_last_post:0
 msgid "Date of the last message posted on the record."
-msgstr ""
+msgstr "Viimeisen viestin päivämäärä"
 
 #. module: crm_helpdesk
 #: view:crm.helpdesk:crm_helpdesk.crm_case_form_view_helpdesk
@@ -217,7 +191,7 @@
 #: code:addons/crm_helpdesk/crm_helpdesk.py:117
 #, python-format
 msgid "Error!"
-msgstr ""
+msgstr "Virhe!"
 
 #. module: crm_helpdesk
 #: view:crm.helpdesk:crm_helpdesk.crm_case_form_view_helpdesk
@@ -242,7 +216,7 @@
 #. module: crm_helpdesk
 #: field:crm.helpdesk,message_follower_ids:0
 msgid "Followers"
-msgstr ""
+msgstr "Seuraajat"
 
 #. module: crm_helpdesk
 #: view:crm.helpdesk:crm_helpdesk.crm_case_form_view_helpdesk
@@ -253,7 +227,7 @@
 #: view:crm.helpdesk:crm_helpdesk.view_crm_case_helpdesk_filter
 #: view:crm.helpdesk.report:crm_helpdesk.view_report_crm_helpdesk_filter
 msgid "Group By"
-msgstr ""
+msgstr "Ryhmittele"
 
 #. module: crm_helpdesk
 #: model:ir.actions.act_window,help:crm_helpdesk.action_report_crm_helpdesk
@@ -261,66 +235,65 @@
 "Have a general overview of all support requests by sorting them with "
 "specific criteria such as the processing time, number of requests answered, "
 "emails sent and costs."
-msgstr ""
+msgstr "Näe yleiskuva kaikista pyynnöistä. Voit järjestää pyyntöjä eri tekijöiden mukaisesti, esimerkiksi käsittelyajan, pyyntömäärien, lähetettyjen sähköpostien ja kustannusten mukaan."
 
 #. module: crm_helpdesk
 #: view:crm.helpdesk.report:crm_helpdesk.view_report_crm_helpdesk_graph
 #: model:ir.model,name:crm_helpdesk.model_crm_helpdesk
 #: model:ir.ui.menu,name:crm_helpdesk.menu_config_helpdesk
 msgid "Helpdesk"
-msgstr "Helpdesk"
+msgstr "Asiakaspalvelu"
 
 #. module: crm_helpdesk
 #: model:ir.actions.act_window,name:crm_helpdesk.action_report_crm_helpdesk
 #: model:ir.ui.menu,name:crm_helpdesk.menu_report_crm_helpdesks_tree
 msgid "Helpdesk Analysis"
-msgstr "Helpdeskin analyysi"
+msgstr "Asiakaspalvelun analyysi"
 
 #. module: crm_helpdesk
 #: model:ir.actions.act_window,name:crm_helpdesk.crm_helpdesk_categ_action
 msgid "Helpdesk Categories"
-msgstr "Helpdesk-ryhmät"
+msgstr "Asiakaspalveluryhmät"
 
 #. module: crm_helpdesk
 #: model:ir.actions.act_window,name:crm_helpdesk.crm_case_helpdesk_act111
 msgid "Helpdesk Requests"
-msgstr "Helpdesk pyynnöt"
+msgstr "Asiakaspalvelupyynnöt"
 
 #. module: crm_helpdesk
 #: view:crm.helpdesk:crm_helpdesk.crm_case_form_view_helpdesk
 msgid "Helpdesk Support"
-msgstr "Helpdeskin tuki"
+msgstr "Asiakaspalvelu"
 
 #. module: crm_helpdesk
 #: view:crm.helpdesk:crm_helpdesk.crm_case_tree_view_helpdesk
 msgid "Helpdesk Support Tree"
-msgstr "Helpdeskin tukipuu"
+msgstr "Asiakaspalvelun tukipuu"
 
 #. module: crm_helpdesk
 #: view:crm.helpdesk:crm_helpdesk.crm_case_helpdesk_calendar_view
 msgid "Helpdesk Supports"
-msgstr "Helpdesk tukee"
+msgstr "Asiakaspalvelu tukee"
 
 #. module: crm_helpdesk
 #: model:ir.ui.menu,name:crm_helpdesk.menu_help_support_main
 msgid "Helpdesk and Support"
-msgstr "Helpdesk ja tuki"
+msgstr "Asiakaspalvelu ja tuki"
 
 #. module: crm_helpdesk
 #: model:ir.model,name:crm_helpdesk.model_crm_helpdesk_report
 msgid "Helpdesk report after Sales Services"
-msgstr "Helpdesk raportti jälkimarkkinointipalveluista"
+msgstr "Asiakaspalvelun raportti jälkimarkkinointipalveluista"
 
 #. module: crm_helpdesk
 #: view:crm.helpdesk:crm_helpdesk.view_crm_case_helpdesk_filter
 msgid ""
 "Helpdesk requests that are assigned to me or to one of the sale teams I "
 "manage"
-msgstr ""
-
-#. module: crm_helpdesk
-#: selection:crm.helpdesk,priority:0
-#: selection:crm.helpdesk.report,priority:0
+msgstr "Minulle tai tiimilleni tehtäväksi annetut pyynnöt"
+
+#. module: crm_helpdesk
+#: selection:crm.helpdesk,priority:0 selection:crm.helpdesk.report,priority:0
 msgid "High"
 msgstr "Korkea"
 
@@ -334,18 +307,17 @@
 msgid ""
 "Holds the Chatter summary (number of messages, ...). This summary is "
 "directly in html format in order to be inserted in kanban views."
-msgstr ""
-
-#. module: crm_helpdesk
-#: field:crm.helpdesk,id:0
-#: field:crm.helpdesk.report,id:0
+msgstr "Sisältää viestien yhteenvedon (viestien määrän,...). Tämä yhteenveto on valmiiksi  html-muodossa, jotta se voidaan viedä kanban näkymään."
+
+#. module: crm_helpdesk
+#: field:crm.helpdesk,id:0 field:crm.helpdesk.report,id:0
 msgid "ID"
 msgstr "TUNNISTE (ID)"
 
 #. module: crm_helpdesk
 #: help:crm.helpdesk,message_unread:0
 msgid "If checked new messages require your attention."
-msgstr ""
+msgstr "Jos valittu, uudet viestit vaativat huomiosi."
 
 #. module: crm_helpdesk
 #: selection:crm.helpdesk,state:0
@@ -355,7 +327,7 @@
 #. module: crm_helpdesk
 #: field:crm.helpdesk,message_is_follower:0
 msgid "Is a Follower"
-msgstr ""
+msgstr "on seuraaja"
 
 #. module: crm_helpdesk
 #: field:crm.helpdesk,date_action_last:0
@@ -365,16 +337,15 @@
 #. module: crm_helpdesk
 #: field:crm.helpdesk,message_last_post:0
 msgid "Last Message Date"
-msgstr ""
+msgstr "Viimeinen viestipvm"
 
 #. module: crm_helpdesk
 #: field:crm.helpdesk,write_uid:0
 msgid "Last Updated by"
-msgstr ""
-
-#. module: crm_helpdesk
-#: selection:crm.helpdesk,priority:0
-#: selection:crm.helpdesk.report,priority:0
+msgstr "Viimeksi päivittänyt"
+
+#. module: crm_helpdesk
+#: selection:crm.helpdesk,priority:0 selection:crm.helpdesk.report,priority:0
 msgid "Low"
 msgstr "Matala"
 
@@ -391,7 +362,7 @@
 #. module: crm_helpdesk
 #: help:crm.helpdesk,message_ids:0
 msgid "Messages and communication history"
-msgstr ""
+msgstr "Viesti- ja kommunikointihistoria"
 
 #. module: crm_helpdesk
 #: view:crm.helpdesk:crm_helpdesk.crm_case_form_view_helpdesk
@@ -406,7 +377,7 @@
 #. module: crm_helpdesk
 #: view:crm.helpdesk.report:crm_helpdesk.view_report_crm_helpdesk_filter
 msgid "Month of helpdesk requests"
-msgstr "Helpdesk pyyntöjen kuukausi"
+msgstr "Asiakaspalvelupyyntöjen kuukausi"
 
 #. module: crm_helpdesk
 #: view:crm.helpdesk.report:crm_helpdesk.view_report_crm_helpdesk_filter
@@ -416,7 +387,7 @@
 #. module: crm_helpdesk
 #: view:crm.helpdesk.report:crm_helpdesk.view_report_crm_helpdesk_filter
 msgid "My Company"
-msgstr ""
+msgstr "Oma yritykseni"
 
 #. module: crm_helpdesk
 #: view:crm.helpdesk.report:crm_helpdesk.view_report_crm_helpdesk_filter
@@ -438,7 +409,7 @@
 #. module: crm_helpdesk
 #: view:crm.helpdesk:crm_helpdesk.view_crm_case_helpdesk_filter
 msgid "New Helpdesk Request"
-msgstr "Uusi Helpdesk pyyntö"
+msgstr "Uusi asiakaspalvelupyyntö"
 
 #. module: crm_helpdesk
 #: field:crm.helpdesk,date_action_next:0
@@ -452,8 +423,7 @@
 msgstr "Ei otsikkoa"
 
 #. module: crm_helpdesk
-#: selection:crm.helpdesk,priority:0
-#: selection:crm.helpdesk.report,priority:0
+#: selection:crm.helpdesk,priority:0 selection:crm.helpdesk.report,priority:0
 msgid "Normal"
 msgstr "Tavallinen"
 
@@ -472,7 +442,7 @@
 #. module: crm_helpdesk
 #: view:crm.helpdesk:crm_helpdesk.view_crm_case_helpdesk_filter
 msgid "Open Helpdesk Request"
-msgstr "Avaa Helpdesk pyyntö"
+msgstr "Avoimet asiakaspalvelupyynnöt"
 
 #. module: crm_helpdesk
 #: field:crm.helpdesk.report,delay_expected:0
@@ -490,14 +460,12 @@
 
 #. module: crm_helpdesk
 #: view:crm.helpdesk:crm_helpdesk.view_crm_case_helpdesk_filter
-#: selection:crm.helpdesk,state:0
-#: selection:crm.helpdesk.report,state:0
+#: selection:crm.helpdesk,state:0 selection:crm.helpdesk.report,state:0
 msgid "Pending"
 msgstr "Odottava"
 
 #. module: crm_helpdesk
-#: field:crm.helpdesk,planned_cost:0
-#: field:crm.helpdesk.report,planned_cost:0
+#: field:crm.helpdesk,planned_cost:0 field:crm.helpdesk.report,planned_cost:0
 msgid "Planned Costs"
 msgstr "Suunnitellut kulut"
 
@@ -544,12 +512,12 @@
 #. module: crm_helpdesk
 #: view:crm.helpdesk:crm_helpdesk.view_crm_case_helpdesk_filter
 msgid "Request Date by Month"
-msgstr ""
+msgstr "Pyynnöt kuukausittain päiväyksen mukaan"
 
 #. module: crm_helpdesk
 #: view:crm.helpdesk:crm_helpdesk.view_crm_case_helpdesk_filter
 msgid "Request Month"
-msgstr ""
+msgstr "Pyynnöt kuukausittain"
 
 #. module: crm_helpdesk
 #: view:crm.helpdesk:crm_helpdesk.view_crm_case_helpdesk_filter
@@ -567,7 +535,7 @@
 msgid ""
 "Responsible sales team. Define Responsible user and Email account for mail "
 "gateway."
-msgstr ""
+msgstr "Vastuullinen myyntitiimi. Määritä vastuukäyttäjä ja sähköpostiosoite välityspalvelimelle."
 
 #. module: crm_helpdesk
 #: view:crm.helpdesk:crm_helpdesk.view_crm_case_helpdesk_filter
@@ -579,7 +547,7 @@
 #. module: crm_helpdesk
 #: view:crm.helpdesk.report:crm_helpdesk.view_report_crm_helpdesk_filter
 msgid "Salesperson"
-msgstr ""
+msgstr "Myyjä"
 
 #. module: crm_helpdesk
 #: view:crm.helpdesk.report:crm_helpdesk.view_report_crm_helpdesk_filter
@@ -589,7 +557,7 @@
 #. module: crm_helpdesk
 #: view:crm.helpdesk:crm_helpdesk.view_crm_case_helpdesk_filter
 msgid "Search Helpdesk"
-msgstr "Hae helpdeskiä"
+msgstr "Hae asiakaspalvelusta"
 
 #. module: crm_helpdesk
 #: field:crm.helpdesk.report,section_id:0
@@ -602,24 +570,21 @@
 #: view:crm.helpdesk.report:crm_helpdesk.view_report_crm_helpdesk_filter
 #: field:crm.helpdesk.report,state:0
 msgid "Status"
-msgstr ""
+msgstr "Tila"
 
 #. module: crm_helpdesk
 #: field:crm.helpdesk,message_summary:0
 msgid "Summary"
-msgstr ""
+msgstr "Yhteenveto"
 
 #. module: crm_helpdesk
 #: help:crm.helpdesk,state:0
 msgid ""
-"The status is set to 'Draft', when a case is created.                        "
-"          \n"
-"If the case is in progress the status is set to 'Open'.                      "
-"            \n"
-"When the case is over, the status is set to 'Done'.                          "
-"        \n"
+"The status is set to 'Draft', when a case is created.                                  \n"
+"If the case is in progress the status is set to 'Open'.                                  \n"
+"When the case is over, the status is set to 'Done'.                                  \n"
 "If the case needs to be reviewed then the status is set to 'Pending'."
-msgstr ""
+msgstr "Asetettu tila on \"Ehdotus\" kun pyyntö on luotu. \nJos pyyntö on käsittelyssä, on sen tila \"Avoin\".\nKun pyyntö on käsitelty, tila on \"Valmis\".\nJos pyyntö pitää katselmoida, on sen tila \"Odottaa\"."
 
 #. module: crm_helpdesk
 #: help:crm.helpdesk,email_cc:0
@@ -627,15 +592,12 @@
 "These email addresses will be added to the CC field of all inbound and "
 "outbound emails for this record before being sent. Separate multiple email "
 "addresses with a comma"
-msgstr ""
-"Nämä sähköpostiosoitteet lisätään cc (kopio viestistä) kenttään tähän "
-"tietueeseen liittyvien sähköpostien osalta. Erota useammat osoitteet "
-"pilkulla."
+msgstr "Nämä sähköpostiosoitteet lisätään cc (kopio viestistä) kenttään tähän tietueeseen liittyvien sähköpostien osalta. Erota useammat osoitteet pilkulla."
 
 #. module: crm_helpdesk
 #: field:crm.helpdesk,message_unread:0
 msgid "Unread Messages"
-msgstr ""
+msgstr "Lukemattomia viestejä"
 
 #. module: crm_helpdesk
 #: field:crm.helpdesk,write_date:0
@@ -655,12 +617,12 @@
 #. module: crm_helpdesk
 #: field:crm.helpdesk,website_message_ids:0
 msgid "Website Messages"
-msgstr ""
+msgstr "Verkkosivu ilmoitukset"
 
 #. module: crm_helpdesk
 #: help:crm.helpdesk,website_message_ids:0
 msgid "Website communication history"
-msgstr ""
+msgstr "Verkkosivun viestihistoria"
 
 #. module: crm_helpdesk
 #: code:addons/crm_helpdesk/crm_helpdesk.py:117
@@ -668,10 +630,4 @@
 msgid ""
 "You can not escalate, you are already at the top level regarding your sales-"
 "team category."
-msgstr ""
-
-#~ msgid "# of Cases"
-#~ msgstr "Tapausten määrä"
-
-#~ msgid "My company"
-#~ msgstr "Oma yritys"+msgstr "Et voi eskaloida, olet jo myyntitiimissäsi ylimmässä kategoriassa."