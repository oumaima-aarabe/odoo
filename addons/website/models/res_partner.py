--- conflicted
+++ resolved
@@ -50,11 +50,7 @@
         super(Partner, self2)._compute_display_name()
 
         # onchange uses the cache to retrieve value, we need to copy computed_value into the initial env
-<<<<<<< HEAD
         for record, record2 in zip(self, self2):
-            record.display_name = record2.display_name
-=======
-        for record, record2 in izip(self, self2):
             record.display_name = record2.display_name
 
     @api.multi
@@ -62,5 +58,4 @@
         """When using multi-website, we want the user to be redirected to the
         most appropriate website if possible."""
         res = super(Partner, self).get_base_url()
-        return self.website_id and self.website_id._get_http_domain() or res
->>>>>>> 84143a34
+        return self.website_id and self.website_id._get_http_domain() or res