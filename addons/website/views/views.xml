<?xml version="1.0" encoding="utf-8"?>
<!-- vim:fdn=3:
-->
<openerp>
    <data>
        <template id="header">
                <div class="container">
                    <div class="row">
                        <a href='/page/website.homepage' class='brand'>
                            <em>Open</em><b>ERP</b>
                            <!--<img t-att-alt="res_company.name" src='/web/binary/company_logo'/></a>-->
                        </a>
                        <ul class="nav pull-right">
                            <li class='pull-right'><a href="/admin">Sign in</a></li>
                            <li class='pull-right'><a href="/page/website.contactus">Contact us</a></li>
                        </ul>
                    </div>
                </div>
        </template>

        <template id="footer">
                <div class="container">
                    <div class="row">
                        <div class="span4" name="product">
                            <h5>Product and services</h5>
                            <ul class='unstyled'>
                                <li><a href="https://www.openerp.com/start?download">Download</a></li>
                                <li><a href="https://launchpad.net/openobject">Launchpad</a></li>
                                <li><a href="http://runbot.openerp.com">Automated Tests</a></li>
                            </ul>
                        </div>
                        <div class="span4" name="social">
                            <h5>Social</h5>
                            <ul class='unstyled'>
                                <li><a href="http://twitter.com/openerp"><i class="icon-twitter-sign"></i>Twitter</a></li>
                                <li><a href="http://www.facebook.com/OpenERP"><i class="icon-facebook-sign"></i>Facebook</a></li>
                                <li><a href="https://plus.google.com/+openerp/posts"><i class="icon-google-plus-sign"></i>Google+</a></li>
                            </ul>
                        </div>
                        <div class="span4" name="about_us">
                            <h5 t-record="res_company" t-field="name">Company name</h5>
                            <ul class='unstyled'>
                                <li><a href="/page/website.contactus">Contact us</a></li>
                                <li><a href="/page/website.news">News</a></li>
                                <li><a href="/page/website.contactus">About us</a></li>
                                <li><a href='#'>&amp;#x2706; <span t-record="res_company" t-field="phone"/></a></li>
                            </ul>
                        </div>
                    </div>
                </div>
        </template>

        <template id="layout">
                &lt;!DOCTYPE html&gt;
                <html>
                    <head>
                        <title t-raw="title"><t t-esc="res_company.name"/></title>
                        <script type="text/javascript" src="/web/static/lib/jquery/jquery-1.8.3.js"></script>
                        <script type="text/javascript" src="//cdnjs.cloudflare.com/ajax/libs/ckeditor/4.2/ckeditor.js"></script>
                        <script type="text/javascript">
                            CKEDITOR.disableAutoInline = true;
                            CKEDITOR.dtd.$editable.li = 1;
                        </script>

                        <t t-if="editable">
                            <t t-raw="css"/>
                            <t t-raw="script"/>
                            <link rel='stylesheet' href='/website/static/src/css/snippets.css'/>
                            <script type="text/javascript" src="/website/static/src/js/website_bootstrap.js"></script>
                        </t>
                        <t t-raw="head"/>
                        <link rel='stylesheet' href='/website/static/lib/bootstrap/css/bootstrap-flatly.css'/>
                        <link rel='stylesheet' href='/web/static/lib/fontawesome/css/font-awesome.css'/>
                        <link rel='stylesheet' href='/website/static/src/css/website.css'/>
                        <link rel='stylesheet' href='/website/static/lib/bootstrap/css/bootstrap-responsive.css'/>
                    </head>
                    <body>
                        <div id='wrap'>
                            <header class='navbar navbar-fixed-top'>
                                <div class='navbar-inner'>
                                    <t t-call="website.header"/>
                                </div>
                            </header>
                            <div t-raw="0">
                                <div class="container">
                                    <div class="row">
                                        <h1>I'm an empty page, please edit me...</h1>
                                    </div>
                                </div>
                            </div>
                            <div id='push-footer'>
                            </div>
                        </div>
                        <footer>
                            <t t-call="website.footer"/>
                            <p class="text-center">&amp;copy; <span t-record="res_company" t-field="name">Company name</span>.</p>
                        </footer>

                        <div class='oe_snippet_editor' style="display: none;">
                            <div class='oe_snippet_list'>

                            <div class='oe_snippet' name='Screenshot' selafter='.span6' selinside='.row'>
                                <div class="span6">
                                    <div class="oe_demo oe_picture oe_screenshot">
                                        <a href="#">
                                            <img src="https://www.openerp.com/apps/point_of_sale/pos_sc_02.jpg"/>
                                        </a>
                                    </div>
                                </div>
                            </div>
                            <div class='oe_snippet' name='Introduction' data-selector=".container"> 
                                <section class="container">
                                    <div class="row oe_spaced">
                                        <div class="span12">
                                            <h2 class="oe_slogan">A very friendly Point of Sale</h2>
                                            <h3 class="oe_slogan">Set up in a minute, Sell in seconds</h3>
                                        </div>
                                        <div class="span6">
                                            <div class="oe_demo oe_picture oe_screenshot">
                                                <a href="#">
                                                    <img src="https://www.openerp.com/apps/point_of_sale/pos_sc_02.jpg"/>
                                                </a>
                                            </div>
                                        </div>
                                        <div class="span6">
                                            <p class='oe_mt32'>
                                                OpenERP's Point of Sale introduces a super clean interface with no installation required
                                                that runs online and offline on modern hardwares.
                                            </p>
                                            <p>
                                                It's full integration with the company inventory and accounting, gives you real time statistics and
                                                consolidations amongst all shops without the hassle of integrating several applications.
                                            </p>
                                            <div class="oe_centeralign oe_websiteonly">
                                                <a href="http://www.openerp.com/start" class="oe_button oe_big oe_tacky">Start your <span class="oe_emph">free</span> trial</a>
                                            </div>
                                        </div>
                                    </div>
                                </section>
                            </div>
                            <div class='oe_snippet' name='Call To Action' selafter='p,h1,h2,h3,h4,h5,ul,ol' selinside='.span6'>
                                    <div class="oe_centeralign oe_websiteonly">
                                        <a href="http://www.openerp.com/start" class="oe_button oe_big oe_tacky">Start your <span class="oe_emph">free</span> trial</a>
                                    </div>
                            </div>
                            <div class='oe_snippet' name='Alternate Paragraph' data-selector=".container"> 
                                <section class="container oe_dark">
                                    <div class="row oe_spaced">
                                        <div class="span12">
                                            <h2>A very friendly Point of Sale</h2>
                                            <h3>Set up in a minute, Sell in seconds</h3>
                                        </div>
                                        <div class="span6">
                                            <p class='oe_mt32'>
                                                OpenERP's Point of Sale introduces a super clean interface with no installation required
                                                that runs online and offline on modern hardwares.
                                            </p>
                                            <p>
                                                It's full integration with the company inventory and accounting, gives you real time statistics and
                                                consolidations amongst all shops without the hassle of integrating several applications.
                                            </p>
                                            <div class="oe_centeralign oe_websiteonly">
                                                <a href="http://www.openerp.com/start" class="oe_button oe_big oe_tacky">Start your <span class="oe_emph">free</span> trial</a>
                                            </div>
                                        </div>
                                        <div class="span6">
                                            <div class="oe_demo oe_picture oe_screenshot">
                                                <a href="#">
                                                    <img src="https://www.openerp.com/apps/point_of_sale/pos_sc_02.jpg"/>
                                                </a>
                                            </div>
                                        </div>
                                    </div>
                                </section>
                            </div>
                            <div class='oe_snippet oe_new' name='New Snippet'> 
                            </div>
                            </div>
                        </div>
                    </body>
                </html>
        </template>

        <template id="homepage">
            <t t-call="website.layout">
<<<<<<< HEAD
                <section class="container">
                    <div class="row">
                        <div class="span12 text-center">
                            <h1 class='mt64'>Welcome To Your New Homepage,</h1>
                            <h2 class='mt32 subheader'>where <b><em>everything</em></b> can be customized </h2>
                        </div>
                    </div>
                </section>

                <div class='dark mt64'>
                <section class="container">
                    <div class="row">
                        <div class="span5">
                            <img class='img-rounded' src="/website/static/src/img/island.jpg"/>
                        </div>
                        <div class="span6 offset1">
                            <p class='mt16'>
                                Lorem ipsum dolor sit amet, consectetur adipisicing elit,
                                sed do eiusmod tempor incididunt ut labore et dolore magna 
                                aliqua. Ut enim ad minim veniam, quis nostrud exercitation 
                                ullamco laboris nisi ut aliquip ex ea commodo consequat. 
                            </p>
                            <p>
                                Duis aute irure dolor in reprehenderit in voluptate velit 
                                esse cillum dolore eu fugiat nulla pariatur. Excepteur sint 
                                occaecat cupidatat non proident, sunt in culpa qui officia 
                                deserunt mollit anim id est laborum
                            </p>
                            <div class="text-center">
                                <a href="http://www.openerp.com/start" class="btn mt16 btn-large btn-primary">Call To  <em>Action</em></a>
=======
                <t t-set="head">
                    <script type="text/javascript" src="/website/static/lib/bootstrap/js/bootstrap.js"></script>
                    <t t-raw="head"/>
                </t>
                <div>
                    <section class="oe_container">
                        <div class="oe_row" style="margin:0 auto;">
                            <div class="oe_span12">
                                <div id="myCarousel" class="carousel slide">
                                    <!-- Carousel items -->
                                    <div class="carousel-inner" style="height: 210px; overflow: hidden;">
                                        <div class="item">
                                            <div style="border:1px solid #eee; width: 992px; height: 210px; overflow: hidden;">
                                                <img src="//www.openerp.com/saas_master/static/site_new/img/homepage/events_openedays.jpg"/>
                                            </div>
                                            <div class="css_titlebox" style="position: absolute; top: 25px; right: 80px;">
                                                <div style="text-align: right; background: #f6f6f6; padding: 7px 20px; border-radius: 5px;">
                                                    <h1>OpenDays</h1>
                                                    <h4>1000+ participants.<br/>A success thanks to you !</h4>
                                                    <a class="btn btn-info" href="https://www.openerp.com/news/post/133-OpenERP-Open-Days-2013-wrap-up-">More Info</a>
                                                </div>
                                            </div>
                                        </div>
                                        <div class="item active">
                                            <div style="width: 992px; height: 210px; overflow: hidden;">
                                                <img src="//www.openerp.com/saas_master/static/site_new/img/homepage/bg_valencia.png"/>
                                            </div>
                                            <div class="css_titlebox" style="position: absolute; top: 25px; right: 80px;">
                                                <div style="text-align: right;">
                                                    <h1>OpenERP</h1>
                                                    <h4>Beautiful Business Applications<br/>Powerful, Integrated, Open Source</h4>
                                                    <a class="btn btn-primary" href="https://www.openerp.com/start">Start your free trial</a>
                                                </div>
                                            </div>
                                        </div>
                                    </div>
                                    <!-- Carousel nav -->
                                    <a class="carousel-control left" href="#myCarousel" data-slide="prev">&amp;lsaquo;</a>
                                    <a class="carousel-control right" href="#myCarousel" data-slide="next">&amp;rsaquo;</a>
                                </div>
                            </div>
                            <div class="oe_span12">
                                <h2 class="oe_slogan">I'm your home page, please edit me...</h2>
                                <h3 class="oe_slogan">I'm a motto please edit me...</h3>
                            </div>
                            <div class="oe_span6">
                                <div class="oe_demo oe_picture oe_screenshot">
                                    <a href="#">
                                        <img src="https://www.openerp.com/apps/point_of_sale/pos_sc_02.jpg"/>
                                    </a>
                                </div>
                            </div>
                            <div class="oe_span6">
                                <p class='oe_mt32'>
                                    Here you can describoe you company...
                                    OpenERP's Point of Sale introduces a super
                                    clean interface with no installation required
                                    that runs online and offline on modern
                                    hardwares.
                                </p>
                                <p>
                                    It's full integration with the company
                                    inventory and accounting, gives you real time
                                    statistics and consolidations amongst all shops
                                    without the hassle of integrating several
                                    applications.
                                </p>
                                <div class="oe_centeralign oe_websiteonly">
                                    <a href="http://www.openerp.com/start" class="oe_button oe_big oe_tacky">Start your <span class="oe_emph">free</span> trial</a>
                                </div>
>>>>>>> 5d90e20f
                            </div>
                        </div>
                    </div>
                </section>
                </div>

                <section class="container">
                    <div class="row">
                        <div class="span12 text-center">
                            <h2 class='mt48'>Ut enim ad minim veniam</h2>
                        </div>
                    </div>
                    <div class="row mt32">
                        <div class="span4">
                            <img class='img-rounded' src="/website/static/src/img/china_thumb.jpg"/>
                            <h4 class='mt16'>Cillum Dolore</h4>
                            <p>
                                Lorem ipsum dolor sit amet, consectetur adipisicing elit,
                                sed do eiusmod tempor incididunt ut labore et dolore magna 
                                aliqua. Ut enim ad minim veniam, quis nostrud exercitation 
                                ullamco laboris nisi ut aliquip ex ea commodo consequat. 
                            </p>
                        </div>
                        <div class="span4">
                            <img class='img-rounded' src="/website/static/src/img/desert_thumb.jpg"/>
                            <h4 class='mt16'>Mollit Anim</h4>
                            <p>
                                Duis aute irure dolor in reprehenderit in voluptate velit 
                                esse cillum dolore eu fugiat nulla pariatur. Excepteur sint 
                                occaecat cupidatat non proident, sunt in culpa qui officia 
                                deserunt mollit anim id est laborum
                            </p>
                        </div>
                        <div class="span4">
                            <img class='img-rounded' src="/website/static/src/img/deers_thumb.jpg"/>
                            <h4 class='mt16'>Nemo Enim Ipsam</h4>
                            <p>
                                Sed ut perspiciatis unde omnis iste natus error sit voluptatem
                                accusantium doloremque laudantium, totam rem aperiam, eaque ipsa 
                                quae ab illo inventore veritatis et quasi architecto beatae vitae
                                dicta sunt explicabo. Nemo enim ipsam voluptatem quia voluptas 
                            </p>
                        </div>
                    </div>
                </section>
            </t>
        </template>

        <template id="default_page">
                <t t-call="website.layout">
                    <div class="container">
                        <div class="row">
                            <div class="span12">
                                <h1>New Page</h1>
                                <p>Write your text here...</p>
                            </div>
                        </div>
                    </div>
                </t>
        </template>


        <template id="404">
                <t t-call="website.layout">
                    <div class="container">
                        <div class="row">
                            <div class="span12">
                                <h1>404: Page not found!</h1>
                                <p class="oe_grey">
                                    The page you were looking for could not be
                                    found; it is possible you have typed the
                                    address incorrectly, but it has most
                                    probably been removed due to the recent
                                    website reorganisation.
                                </p><p class="oe_grey">
                                    Maybe you were looking for one of these
                                    popular pages ?
                                </p>
                                <ul>
                                    <li><a href="/">Homepage</a></li>
                                    <li><a href="/">Contact Us</a></li>
                                </ul>
                            </div>
                        </div>
                        <div class="row">
                            <div class="span12">
                                <a class="oe_button oe_big oe_tacky" t-att-href="'/pagenew/'+path" t-if="editable">Create Page</a>
                            </div>
                        </div>
                    </div>
                </t>
        </template>

        <template id="contactus">
<<<<<<< HEAD
                <t t-call="website.layout">
                    <t t-set="title">Contact us - <t t-esc="res_company.name"/></t>
                    <div class="container">
                        <div class="row">
                            <h2>Contact us</h2>
                        </div>
                        <div class="row">
                            <div class="span8">
                                <p>
                                    Contact us about anything related to our company or services.
                                </p><p>
                                    We'll do our best to get back to you as soon as possible.
                                </p>
                                <div class="oe_centeralign oe_mt32" name="mail_button">
                                    <a t-att-href="'mailto:'+res_company.email" class="oe_button oe_big oe_tacky">Send us an email</a>
                                </div>
                            </div>
                            <div class="span4">
                                <address>
                                    <strong t-record="res_company" t-field="name">Name</strong><br/>
                                    <span t-record="res_company" t-field="street"/><br/>
                                    <span t-record="res_company" t-field="city"/>, <span t-record="res_company" t-field="zip"/><br/>
                                    <span t-record="res_company" t-field="country_id"/><br/>
                                    <br/>
                                    &amp;#x2706; <t t-esc="res_company.phone"/><br/>
                                    <i class="icon-envelope"></i> <t t-esc="res_company.email"/>
                                </address>
                                <img class="oe_screenshot" t-att-src="google_map_url"/>
=======
            <t t-call="website.layout">
                <t t-set="title">Contact us - <t t-esc="res_company.name"/></t>
                <div class="container">
                    <div class="oe_row">
                        <h2 class="oe_slogan">Contact us</h2>
                    </div>
                    <div class="row">
                        <div class="span8">
                            <p>
                                Contact us about anything related to our company or services.
                            </p><p>
                                We'll do our best to get back to you as soon as possible.
                            </p>
                            <div class="oe_centeralign oe_mt32" name="mail_button">
                                <a t-att-href="'mailto:'+res_company.email" class="oe_button oe_big oe_tacky">Send us an email</a>
>>>>>>> 5d90e20f
                            </div>
                        </div>
                        <div class="span4">
                            <address>
                                <strong t-record="res_company" t-field="name">Name</strong><br/>
                                <span t-record="res_company" t-field="street"/><br/>
                                <span t-record="res_company" t-field="city"/>, <span t-record="res_company" t-field="zip"/><br/>
                                <span t-record="res_company" t-field="country_id"> </span><br/>
                                <br/>
                                <span>&amp;#x2706; <t t-esc="res_company.phone"/></span><br/>
                                <i class="icon-envelope"></i> <t t-esc="res_company.email"/>
                            </address>
                            <img class="oe_screenshot" t-att-src="google_map_url"/>
                        </div>
                    </div>
                </div>
            </t>
        </template>

     </data>
</openerp><|MERGE_RESOLUTION|>--- conflicted
+++ resolved
@@ -183,12 +183,46 @@
 
         <template id="homepage">
             <t t-call="website.layout">
-<<<<<<< HEAD
                 <section class="container">
                     <div class="row">
                         <div class="span12 text-center">
                             <h1 class='mt64'>Welcome To Your New Homepage,</h1>
                             <h2 class='mt32 subheader'>where <b><em>everything</em></b> can be customized </h2>
+                        </div>
+                    </div>
+                </section>
+
+                <section class="container mt64">
+                    <div class="row">
+                        <div class="span12">
+                            <div id="myCarousel" class="carousel slide">
+                                <!-- Carousel items -->
+                                <div class="carousel-inner" style="height: 300px; overflow: hidden;">
+                                    <div class="item">
+                                        <img src="/website/static/src/img/greenfields.jpg"/>
+                                        <div class="css_titlebox" style="position: absolute; top: 25px; right: 80px;">
+                                            <div style="text-align: right; background: #f6f6f6; padding: 7px 20px; border-radius: 5px;">
+                                                <h1>OpenDays</h1>
+                                                <h4>1000+ participants.<br/>A success thanks to you !</h4>
+                                                <a class="btn btn-info" href="https://www.openerp.com/news/post/133-OpenERP-Open-Days-2013-wrap-up-">More Info</a>
+                                            </div>
+                                        </div>
+                                    </div>
+                                    <div class="item active">
+                                        <img src="/website/static/src/img/fields.jpg"/>
+                                        <div class="css_titlebox" style="position: absolute; top: 25px; right: 80px;">
+                                            <div style="text-align: right;">
+                                                <h1>OpenERP</h1>
+                                                <h4>Beautiful Business Applications<br/>Powerful, Integrated, Open Source</h4>
+                                                <a class="btn btn-primary" href="https://www.openerp.com/start">Start your free trial</a>
+                                            </div>
+                                        </div>
+                                    </div>
+                                </div>
+                                <!-- Carousel nav -->
+                                <a class="carousel-control left" href="#myCarousel" data-slide="prev">&amp;lsaquo;</a>
+                                <a class="carousel-control right" href="#myCarousel" data-slide="next">&amp;rsaquo;</a>
+                            </div>
                         </div>
                     </div>
                 </section>
@@ -214,78 +248,6 @@
                             </p>
                             <div class="text-center">
                                 <a href="http://www.openerp.com/start" class="btn mt16 btn-large btn-primary">Call To  <em>Action</em></a>
-=======
-                <t t-set="head">
-                    <script type="text/javascript" src="/website/static/lib/bootstrap/js/bootstrap.js"></script>
-                    <t t-raw="head"/>
-                </t>
-                <div>
-                    <section class="oe_container">
-                        <div class="oe_row" style="margin:0 auto;">
-                            <div class="oe_span12">
-                                <div id="myCarousel" class="carousel slide">
-                                    <!-- Carousel items -->
-                                    <div class="carousel-inner" style="height: 210px; overflow: hidden;">
-                                        <div class="item">
-                                            <div style="border:1px solid #eee; width: 992px; height: 210px; overflow: hidden;">
-                                                <img src="//www.openerp.com/saas_master/static/site_new/img/homepage/events_openedays.jpg"/>
-                                            </div>
-                                            <div class="css_titlebox" style="position: absolute; top: 25px; right: 80px;">
-                                                <div style="text-align: right; background: #f6f6f6; padding: 7px 20px; border-radius: 5px;">
-                                                    <h1>OpenDays</h1>
-                                                    <h4>1000+ participants.<br/>A success thanks to you !</h4>
-                                                    <a class="btn btn-info" href="https://www.openerp.com/news/post/133-OpenERP-Open-Days-2013-wrap-up-">More Info</a>
-                                                </div>
-                                            </div>
-                                        </div>
-                                        <div class="item active">
-                                            <div style="width: 992px; height: 210px; overflow: hidden;">
-                                                <img src="//www.openerp.com/saas_master/static/site_new/img/homepage/bg_valencia.png"/>
-                                            </div>
-                                            <div class="css_titlebox" style="position: absolute; top: 25px; right: 80px;">
-                                                <div style="text-align: right;">
-                                                    <h1>OpenERP</h1>
-                                                    <h4>Beautiful Business Applications<br/>Powerful, Integrated, Open Source</h4>
-                                                    <a class="btn btn-primary" href="https://www.openerp.com/start">Start your free trial</a>
-                                                </div>
-                                            </div>
-                                        </div>
-                                    </div>
-                                    <!-- Carousel nav -->
-                                    <a class="carousel-control left" href="#myCarousel" data-slide="prev">&amp;lsaquo;</a>
-                                    <a class="carousel-control right" href="#myCarousel" data-slide="next">&amp;rsaquo;</a>
-                                </div>
-                            </div>
-                            <div class="oe_span12">
-                                <h2 class="oe_slogan">I'm your home page, please edit me...</h2>
-                                <h3 class="oe_slogan">I'm a motto please edit me...</h3>
-                            </div>
-                            <div class="oe_span6">
-                                <div class="oe_demo oe_picture oe_screenshot">
-                                    <a href="#">
-                                        <img src="https://www.openerp.com/apps/point_of_sale/pos_sc_02.jpg"/>
-                                    </a>
-                                </div>
-                            </div>
-                            <div class="oe_span6">
-                                <p class='oe_mt32'>
-                                    Here you can describoe you company...
-                                    OpenERP's Point of Sale introduces a super
-                                    clean interface with no installation required
-                                    that runs online and offline on modern
-                                    hardwares.
-                                </p>
-                                <p>
-                                    It's full integration with the company
-                                    inventory and accounting, gives you real time
-                                    statistics and consolidations amongst all shops
-                                    without the hassle of integrating several
-                                    applications.
-                                </p>
-                                <div class="oe_centeralign oe_websiteonly">
-                                    <a href="http://www.openerp.com/start" class="oe_button oe_big oe_tacky">Start your <span class="oe_emph">free</span> trial</a>
-                                </div>
->>>>>>> 5d90e20f
                             </div>
                         </div>
                     </div>
@@ -380,41 +342,11 @@
         </template>
 
         <template id="contactus">
-<<<<<<< HEAD
-                <t t-call="website.layout">
-                    <t t-set="title">Contact us - <t t-esc="res_company.name"/></t>
-                    <div class="container">
-                        <div class="row">
-                            <h2>Contact us</h2>
-                        </div>
-                        <div class="row">
-                            <div class="span8">
-                                <p>
-                                    Contact us about anything related to our company or services.
-                                </p><p>
-                                    We'll do our best to get back to you as soon as possible.
-                                </p>
-                                <div class="oe_centeralign oe_mt32" name="mail_button">
-                                    <a t-att-href="'mailto:'+res_company.email" class="oe_button oe_big oe_tacky">Send us an email</a>
-                                </div>
-                            </div>
-                            <div class="span4">
-                                <address>
-                                    <strong t-record="res_company" t-field="name">Name</strong><br/>
-                                    <span t-record="res_company" t-field="street"/><br/>
-                                    <span t-record="res_company" t-field="city"/>, <span t-record="res_company" t-field="zip"/><br/>
-                                    <span t-record="res_company" t-field="country_id"/><br/>
-                                    <br/>
-                                    &amp;#x2706; <t t-esc="res_company.phone"/><br/>
-                                    <i class="icon-envelope"></i> <t t-esc="res_company.email"/>
-                                </address>
-                                <img class="oe_screenshot" t-att-src="google_map_url"/>
-=======
             <t t-call="website.layout">
                 <t t-set="title">Contact us - <t t-esc="res_company.name"/></t>
                 <div class="container">
-                    <div class="oe_row">
-                        <h2 class="oe_slogan">Contact us</h2>
+                    <div class="row">
+                        <h2>Contact us</h2>
                     </div>
                     <div class="row">
                         <div class="span8">
@@ -423,9 +355,8 @@
                             </p><p>
                                 We'll do our best to get back to you as soon as possible.
                             </p>
-                            <div class="oe_centeralign oe_mt32" name="mail_button">
-                                <a t-att-href="'mailto:'+res_company.email" class="oe_button oe_big oe_tacky">Send us an email</a>
->>>>>>> 5d90e20f
+                            <div class="text-center oe_mt32" name="mail_button">
+                                <a t-att-href="'mailto:'+res_company.email" class="btn btn-primary">Send us an email</a>
                             </div>
                         </div>
                         <div class="span4">
@@ -438,7 +369,7 @@
                                 <span>&amp;#x2706; <t t-esc="res_company.phone"/></span><br/>
                                 <i class="icon-envelope"></i> <t t-esc="res_company.email"/>
                             </address>
-                            <img class="oe_screenshot" t-att-src="google_map_url"/>
+                            <img class="thumbnail" t-att-src="google_map_url"/>
                         </div>
                     </div>
                 </div>
