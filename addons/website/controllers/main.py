--- conflicted
+++ resolved
@@ -292,8 +292,7 @@
         return True
 
     @http.route('/website/attach', type='http', auth='user', methods=['POST'], website=True)
-<<<<<<< HEAD
-    def attach(self, func, upload=None, url=None):
+    def attach(self, func, upload=None, url=None, disable_optimization=None):
         # the upload argument doesn't allow us to access the files if more than
         # one file is uploaded, as upload references the first file
         # therefore we have to recover the files from the request object
@@ -304,15 +303,6 @@
         if not upload: # no image provided, storing the link and the image name
             uploads.append({'website_url': url})
             name = url.split("/").pop()                       # recover filename
-=======
-    def attach(self, func, upload=None, url=None, disable_optimization=None):
-        Attachments = request.registry['ir.attachment']
-
-        website_url = message = None
-        if not upload:
-            website_url = url
-            name = url.split("/").pop()
->>>>>>> e8831932
             attachment_id = Attachments.create(request.cr, request.uid, {
                 'name':name,
                 'type': 'url',
@@ -321,7 +311,6 @@
             }, request.context)
         else:                                                  # images provided
             try:
-<<<<<<< HEAD
                 for c_file in request.httprequest.files.getlist('upload'):
                     image_data = c_file.read()
                     image = Image.open(cStringIO.StringIO(image_data))
@@ -331,6 +320,9 @@
                             u"Image size excessive, uploaded images must be smaller "
                             u"than 42 million pixel")
     
+                if not disable_optimization and image.format in ('PNG', 'JPEG'):
+                    image_data = image_save_for_web(image)
+
                     attachment_id = Attachments.create(request.cr, request.uid, {
                         'name': c_file.filename,
                         'datas': image_data.encode('base64'),
@@ -342,30 +334,6 @@
                         request.cr, request.uid, [attachment_id], ['website_url'],
                         context=request.context)
                     uploads.append(attachment)
-=======
-                image_data = upload.read()
-                image = Image.open(cStringIO.StringIO(image_data))
-                w, h = image.size
-                if w*h > 42e6: # Nokia Lumia 1020 photo resolution
-                    raise ValueError(
-                        u"Image size excessive, uploaded images must be smaller "
-                        u"than 42 million pixel")
-
-                if not disable_optimization and image.format in ('PNG', 'JPEG'):
-                    image_data = image_save_for_web(image)
-
-                attachment_id = Attachments.create(request.cr, request.uid, {
-                    'name': upload.filename,
-                    'datas': image_data.encode('base64'),
-                    'datas_fname': upload.filename,
-                    'res_model': 'ir.ui.view',
-                }, request.context)
-
-                [attachment] = Attachments.read(
-                    request.cr, request.uid, [attachment_id], ['website_url'],
-                    context=request.context)
-                website_url = attachment['website_url']
->>>>>>> e8831932
             except Exception, e:
                 logger.exception("Failed to upload image to attachment")
                 message = unicode(e)
