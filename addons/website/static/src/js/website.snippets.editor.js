--- conflicted
+++ resolved
@@ -26,13 +26,8 @@
                 window.snippets = this.snippets = new website.snippet.BuildingBlock(this, $editable);
                 this.snippets.appendTo(this.$el);
                 self.snippets.$button.removeClass("hidden");
-<<<<<<< HEAD
-                website.snippet.start_animation();
+                website.snippet.start_animation(true);
                 $editable.find("*").off('mousedown mouseup click');
-=======
-                website.snippet.start_animation(true);
-                $("#wrapwrap *").off('mousedown mouseup click');
->>>>>>> ea54d4af
             });
 
             return this._super.apply(this, arguments);
