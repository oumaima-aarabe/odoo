@charset "utf-8"

/* ---- CKEditor Minimal Reset ---- */

.navbar.navbar-inverse .cke_chrome
    border: none

.navbar.navbar-inverse .cke_inner
    background: transparent

.navbar.navbar-inverse
    .cke_toolbar
        position: relative
        top: 1px
    .cke_combo_button
        padding-top: 3px
        padding-bottom: 3px
    .cke_button
        padding-top: 7px
        padding-bottom: 7px

.navbar.navbar-inverse .cke_top
    background: transparent
    border: none
    box-shadow: none
    -webkit-box-shadow: none
    -moz-box-shadow: none

/* ---- OpenERP Style ---- */

.oe_website_editorbar
    position: fixed
    top: 0
    right: 0
    display: block
    width: 100%
    padding: 2px
    margin: 0
    z-index: 20000
    background-color: #414141
    background: -webkit-linear-gradient(#646060, #262626)
    box-sizing: border-box
    li
        display: inline
        color: #eee
        &:hover
            background: rgba(0,0,0,0.2)
            text-shadow: black 0px 0px 3px
            color: white

.oe_website_editorbar .oe_rte_toolbar
    div.dropdown
        display: inline-block
        li
            display: list-item

    button
        font-family: FontAwesome
        font-weight: normal
        font-style: normal
        text-decoration: inherit
        &.oe_button_list
            padding-right: 3px
            &:after
                content: "\F0D7"
                padding-left: 6px

.oe_editable:focus
    outline: none !important

.css_non_editable_mode_hidden
    display: none

.oe_carousel_options
    cursor: pointer
    position: absolute
    white-space: nowrap
    z-index: 1
    display: none
    > *
        display: inline-block !important
        vertical-align: middle !important
        position: relative !important
        top: +2px

/* ---- EDITOR BAR ---- */

table.editorbar-panel
    cursor: pointer
    width: 100%
    td
        border: 1px solid #aaa
    td.selected
        background-color: #b1c9d9

/* ---- RTE ---- */

// bootstrap makes .btn elements unselectable -> RTE double-click can't know
// about them either
.oe_editable .btn
    -webkit-user-select: auto
    -moz-user-select: auto
    -ms-user-select: auto
    -o-user-select: auto
    user-select: auto

<<<<<<< HEAD
// "remove" drag & drop of CKE widgets
.cke_widget_drag_handler_container
    display: none !important
=======
.modal-dialog.select-image
    width: 80%

.modal .existing-attachments
    .pager
        margin: 0

.modal .image-preview
    margin-bottom: 0.5em
>>>>>>> 6788b91a

/* ---- SNIPPET EDITOR ---- */

#oe_snippets
    position: fixed
    left: 0px
    right: 0px
    top: 50px
    background: rgb(40,40,40)
    box-shadow: 0px 10px 10px -10px black inset
    z-index: 1010
    overflow: hidden
    height: 110px
    &:hover
        height: auto
    .scroll
        white-space: nowrap
        overflow-y: auto
    .nav
        padding: 3px 15px
        width: 162px
        background: #444444
        > li
            display: block
            float: none
            > a
                padding: 2px 10px !important
                width: 100%
                display: block
        position: fixed
        z-index: 1
        height: 108px
    .pill-content
        display: inline-block
        height: 110px
        white-space: nowrap
        padding-left: 166px
        > div
            display: inline-block
            label
                width: 44px
                height: 100%
                color: #fff
                padding-left: 10px
                div
                    width: 100px
                    text-align: center
                    -webkit-transform: translate(-39px, 44px) rotate(-90deg)
                    -moz-transform: translate(-39px, 44px) rotate(-90deg)
                    -o-transform: translate(-39px, 44px) rotate(-90deg)
                    transform: translate(-39px, 44px) rotate(-90deg)
                    -webkit-transform-origin: 50% 50%
                    -moz-transform-origin: 50% 50%
                    -ms-transform-origin: 50% 50%
                    -o-transform-origin: 50% 50%
                    transform-origin: 50% 50%

.oe_snippet
    display: inline-block
    vertical-align: top
    width: 108px
    height: 108px
    border-radius: 3px
    margin: 1px
    margin-top: 0px
    position: relative
    overflow: hidden
    -webkit-user-select: none
    user-select: none
    cursor: move
    pointer-events: none

    .oe_snippet_thumbnail
        pointer-events: auto
        text-align: center
        height: 100%
        background: transparent
        color: white
        text-shadow: 0px 1px 2px rgba(0, 0, 0, 0.95)
        position: relative
        span, div
            line-height: 18px
    & > :not(.oe_snippet_thumbnail)
        display: none !important

#oe_snippets .oe_snippet_thumbnail
    background: rgb(116, 116, 116)
    background-image: radial-gradient(rgba(0,0,0,0.25),rgba(0,0,0,0.4))
    box-shadow: 0px 0px 0px 1px rgba(255, 255, 255, 0.07) inset

/* ---- SNIPPETS DROP ZONES ---- */


.col-md-12
    float: left
.oe_drop_zone.oe_insert
    display: block
    height: 48px
    margin: 0px
    margin-bottom: -48px
    -webkit-transition: margin 250ms linear
    width: 100%
    position: absolute
    z-index: 1000
    &:not(.oe_vertical):before
        content: ""
        display: block
        border-top: dashed 2px rgba(209, 178, 255, 0.72)
        position: relative
        top: 0px
    &.oe_hover:before
        border-top: dashed 2px rgba(116, 255, 161, 0.72)
    &.oe_vertical
        width: 48px
        float: left
        position: relative
        margin: 0px -24px !important
    &.oe_overlay
        background: rgba(153, 0, 255, 0.17)
        border-radius: 3px

.oe_drop_zone, .oe_drop_zone_style
    background: rgba(153, 0, 255, 0.17)
    border-radius: 3px
    &.oe_hover
        background: rgba(0, 255, 133, 0.22)
        z-index: 1001

.oe_drop_zone_style
    color: white
    height: 48px
    margin-bottom: 32px

/* ---- SNIPPET MANIPULATOR ---- */

.oe_overlay
    display: none
    position: absolute
    background: transparent
    border-radius: 3px
    transition: opacity 100ms linear
    box-sizing: border-box
    pointer-events: none
    &.oe_active
        display: block
        border-style: dashed
        border-width: 1px
        box-shadow: 0px 0px 0px 1px rgba(255,255,255,0.3), 0px 0px 0px 1px rgba(255,255,255,0.3) inset
        border-color: rgba(153, 0, 255, 0.5)
        .oe_handle
            display: block !important
            pointer-events: auto
            &:before
                position: relative
                top: 50%
                left: 50%
                display: block
                background: rgba(255, 255, 255, 1)
                border: solid 1px rgba(153, 0, 255, 1)
                border-radius: 8px
                width: 16px
                height: 16px
                margin: -8px
                padding-left: 1px
                font-size: 14px
                line-height: 14px
                color: rgba(153, 0, 255, 1)
                -webkit-transition: background 100ms linear
            &:hover:before
                background: rgba(153, 0, 255, 1)
                color: #fff
        .oe_handle.e:before
            content: "⇨"
        .oe_handle.s:before
            content: "⇩"
        .oe_handle.w:before
            content: "⇦"
        .oe_handle.n:before
            content: "⇧"

    .icon.btn
        display: inline-block

    .oe_overlay_options
        position: absolute
        width: 100%
        text-align: center
        top: -11px
        z-index: 1002
        .btn, a
            pointer-events: auto
            cursor: pointer
        .dropdown
            display: inline-block
        .dropdown-menu
            text-align: left
            min-width: 180px
        .dropdown-menu select,.dropdown-menu input
            display: block

.oe_handle
    pointer-events: auto
    position: absolute
    top: 50%
    left: 50%
    display: block
    box-sizing: border-box
    width: 8px
    height: 8px
    margin: -4px

.oe_handle.n
    left: 2px
    width: 100%
    top: 0px
    cursor: s-resize
.oe_handle.e
    left: auto
    top: 2px
    height: 100%
    right: 0px
    cursor: w-resize
.oe_handle.s
    top: auto
    left: 2px
    width: 100%
    bottom: 0px
    cursor: n-resize
.oe_handle.w
    top: 2px
    height: 100%
    left: 0px
    cursor: e-resize

.s-resize-important, .s-resize-important *
    cursor: s-resize !important
.n-resize-important, .n-resize-important *
    cursor: n-resize !important
.e-resize-important, .e-resize-important *
    cursor: e-resize !important
.w-resize-important, .w-resize-important *
    cursor: w-resize !important
.move-important, .move-important *
    cursor: move !important


/* ---- MOBILE PREVIEW ---- */

$mobile_preview_background: #000000
$mobile_preview_border: #1C1F1F
$icon_close: #E00101
.oe_mobile_preview
    &.modal .modal-content
        height: 660px
        background-color: $mobile_preview_background
        border: 2px solid
        border-radius: 10px
        border-color: $mobile_preview_border
        margin: auto
        top: 0
        left: 0
        bottom: 0
        right: 0
        max-width: 330px
        .modal-header
            background-color: $mobile_preview_background
            border-bottom: 0
            border-top-left-radius: 10px
            border-top-right-radius: 10px
            .modal-title
                color: $mobile_preview_border
            .close
                color: lightgrey
                opacity: 1
            .close:hover
                color: $icon_close
                opacity: 1
        .modal-body
            background-color: $mobile_preview_background
            max-height: 600px
            padding: 0
            margin: 0
            .oe_mobile_viewport
                width: 320px
                height: 568px
                padding: 5px
                border: none
        .modal-footer
            background-color: $mobile_preview_background

/* ---- SEO TOOLS ---- */

$remove_color: $icon_close
$in_title_color: #5cb85c
$in_description_color: #428bca
$in_body_color: #5bc0de
$highlighted_text_color: #ffffff
.oe_seo_configuration
    .modal-dialog
        width: 80%
    .oe_remove
        color: $remove_color
    .oe_seo_suggestion
        cursor: pointer
    .oe_seo_keyword
        padding: .2em .4em .2em .5em
        border-radius: .4em
    .keyword-in-title
        background-color: $in_title_color
        color: $highlighted_text_color
    .keyword-in-description
        background-color: $in_description_color
        color: $highlighted_text_color
    .keyword-in-body
        background-color: $in_body_color
        color: $highlighted_text_color

/* ---- ACE EDITOR ---- */

$ace_width: 720px
$editorbar_height: 40px
// TODO Fix => might break with themes
$navbar_height: 51px

@mixin editor-font
    font-size: 14px
    font-family: 'Monaco', 'Menlo', 'Ubuntu Mono', 'Consolas', 'source-code-pro', monospace
    line-height: normal
.oe_ace_view_editor
    transition: all 0.2s ease-in
    -webkit-transition: all 0.2s ease-in
    -ms-transition: all 0.2s ease-in
    -o-transition: all 0.2s ease-in
    -moz-transition: all 0.2s ease-in
    opacity: 0.3
    position: fixed
    top: $navbar_height
    right: 0
    z-index: 1000
    height: 100%
    .oe_ace_view_editor_title
        width: 100%
        padding-top: 4px
        padding-left: 4px
        height: $editorbar_height
        background: #2F3129
        .oe_view_list
            width: 50%
            height: $editorbar_height - 8px
            @include editor-font
        .btn
            height: $editorbar_height - 8px
            padding: 0 4px 0 4px
            @include editor-font
    .ace_editor
        position: absolute
        top: $editorbar_height
        right: 0
        bottom: $navbar_height
        left: 0
        width: $ace_width
    &:hover
        opacity: 1
    &.oe_ace_open
        width: $ace_width
    &.oe_ace_closed
        width: 0
        opacity: 0<|MERGE_RESOLUTION|>--- conflicted
+++ resolved
@@ -104,21 +104,19 @@
     -o-user-select: auto
     user-select: auto
 
-<<<<<<< HEAD
+.modal-dialog.select-image
+    width: 80%
+
+.modal .existing-attachments
+    .pager
+        margin: 0
+
+.modal .image-preview
+    margin-bottom: 0.5em
+
 // "remove" drag & drop of CKE widgets
 .cke_widget_drag_handler_container
     display: none !important
-=======
-.modal-dialog.select-image
-    width: 80%
-
-.modal .existing-attachments
-    .pager
-        margin: 0
-
-.modal .image-preview
-    margin-bottom: 0.5em
->>>>>>> 6788b91a
 
 /* ---- SNIPPET EDITOR ---- */
 
