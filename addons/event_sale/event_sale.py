# -*- coding: utf-8 -*-
##############################################################################
#
#    OpenERP, Open Source Management Solution
#    Copyright (C) 2004-2010 Tiny SPRL (<http://tiny.be>).
#
#    This program is free software: you can redistribute it and/or modify
#    it under the terms of the GNU Affero General Public License as
#    published by the Free Software Foundation, either version 3 of the
#    License, or (at your option) any later version.
#
#    This program is distributed in the hope that it will be useful,
#    but WITHOUT ANY WARRANTY; without even the implied warranty of
#    MERCHANTABILITY or FITNESS FOR A PARTICULAR PURPOSE.  See the
#    GNU Affero General Public License for more details.
#
#    You should have received a copy of the GNU Affero General Public License
#    along with this program.  If not, see <http://www.gnu.org/licenses/>.
#
##############################################################################

from openerp.osv import fields, osv
from openerp.tools.translate import _

class product(osv.osv):
    _inherit = 'product.product'
    _columns = {
        'event_ok': fields.boolean('Event Subscription', help='Determine if a product needs to create automatically an event registration at the confirmation of a sales order line.'),
        'event_type_id': fields.many2one('event.type', 'Type of Event', help='Select event types so when we use this product in sales order lines, it will filter events of this type only.'),
    }

    def onchange_event_ok(self, cr, uid, ids, event_ok, context=None):
        return {'value': {'type': event_ok and 'service' or False}}

product()

class sale_order_line(osv.osv):
    _inherit = 'sale.order.line'
    _columns = {
        'event_id': fields.many2one('event.event', 'Event', help="Choose an event and it will automatically create a registration for this event."),
        #those 2 fields are used for dynamic domains and filled by onchange
        'event_type_id': fields.related('product_id','event_type_id', type='many2one', relation="event.type", string="Event Type"),
        'event_ok': fields.related('product_id', 'event_ok', string='event_ok', type='boolean'),
    }

    def product_id_change(self, cr, uid, ids,
                          pricelist, 
                          product, qty=0,
                          uom=False,
                          qty_uos=0,
                          uos=False,
                          name='',
                          partner_id=False,
                          lang=False,
                          update_tax=True,
                          date_order=False,
                          packaging=False,
                          fiscal_position=False,
                          flag=False, context=None):
        """
        check product if event type
        """
        res = super(sale_order_line,self).product_id_change(cr, uid, ids, pricelist, product, qty=qty, uom=uom, qty_uos=qty_uos, uos=uos, name=name, partner_id=partner_id, lang=lang, update_tax=update_tax, date_order=date_order, packaging=packaging, fiscal_position=fiscal_position, flag=flag, context=context)
        if product:
            product_res = self.pool.get('product.product').browse(cr, uid, product, context=context)
            if product_res.event_ok:
                res['value'].update({'event_type_id': product_res.event_type_id.id, 'event_ok':product_res.event_ok})
        return res

    def button_confirm(self, cr, uid, ids, context=None):
        '''
        create registration with sales order
        '''
        if context is None:
            context = {}
        registration_obj = self.pool.get('event.registration')
        sale_obj = self.pool.get('sale.order')
        for order_line in self.browse(cr, uid, ids, context=context):
            if order_line.event_id.id:
                dic = {
                    'name': order_line.order_id.partner_invoice_id.name,
                    'partner_id': order_line.order_id.partner_id.id,
                    'nb_register': int(order_line.product_uom_qty),
                    'email': order_line.order_id.partner_id.email,
                    'phone': order_line.order_id.partner_id.phone,
                    'origin': order_line.order_id.name,
                    'event_id': order_line.event_id.id,
                }
                message = _("The registration has been <b>created</b> for event <i>%s</i> from the Sale Order %s. ") % (order_line.event_id.name, order_line.order_id.name)
                context.update({'sale_event': True, 'message': message })
                registration_id = registration_obj.create(cr, uid, dic, context=context)
<<<<<<< HEAD
        return super(sale_order_line, self).button_confirm(cr, uid, ids, context=context)

sale_order_line()

class event_registration(osv.osv):
    _inherit = 'event.registration'

    # ----------------------------------------
    # OpenChatter methods and notifications
    # ----------------------------------------

    def create_send_note(self, cr, uid, ids, context=None):
        if context.get("sale_event") and context.get("message"):
            message = context.get("message")
            self.message_post(cr, uid, ids, body=message, context=context)
        else:
            super(event_registration, self).create_send_note(cr, uid, ids, context)
        return True
=======
                message = _("The registration %s has been created from the Sales Order %s.") % (registration_id, order_line.order_id.name)
                registration_obj.message_post(cr, uid, [registration_id], body=message, context=context)
        return super(sale_order_line, self).button_confirm(cr, uid, ids, context=context)
>>>>>>> b390a569
<|MERGE_RESOLUTION|>--- conflicted
+++ resolved
@@ -89,7 +89,6 @@
                 message = _("The registration has been <b>created</b> for event <i>%s</i> from the Sale Order %s. ") % (order_line.event_id.name, order_line.order_id.name)
                 context.update({'sale_event': True, 'message': message })
                 registration_id = registration_obj.create(cr, uid, dic, context=context)
-<<<<<<< HEAD
         return super(sale_order_line, self).button_confirm(cr, uid, ids, context=context)
 
 sale_order_line()
@@ -107,9 +106,4 @@
             self.message_post(cr, uid, ids, body=message, context=context)
         else:
             super(event_registration, self).create_send_note(cr, uid, ids, context)
-        return True
-=======
-                message = _("The registration %s has been created from the Sales Order %s.") % (registration_id, order_line.order_id.name)
-                registration_obj.message_post(cr, uid, [registration_id], body=message, context=context)
-        return super(sale_order_line, self).button_confirm(cr, uid, ids, context=context)
->>>>>>> b390a569
+        return True