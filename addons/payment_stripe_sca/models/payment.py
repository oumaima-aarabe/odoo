--- conflicted
+++ resolved
@@ -368,9 +368,6 @@
     def _stripe_create_customer(self, token, description=None, acquirer_id=None):
         raise NotImplementedError(
             "This method can no longer be used with the payment_stripe_sca module."
-<<<<<<< HEAD
-        )
-=======
         )
 
     def _stripe_sca_migrate_customer(self):
@@ -407,5 +404,4 @@
         if not pm_ref:
             raise ValidationError(_('Unable to convert Stripe customer for SCA compatibility. Is there at least one card for this customer in the Stripe backend?'))
         self.stripe_payment_method = pm_ref
-        _logger.info('converted old customer ref to sca-compatible record for payment token %s', self.id)
->>>>>>> bd3e510e
+        _logger.info('converted old customer ref to sca-compatible record for payment token %s', self.id)