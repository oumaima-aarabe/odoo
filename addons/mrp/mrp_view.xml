<?xml version="1.0" encoding="utf-8"?>
<openerp>
    <data>

        <menuitem icon="terp-mrp" id="menu_mrp_root" name="Manufacturing"
            groups="group_mrp_user,group_mrp_manager" sequence="3"/>
        <menuitem id="menu_mrp_reordering" name="Automatic Procurements" parent="stock.menu_stock_root" sequence="4"/>
		<menuitem id="menu_mrp_manufacturing" name="Manufacturing" parent="menu_mrp_root" sequence="1"/>

        <menuitem name="Control" id="menu_mrp_control" parent="menu_mrp_root"  sequence="3" />
     	<menuitem name="Master Data"
                  id="menu_mrp_bom"
                  parent="menu_mrp_root"
                  sequence="5" />
        <!--
        Property / Property Group
        -->

        <record id="mrp_property_group_form_view" model="ir.ui.view">
            <field name="name">mrp.property.group.form</field>
            <field name="model">mrp.property.group</field>
            <field name="type">form</field>
            <field name="arch" type="xml">
                <form string="Properties categories">
                    <separator colspan="4" string="General Information"/>
                    <field colspan="4" name="name" select="1"/>
                    <field colspan="4" name="description"/>
                </form>
            </field>
        </record>
        <record id="mrp_property_group_action" model="ir.actions.act_window">
            <field name="name">Property Categories</field>
            <field name="type">ir.actions.act_window</field>
            <field name="res_model">mrp.property.group</field>
            <field name="view_type">form</field>
            <field name="view_mode">tree,form</field>
        </record>
        <menuitem
            id="menu_mrp_configuration"
            name="Configuration"
            parent="menu_mrp_root"
            groups="group_mrp_manager"
            sequence="50" />

        <record id="mrp_property_tree_view" model="ir.ui.view">
            <field name="name">mrp.property.tree</field>
            <field name="model">mrp.property</field>
            <field name="type">tree</field>
            <field name="arch" type="xml">
                <tree string="Properties">
                    <field name="name"/>
                    <field name="composition"/>
                    <field name="group_id"/>
                </tree>
            </field>
        </record>
        <record id="mrp_property_form_view" model="ir.ui.view">
            <field name="name">mrp.property.form</field>
            <field name="model">mrp.property</field>
            <field name="type">form</field>
            <field name="arch" type="xml">
                <form string="Properties">
                    <separator colspan="4" string="General Information"/>
                    <field colspan="4" name="name" select="1"/>
                    <field name="group_id" select="1"/>
                    <field name="composition" select="1"/>
                    <separator colspan="4" string="Description"/>
                    <field colspan="4" name="description"/>
                </form>
            </field>
        </record>
        <record id="mrp_property_action" model="ir.actions.act_window">
            <field name="name">Properties</field>
            <field name="type">ir.actions.act_window</field>
            <field name="res_model">mrp.property</field>
            <field name="view_type">form</field>
            <field name="view_mode">tree,form</field>
        </record>
        <menuitem name="Properties"
            id="menu_mrp_property"
            parent="menu_mrp_configuration"
            groups="base.group_extended"
            sequence="20" />
        <menuitem
            action="mrp_property_action"
            id="menu_mrp_property_action"
            parent="menu_mrp_property"
            groups="base.group_extended" />
        <menuitem
            action="mrp_property_group_action"
            id="menu_mrp_property_group_action"
            parent="menu_mrp_property"/>

        <!--
        Work Centers
        -->

        <record id="mrp_workcenter_tree_view" model="ir.ui.view">
            <field name="name">mrp.workcenter.tree</field>
            <field name="model">mrp.workcenter</field>
            <field name="type">tree</field>
            <field name="arch" type="xml">
                <tree string="Work Center">
                    <field name="code"/>
                    <field name="name"/>
                </tree>
            </field>
        </record>
        <record id="mrp_workcenter_view" model="ir.ui.view">
            <field name="name">mrp.workcenter.form</field>
            <field name="model">mrp.workcenter</field>
            <field name="type">form</field>
            <field name="arch" type="xml">
                <form string="Work Center">
                    <group col="6" colspan="4">
                        <field name="name" select="1"/>
                        <field name="code" select="1"/>
                        <field name="active" select="2"/>
                        <field name="company_id" select="1" groups="base.group_multi_company" widget="selection"/>
                    </group>
                    <notebook colspan="4">
                        <page string="Work Center">
                            <field name="resource_type"/>
                            <field name="calendar_id"/>
                            <separator colspan="4" string="Description"/>
                            <field colspan="4" name="note" nolabel="1"/>
                            <separator colspan="4" string="Capacity Information"/>
                            <group col="4" colspan="4">
                                <field name="capacity_per_cycle"/>
                                <newline/>
                                <field name="time_cycle"/>
                                <field name="time_efficiency"/>
                                <field name="time_start"/>
                                <field name="time_stop"/>
                            </group>
                        </page>
                        <page string="Analytic Accounting">
                            <field name="costs_hour"/>
                            <field name="costs_hour_account_id"/>
                            <field name="costs_cycle"/>
                            <field name="costs_cycle_account_id"/>
                            <field name="costs_journal_id"/>
                            <field name="costs_general_account_id"/>
                        </page>
                    </notebook>
                </form>
            </field>
        </record>
        <record id="mrp_workcenter_action" model="ir.actions.act_window">
            <field name="name">Work Centers</field>
            <field name="type">ir.actions.act_window</field>
            <field name="res_model">mrp.workcenter</field>
            <field name="view_type">form</field>
            <field name="view_id" ref="mrp_workcenter_tree_view"/>
        </record>

        <!--
        Routings
        -->

        <record id="mrp_routing_workcenter_tree_view" model="ir.ui.view">
            <field name="name">mrp.routing.workcenter.tree</field>
            <field name="model">mrp.routing.workcenter</field>
            <field name="type">tree</field>
            <field name="arch" type="xml">
                <tree string="Routing Work Centers">
                    <field name="sequence"/>
                    <field name="workcenter_id" select="1"/>
                    <field name="cycle_nbr"/>
                    <field name="hour_nbr"/>
                </tree>
            </field>
        </record>

        <record id="mrp_routing_workcenter_form_view" model="ir.ui.view">
            <field name="name">mrp.routing.workcenter.form</field>
            <field name="model">mrp.routing.workcenter</field>
            <field name="type">form</field>
            <field name="arch" type="xml">
                <form string="Routing Work Centers">
                    <separator colspan="4" string="General Information"/>
                    <field colspan="4" name="name" select="1"/>
                    <field name="sequence" select="1"/>
                    <field name="workcenter_id" select="1"/>
                    <field name="cycle_nbr"/>
                    <field name="hour_nbr"/>
                    <field colspan="4" name="note"/>
                </form>
            </field>
        </record>

        <record id="mrp_routing_form_view" model="ir.ui.view">
            <field name="name">mrp.routing.form</field>
            <field name="model">mrp.routing</field>
            <field name="type">form</field>
            <field name="arch" type="xml">
                <form string="Routing">
                    <separator colspan="4" string="General Information"/>
                    <field name="name" select="1"/>
                    <field name="active" select="1"/>
                    <field name="code" select="1"/>
                    <field name="location_id"/>
                    <separator colspan="4" string="Description"/>
                    <field colspan="4" name="note" nolabel="1"/>
                    <separator colspan="4" string="Work Center Operations"/>
                    <field colspan="4" name="workcenter_lines" nolabel="1" widget="one2many_list"/>
                </form>
            </field>
        </record>
        <record id="mrp_routing_tree_view" model="ir.ui.view">
            <field name="name">mrp.routing.tree</field>
            <field name="model">mrp.routing</field>
            <field name="type">tree</field>
            <field name="arch" type="xml">
                <tree string="Routing">
                    <field name="code"/>
                    <field name="name"/>
                    <field name="location_id"/>
                </tree>
            </field>
        </record>
        <record id="mrp_routing_action" model="ir.actions.act_window">
            <field name="name">Routings</field>
            <field name="type">ir.actions.act_window</field>
            <field name="res_model">mrp.routing</field>
            <field name="view_type">form</field>
            <field name="view_id" ref="mrp_routing_tree_view"/>
        </record>
 <!--       <menuitem name="Routings" id="menu_mrp_routing_and_workcenters" parent="mrp.menu_mrp_bom" groups="base.group_extended"
                  sequence="100" />-->
        <menuitem action="mrp_workcenter_action" id="menu_mrp_workcenter_action" parent="mrp.menu_mrp_bom" groups="base.group_extended" sequence="40" />
        <menuitem action="mrp_routing_action" id="menu_mrp_routing_action" parent="mrp.menu_mrp_bom" groups="base.group_extended" sequence="30"/>

        <!--
          Bill of Materials
        -->

        <record id="mrp_bom_form_view" model="ir.ui.view">
            <field name="name">mrp.bom.form</field>
            <field name="model">mrp.bom</field>
            <field name="type">form</field>
            <field name="arch" type="xml">
                <form string="Bill of Material">
                    <group colspan="4" col="6">
                      <field name="product_id" on_change="onchange_product_id(product_id, name)" select="1"/>
                      <field name="name" select="1"/>
                      <field name="code" select="1"/>
                      <field name="company_id" select="1" groups="base.group_multi_company" widget="selection"/>
                    </group>
                    <newline/>
                    <field name="product_uom"/>
                    <field name="product_qty"/>
                    <newline/>
                    <field name="product_uos" groups="product.group_uos"/>
                    <field name="product_uos_qty" groups="product.group_uos"/>
                    <field name="routing_id" select="2" groups="base.group_extended"/>
                    <field name="type" groups="base.group_extended"/>
                    <notebook colspan="4">
                        <page string="General Information">
                            <field colspan="4" name="bom_lines" nolabel="1" widget="one2many_list"/>
                        </page>
                        <page string="Revisions" groups="base.group_extended">
                            <field colspan="4" name="revision_ids" nolabel="1" widget="one2many_list"/>
                        </page>
                        <page string="Properties">
                            <field name="position" select="2"/>
                            <field name="active" select="2"/>
                            <field name="sequence"/>
                            <field name="bom_id"/>

                            <field name="date_start" select="2"/>
                            <field name="date_stop" select="2"/>
                            <field name="product_rounding"/>
                            <field name="product_efficiency"/>
                            <field colspan="4" name="property_ids" nolabel="2" groups="base.group_extended"/>
                        </page>
                    </notebook>
                </form>
            </field>
        </record>

       <record id="mrp_bom_tree_view" model="ir.ui.view">
            <field name="name">mrp.bom.tree</field>
            <field name="model">mrp.bom</field>
            <field name="type">tree</field>
            <field name="field_parent">child_complete_ids</field>
            <field name="arch" type="xml">
                <tree string="BoM Structure" colors="blue:method">
                    <field name="name"/>
                    <field name="code"/>
                    <field name="product_id"/>
                    <field name="product_qty"/>
                    <field name="product_uom"/>
                    <field name="method"/>
                    <field name="routing_id" groups="base.group_extended"/>
                    <field name="date_start"/>
                    <field name="date_stop"/>
                </tree>
            </field>
        </record>
        <record id="mrp_bom_form_action" model="ir.actions.act_window">
            <field name="name">Master Bill of Materials</field>
            <field name="type">ir.actions.act_window</field>
            <field name="res_model">mrp.bom</field>
            <field name="view_type">form</field>
            <field name="domain">[('bom_id','=',False)]</field>
            <field name="view_id" ref="mrp_bom_tree_view"/>
        </record>
        <record id="mrp_bom_form_action2" model="ir.actions.act_window">
            <field name="name">Bill of Material Components</field>
            <field name="type">ir.actions.act_window</field>
            <field name="res_model">mrp.bom</field>
            <field name="view_type">form</field>
            <field name="domain">[('bom_id','!=',False)]</field>
        </record>

        <!-- BOM menus -->

  <!--      <menuitem name="Bill of Materials"
                  id="menu_mrp_bom"
                  parent="menu_mrp_bom"
                  sequence="50" />-->
        <menuitem action="mrp_bom_form_action"
                  id="menu_mrp_bom_form_action"
                  parent="menu_mrp_bom"
                  sequence="10"/>
        <menuitem action="mrp_bom_form_action2"
                  id="menu_mrp_bom_form_action2"
                  parent="menu_mrp_bom"
                  sequence="20"/>

        <record id="action2" model="ir.actions.act_window">
            <field name="name">Bill of Materials Structure</field>
            <field name="type">ir.actions.act_window</field>
            <field name="res_model">mrp.bom</field>
            <field name="domain">[('id','=',active_id)]</field>
            <field name="view_type">tree</field>
            <field name="view_id" ref="mrp_bom_tree_view"/>
        </record>
        <record id="ir_BOM_structure" model="ir.values">
            <field eval="'client_action_multi'" name="key2"/>
            <field eval="'mrp.bom'" name="model"/>
            <field name="name">Bill of Materials Structure</field>
            <field eval="'ir.actions.act_window,'+str(action2)" name="value"/>
            <field eval="True" name="object"/>
        </record>

        <record id="mrp_bom_revision_tree" model="ir.ui.view">
            <field name="name">mrp.bom.revision</field>
            <field name="model">mrp.bom.revision</field>
            <field name="type">tree</field>
            <field name="arch" type="xml">
                <tree string="BoM Revisions">
                    <field name="indice"/>
                    <field name="author_id"/>
                    <field name="date"/>
                    <field colspan="4" name="name"/>
                </tree>
            </field>
        </record>
        <record id="mrp_bom_revision_form" model="ir.ui.view">
            <field name="name">mrp.bom.revision</field>
            <field name="model">mrp.bom.revision</field>
            <field name="type">form</field>
            <field name="arch" type="xml">
                <form string="BoM Revisions">
                    <field colspan="4" name="name"/>
                    <field colspan="1" name="indice"/>
                    <field colspan="1" name="date"/>
                    <field name="author_id" readonly="1"/>
                    <field colspan="4" name="description"/>
                </form>
            </field>
        </record>

        <!--
    Production Management
    -->

        <record id="mrp_production_tree_view" model="ir.ui.view">
            <field name="name">mrp.production.tree</field>
            <field name="model">mrp.production</field>
            <field name="type">tree</field>
            <field name="arch" type="xml">
                <tree colors="red:date_planned&lt;current_date and state not in ('done','cancel');black:date_planned&gt;=current_date and state in ('done','cancel') " string="Manufacturing Orders">
                    <field name="name"/>
                    <field name="product_id"/>
                    <field name="product_qty" sum="Total Qty"/>
                    <field name="date_planned"/>
                    <field name="routing_id" groups="base.group_extended"/>
                    <field name="hour_total" sum="Total Hours" groups="base.group_extended"/>
                    <field name="cycle_total" sum="Total Cycles" groups="base.group_extended"/>
                    <field name="origin"/>
                    <field name="state"/>
                </tree>
            </field>
        </record>

        <record id="view_production_calendar" model="ir.ui.view">
            <field name="name">mrp.production.calendar</field>
            <field name="model">mrp.production</field>
            <field name="type">calendar</field>
            <field eval="2" name="priority"/>
            <field name="arch" type="xml">
                <calendar color="routing_id" date_start="date_planned" string="Manufacturing Orders">
                    <field name="origin"/>
                    <field name="product_id"/>
                    <field name="product_qty"/>
                </calendar>
            </field>
        </record>


        <record id="view_production_gantt" model="ir.ui.view">
            <field name="name">mrp.production.gantt</field>
            <field name="model">mrp.production</field>
            <field name="type">gantt</field>
            <field name="arch" type="xml">
                <gantt color="product_id" date_stop="date_finnished" date_start="date_start" string="Productions">
                    <level object="mrp.routing" link="routing_id" domain="[]">
                        <field name="name"/>
                        <field name="origin"/>
                    </level>
                </gantt>
            </field>
        </record>


        <record model="ir.ui.view" id="view_production_graph">
            <field name="name">mrp.production.graph</field>
            <field name="model">mrp.production</field>
            <field name="type">graph</field>
            <field name="arch" type="xml">
                <graph string="Manufacturing Orders" type="bar">
                    <field name="date_planned_date"/>
                    <field name="hour_total" operator="+"/>
                    <field name="cycle_total" operator="+"/>
                </graph>
            </field>
        </record>

        <record id="mrp_production_form_view" model="ir.ui.view">
            <field name="name">mrp.production.form</field>
            <field name="model">mrp.production</field>
            <field name="type">form</field>
            <field name="arch" type="xml">
                <form string="Manufacturing Orders">
                    <group colspan="4" col="6">
                        <field name="name" select="1" string="Reference"/>
                        <field name="date_planned" select="1"/>
                        <field name="origin" select="1"/>
                        <field name="product_id" on_change="product_id_change(product_id)" select="1"/>                        
                        <field name="product_qty"/>
                        <group colspan="2" col="3">
                            <field name="product_uom"/>
<<<<<<< HEAD
                            <!-- TODO Fix change qty accroding to move_lines and move_lines2 -->
                            <button type="action"
                            	name="%(mrp.wizard_change_production_qty)d"
                            	string="Change Qty"
                            	states="ready,confirmed,in_production"
                            	icon="gtk-ok" />
=======
>>>>>>> c0dcc4ff
                        </group>
                        <label string="" colspan="2"/>                          
                        <field name="product_uos_qty" groups="product.group_uos"/>                        
                        <group colspan="2" col="3" groups="product.group_uos">
                            <field name="product_uos"/>
                            <label string=""/> 
                        </group>                        
                    </group>

                    <notebook colspan="4">
                        <page string="Consumed Products">
                            <field name="bom_id" select="2" domain="[('product_id','=',product_id),('bom_id','=',False)]" on_change="bom_id_change(bom_id)"/>
                            <field name="routing_id" groups="base.group_extended" select="1"/>
                            <field name="location_src_id" select="2" domain="[('usage','=','internal')]" on_change="location_id_change(location_src_id,location_dest_id)"/>
                            <field name="location_dest_id" domain="[('usage','=','internal')]"/>
                            <separator string="" colspan="4"/>

                            <field colspan="2" name="move_lines" nolabel="1" widget="one2many_list"
                            	mode="tree,form" height="275" domain="[('state','&lt;&gt;', ('done', 'cancel'))]">
                            	<tree string="Products to Consume">
                            		<field name="product_id" />
                            		<field name="product_qty" />
                            		<field name="product_uom" />
                            		<field name="state" invisible="1" />
                            		<button
                            			name="%(stock.move_consume)d"
                            			string=">" type="action"
                            			icon="gtk-go-forward" context="{'consume': True}"
                            			states="draft,waiting,confirmed,assigned"/>
                            		<button name="%(stock.move_scrap)d"
                            			string="D" type="action"
                            			icon="gtk-justify-fill" context="{'scrap': True}"
                            			states="draft,waiting,confirmed,assigned" />
                            	</tree>
                            	<form string="Products to Consume">
                            		<field name="product_id" />
                            		<field name="product_qty" />
                            		<field name="product_uom" />
                            	</form>
                            </field>

                            <field colspan="2" name="move_lines2" nolabel="1"  domain="[('state','in', ('done', 'cancel'))]"
                           			widget="one2many_list" mode="tree,form" height="275">
                           		<tree string="Consumed Products" editable="bottom">
                           			<field name="product_id" readonly="1"/>
                           			<field name="product_qty" readonly="1"/>
                           			<field name="product_uom" readonly="1" />
                           			<field name="state" invisible="1" />
                           			<field name="location_id" readonly="1"/>
                           			<field name="prodlot_id" />                           			
                           			<button
                           				name="%(stock.track_line)d"
                           				string="Split in production lots"
                           				type="action" icon="gtk-justify-fill"
                           				states="done,cancel" />
                           			<button
                           				name="%(stock.move_scrap)d"
                           				string="D" type="action"
                           				icon="gtk-convert"
                           				states="done,cancel" />
                           		</tree>
                           		<form string="Consumed Products">
                           			<field name="product_id" />
                           			<field name="product_qty" />
                           			<field name="product_uom" />
                           		</form>
                           	</field>						

                            <group col="9" colspan="4">
                                <field name="state" select="2"/>
                                <button name="action_compute" states="draft" string="Compute Data" type="object" icon="gtk-execute"/>
                                <button name="button_confirm" states="draft" string="Confirm Production" icon="gtk-apply"/>
<<<<<<< HEAD
                                <button name="button_produce" states="ready" string="Mark as Start" icon="gtk-execute"/>
                                <button name="%(move_produce)d" states="in_production" string="Produce" icon="gtk-ok" type="action"/>
=======
                                <button name="button_produce" states="ready" string="Mark as Start" icon="gtk-execute"/>                                
                                <button name="%(act_mrp_product_produce)d" states="in_production" string="Produce" icon="gtk-ok" type="action"/>
>>>>>>> c0dcc4ff
                                <button name="force_production" states="confirmed,picking_except" string="Force Reservation" type="object" icon="gtk-jump-to"/>
                                <button name="button_cancel" states="draft,ready,confirmed,in_production,picking_except" string="Cancel" icon="gtk-cancel"/>
                                <button name="button_recreate" states="picking_except" string="Recreate Picking" icon="gtk-convert"/>
                            </group>
                        </page>
                        <page string="Scheduled Products">
                            <field colspan="4" name="product_lines" nolabel="1" widget="one2many_list"/>
                        </page>
                        <page string="Finished Products">
                            <field colspan="2" name="move_created_ids" nolabel="1" widget="one2many_list"
                            	mode="tree,form" height="275" domain="[('state','&lt;&gt;', ('done', 'cancel'))]">
                            	<tree string="Products to Finish">
                            		<field name="product_id" />
                            		<field name="product_qty" />
                            		<field name="product_uom" />
                            		<field name="state" invisible="1" />
                            		<button
                            			name="%(stock.move_consume)d"
                            			string=">" type="action"
                            			icon="gtk-go-forward"
                            			states="draft,waiting,confirmed,assigned"/>
                            		<button name="%(stock.move_scrap)d"
                            			string="D" type="action"
                            			icon="gtk-justify-fill" context="{'scrap': True}"
                            			states="draft,waiting,confirmed,assigned" />
                            	</tree>
                            	<form string="Products to Finish">
                            		<field name="product_id" />
                            		<field name="product_qty" />
                            		<field name="product_uom" />
                            	</form>
                            </field>

                            <field colspan="2" name="move_created_ids2" nolabel="1"  domain="[('state','in', ('done', 'cancel'))]"
                           			widget="one2many_list" mode="tree,form" height="275">
                           		<tree string="Finished Products" editable="bottom">
                           			<field name="product_id" readonly="1"/>
                           			<field name="product_qty" readonly="1"/>
                           			<field name="product_uom" readonly="1" />
                           			<field name="state" invisible="1" />
                           			<field name="location_id" readonly="1"/>
                           			<field name="prodlot_id" />                           			
                           			<button name="%(stock.track_line)d" 
                                            string="Split in production lots" type="action" icon="gtk-justify-fill" states="done,cancel"/>
                           			<button name="%(stock.move_scrap)d"
                           				string="D" type="action" icon="gtk-go-forward" 
                           				states="done,cancel" />
                           		</tree>
                           		<form string="Finished Products">
                           			<field name="product_id" />
                           			<field name="product_qty" />
                           			<field name="product_uom" />
                           		</form>
                           	</field>
                        </page>
                        <page string="Work Orders">
                            <field colspan="4" name="workcenter_lines" nolabel="1">
                                <form string="Production Work Centers">
                                    <field colspan="4" name="name" select="1"/>
                                    <field colspan="4" name="workcenter_id" select="1"/>
                                    <field name="sequence"/>
                                    <field name="cycle"/>
                                    <field name="hour"/>
                                </form>
                                <tree string="Production Work Centers">
                                    <field name="sequence"/>
                                    <field name="name"/>
                                    <field name="workcenter_id"/>
                                    <field name="cycle"/>
                                    <field name="hour"/>
                                </tree>
                            </field>

                        </page>
                        <page string="Extra Information">
                            <field name="company_id" select="1" groups="base.group_multi_company" widget="selection"/>
                            <field name="priority" groups="base.group_extended"/>
                            <newline/>
                            <field name="date_start" select="2"/>
                            <field name="date_finnished"/>
                            <field name="picking_id"/>
                            <field name="move_prod_id"/>
                            <field name="sale_name"/>
                            <field name="sale_ref"/>
                        </page>
                    </notebook>
                </form>
            </field>
        </record>

        <record id="view_mrp_production_filter" model="ir.ui.view">
            <field name="name">mrp.production.select</field>
            <field name="model">mrp.production</field>
            <field name="type">search</field>
            <field name="arch" type="xml">
                <search string="Search Production">
                   <group col='9' colspan='4'>
                       <filter icon="terp-mrp" string="Ready"
                       	domain="[('state','=','ready')]"
                       	help="Manufacturing Orders which are ready to produce" />
                       <filter icon="terp-mrp" string="In Production"
                       	domain="[('state','=','in_production')]"
                       	help="Manufacturing Orders which are in production" />
                       <filter icon="terp-mrp" string="Late"
                       	domain="['&amp;', ('date_planned::date','&lt;', current_date), ('state', 'in', ('draft', 'confirmed', 'ready'))]"
                       	help="Production started late" />

                       <separator orientation="vertical"/>
                       <field name="name" select='1'/>
                       <field name="product_id" select='1'/>
                       <field name="routing_id" select='1'/>
                       <field name="origin" select='1'/>
                    </group>
                    <group expand="1" string="Group By" colspan="4" col="8">
                        <filter string="Product" icon="terp-mrp" domain="[]" context="{'group_by':'product_id'}"/>
                        <filter string="State" icon="terp-mrp" domain="[]" context="{'group_by':'state'}"/>
                        <filter string="Date" icon="terp-mrp" domain="[]" context="{'group_by':'date_planned'}"/>
                        <filter string="Routing" icon="terp-mrp" domain="[]" context="{'group_by':'routing_id'}"/>
                    </group>
               </search>
            </field>
        </record>

        <record id="mrp_production_action" model="ir.actions.act_window">
            <field name="name">Manufacturing Orders</field>
            <field name="type">ir.actions.act_window</field>
            <field name="res_model">mrp.production</field>
            <field name="view_type">form</field>
            <field name="view_mode">tree,form,calendar,graph,gantt</field>
            <field name="view_id" eval="False"/>
            <field name="search_view_id" ref="view_mrp_production_filter"/>
        </record>
        <menuitem action="mrp_production_action" id="menu_mrp_production_action" parent="menu_mrp_manufacturing" sequence="1"/>

        <record id="mrp_production_action2_gantt" model="ir.actions.act_window">
            <field name="name">Manufacturing Orders Planning</field>
            <field name="type">ir.actions.act_window</field>
            <field name="res_model">mrp.production</field>
            <field name="view_type">form</field>
            <field name="view_mode">gantt,tree,form,calendar,graph</field>
            <field name="domain">[('state','in',('ready','confirmed','in_production'))]</field>
        </record>

        <record id="mrp_production_action2" model="ir.actions.act_window">
            <field name="name">Manufacturing Orders To Start</field>
            <field name="type">ir.actions.act_window</field>
            <field name="res_model">mrp.production</field>
            <field name="view_type">form</field>
            <field name="view_mode">tree,form,calendar,graph,gantt</field>
            <field name="domain">[('state','=','ready')]</field>
            <field name="filter" eval="True"/>
            <field name="search_view_id" ref="view_mrp_production_filter"/>
        </record>

        <record id="mrp_production_action3" model="ir.actions.act_window">
            <field name="name">Manufacturing Orders in Progress</field>
            <field name="type">ir.actions.act_window</field>
            <field name="res_model">mrp.production</field>
            <field name="view_type">form</field>
            <field name="view_mode">tree,form,calendar,graph,gantt</field>
            <field name="domain">[('state','=','in_production')]</field>
            <field name="filter" eval="True"/>
            <field name="search_view_id" ref="view_mrp_production_filter"/>
        </record>

        <record id="mrp_production_action4" model="ir.actions.act_window">
            <field name="name">Manufacturing Orders Waiting Products</field>
            <field name="type">ir.actions.act_window</field>
            <field name="res_model">mrp.production</field>
            <field name="view_type">form</field>
            <field name="view_mode">tree,form,calendar,graph,gantt</field>
            <field name="domain">[('state','=','confirmed')]</field>
            <field name="filter" eval="True"/>
            <field name="search_view_id" ref="view_mrp_production_filter"/>
        </record>

        <record id="mrp_production_lot_form_view" model="ir.ui.view">
            <field name="name">mrp.production.lot.line.form</field>
            <field name="model">mrp.production.lot.line</field>
            <field name="type">form</field>
            <field name="arch" type="xml">
                <form string="Production Products">
                    <field colspan="4" name="move_id" on_change="onchange_lot_line_id(lot_id)"/>
                    <field name="name"/>
                    <field name="product_id"/>
                    <field name="product_qty"/>
                    <field name="product_uom"/>
                    <field name="product_uos_qty"/>
                    <field name="product_uos"/>
                    <field name="tracking_id"/>
                </form>
            </field>
        </record>
        <record id="mrp_production_lot_tree_view" model="ir.ui.view">
            <field name="name">mrp.production.lot.line.tree</field>
            <field name="model">mrp.production.lot.line</field>
            <field name="type">tree</field>
            <field name="arch" type="xml">
                <tree string="Production Products Consommation">
                    <field name="product_id"/>
                    <field name="product_qty"/>
                    <field name="product_uom"/>
                    <field name="product_uos_qty"/>
                    <field name="product_uos"/>
                    <field name="tracking_id"/>
                </tree>
            </field>
        </record>

        <record id="mrp_production_product_form_view" model="ir.ui.view">
            <field name="name">mrp.production.product.line.form</field>
            <field name="model">mrp.production.product.line</field>
            <field name="type">form</field>
            <field name="arch" type="xml">
                <form string="Scheduled Products">
                    <field name="name"/>
                    <field name="product_id"/>
                    <field name="product_qty"/>
                    <field name="product_uom"/>
                    <field name="product_uos_qty"/>
                    <field name="product_uos"/>
                </form>
            </field>
        </record>
        <record id="mrp_production_product_tree_view" model="ir.ui.view">
            <field name="name">mrp.production.product.line.tree</field>
            <field name="model">mrp.production.product.line</field>
            <field name="type">tree</field>
            <field name="arch" type="xml">
                <tree string="Scheduled Products">
                    <field name="product_id"/>
                    <field name="product_qty"/>
                    <field name="product_uom"/>
                    <field name="product_uos_qty"/>
                    <field name="product_uos"/>
                </tree>
            </field>
        </record>

        <!--
        Procurement
        -->

        <record id="mrp_procurement_tree_view" model="ir.ui.view">
            <field name="name">mrp.procurement.tree</field>
            <field name="model">mrp.procurement</field>
            <field name="type">tree</field>
            <field name="arch" type="xml">
                <tree string="Procurement Lines" colors="red:state=='draft';black:state=='running';green:state=='confirmed';gray:state in ['done','cancel']">
                    <field name="date_planned" widget="date"/>
                    <field name="origin"/>
                    <field name="product_id"/>
                    <field name="product_qty"/>
                    <field name="product_uom" string="UOM"/>
                    <field name="procure_method"/>
                    <field name="state"/>
                </tree>
            </field>
        </record>
        <record id="mrp_procurement_form_view" model="ir.ui.view">
            <field name="name">mrp.procurement.form</field>
            <field name="model">mrp.procurement</field>
            <field name="type">form</field>
            <field name="arch" type="xml">
                <form string="Procurement">
                    <group col="2" colspan="2">
                        <separator colspan="2" string="References"/>
                        <field name="name" select="1" string="Procurement Reason"/>
                        <field name="origin" select="2"/>
                        <field name="company_id" select="1" groups="base.group_multi_company" widget="selection"/>
                    </group>
                    <group col="2" colspan="2">
                        <separator colspan="2" string="Planification"/>
                        <field name="date_planned" select="1" widget="date"/>
                        <field name="procure_method" select="2"/>
                        <field name="priority" groups="base.group_extended"/>
                    </group>
                    <notebook colspan="4">
                    <page string="Procurement Details">
                        <separator colspan="4" string="Product &amp; Location"/>
                        <field name="product_id" select="1" on_change="onchange_product_id(product_id)"/>
                        <field name="location_id" select="2"/>
                        <field name="product_qty"/>
                        <field name="product_uom"/>

                        <field name="product_uos_qty" groups="product.group_uos"/>
                        <field name="product_uos" groups="product.group_uos"/>

                        <separator colspan="4" string="Status"/>
                        <field colspan="4" name="message" readonly="1"/>
                        <field name="state" readonly="1" select="2"/>
                        <group col="7" colspan="2">
                            <button name="button_confirm" states="draft" string="Confirm" icon="gtk-apply"/>
                            <button name="button_restart" states="exception" string="Retry" icon="gtk-convert"/>
                            <button name="button_cancel" states="draft,exception,waiting" string="Cancel" icon="gtk-cancel"/>
                            <button name="button_check" states="confirmed" string="Run 	Procurement" icon="gtk-media-play"/>
                        </group>
                    </page>
                    <page string="Extra Information">
                        <separator colspan="4" string="Details"/>
                        <field name="bom_id" select="2" domain="[('product_id','=',product_id),('bom_id','=',False)]"/>
                        <field name="move_id" groups="base.group_extended"/>
                        <field name="date_close" select="2"/>
                        <field name="close_move" groups="base.group_extended"/>
                        <field name="purchase_id"/>
                        <group colspan="4"  groups="base.group_extended">
                            <separator colspan="4" string="Properties" />
                            <field colspan="4" name="property_ids" nolabel="1"/>
                        </group>
                    </page>
                    <page string="Notes">
                        <separator colspan="4" string="Note" />
                        <field name="note" colspan="4" nolabel="1"/>
                    </page>
                    </notebook>
                </form>
            </field>
        </record>
        <record id="view_mrp_procurement_filter" model="ir.ui.view">
            <field name="name">mrp.procurement.select</field>
            <field name="model">mrp.procurement</field>
            <field name="type">search</field>
            <field name="arch" type="xml">
                <search string="Search Procurement">
                    <group col='10' colspan='4'>
                       <filter icon="terp-mrp" string="Current" domain="[('state','in',('draft','confirmed'))]" default="1" help="Procurement Orders in draft or open state."/>
                       <filter icon="terp-mrp" string="Exceptions" domain="[('state','=','exception')]" help="Procurement Orders with exceptions"/>
                       <filter icon="terp-mrp" string="Late"
                       	domain="['&amp;', ('date_planned::date','&lt;', current_date), ('state', 'in', ('draft', 'confirmed'))]"
                       	help="Procurement started late" />
                       <separator orientation="vertical"/>
                       <field name="name"/>
                       <field name="origin"/> 
                       <field name="product_id" />
                       <field name="date_planned" widget="date"/>
                       <field name="state" />
                    </group>
                    <group expand="1" string="Group By" colspan="4" col="8">
                        <filter string="Product" icon="terp-mrp" domain="[]" context="{'group_by':'product_id'}"/>
                        <filter string="Reason" icon="terp-mrp" domain="[]" context="{'group_by':'name'}"/>
                        <filter string="Scheduled Date" icon="terp-mrp" domain="[]" context="{'group_by':'date_planned'}"/>
					</group>
                </search>
            </field>
        </record>
        <record id="mrp_procurement_action" model="ir.actions.act_window">
            <field name="name">Procurement Orders</field>
            <field name="type">ir.actions.act_window</field>
            <field name="res_model">mrp.procurement</field>
            <field name="view_type">form</field>
            <field name="view_id" eval="False"/>
            <field name="search_view_id" ref="view_mrp_procurement_filter"/>
        </record>
        <menuitem action="mrp_procurement_action" id="menu_mrp_procurement_action" parent="mrp.menu_mrp_manufacturing"
                  sequence="2" />

        <record id="mrp_procurement_action3" model="ir.actions.act_window">
            <field name="name">Requisitions</field>
            <field name="type">ir.actions.act_window</field>
            <field name="res_model">mrp.procurement</field>
            <field name="view_type">form</field>
            <field name="view_mode">tree,form</field>
            <field name="search_view_id" ref="view_mrp_procurement_filter"/>
            <field name="domain">[]</field> 
            <field name="context">{}</field>            
        </record>

      <menuitem action="mrp_procurement_action3" id="menu_procurement_requisitions" parent="purchase.menu_procurement_management"
                  name="Requisitions" sequence="5" />	



        <record id="mrp_procurement_action5" model="ir.actions.act_window">
            <field name="name">Procurement Exceptions</field>
            <field name="type">ir.actions.act_window</field>
            <field name="res_model">mrp.procurement</field>
            <field name="view_type">form</field>
            <field name="view_mode">tree,form</field>
            <field name="domain">[('state','=','exception')]</field>
        </record>

		<menuitem action="mrp_procurement_action5" id="menu_mrp_procurement_exception_action" parent="mrp.menu_mrp_control"
                  sequence="1" />
        <record id="mrp_procurement_action4" model="ir.actions.act_window">
            <field name="name">Procurement Exceptions to Fix</field>
            <field name="type">ir.actions.act_window</field>
            <field name="res_model">mrp.procurement</field>
            <field name="view_type">form</field>
            <field name="view_mode">tree,form</field>
            <field name="domain">[('state','=','exception'), ('message', '&lt;&gt;', '')]</field>
            <field name="filter" eval="True"/>
        </record>

        <record id="mrp_procurement_action11" model="ir.actions.act_window">
            <field name="name">Temporary Procurement Exceptions</field>
            <field name="type">ir.actions.act_window</field>
            <field name="res_model">mrp.procurement</field>
            <field name="view_type">form</field>
            <field name="view_mode">tree,form</field>
            <field name="domain">[('state','=','exception'), ('message', '=', '')]</field>
        </record>

        <!-- Order Point -->
        <record id="view_warehouse_orderpoint_tree" model="ir.ui.view">
            <field name="name">stock.warehouse.orderpoint.tree</field>
            <field name="model">stock.warehouse.orderpoint</field>
            <field name="type">tree</field>
            <field name="arch" type="xml">
                <tree string="Minimum Stock Rules">
                    <field name="name"/>
                    <field name="warehouse_id"/>
                    <field name="product_id"/>
                    <field name="product_uom"/>
                    <field name="product_min_qty"/>
                    <field name="product_max_qty"/>
                </tree>
            </field>
        </record>

        <record model="ir.ui.view" id="warehouse_orderpoint_search">
            <field name="name">stock.warehouse.orderpoint.search</field>
            <field name="model">stock.warehouse.orderpoint</field>
            <field name="type">search</field>
            <field name="arch" type="xml">
                <search string="Minimum Stock Rules Search">
                    <field name="name" select="1" />
                    <field name="warehouse_id" select="1" widget="selection"/>
                    <field name="location_id" select="1" />
                    <field name="company_id" select="1" widget="selection"/>
                    <field name="product_id" select="1"/>
                </search>
            </field>
        </record>
        
        <record id="view_warehouse_orderpoint_form" model="ir.ui.view">
            <field name="name">stock.warehouse.orderpoint.form</field>
            <field name="model">stock.warehouse.orderpoint</field>
            <field name="type">form</field>
            <field name="arch" type="xml">
                <form string="Minimum Stock Rules">
                    <group col="2" colspan="2">
                        <separator string="General Information" colspan="2" />
                        <field name="name" />
                        <field name="product_id" on_change="onchange_product_id(product_id)" />
                        <field name="product_uom"/>
                    </group>
                    <group col="2" colspan="2">
                        <separator string="Locations" colspan="2" />
                        <field name="warehouse_id" on_change="onchange_warehouse_id(warehouse_id)" widget="selection"/>
                        <field name="location_id"/>
                        <field name="company_id" groups="base.group_multi_company" widget="selection"/>
                    </group>
                    <group col="2" colspan="2">
                        <separator string="Quantity Rules" colspan="2" />
                        <field name="product_min_qty"/>
                        <field name="product_max_qty"/>
                        <field name="qty_multiple"/>
                    </group>
                    <group col="2" colspan="2">
                        <separator string="Misc" colspan="2" />
                        <field name="procurement_id" readonly="1"/>
                        <field name="active" />
                    </group>
                </form>
            </field>
        </record>
        <record id="action_orderpoint_form" model="ir.actions.act_window">
            <field name="name">Minimum Stock Rules</field>
            <field name="res_model">stock.warehouse.orderpoint</field>
            <field name="type">ir.actions.act_window</field>
            <field name="view_type">form</field>
            <field name="view_id" ref="view_warehouse_orderpoint_tree"/>
            <field name="search_view_id" ref="warehouse_orderpoint_search" />
        </record>
        <menuitem action="action_orderpoint_form" id="menu_action_orderpoint_form" parent="menu_mrp_reordering"/>

        <act_window domain="[('warehouse_id', '=', active_id)]" id="act_stock_warehouse_2_stock_warehouse_orderpoint" name="Minimum Stock Rules" res_model="stock.warehouse.orderpoint" src_model="stock.warehouse"/>

        <!-- add product_uom to context to be the default value when adding new orderpoints -->
        <act_window
            context="{'product_uom': locals().has_key('uom_id') and uom_id}"
            domain="[('product_id', '=', active_id)]"
            id="act_product_product_2_stock_warehouse_orderpoint"
            name="Minimum Stock Rules"
            res_model="stock.warehouse.orderpoint"
            src_model="product.product"/>

        <act_window
            id="action_product_bom_structure"
            name="Product BoM Structure"
            domain="[('product_id', '=', active_id),('bom_id','=',False)]"
            view_type="tree"
            view_id="mrp_bom_tree_view"
            res_model="mrp.bom"
            src_model="product.product"/>

        <act_window
            domain="[('product_id', '=', active_id),('bom_id','=',False)]"
            id="act_product_product_2_mrp_bom"
            name="Bill of Materials"
            res_model="mrp.bom"
            src_model="product.product"/>
    </data>
</openerp><|MERGE_RESOLUTION|>--- conflicted
+++ resolved
@@ -439,6 +439,14 @@
             </field>
         </record>
 
+        <wizard
+            string="Change Product Qty."
+            model="mrp.production"
+            name="change_production_qty"
+            id="mrp.wizard_change_production_qty"
+            keyword="client_action_multi"
+            multi="True"/>
+	
         <record id="mrp_production_form_view" model="ir.ui.view">
             <field name="name">mrp.production.form</field>
             <field name="model">mrp.production</field>
@@ -453,15 +461,6 @@
                         <field name="product_qty"/>
                         <group colspan="2" col="3">
                             <field name="product_uom"/>
-<<<<<<< HEAD
-                            <!-- TODO Fix change qty accroding to move_lines and move_lines2 -->
-                            <button type="action"
-                            	name="%(mrp.wizard_change_production_qty)d"
-                            	string="Change Qty"
-                            	states="ready,confirmed,in_production"
-                            	icon="gtk-ok" />
-=======
->>>>>>> c0dcc4ff
                         </group>
                         <label string="" colspan="2"/>                          
                         <field name="product_uos_qty" groups="product.group_uos"/>                        
@@ -534,13 +533,8 @@
                                 <field name="state" select="2"/>
                                 <button name="action_compute" states="draft" string="Compute Data" type="object" icon="gtk-execute"/>
                                 <button name="button_confirm" states="draft" string="Confirm Production" icon="gtk-apply"/>
-<<<<<<< HEAD
-                                <button name="button_produce" states="ready" string="Mark as Start" icon="gtk-execute"/>
-                                <button name="%(move_produce)d" states="in_production" string="Produce" icon="gtk-ok" type="action"/>
-=======
                                 <button name="button_produce" states="ready" string="Mark as Start" icon="gtk-execute"/>                                
                                 <button name="%(act_mrp_product_produce)d" states="in_production" string="Produce" icon="gtk-ok" type="action"/>
->>>>>>> c0dcc4ff
                                 <button name="force_production" states="confirmed,picking_except" string="Force Reservation" type="object" icon="gtk-jump-to"/>
                                 <button name="button_cancel" states="draft,ready,confirmed,in_production,picking_except" string="Cancel" icon="gtk-cancel"/>
                                 <button name="button_recreate" states="picking_except" string="Recreate Picking" icon="gtk-convert"/>
