# Translation of Odoo Server.
# This file contains the translation of the following modules:
# * mrp
#
# Translators:
# Ana Juaristi <ajuaristio@gmail.com>, 2015
# Daniel Altamirano <ciarmail@gmail.com>, 2016
# Daniel Santibáñez Polanco <dansanti@gmail.com>, 2015
# Javier Ramirez <elbomba887@gmail.com>, 2015
# Jesús Alan Ramos Rodríguez <alan.ramos@jarsa.com.mx>, 2015
# Luis Pomar <luis.pomar@gmail.com>, 2015
# Luis Triana <luistriana.28@gmail.com>, 2015
# Oihane Crucelaegui <oihanecruce@gmail.com>, 2015
# Pedro M. Baeza <pedro.baeza@gmail.com>, 2015
# Rick Hunter <rick_hunter_ec@yahoo.com>, 2015-2016
msgid ""
msgstr ""
"Project-Id-Version: Odoo 9.0\n"
"Report-Msgid-Bugs-To: \n"
<<<<<<< HEAD
"POT-Creation-Date: 2016-08-19 10:24+0000\n"
=======
"POT-Creation-Date: 2016-08-18 14:06+0000\n"
>>>>>>> bc1a0a32
"PO-Revision-Date: 2016-07-06 22:16+0000\n"
"Last-Translator: Rick Hunter <rick_hunter_ec@yahoo.com>\n"
"Language-Team: Spanish (Ecuador) (http://www.transifex.com/odoo/odoo-9/"
"language/es_EC/)\n"
"Language: es_EC\n"
"MIME-Version: 1.0\n"
"Content-Type: text/plain; charset=UTF-8\n"
"Content-Transfer-Encoding: \n"
"Plural-Forms: nplurals=2; plural=(n != 1);\n"

#. module: mrp
<<<<<<< HEAD
#: code:addons/mrp/stock.py:250
=======
#: code:addons/mrp/stock.py:231
>>>>>>> bc1a0a32
#, python-format
msgid " Manufacture"
msgstr " Fabricar"

#. module: mrp
#: model:ir.model.fields,field_description:mrp.field_product_product_bom_count
#: model:ir.model.fields,field_description:mrp.field_product_template_bom_count
msgid "# Bill of Material"
msgstr "Nº de listas de materiales"

#. module: mrp
#: model:ir.model.fields,field_description:mrp.field_product_product_mo_count
#: model:ir.model.fields,field_description:mrp.field_product_template_mo_count
msgid "# Manufacturing Orders"
msgstr "Nº de órdenes de producción"

#. module: mrp
<<<<<<< HEAD
#: code:addons/mrp/mrp.py:343
=======
#: code:addons/mrp/mrp.py:341
>>>>>>> bc1a0a32
#, python-format
msgid "%s (copy)"
msgstr "%s (copia)"

#. module: mrp
<<<<<<< HEAD
#: code:addons/mrp/mrp.py:1051
=======
#: code:addons/mrp/mrp.py:1052
>>>>>>> bc1a0a32
#, python-format
msgid "%s produced"
msgstr "%s fabricado"

#. module: mrp
#: model:ir.model.fields,help:mrp.field_mrp_product_produce_mode
msgid ""
"'Consume only' mode will only consume the products with the quantity "
"selected.\n"
"'Consume & Produce' mode will consume as well as produce the products with "
"the quantity selected and it will finish the production order when total "
"ordered quantities are produced."
msgstr ""
"Con el modo 'Sólo consumir', se consumen los materiales en la cantidad "
"indicada.\n"
"Con el modo 'Consumir y fabricar' se consumen los materiales y también se "
"producen los productos en la cantidad seleccionada. La orden de producción "
"finalizará cuando se ha producido el total de la cantidad a producir "
"indicada en la orden."

#. module: mrp
#: model:ir.ui.view,arch_db:mrp.report_mrporder
msgid "<strong>Consumed Products</strong>"
msgstr "<strong>Productos consumidos</strong>"

#. module: mrp
#: model:ir.ui.view,arch_db:mrp.report_mrporder
msgid "<strong>Destination Location</strong>"
msgstr "<strong>Ubicación destino</strong>"

#. module: mrp
#: model:ir.ui.view,arch_db:mrp.report_mrporder
msgid "<strong>Name</strong>"
msgstr "<strong>Nombre</strong>"

#. module: mrp
#: model:ir.ui.view,arch_db:mrp.report_mrporder
msgid "<strong>No. Of Cycles</strong>"
msgstr "<strong>Nº de ciclos</strong>"

#. module: mrp
#: model:ir.ui.view,arch_db:mrp.report_mrporder
msgid "<strong>No. Of Hours</strong>"
msgstr "<strong>Nº de horas</strong>"

#. module: mrp
#: model:ir.ui.view,arch_db:mrp.report_mrporder
msgid "<strong>Partner Ref:</strong><br/>"
msgstr "<strong>Referencia de empresa:</strong><br/>"

#. module: mrp
#: model:ir.ui.view,arch_db:mrp.report_mrporder
msgid "<strong>Printing date:</strong><br/>"
msgstr "<strong>Fecha de impresión:</strong><br/>"

#. module: mrp
#: model:ir.ui.view,arch_db:mrp.report_mrporder
msgid "<strong>Product:</strong><br/>"
msgstr "<strong>Producto:</strong><br/>"

#. module: mrp
#: model:ir.ui.view,arch_db:mrp.report_mrporder
msgid "<strong>Product</strong>"
msgstr "<strong>Producto</strong>"

#. module: mrp
#: model:ir.ui.view,arch_db:mrp.report_mrporder
msgid "<strong>Products to Consume</strong>"
msgstr "<strong>Productos a consumir</strong>"

#. module: mrp
#: model:ir.ui.view,arch_db:mrp.report_mrporder
msgid "<strong>Quantity:</strong><br/>"
msgstr "<strong>Cantidad:</strong><br/>"

#. module: mrp
#: model:ir.ui.view,arch_db:mrp.report_mrporder
msgid "<strong>Quantity</strong>"
msgstr "<strong>Cantidad</strong>"

#. module: mrp
#: model:ir.ui.view,arch_db:mrp.report_mrporder
msgid "<strong>SO Number:</strong><br/>"
msgstr "<strong>Número de PV:</strong><br/>"

#. module: mrp
#: model:ir.ui.view,arch_db:mrp.report_mrporder
msgid "<strong>Scheduled Date:</strong><br/>"
msgstr "<strong>Fecha planificada:</strong><br/>"

#. module: mrp
#: model:ir.ui.view,arch_db:mrp.report_mrporder
msgid "<strong>Sequence</strong>"
msgstr "<strong>Secuencia</strong>"

#. module: mrp
#: model:ir.ui.view,arch_db:mrp.report_mrporder
msgid "<strong>Source Document:</strong><br/>"
msgstr "<strong>Documento de origen:</strong><br/>"

#. module: mrp
#: model:ir.ui.view,arch_db:mrp.report_mrporder
msgid "<strong>Source Location</strong>"
msgstr "<strong>Origen</strong>"

#. module: mrp
#: model:ir.ui.view,arch_db:mrp.report_mrporder
msgid "<strong>Work Orders</strong>"
msgstr "<strong>Órdenes de Trabajo</strong>"

#. module: mrp
#: model:ir.ui.view,arch_db:mrp.report_mrporder
msgid "<strong>WorkCenter</strong>"
msgstr "<strong>Centro de trabajo</strong>"

#. module: mrp
#: model:ir.model.fields,help:mrp.field_mrp_bom_product_efficiency
msgid "A factor of 0.9 means a loss of 10% during the production process."
msgstr ""
"Un factor de 0.9 significa una pérdida del 10% durante el proceso de "
"producción."

#. module: mrp
#: model:ir.model.fields,help:mrp.field_mrp_bom_line_product_efficiency
msgid "A factor of 0.9 means a loss of 10% within the production process."
msgstr ""
"Un factor de 0.9 indica una pérdida del 10% en el proceso de producción."

#. module: mrp
#: model:ir.actions.act_window,help:mrp.mrp_production_action
#: model:ir.actions.act_window,help:mrp.mrp_production_action_planning
msgid ""
"A manufacturing order, based on a bill of materials, will\n"
"                consume raw materials and produce finished products."
msgstr ""
"Una orden de fabricación, basada en una lista de materiales, consumirá\n"
" materias primas y generará productos terminados."

#. module: mrp
#: model:ir.model.fields,field_description:mrp.field_mrp_bom_active
#: model:ir.model.fields,field_description:mrp.field_mrp_routing_active
#: model:ir.model.fields,field_description:mrp.field_mrp_workcenter_active
msgid "Active"
msgstr "Activo"

#. module: mrp
#: code:addons/mrp/wizard/change_production_qty.py:51
#, python-format
msgid "Active Id not found"
msgstr "Id. activo no encontrado"

#. module: mrp
#: sql_constraint:mrp.bom.line:0
msgid ""
"All product quantities must be greater than 0.\n"
"You should install the mrp_byproduct module if you want to manage extra "
"products on BoMs !"
msgstr ""
"Todas las cantidades de producto deben ser mayores de 0.\n"
"¡Debería instalar el módulo 'mrp_byproduct' si quiere gestionar productos "
"extra en las LdM!"

#. module: mrp
#: selection:mrp.config.settings,module_mrp_operations:0
msgid "Allow detailed planning of work orders"
msgstr "Permitir plan detallado de órdenes de trabajo"

#. module: mrp
#: model:ir.model.fields,help:mrp.field_mrp_config_settings_group_rounding_efficiency
msgid ""
"Allow to manage product rounding on quantity and product efficiency during "
"production process"
msgstr ""
"Permitir gestionar el redondeo de cantidades de producto y eficiencia de "
"producto durante el proceso productivo"

#. module: mrp
#: model:ir.ui.view,arch_db:mrp.view_mrp_config
msgid "Apply"
msgstr "Aplicar"

#. module: mrp
#: model:ir.ui.view,arch_db:mrp.view_change_production_qty_wizard
msgid "Approve"
msgstr "Aprobar"

#. module: mrp
#: model:ir.ui.view,arch_db:mrp.mrp_routing_search_view
#: model:ir.ui.view,arch_db:mrp.view_mrp_bom_filter
#: model:ir.ui.view,arch_db:mrp.view_mrp_workcenter_search
msgid "Archived"
msgstr ""

#. module: mrp
#: model:ir.model.fields,help:mrp.field_product_product_produce_delay
#: model:ir.model.fields,help:mrp.field_product_template_produce_delay
msgid ""
"Average delay in days to produce this product. In the case of multi-level "
"BOM, the manufacturing lead times of the components will be added."
msgstr ""
"Retraso medio en días para producir este producto. En caso de LdM multi-"
"nivel, los tiempos de fabricación de los componentes serán añadidos."

#. module: mrp
#: selection:mrp.production,state:0
msgid "Awaiting Raw Materials"
msgstr "Esperando materias primas"

#. module: mrp
#: model:ir.actions.report.xml,name:mrp.action_report_bom_price
msgid "BOM Cost"
msgstr "Costo LdM"

#. module: mrp
#: model:ir.ui.view,arch_db:mrp.report_mrpbomstructure
msgid "BOM Name"
msgstr "Nombre LdM"

#. module: mrp
#: model:ir.model.fields,help:mrp.field_mrp_bom_line_attribute_value_ids
msgid "BOM Product Variants needed form apply this line."
msgstr "Variantes de producto de la LDM necesarias para esta línea."

#. module: mrp
#: model:ir.ui.view,arch_db:mrp.report_mrpbomstructure
msgid "BOM Ref"
msgstr "Ref LdM"

#. module: mrp
#: model:ir.actions.report.xml,name:mrp.action_report_bom_structure
#: model:ir.ui.view,arch_db:mrp.report_mrpbomstructure
msgid "BOM Structure"
msgstr "Estructura de la LdM"

#. module: mrp
#: model:ir.model.fields,field_description:mrp.field_mrp_bom_line_child_line_ids
msgid "BOM lines of the referred bom"
msgstr "Lineas de la LdM a la que se refiere"

#. module: mrp
#: code:addons/mrp/stock.py:44
#, python-format
msgid ""
"Because the product %s requires it, you must assign a serial number to your "
"raw material %s to proceed further in your production. Please use the "
"'Produce' button to do so."
msgstr ""
"Porque el producto %s lo requiere, debe asignar un nº de serie a su materia "
"prima %s para poder continuar con la producción. Utilice el botón 'Producir' "
"para ello."

#. module: mrp
#: model:ir.ui.view,arch_db:mrp.report_mrporder
#: model:ir.ui.view,arch_db:mrp.view_mrp_bom_line_filter
msgid "Bill Of Material"
msgstr "Lista de Materiales"

#. module: mrp
#: model:ir.model,name:mrp.model_mrp_bom
#: model:ir.model.fields,field_description:mrp.field_mrp_production_bom_id
#: model:ir.ui.view,arch_db:mrp.mrp_bom_form_view
msgid "Bill of Material"
msgstr "Lista de materiales"

#. module: mrp
#: model:ir.actions.act_window,name:mrp.mrp_bom_form_action
#: model:ir.actions.act_window,name:mrp.product_open_bom
#: model:ir.actions.act_window,name:mrp.template_open_bom
#: model:ir.model.fields,field_description:mrp.field_product_product_bom_ids
#: model:ir.model.fields,field_description:mrp.field_product_template_bom_ids
#: model:ir.ui.menu,name:mrp.menu_mrp_bom_form_action
#: model:ir.ui.view,arch_db:mrp.mrp_bom_line_tree_view
#: model:ir.ui.view,arch_db:mrp.mrp_bom_tree_view
#: model:ir.ui.view,arch_db:mrp.product_product_form_view_bom_button
#: model:ir.ui.view,arch_db:mrp.product_template_form_view_bom_button
msgid "Bill of Materials"
msgstr "Lista de materiales"

#. module: mrp
#: model:ir.actions.act_window,name:mrp.action2
msgid "Bill of Materials Structure"
msgstr "Estructura de la LdM"

#. module: mrp
#: model:ir.model.fields,help:mrp.field_mrp_production_bom_id
msgid ""
"Bill of Materials allow you to define the list of required raw materials to "
"make a finished product."
msgstr ""
"La lista de materiales le permite definir la lista de las materias primas "
"requeridas para realizar un producto final."

#. module: mrp
#: model:ir.actions.act_window,help:mrp.mrp_bom_form_action
msgid ""
"Bills of Materials allow you to define the list of required raw\n"
"                materials used to make a finished product; through a "
"manufacturing\n"
"                order or a pack of products."
msgstr ""
"Las listas de materiales te permiten definir una lista de materias primas "
"necesarias para realizar un producto terminado, a través de una orden de "
"fabricación o un pack de productos."

#. module: mrp
#: selection:mrp.config.settings,module_mrp_byproduct:0
msgid "Bills of materials may produce residual products (A + B --> C + D)"
msgstr ""
"Las listas de materiales pueden generar productos residuales (A + B --> C+ D)"

#. module: mrp
#: model:ir.model.fields,field_description:mrp.field_procurement_order_bom_id
msgid "BoM"
msgstr "LdM"

#. module: mrp
<<<<<<< HEAD
#: code:addons/mrp/mrp.py:318
=======
#: code:addons/mrp/mrp.py:316
>>>>>>> bc1a0a32
#, python-format
msgid "BoM \"%s\" contains a BoM line with a product recursion: \"%s\"."
msgstr ""
"La LdM \"%s\" contiene una línea con una recursión de producto: \"%s\"."

#. module: mrp
#: model:ir.model.fields,field_description:mrp.field_mrp_bom_bom_line_ids
msgid "BoM Lines"
msgstr "Líneas de LdM"

#. module: mrp
#: model:ir.model.fields,field_description:mrp.field_mrp_bom_type
msgid "BoM Type"
msgstr "Tipo de LdM"

#. module: mrp
#: selection:mrp.product.produce,tracking:0
msgid "By Lots"
msgstr "Por lotes"

#. module: mrp
#: selection:mrp.product.produce,tracking:0
msgid "By Unique Serial Number"
msgstr "Por nº de serie único"

#. module: mrp
#: model:ir.model.fields,field_description:mrp.field_mrp_config_settings_module_mrp_byproduct
msgid "By-Products"
msgstr "Por productos"

#. module: mrp
<<<<<<< HEAD
#: code:addons/mrp/stock.py:247
=======
#: code:addons/mrp/stock.py:228
>>>>>>> bc1a0a32
#, python-format
msgid "Can't find any generic Manufacture route."
msgstr "No se puede encontrar ningún proceso productivo genérico."

#. module: mrp
#: model:ir.ui.view,arch_db:mrp.view_change_production_qty_wizard
#: model:ir.ui.view,arch_db:mrp.view_mrp_config
#: model:ir.ui.view,arch_db:mrp.view_mrp_product_produce_wizard
#: model:ir.ui.view,arch_db:mrp.view_stock_move_consume_wizard
msgid "Cancel"
msgstr "Cancelar"

#. module: mrp
#: model:ir.ui.view,arch_db:mrp.mrp_production_form_view
msgid "Cancel Production"
msgstr "Cancelar fabricación"

#. module: mrp
#: selection:mrp.production,state:0
msgid "Cancelled"
msgstr "Cancelada"

#. module: mrp
<<<<<<< HEAD
#: code:addons/mrp/stock.py:169
=======
#: code:addons/mrp/stock.py:150
>>>>>>> bc1a0a32
#, python-format
msgid "Cannot consume a move with negative or zero quantity."
msgstr ""
"No se puede realizar un movimiento de consumo con cantidad negativa o nula."

#. module: mrp
<<<<<<< HEAD
#: code:addons/mrp/mrp.py:651
=======
#: code:addons/mrp/mrp.py:649
>>>>>>> bc1a0a32
#, python-format
msgid "Cannot delete a manufacturing order in state '%s'."
msgstr "No se puede eliminar una orden de fabricación en estado '%s'."

#. module: mrp
<<<<<<< HEAD
#: code:addons/mrp/mrp.py:721
=======
#: code:addons/mrp/mrp.py:719
>>>>>>> bc1a0a32
#, python-format
msgid "Cannot find a bill of material for this product."
msgstr "No se ha encontrado ninguna lista de materiales para este producto."

#. module: mrp
#: code:addons/mrp/wizard/change_production_qty.py:67
#: code:addons/mrp/wizard/change_production_qty.py:72
#, python-format
msgid "Cannot find bill of material for this product."
msgstr "No se ha encontrado una lista de materiales para este producto."

#. module: mrp
#: model:ir.ui.view,arch_db:mrp.mrp_workcenter_view
msgid "Capacity Information"
msgstr "Información de capacidad"

#. module: mrp
#: model:ir.model.fields,field_description:mrp.field_mrp_workcenter_capacity_per_cycle
msgid "Capacity per Cycle"
msgstr "Capacidad por ciclo"

#. module: mrp
#: model:ir.actions.act_window,name:mrp.action_change_production_qty
#: model:ir.ui.view,arch_db:mrp.view_change_production_qty_wizard
msgid "Change Product Qty"
msgstr "Cambiar Ctd. producto"

#. module: mrp
#: model:ir.model,name:mrp.model_change_production_qty
msgid "Change Quantity of Products"
msgstr "Cambiar cantidad de productos"

#. module: mrp
#: model:ir.actions.act_window,help:mrp.mrp_workcenter_action
msgid "Click to add a work center."
msgstr "Pulse para añadir un centro de trabajo"

#. module: mrp
#: model:ir.actions.act_window,help:mrp.mrp_bom_form_action
msgid "Click to create a bill of material."
msgstr "Pulse para crear una lista de materiales."

#. module: mrp
#: model:ir.actions.act_window,help:mrp.mrp_property_group_action
msgid "Click to create a group of properties."
msgstr "Pulse para crear un grupo de propiedades."

#. module: mrp
#: model:ir.actions.act_window,help:mrp.mrp_production_action
msgid "Click to create a manufacturing order."
msgstr "Pulse para crear una orden de producción."

#. module: mrp
#: model:ir.actions.act_window,help:mrp.mrp_property_action
msgid "Click to create a new property."
msgstr "Pulse para crear una nueva propiedad."

#. module: mrp
#: model:ir.actions.act_window,help:mrp.mrp_routing_action
msgid "Click to create a new routing."
msgstr "Pulse para crear una nueva ruta de producción"

#. module: mrp
#: model:ir.actions.act_window,help:mrp.mrp_production_action_planning
msgid "Click to start a new manufacturing order."
msgstr "Pulse para iniciar una nueva orden de producción"

#. module: mrp
#: model:ir.model.fields,field_description:mrp.field_mrp_routing_code
#: model:ir.model.fields,field_description:mrp.field_mrp_workcenter_code
msgid "Code"
msgstr "Código"

#. module: mrp
#: model:ir.model,name:mrp.model_res_company
msgid "Companies"
msgstr "Compañías"

#. module: mrp
#: model:ir.model.fields,field_description:mrp.field_mrp_bom_company_id
#: model:ir.model.fields,field_description:mrp.field_mrp_production_company_id
#: model:ir.model.fields,field_description:mrp.field_mrp_routing_company_id
#: model:ir.model.fields,field_description:mrp.field_mrp_routing_workcenter_company_id
#: model:ir.model.fields,field_description:mrp.field_mrp_workcenter_company_id
#: model:ir.model.fields,field_description:mrp.field_report_mrp_inout_company_id
#: model:ir.ui.view,arch_db:mrp.view_mrp_workcenter_search
msgid "Company"
msgstr "Compañía"

#. module: mrp
#: model:ir.ui.view,arch_db:mrp.mrp_bom_component_tree_view
#: model:ir.ui.view,arch_db:mrp.mrp_bom_form_view
#: model:ir.ui.view,arch_db:mrp.product_template_search_view_procurment
#: model:ir.ui.view,arch_db:mrp.view_mrp_bom_filter
msgid "Components"
msgstr "Componentes"

#. module: mrp
#: model:ir.ui.view,arch_db:mrp.mrp_production_form_view
msgid "Compute Data"
msgstr "Calcular datos"

#. module: mrp
#: model:ir.ui.menu,name:mrp.menu_mrp_configuration
msgid "Configuration"
msgstr "Configuración"

#. module: mrp
#: model:ir.actions.act_window,name:mrp.action_mrp_configuration
#: model:ir.ui.view,arch_db:mrp.view_mrp_config
msgid "Configure Manufacturing"
msgstr "Configurar producción"

#. module: mrp
#: model:ir.ui.view,arch_db:mrp.view_mrp_product_produce_wizard
msgid "Confirm"
msgstr "Confirmar"

#. module: mrp
#: model:ir.ui.view,arch_db:mrp.mrp_production_form_view
msgid "Confirm Production"
msgstr "Confirmar producción"

#. module: mrp
#: selection:mrp.product.produce,mode:0
msgid "Consume & Produce"
msgstr "Consumir y fabricar"

#. module: mrp
#: model:ir.ui.view,arch_db:mrp.view_mrp_product_produce_wizard
msgid "Consume Lines"
msgstr "Consumir líneas"

#. module: mrp
#: model:ir.actions.act_window,name:mrp.move_consume
#: model:ir.ui.view,arch_db:mrp.view_stock_move_consume_wizard
msgid "Consume Move"
msgstr "Movimiento consumo"

#. module: mrp
#: selection:mrp.product.produce,mode:0
msgid "Consume Only"
msgstr "Únicamente consumir"

#. module: mrp
#: model:ir.model,name:mrp.model_stock_move_consume
#: model:ir.ui.view,arch_db:mrp.mrp_production_form_view
#: model:ir.ui.view,arch_db:mrp.view_stock_move_consume_wizard
msgid "Consume Products"
msgstr "Consumir productos"

#. module: mrp
#: model:ir.model.fields,field_description:mrp.field_mrp_production_move_lines2
#: model:ir.ui.view,arch_db:mrp.mrp_production_form_view
msgid "Consumed Products"
msgstr "Productos consumidos"

#. module: mrp
#: model:ir.model.fields,field_description:mrp.field_stock_move_consumed_for
msgid "Consumed for"
msgstr "Consumido por"

#. module: mrp
#: model:ir.ui.view,arch_db:mrp.mrp_bom_cost
msgid "Cost Structure"
msgstr "Estructura de costos"

#. module: mrp
#: model:ir.model.fields,field_description:mrp.field_mrp_workcenter_costs_cycle
msgid "Cost per cycle"
msgstr "Coste por ciclo"

#. module: mrp
#: model:ir.model.fields,field_description:mrp.field_mrp_workcenter_costs_hour
msgid "Cost per hour"
msgstr "Coste por hora"

#. module: mrp
#: model:ir.ui.view,arch_db:mrp.mrp_workcenter_view
msgid "Costing Information"
msgstr "Información de costes"

#. module: mrp
#: model:ir.model.fields,field_description:mrp.field_change_production_qty_create_uid
#: model:ir.model.fields,field_description:mrp.field_mrp_bom_create_uid
#: model:ir.model.fields,field_description:mrp.field_mrp_bom_line_create_uid
#: model:ir.model.fields,field_description:mrp.field_mrp_config_settings_create_uid
#: model:ir.model.fields,field_description:mrp.field_mrp_product_produce_create_uid
#: model:ir.model.fields,field_description:mrp.field_mrp_product_produce_line_create_uid
#: model:ir.model.fields,field_description:mrp.field_mrp_production_create_uid
#: model:ir.model.fields,field_description:mrp.field_mrp_production_product_line_create_uid
#: model:ir.model.fields,field_description:mrp.field_mrp_production_workcenter_line_create_uid
#: model:ir.model.fields,field_description:mrp.field_mrp_property_create_uid
#: model:ir.model.fields,field_description:mrp.field_mrp_property_group_create_uid
#: model:ir.model.fields,field_description:mrp.field_mrp_routing_create_uid
#: model:ir.model.fields,field_description:mrp.field_mrp_routing_workcenter_create_uid
#: model:ir.model.fields,field_description:mrp.field_mrp_workcenter_create_uid
#: model:ir.model.fields,field_description:mrp.field_stock_move_consume_create_uid
msgid "Created by"
msgstr "Creado por"

#. module: mrp
#: model:ir.model.fields,field_description:mrp.field_change_production_qty_create_date
#: model:ir.model.fields,field_description:mrp.field_mrp_bom_create_date
#: model:ir.model.fields,field_description:mrp.field_mrp_bom_line_create_date
#: model:ir.model.fields,field_description:mrp.field_mrp_config_settings_create_date
#: model:ir.model.fields,field_description:mrp.field_mrp_product_produce_create_date
#: model:ir.model.fields,field_description:mrp.field_mrp_product_produce_line_create_date
#: model:ir.model.fields,field_description:mrp.field_mrp_production_create_date
#: model:ir.model.fields,field_description:mrp.field_mrp_production_product_line_create_date
#: model:ir.model.fields,field_description:mrp.field_mrp_production_workcenter_line_create_date
#: model:ir.model.fields,field_description:mrp.field_mrp_property_create_date
#: model:ir.model.fields,field_description:mrp.field_mrp_property_group_create_date
#: model:ir.model.fields,field_description:mrp.field_mrp_routing_create_date
#: model:ir.model.fields,field_description:mrp.field_mrp_routing_workcenter_create_date
#: model:ir.model.fields,field_description:mrp.field_mrp_workcenter_create_date
#: model:ir.model.fields,field_description:mrp.field_stock_move_consume_create_date
msgid "Created on"
msgstr "Creado en"

#. module: mrp
#: model:ir.model.fields,field_description:mrp.field_mrp_workcenter_costs_cycle_account_id
msgid "Cycle Account"
msgstr "Cuenta ciclo"

#. module: mrp
#: model:ir.ui.view,arch_db:mrp.view_mrp_bom_filter
#: model:ir.ui.view,arch_db:mrp.view_mrp_bom_line_filter
msgid "Default Unit of Measure"
msgstr "Unidad de medida predeterminada"

#. module: mrp
#: model:ir.actions.act_window,help:mrp.mrp_property_group_action
msgid ""
"Define specific property groups that can be assigned to your\n"
"                bill of materials and sales orders. Properties allows Odoo\n"
"                to automatically select the right bill of materials "
"according\n"
"                to properties selected in the sales order by salesperson."
msgstr ""
"Define grupos de propiedades específicos que se pueden asignar a tus listas "
"de materiales y órdenes de venta. Las propiedades permiten que Odoo "
"seleccione automáticamente la lista de materiales correcta de acuerdo a las "
"propiedades seleccionadas en la orden de venta por el vendedor."

#. module: mrp
#: model:ir.model.fields,help:mrp.field_mrp_workcenter_calendar_id
msgid "Define the schedule of resource"
msgstr "Define la planificación del recurso."

#. module: mrp
#: model:ir.model.fields,field_description:mrp.field_mrp_property_description
#: model:ir.model.fields,field_description:mrp.field_mrp_property_group_description
#: model:ir.model.fields,field_description:mrp.field_mrp_routing_note
#: model:ir.model.fields,field_description:mrp.field_mrp_routing_workcenter_note
#: model:ir.model.fields,field_description:mrp.field_mrp_workcenter_note
#: model:ir.ui.view,arch_db:mrp.mrp_property_form_view
#: model:ir.ui.view,arch_db:mrp.mrp_property_group_form_view
#: model:ir.ui.view,arch_db:mrp.mrp_workcenter_view
msgid "Description"
msgstr "Descripción"

#. module: mrp
#: model:ir.model.fields,help:mrp.field_mrp_workcenter_note
msgid ""
"Description of the Work Center. Explain here what's a cycle according to "
"this Work Center."
msgstr ""
"Descripción del centro de producción. Explique aquí que es un ciclo en "
"función de este centro de producción"

#. module: mrp
#: model:ir.ui.view,arch_db:mrp.mrp_production_form_view
msgid "Destination Loc."
msgstr "Ubic. destino"

#. module: mrp
#: model:ir.model.fields,field_description:mrp.field_change_production_qty_display_name
#: model:ir.model.fields,field_description:mrp.field_mrp_bom_display_name
#: model:ir.model.fields,field_description:mrp.field_mrp_bom_line_display_name
#: model:ir.model.fields,field_description:mrp.field_mrp_config_settings_display_name
#: model:ir.model.fields,field_description:mrp.field_mrp_product_produce_display_name
#: model:ir.model.fields,field_description:mrp.field_mrp_product_produce_line_display_name
#: model:ir.model.fields,field_description:mrp.field_mrp_production_display_name
#: model:ir.model.fields,field_description:mrp.field_mrp_production_product_line_display_name
#: model:ir.model.fields,field_description:mrp.field_mrp_production_workcenter_line_display_name
#: model:ir.model.fields,field_description:mrp.field_mrp_property_display_name
#: model:ir.model.fields,field_description:mrp.field_mrp_property_group_display_name
#: model:ir.model.fields,field_description:mrp.field_mrp_routing_display_name
#: model:ir.model.fields,field_description:mrp.field_mrp_routing_workcenter_display_name
#: model:ir.model.fields,field_description:mrp.field_mrp_workcenter_display_name
#: model:ir.model.fields,field_description:mrp.field_report_mrp_bom_cost_display_name
#: model:ir.model.fields,field_description:mrp.field_report_mrp_inout_display_name
#: model:ir.model.fields,field_description:mrp.field_report_mrp_report_mrpbomstructure_display_name
#: model:ir.model.fields,field_description:mrp.field_report_workcenter_load_display_name
#: model:ir.model.fields,field_description:mrp.field_stock_move_consume_display_name
msgid "Display Name"
msgstr "Nombre mostrado"

#. module: mrp
#: selection:mrp.config.settings,module_mrp_operations:0
msgid "Do not use a planning for the work orders "
msgstr "No utilizar planificación para las órdenes de trabajo"

#. module: mrp
#: selection:mrp.production,state:0
msgid "Done"
msgstr "Realizado"

#. module: mrp
#: model:ir.model.fields,field_description:mrp.field_mrp_workcenter_time_efficiency
msgid "Efficiency Factor"
msgstr "Factor de eficiciencia"

#. module: mrp
#: model:ir.model.fields,field_description:mrp.field_mrp_production_date_finished
msgid "End Date"
msgstr "Fecha finalización"

#. module: mrp
#: model:ir.ui.view,arch_db:mrp.mrp_production_form_view
msgid "Extra Information"
msgstr "Información extra"

#. module: mrp
#: model:ir.model.fields,help:mrp.field_mrp_workcenter_costs_cycle_account_id
#: model:ir.model.fields,help:mrp.field_mrp_workcenter_costs_hour_account_id
msgid ""
"Fill this only if you want automatic analytic accounting entries on "
"production orders."
msgstr ""
"Rellene esto sólo si desea generar apuntes analíticos automáticos desde las "
"órdenes de fabricación."

#. module: mrp
#: model:ir.model.fields,help:mrp.field_mrp_workcenter_product_id
msgid ""
"Fill this product to easily track your production costs in the analytic "
"accounting."
msgstr ""
"Rellene este producto para seguir la pista a sus costes de producción "
"fácilmente en la contabilidad analítica."

#. module: mrp
#: model:ir.ui.view,arch_db:mrp.mrp_production_form_view
msgid "Finished Products"
msgstr "Productos finalizados"

#. module: mrp
#: model:ir.model.fields,field_description:mrp.field_mrp_production_location_dest_id
msgid "Finished Products Location"
msgstr "Ubicación productos finalizados"

#. module: mrp
#: model:ir.actions.act_window,help:mrp.mrp_property_group_action
msgid ""
"For instance, in the property group \"Warranty\", you an have\n"
"                two properties: 1 year warranty, 3 years warranty. "
"Depending\n"
"                on the propoerties selected in the sales order, Odoo will\n"
"                schedule a production using the matching bill of materials."
msgstr ""
"Por ejemplo, en el grupo de propiedades \"Garantía\", que una tiene \n"
"dos propiedades: 1 año  de garantía, 3 años de garantía. Dependiendo\n"
"de las propiedades seleccionados en el pedido de venta, Odoo programará\n"
"una producción con la factura correspondiente de materiales."

#. module: mrp
#: model:ir.ui.view,arch_db:mrp.mrp_production_form_view
msgid "Force Reservation"
msgstr "Forzar reservas"

#. module: mrp
#: model:ir.model.fields,field_description:mrp.field_mrp_workcenter_costs_general_account_id
msgid "General Account"
msgstr "Cuenta general"

#. module: mrp
#: model:ir.ui.view,arch_db:mrp.mrp_workcenter_view
msgid "General Information"
msgstr "Información general"

#. module: mrp
#: model:ir.model.fields,help:mrp.field_mrp_bom_sequence
msgid "Gives the sequence order when displaying a list of bills of material."
msgstr ""
"Indica el orden de secuencia cuando se muestra una lista de listas de "
"materiales."

#. module: mrp
#: model:ir.model.fields,help:mrp.field_mrp_routing_workcenter_sequence
msgid ""
"Gives the sequence order when displaying a list of routing Work Centers."
msgstr ""
"Indica el orden de secuencia cuando se muestra una lista de procesos "
"productivos de centros de producción."

#. module: mrp
#: model:ir.model.fields,help:mrp.field_mrp_production_workcenter_line_sequence
msgid "Gives the sequence order when displaying a list of work orders."
msgstr ""
"Indica el orden de secuencia cuando se muestra una lista de órdenes de "
"trabajo."

#. module: mrp
#: model:ir.model.fields,help:mrp.field_mrp_bom_line_sequence
msgid "Gives the sequence order when displaying."
msgstr "Indica el orden de secuencia cuando se visualiza."

#. module: mrp
#: model:ir.ui.view,arch_db:mrp.view_mrp_property_search
msgid "Group By"
msgstr "Agrupar por"

#. module: mrp
#: model:ir.ui.view,arch_db:mrp.mrp_routing_search_view
#: model:ir.ui.view,arch_db:mrp.view_mrp_bom_filter
#: model:ir.ui.view,arch_db:mrp.view_mrp_bom_line_filter
#: model:ir.ui.view,arch_db:mrp.view_mrp_production_filter
#: model:ir.ui.view,arch_db:mrp.view_mrp_workcenter_search
msgid "Group By..."
msgstr "Agrupar por..."

#. module: mrp
#: model:ir.model.fields,field_description:mrp.field_mrp_workcenter_costs_hour_account_id
msgid "Hour Account"
msgstr "Cuenta horas"

#. module: mrp
#: model:ir.model.fields,field_description:mrp.field_change_production_qty_id
#: model:ir.model.fields,field_description:mrp.field_mrp_bom_id
#: model:ir.model.fields,field_description:mrp.field_mrp_bom_line_id
#: model:ir.model.fields,field_description:mrp.field_mrp_config_settings_id
#: model:ir.model.fields,field_description:mrp.field_mrp_product_produce_id
#: model:ir.model.fields,field_description:mrp.field_mrp_product_produce_line_id
#: model:ir.model.fields,field_description:mrp.field_mrp_production_id
#: model:ir.model.fields,field_description:mrp.field_mrp_production_product_line_id
#: model:ir.model.fields,field_description:mrp.field_mrp_production_workcenter_line_id
#: model:ir.model.fields,field_description:mrp.field_mrp_property_group_id
#: model:ir.model.fields,field_description:mrp.field_mrp_property_id
#: model:ir.model.fields,field_description:mrp.field_mrp_routing_id
#: model:ir.model.fields,field_description:mrp.field_mrp_routing_workcenter_id
#: model:ir.model.fields,field_description:mrp.field_mrp_workcenter_id
#: model:ir.model.fields,field_description:mrp.field_report_mrp_bom_cost_id
#: model:ir.model.fields,field_description:mrp.field_report_mrp_inout_id
#: model:ir.model.fields,field_description:mrp.field_report_mrp_report_mrpbomstructure_id
#: model:ir.model.fields,field_description:mrp.field_report_workcenter_load_id
#: model:ir.model.fields,field_description:mrp.field_stock_move_consume_id
msgid "ID"
msgstr "ID (identificación)"

#. module: mrp
#: model:ir.model.fields,help:mrp.field_mrp_bom_product_id
msgid ""
"If a product variant is defined the BOM is available only for this product."
msgstr ""
"Si se define una variante de producto, la LdM sólo estará disponible para "
"ese producto."

#. module: mrp
#: model:ir.model.fields,help:mrp.field_mrp_bom_active
msgid ""
"If the active field is set to False, it will allow you to hide the bills of "
"material without removing it."
msgstr ""
"Si el campo activo se desmarca, permite ocultar las listas de material sin "
"eliminarlas."
<<<<<<< HEAD
=======

#. module: mrp
#: model:ir.model.fields,help:mrp.field_mrp_workcenter_active
msgid ""
"If the active field is set to False, it will allow you to hide the resource "
"record without removing it."
msgstr ""
"Si el campo activo se desmarca, permite ocultar el registro del recurso sin "
"eliminarlo."
>>>>>>> bc1a0a32

#. module: mrp
#: model:ir.model.fields,help:mrp.field_mrp_routing_active
msgid ""
"If the active field is set to False, it will allow you to hide the routing "
"without removing it."
msgstr ""
"Si el campo activo se desmarca, permite ocultar la ruta sin eliminarla."

#. module: mrp
#: model:ir.ui.view,arch_db:mrp.view_mrp_production_filter
msgid "In Production"
msgstr "En Producción"

#. module: mrp
#: model:ir.model.fields,field_description:mrp.field_mrp_bom_position
msgid "Internal Reference"
msgstr "Referencia interna"

#. module: mrp
#: model:ir.model.fields,help:mrp.field_mrp_routing_location_id
msgid ""
"Keep empty if you produce at the location where the finished products are "
"needed.Set a location if you produce at a fixed location. This can be a "
"partner location if you subcontract the manufacturing operations."
msgstr ""
"Déjelo vacío si produce en la ubicación donde los productos terminados son "
"necesarios. Si produce en una ubicación fija, indique en cual. Esto puede "
"ser una ubicación de empresa si subcontrata las operaciones de fabricación."

#. module: mrp
#: model:ir.model.fields,field_description:mrp.field_change_production_qty___last_update
#: model:ir.model.fields,field_description:mrp.field_mrp_bom___last_update
#: model:ir.model.fields,field_description:mrp.field_mrp_bom_line___last_update
#: model:ir.model.fields,field_description:mrp.field_mrp_config_settings___last_update
#: model:ir.model.fields,field_description:mrp.field_mrp_product_produce___last_update
#: model:ir.model.fields,field_description:mrp.field_mrp_product_produce_line___last_update
#: model:ir.model.fields,field_description:mrp.field_mrp_production___last_update
#: model:ir.model.fields,field_description:mrp.field_mrp_production_product_line___last_update
#: model:ir.model.fields,field_description:mrp.field_mrp_production_workcenter_line___last_update
#: model:ir.model.fields,field_description:mrp.field_mrp_property___last_update
#: model:ir.model.fields,field_description:mrp.field_mrp_property_group___last_update
#: model:ir.model.fields,field_description:mrp.field_mrp_routing___last_update
#: model:ir.model.fields,field_description:mrp.field_mrp_routing_workcenter___last_update
#: model:ir.model.fields,field_description:mrp.field_mrp_workcenter___last_update
#: model:ir.model.fields,field_description:mrp.field_report_mrp_bom_cost___last_update
#: model:ir.model.fields,field_description:mrp.field_report_mrp_inout___last_update
#: model:ir.model.fields,field_description:mrp.field_report_mrp_report_mrpbomstructure___last_update
#: model:ir.model.fields,field_description:mrp.field_report_workcenter_load___last_update
#: model:ir.model.fields,field_description:mrp.field_stock_move_consume___last_update
msgid "Last Modified on"
msgstr "Última modificación el"

#. module: mrp
#: model:ir.model.fields,field_description:mrp.field_change_production_qty_write_uid
#: model:ir.model.fields,field_description:mrp.field_mrp_bom_line_write_uid
#: model:ir.model.fields,field_description:mrp.field_mrp_bom_write_uid
#: model:ir.model.fields,field_description:mrp.field_mrp_config_settings_write_uid
#: model:ir.model.fields,field_description:mrp.field_mrp_product_produce_line_write_uid
#: model:ir.model.fields,field_description:mrp.field_mrp_product_produce_write_uid
#: model:ir.model.fields,field_description:mrp.field_mrp_production_product_line_write_uid
#: model:ir.model.fields,field_description:mrp.field_mrp_production_workcenter_line_write_uid
#: model:ir.model.fields,field_description:mrp.field_mrp_production_write_uid
#: model:ir.model.fields,field_description:mrp.field_mrp_property_group_write_uid
#: model:ir.model.fields,field_description:mrp.field_mrp_property_write_uid
#: model:ir.model.fields,field_description:mrp.field_mrp_routing_workcenter_write_uid
#: model:ir.model.fields,field_description:mrp.field_mrp_routing_write_uid
#: model:ir.model.fields,field_description:mrp.field_mrp_workcenter_write_uid
#: model:ir.model.fields,field_description:mrp.field_stock_move_consume_write_uid
msgid "Last Updated by"
msgstr "Última actualización de"

#. module: mrp
#: model:ir.model.fields,field_description:mrp.field_change_production_qty_write_date
#: model:ir.model.fields,field_description:mrp.field_mrp_bom_line_write_date
#: model:ir.model.fields,field_description:mrp.field_mrp_bom_write_date
#: model:ir.model.fields,field_description:mrp.field_mrp_config_settings_write_date
#: model:ir.model.fields,field_description:mrp.field_mrp_product_produce_line_write_date
#: model:ir.model.fields,field_description:mrp.field_mrp_product_produce_write_date
#: model:ir.model.fields,field_description:mrp.field_mrp_production_product_line_write_date
#: model:ir.model.fields,field_description:mrp.field_mrp_production_workcenter_line_write_date
#: model:ir.model.fields,field_description:mrp.field_mrp_production_write_date
#: model:ir.model.fields,field_description:mrp.field_mrp_property_group_write_date
#: model:ir.model.fields,field_description:mrp.field_mrp_property_write_date
#: model:ir.model.fields,field_description:mrp.field_mrp_routing_workcenter_write_date
#: model:ir.model.fields,field_description:mrp.field_mrp_routing_write_date
#: model:ir.model.fields,field_description:mrp.field_mrp_workcenter_write_date
#: model:ir.model.fields,field_description:mrp.field_stock_move_consume_write_date
msgid "Last Updated on"
msgstr "Última actualización el"

#. module: mrp
#: model:ir.ui.view,arch_db:mrp.view_mrp_production_filter
msgid "Late"
msgstr "Retrasado"

#. module: mrp
#: model:ir.model.fields,field_description:mrp.field_stock_move_consume_location_id
msgid "Location"
msgstr "Ubicación"

#. module: mrp
#: model:ir.model.fields,help:mrp.field_mrp_production_location_src_id
msgid "Location where the system will look for components."
msgstr "Ubicación donde el sistema buscará los componentes."

#. module: mrp
#: model:ir.model.fields,help:mrp.field_mrp_production_location_dest_id
msgid "Location where the system will stock the finished products."
msgstr "Ubicación donde el sistema almacenará los productos finalizados."

#. module: mrp
#: model:ir.model.fields,field_description:mrp.field_mrp_product_produce_line_lot_id
#: model:ir.model.fields,field_description:mrp.field_mrp_product_produce_lot_id
#: model:ir.model.fields,field_description:mrp.field_stock_move_consume_restrict_lot_id
msgid "Lot"
msgstr "Lote"

#. module: mrp
#: model:res.groups,name:mrp.group_mrp_routings
msgid "Manage Work Order Operations"
msgstr "Gestionar operaciones de órdenes de trabajo"

#. module: mrp
#: selection:mrp.config.settings,group_mrp_routings:0
msgid "Manage production by manufacturing orders"
msgstr "Gestionar la producción por órdenes de fabricación"

#. module: mrp
#: selection:mrp.config.settings,group_mrp_routings:0
msgid "Manage production by work orders"
msgstr "Gestionar la producción por órdenes de trabajo"

#. module: mrp
#: model:res.groups,name:mrp.group_rounding_efficiency
msgid "Manage rounding and efficiency of BoM components"
msgstr "Gestionar redondeo y eficiencia de los componentes de las LdM"

#. module: mrp
#: selection:mrp.config.settings,group_rounding_efficiency:0
msgid "Manage rounding and efficiency of bills of materials components"
msgstr "Gestionar redondeo y eficiencia de los componentes de las LdM"

#. module: mrp
#: model:res.groups,name:mrp.group_mrp_manager
msgid "Manager"
msgstr "Gerente"

#. module: mrp
<<<<<<< HEAD
#: code:addons/mrp/procurement.py:15 code:addons/mrp/stock.py:244
=======
#: code:addons/mrp/procurement.py:15 code:addons/mrp/stock.py:225
>>>>>>> bc1a0a32
#: model:stock.location.route,name:mrp.route_warehouse0_manufacture
#, python-format
msgid "Manufacture"
msgstr "Fabricar"

#. module: mrp
#: model:ir.model.fields,field_description:mrp.field_stock_warehouse_manufacture_pull_id
msgid "Manufacture Rule"
msgstr "Regla de producción"

#. module: mrp
#: model:ir.model.fields,field_description:mrp.field_stock_warehouse_manufacture_to_resupply
msgid "Manufacture in this Warehouse"
msgstr "Producir en esta bodega"

#. module: mrp
#: selection:mrp.bom,type:0
msgid "Manufacture this product"
msgstr "Fabricar este producto"

#. module: mrp
#: model:ir.ui.menu,name:mrp.menu_mrp_manufacturing
#: model:ir.ui.view,arch_db:mrp.product_product_form_view_bom_button
#: model:ir.ui.view,arch_db:mrp.product_template_form_view_bom_button
msgid "Manufacturing"
msgstr "Producción"

#. module: mrp
#: model:ir.model.fields,field_description:mrp.field_mrp_bom_line_product_efficiency
#: model:ir.model.fields,field_description:mrp.field_mrp_bom_product_efficiency
msgid "Manufacturing Efficiency"
msgstr "Eficiencia de la producción"

#. module: mrp
#: model:ir.model.fields,field_description:mrp.field_product_product_produce_delay
#: model:ir.model.fields,field_description:mrp.field_product_template_produce_delay
#: model:ir.model.fields,field_description:mrp.field_res_company_manufacturing_lead
msgid "Manufacturing Lead Time"
msgstr "Plazo de entrega de fabricación"

#. module: mrp
#: model:ir.model.fields,field_description:mrp.field_mrp_production_workcenter_line_production_id
#: model:ir.model.fields,field_description:mrp.field_procurement_order_production_id
#: model:ir.ui.view,arch_db:mrp.view_mrp_config
msgid "Manufacturing Order"
msgstr "Orden de fabricación"

#. module: mrp
#: code:addons/mrp/procurement.py:114
#, python-format
msgid "Manufacturing Order <em>%s</em> created."
msgstr "La orden de producción <em>%s</em> ha sido creada."

#. module: mrp
#: model:ir.actions.act_window,name:mrp.act_product_mrp_production
#: model:ir.actions.act_window,name:mrp.mrp_production_action
#: model:ir.actions.act_window,name:mrp.mrp_production_action_planning
#: model:ir.ui.menu,name:mrp.menu_mrp_production_action
#: model:ir.ui.view,arch_db:mrp.mrp_production_form_view
#: model:ir.ui.view,arch_db:mrp.mrp_production_tree_view
#: model:ir.ui.view,arch_db:mrp.view_production_calendar
#: model:ir.ui.view,arch_db:mrp.view_production_graph
#: model:ir.ui.view,arch_db:mrp.view_production_pivot
msgid "Manufacturing Orders"
msgstr "Órdenes de producción"

#. module: mrp
#: model:ir.ui.view,arch_db:mrp.view_mrp_production_filter
msgid "Manufacturing Orders which are currently in production."
msgstr "Órdenes de Fabricación actualemnte en producción"

#. module: mrp
#: model:ir.ui.view,arch_db:mrp.view_mrp_production_filter
msgid "Manufacturing Orders which are ready to start production."
msgstr "Ordenes de fabircación listas para iniciar la producción"

#. module: mrp
#: model:ir.ui.view,arch_db:mrp.view_mrp_production_filter
msgid "Manufacturing Orders which are waiting for raw materials."
msgstr "Órdenes de fabricación en espera de materias primas"

#. module: mrp
#: model:ir.ui.view,arch_db:mrp.mrp_production_form_view
msgid "Manufacturing Reference"
msgstr "Referencia de Fabricación"

#. module: mrp
<<<<<<< HEAD
#: code:addons/mrp/mrp.py:786
=======
#: code:addons/mrp/mrp.py:784
>>>>>>> bc1a0a32
#, python-format
msgid "Manufacturing order cancelled."
msgstr "Orden de fabricación cancelada"

#. module: mrp
#: model:ir.actions.act_window,help:mrp.mrp_production_action
#: model:ir.actions.act_window,help:mrp.mrp_production_action_planning
msgid ""
"Manufacturing orders are usually proposed automatically based\n"
"                on customer requirements or automated rules like the "
"minimum\n"
"                stock rule."
msgstr ""
"Las órdenes de fabricación se suele proponen automáticamente en\n"
"función de los requerimientos del cliente o reglas automatizadas como\n"
"la regla de existencias mínimas."

#. module: mrp
#: model:ir.ui.view,arch_db:mrp.mrp_production_form_view
msgid "Mark as Started"
msgstr "Marcar como iniciado"

#. module: mrp
#: model:ir.ui.view,arch_db:mrp.view_mrp_config
msgid "Master Data"
msgstr "Datos principales"

#. module: mrp
#: model:ir.model.fields,field_description:mrp.field_mrp_product_produce_mode
msgid "Mode"
msgstr "Modo"

#. module: mrp
#: model:ir.ui.view,arch_db:mrp.view_mrp_workcenter_search
msgid "Mrp Workcenter"
msgstr "Centro de producción"

#. module: mrp
#: model:ir.model.fields,field_description:mrp.field_mrp_production_product_line_name
#: model:ir.model.fields,field_description:mrp.field_mrp_property_name
#: model:ir.model.fields,field_description:mrp.field_mrp_routing_name
#: model:ir.model.fields,field_description:mrp.field_mrp_routing_workcenter_name
#: model:ir.model.fields,field_description:mrp.field_mrp_workcenter_name
#: model:ir.ui.view,arch_db:mrp.view_mrp_property_search
msgid "Name"
msgstr "Nombre"

#. module: mrp
#: selection:mrp.production,state:0
msgid "New"
msgstr "Nuevo"

#. module: mrp
#: code:addons/mrp/procurement.py:110
#, python-format
msgid "No BoM exists for this product!"
msgstr "No existe ninguna LdM para este producto"

#. module: mrp
#: selection:mrp.product.produce,tracking:0
msgid "No Tracking"
msgstr "Sin seguimiento"

#. module: mrp
#: selection:mrp.config.settings,module_mrp_byproduct:0
msgid "No by-products in bills of materials (A + B --> C)"
msgstr "Sin sub-productos en las listas de materiales (A + B --> C)"

#. module: mrp
#: selection:mrp.config.settings,group_rounding_efficiency:0
msgid "No rounding and efficiency on bills of materials"
msgstr "Sin redondeo y eficiencia en las listas de materiales"

#. module: mrp
#: selection:mrp.config.settings,group_product_variant:0
msgid "No variants on products"
msgstr "Sin variantes en productos"

#. module: mrp
#: selection:mrp.production,priority:0
msgid "Normal"
msgstr "Normal"

#. module: mrp
#: selection:mrp.production,priority:0
msgid "Not urgent"
msgstr "No urgente"

#. module: mrp
#: model:ir.model.fields,help:mrp.field_mrp_property_composition
msgid "Not used in computations, for information purpose only."
msgstr "No se utiliza en los cálculos, sólo sirve como información."

#. module: mrp
#: model:ir.ui.view,arch_db:mrp.mrp_routing_form_view
msgid "Notes"
msgstr "Notas"

#. module: mrp
#: model:ir.model.fields,field_description:mrp.field_mrp_production_workcenter_line_cycle
#: model:ir.model.fields,field_description:mrp.field_mrp_routing_workcenter_cycle_nbr
#: model:ir.model.fields,field_description:mrp.field_report_workcenter_load_cycle
msgid "Number of Cycles"
msgstr "Número de ciclos"

#. module: mrp
#: model:ir.model.fields,field_description:mrp.field_mrp_production_workcenter_line_hour
#: model:ir.model.fields,field_description:mrp.field_mrp_routing_workcenter_hour_nbr
#: model:ir.model.fields,field_description:mrp.field_report_workcenter_load_hour
msgid "Number of Hours"
msgstr "Número de horas"

#. module: mrp
#: model:ir.model.fields,help:mrp.field_mrp_routing_workcenter_cycle_nbr
msgid ""
"Number of iterations this work center has to do in the specified operation "
"of the routing."
msgstr ""
"Número de iteraciones que debe realizar este centro de producción en la "
"operación indicada de la ruta."

#. module: mrp
#: model:ir.model.fields,help:mrp.field_mrp_workcenter_capacity_per_cycle
msgid ""
"Number of operations this Work Center can do in parallel. If this Work "
"Center represents a team of 5 workers, the capacity per cycle is 5."
msgstr ""
"Número de operaciones que este centro de producción puede hacer en paralelo. "
"Si este centro de producción representa un equipo de 5 operarios, la "
"capacidad por ciclo es de 5."

#. module: mrp
#: model:ir.actions.act_window,help:mrp.mrp_bom_form_action
msgid ""
"Odoo uses these BoMs to automatically propose manufacturing\n"
"                orders according to procurement needs."
msgstr ""
"Odoo utilizará estas Listas de Materiales para crear automáticamente ordenes "
"de fabricación de acuerdo a las necesidades de abastecimiento."

#. module: mrp
#: model:ir.ui.view,arch_db:mrp.view_stock_move_consume_wizard
msgid "Ok"
msgstr "Aceptar"

#. module: mrp
#: model:ir.ui.view,arch_db:mrp.mrp_routing_form_view
msgid "Operation"
msgstr "Operación"

#. module: mrp
#: model:ir.ui.menu,name:mrp.menu_mrp_production_order_action
msgid "Order Planning"
msgstr "Planificación de la orden"

#. module: mrp
#: constraint:mrp.production:0
msgid "Order quantity cannot be negative or zero!"
msgstr "¡La cantidad de la orden no puede ser negativa o cero!"

#. module: mrp
#: model:ir.model.fields,field_description:mrp.field_mrp_bom_line_bom_id
msgid "Parent BoM"
msgstr "Lista de materiales (LdM) padre"

#. module: mrp
#: model:ir.model.fields,field_description:mrp.field_mrp_routing_workcenter_routing_id
msgid "Parent Routing"
msgstr "Ruta padre"

#. module: mrp
#: model:ir.ui.view,arch_db:mrp.view_mrp_production_filter
msgid "Pending"
msgstr "Pendiente"

#. module: mrp
#: model:ir.ui.menu,name:mrp.menu_mrp_planning
msgid "Planning"
msgstr "Planificación"

#. module: mrp
<<<<<<< HEAD
#: code:addons/mrp/stock.py:155
=======
#: code:addons/mrp/stock.py:136
>>>>>>> bc1a0a32
#, python-format
msgid "Please provide proper quantity."
msgstr "Por favor introduzca una cantidad adecuada."

#. module: mrp
#: model:ir.model.fields,field_description:mrp.field_mrp_production_priority
msgid "Priority"
msgstr "Prioridad"

#. module: mrp
#: model:ir.model,name:mrp.model_procurement_order
msgid "Procurement"
msgstr "Abastecimiento"

#. module: mrp
#: model:ir.model,name:mrp.model_procurement_rule
msgid "Procurement Rule"
msgstr "Regla de abastecimiento"

#. module: mrp
#: model:ir.actions.act_window,name:mrp.act_mrp_product_produce
#: model:ir.model.fields,field_description:mrp.field_mrp_product_produce_line_produce_id
#: model:ir.ui.view,arch_db:mrp.mrp_production_form_view
#: model:ir.ui.view,arch_db:mrp.view_mrp_product_produce_wizard
msgid "Produce"
msgstr "Producir"

#. module: mrp
#: model:ir.model.fields,field_description:mrp.field_mrp_production_move_created_ids2
#: model:ir.ui.view,arch_db:mrp.mrp_production_form_view
msgid "Produced Products"
msgstr "Productos fabricados"

#. module: mrp
#: model:ir.model,name:mrp.model_product_product
#: model:ir.model.fields,field_description:mrp.field_mrp_bom_line_product_id
#: model:ir.model.fields,field_description:mrp.field_mrp_bom_product_tmpl_id
#: model:ir.model.fields,field_description:mrp.field_mrp_product_produce_line_product_id
#: model:ir.model.fields,field_description:mrp.field_mrp_production_product_id
#: model:ir.model.fields,field_description:mrp.field_mrp_production_product_line_product_id
#: model:ir.model.fields,field_description:mrp.field_mrp_production_product_tmpl_id
#: model:ir.model.fields,field_description:mrp.field_stock_move_consume_product_id
#: model:ir.ui.view,arch_db:mrp.view_mrp_bom_filter
#: model:ir.ui.view,arch_db:mrp.view_mrp_bom_line_filter
#: model:ir.ui.view,arch_db:mrp.view_mrp_production_filter
msgid "Product"
msgstr "Producto"

#. module: mrp
#: model:ir.model.fields,field_description:mrp.field_mrp_production_move_prod_id
msgid "Product Move"
msgstr "Movimiento de producto"

#. module: mrp
#: model:ir.model,name:mrp.model_mrp_product_produce
msgid "Product Produce"
msgstr "Fabricar producto"

#. module: mrp
#: model:ir.model,name:mrp.model_mrp_product_produce_line
msgid "Product Produce Consume lines"
msgstr "Líneas de consumo de los producto producidos"

#. module: mrp
#: model:ir.model.fields,field_description:mrp.field_change_production_qty_product_qty
msgid "Product Qty"
msgstr "Cant. producto"

#. module: mrp
#: model:ir.model.fields,field_description:mrp.field_mrp_bom_line_product_qty
#: model:ir.model.fields,field_description:mrp.field_mrp_bom_product_qty
#: model:ir.model.fields,field_description:mrp.field_mrp_production_product_line_product_qty
#: model:ir.model.fields,field_description:mrp.field_mrp_production_product_qty
msgid "Product Quantity"
msgstr "Cantidad producto"

#. module: mrp
#: model:ir.model.fields,field_description:mrp.field_mrp_bom_line_product_rounding
#: model:ir.model.fields,field_description:mrp.field_mrp_bom_product_rounding
msgid "Product Rounding"
msgstr "Redondeo del producto"

#. module: mrp
#: model:ir.model,name:mrp.model_product_template
msgid "Product Template"
msgstr "Plantilla producto"

#. module: mrp
#: model:ir.model.fields,field_description:mrp.field_mrp_bom_line_product_uom
#: model:ir.model.fields,field_description:mrp.field_mrp_bom_product_uom
#: model:ir.model.fields,field_description:mrp.field_mrp_production_product_line_product_uom
#: model:ir.model.fields,field_description:mrp.field_mrp_production_product_uom
#: model:ir.model.fields,field_description:mrp.field_stock_move_consume_product_uom
msgid "Product Unit of Measure"
msgstr "Unidad de medida del producto"

#. module: mrp
#: model:ir.model.fields,field_description:mrp.field_mrp_bom_product_id
msgid "Product Variant"
msgstr "Variantes de producto"

#. module: mrp
#: model:ir.model.fields,field_description:mrp.field_mrp_config_settings_group_product_variant
msgid "Product Variants"
msgstr "Variantes de Producto"

#. module: mrp
#: model:ir.model,name:mrp.model_mrp_production
#: model:ir.ui.view,arch_db:mrp.view_mrp_production_filter
msgid "Production"
msgstr "Producción"

#. module: mrp
#: model:ir.model.fields,field_description:mrp.field_mrp_routing_location_id
#: model:ir.ui.view,arch_db:mrp.mrp_routing_search_view
msgid "Production Location"
msgstr "Ubicación de producción"

#. module: mrp
#: model:ir.actions.report.xml,name:mrp.action_report_production_order
#: model:ir.model.fields,field_description:mrp.field_mrp_production_product_line_production_id
msgid "Production Order"
msgstr "Orden de producción"

#. module: mrp
#: model:ir.ui.view,arch_db:mrp.report_mrporder
msgid "Production Order # :"
msgstr "Orden de producción nº:"

#. module: mrp
#: model:ir.model.fields,field_description:mrp.field_stock_move_production_id
msgid "Production Order for Produced Products"
msgstr "Orden de producción para los productos producidos"

#. module: mrp
#: model:ir.model.fields,field_description:mrp.field_stock_move_raw_material_production_id
msgid "Production Order for Raw Materials"
msgstr "Orden de producción para las materias primas"

#. module: mrp
#: model:ir.model,name:mrp.model_mrp_production_product_line
msgid "Production Scheduled Product"
msgstr "Fabricación planificada producto"

#. module: mrp
#: selection:mrp.production,state:0
msgid "Production Started"
msgstr "Producción iniciada"

#. module: mrp
#: model:ir.ui.view,arch_db:mrp.mrp_production_form_view
msgid "Production Work Centers"
msgstr "Centros de trabajo de producción"

#. module: mrp
#: model:ir.model.fields,field_description:mrp.field_mrp_production_progress
msgid "Production progress"
msgstr "Progreso de la producción"

#. module: mrp
#: model:ir.ui.view,arch_db:mrp.view_mrp_production_filter
msgid "Production started late"
msgstr "Producción iniciada con retraso"

#. module: mrp
#: model:ir.ui.view,arch_db:mrp.view_production_gantt
msgid "Productions"
msgstr "Producciones"

#. module: mrp
#: model:ir.actions.act_window,name:mrp.product_template_action
#: model:ir.ui.menu,name:mrp.menu_mrp_bom
#: model:ir.ui.menu,name:mrp.menu_mrp_product_form
msgid "Products"
msgstr "Productos"

#. module: mrp
#: model:ir.model.fields,field_description:mrp.field_mrp_product_produce_consume_lines
msgid "Products Consumed"
msgstr "Productos consumidos"

#. module: mrp
#: selection:mrp.config.settings,group_product_variant:0
msgid ""
"Products can have several attributes, defining variants (Example: size, "
"color,...)"
msgstr ""
"Los productos pueden tener diversos atributos, definiendo variantes "
"(Ejemplo: tamaño, color,...)"

#. module: mrp
#: model:ir.model.fields,field_description:mrp.field_mrp_production_move_lines
#: model:ir.ui.view,arch_db:mrp.mrp_production_form_view
msgid "Products to Consume"
msgstr "Productos a consumir"

#. module: mrp
#: model:ir.ui.view,arch_db:mrp.mrp_production_form_view
msgid "Products to Finish"
msgstr "Productos a terminar"

#. module: mrp
#: model:ir.model.fields,field_description:mrp.field_mrp_production_move_created_ids
#: model:ir.ui.view,arch_db:mrp.mrp_production_form_view
msgid "Products to Produce"
msgstr "Productos a fabricar"

#. module: mrp
#: model:ir.actions.act_window,name:mrp.mrp_property_action
#: model:ir.model.fields,field_description:mrp.field_mrp_bom_line_property_ids
#: model:ir.model.fields,field_description:mrp.field_mrp_bom_property_ids
#: model:ir.model.fields,field_description:mrp.field_procurement_order_property_ids
#: model:ir.ui.menu,name:mrp.menu_mrp_property_action
#: model:ir.ui.view,arch_db:mrp.mrp_bom_form_view
#: model:ir.ui.view,arch_db:mrp.mrp_property_form_view
#: model:ir.ui.view,arch_db:mrp.mrp_property_tree_view
msgid "Properties"
msgstr "Propiedades"

#. module: mrp
#: model:ir.ui.view,arch_db:mrp.mrp_property_group_form_view
msgid "Properties categories"
msgstr "Categorías propiedades"

#. module: mrp
#: model:ir.model.fields,field_description:mrp.field_mrp_property_composition
msgid "Properties composition"
msgstr "Propiedades composición"

#. module: mrp
#: model:ir.model,name:mrp.model_mrp_property
msgid "Property"
msgstr "Propiedad"

#. module: mrp
#: model:ir.model,name:mrp.model_mrp_property_group
<<<<<<< HEAD
#: model:ir.model.fields,field_description:mrp.field_mrp_property_group_id_9622
=======
#: model:ir.model.fields,field_description:mrp.field_mrp_property_group_id_9665
>>>>>>> bc1a0a32
#: model:ir.model.fields,field_description:mrp.field_mrp_property_group_name
#: model:ir.ui.view,arch_db:mrp.view_mrp_property_search
msgid "Property Group"
msgstr "Grupo de propiedades"

#. module: mrp
#: model:ir.actions.act_window,name:mrp.mrp_property_group_action
#: model:ir.ui.menu,name:mrp.menu_mrp_property_group_action
msgid "Property Groups"
msgstr "Grupos de propiedades"

#. module: mrp
#: model:ir.model.fields,field_description:mrp.field_stock_move_consume_product_qty
#: model:ir.ui.view,arch_db:mrp.mrp_bom_cost
#: model:ir.ui.view,arch_db:mrp.mrp_bom_form_view
#: model:ir.ui.view,arch_db:mrp.mrp_production_form_view
#: model:ir.ui.view,arch_db:mrp.report_mrpbomstructure
msgid "Quantity"
msgstr "Cantidad"

#. module: mrp
#: model:ir.model.fields,field_description:mrp.field_mrp_product_produce_line_product_qty
msgid "Quantity (in default UoM)"
msgstr "Cantidad (en la UdM por defecto)"

#. module: mrp
#: model:ir.ui.view,arch_db:mrp.mrp_bom_cost
msgid "Raw Materials"
msgstr "Materia Prima"

#. module: mrp
#: model:ir.model.fields,field_description:mrp.field_mrp_production_location_src_id
msgid "Raw Materials Location"
msgstr "Ubicación materias primas"

#. module: mrp
#: model:ir.ui.view,arch_db:mrp.view_mrp_production_filter
msgid "Ready"
msgstr "Preparado"

#. module: mrp
#: model:ir.model.fields,field_description:mrp.field_mrp_production_ready_production
msgid "Ready for production"
msgstr "Listo para producir"

#. module: mrp
#: selection:mrp.production,state:0
msgid "Ready to Produce"
msgstr "Listo para producir"

#. module: mrp
#: model:ir.model.fields,field_description:mrp.field_mrp_bom_code
#: model:ir.model.fields,field_description:mrp.field_mrp_production_name
msgid "Reference"
msgstr "Referencia"

#. module: mrp
#: sql_constraint:mrp.production:0
msgid "Reference must be unique per Company!"
msgstr "¡La referencia debe ser única por compañía!"

#. module: mrp
#: model:ir.model.fields,help:mrp.field_mrp_production_origin
msgid "Reference of the document that generated this production order request."
msgstr ""
"Referencia al documento que generó esta solicitud de orden de producción."

#. module: mrp
#: model:ir.model.fields,help:mrp.field_mrp_bom_position
msgid "Reference to a position in an external plan."
msgstr "Referencia a una ubicación en un plan externo"

#. module: mrp
#: model:ir.model.fields,help:mrp.field_mrp_workcenter_user_id
msgid "Related user name for the resource to manage its access."
msgstr "Usuario relacionado con el recurso para gestionar su acceso."

#. module: mrp
#: model:ir.ui.view,arch_db:mrp.mrp_production_form_view
msgid "Reserve"
msgstr "Reserva"

#. module: mrp
#: model:ir.model.fields,field_description:mrp.field_mrp_workcenter_resource_id
msgid "Resource"
msgstr "Recurso"

#. module: mrp
#: model:ir.ui.menu,name:mrp.menu_view_resource_calendar_leaves_search_mrp
msgid "Resource Leaves"
msgstr "Ausencias de recursos"

#. module: mrp
#: model:ir.model.fields,field_description:mrp.field_mrp_workcenter_resource_type
msgid "Resource Type"
msgstr "Tipo de recurso"

#. module: mrp
#: model:ir.ui.menu,name:mrp.menu_pm_resources_config
msgid "Resources"
msgstr "Recursos"

#. module: mrp
#: model:ir.model.fields,field_description:mrp.field_mrp_production_user_id
msgid "Responsible"
msgstr "Responsable"

#. module: mrp
#: model:ir.model.fields,help:mrp.field_mrp_bom_line_product_rounding
#: model:ir.model.fields,help:mrp.field_mrp_bom_product_rounding
msgid "Rounding applied on the product quantity."
msgstr "Redondeo aplicado sobre la cantidad de producto"

#. module: mrp
#: model:ir.model.fields,field_description:mrp.field_mrp_config_settings_group_rounding_efficiency
msgid "Rounding efficiency"
msgstr "Eficiencia de redondeo"

#. module: mrp
#: model:ir.model.fields,field_description:mrp.field_mrp_bom_line_routing_id
#: model:ir.model.fields,field_description:mrp.field_mrp_bom_routing_id
#: model:ir.model.fields,field_description:mrp.field_mrp_production_routing_id
#: model:ir.ui.view,arch_db:mrp.mrp_routing_form_view
#: model:ir.ui.view,arch_db:mrp.mrp_routing_search_view
#: model:ir.ui.view,arch_db:mrp.mrp_routing_tree_view
#: model:ir.ui.view,arch_db:mrp.view_mrp_production_filter
msgid "Routing"
msgstr "Ruta de producción"

#. module: mrp
#: model:ir.ui.view,arch_db:mrp.mrp_routing_workcenter_form_view
#: model:ir.ui.view,arch_db:mrp.mrp_routing_workcenter_tree_view
msgid "Routing Work Centers"
msgstr "Ruta de centros de producción"

#. module: mrp
#: model:ir.actions.act_window,name:mrp.mrp_routing_action
#: model:ir.model,name:mrp.model_mrp_routing
#: model:ir.model.fields,field_description:mrp.field_mrp_config_settings_group_mrp_routings
#: model:ir.ui.menu,name:mrp.menu_mrp_routing_action
#: model:ir.ui.view,arch_db:mrp.view_mrp_bom_filter
#: model:ir.ui.view,arch_db:mrp.view_mrp_bom_line_filter
msgid "Routings"
msgstr "Rutas de producción"

#. module: mrp
#: model:ir.actions.act_window,help:mrp.mrp_routing_action
msgid ""
"Routings allow you to create and manage the manufacturing\n"
"                operations that should be followed within your work centers "
"in\n"
"                order to produce a product.  They are attached to bills of\n"
"                materials that will define the required raw materials."
msgstr ""
"Las rutas le permiten crear y gestionar las operaciones de fabricación\n"
"a realizar en sus centros de producción para fabricar un producto.\n"
"Están relacionadas con las listas de materiales que definirán las\n"
"materias primas necesarias."

#. module: mrp
#: model:ir.model.fields,help:mrp.field_mrp_routing_workcenter_routing_id
msgid ""
"Routings indicates all the Work Centers used, for how long and/or cycles.If "
"Routings is set then,the third tab of a production order (Work Centers) will "
"be automatically pre-completed."
msgstr ""
"Las rutas indican todos los centros de trabajo usados, durante cuanto tiempo "
"y/o ciclos. Si la ruta se establece, la tercera pestaña de la orden de "
"producción(centros de trabajo) será automáticamente rellenada"

#. module: mrp
#: model:ir.model.fields,field_description:mrp.field_mrp_production_date_planned
msgid "Scheduled Date"
msgstr "Fecha prevista"

#. module: mrp
#: model:ir.ui.view,arch_db:mrp.view_mrp_production_filter
msgid "Scheduled Date by Month"
msgstr "Fecha planificada por mes"

#. module: mrp
#: model:ir.ui.view,arch_db:mrp.view_mrp_production_filter
msgid "Scheduled Month"
msgstr "Mes planificado"

#. module: mrp
#: model:ir.ui.view,arch_db:mrp.mrp_production_form_view
#: model:ir.ui.view,arch_db:mrp.mrp_production_product_form_view
#: model:ir.ui.view,arch_db:mrp.mrp_production_product_tree_view
msgid "Scheduled Products"
msgstr "Productos planificados"

#. module: mrp
#: model:ir.model.fields,field_description:mrp.field_mrp_production_product_lines
msgid "Scheduled goods"
msgstr "Bienes planificados"

#. module: mrp
#: model:ir.ui.view,arch_db:mrp.mrp_production_form_view
msgid "Scrap Products"
msgstr "Desechar productos"

#. module: mrp
#: model:ir.ui.view,arch_db:mrp.view_mrp_property_search
msgid "Search"
msgstr "Búsqueda"

#. module: mrp
#: model:ir.ui.view,arch_db:mrp.view_mrp_bom_filter
msgid "Search Bill Of Material"
msgstr "Buscar lista de materiales"

#. module: mrp
#: model:ir.ui.view,arch_db:mrp.view_mrp_bom_line_filter
msgid "Search Bill Of Material Components"
msgstr "Buscar componentes de la LdM"

#. module: mrp
#: model:ir.ui.view,arch_db:mrp.view_mrp_production_filter
msgid "Search Production"
msgstr "Buscar producción"

#. module: mrp
#: model:ir.ui.view,arch_db:mrp.view_mrp_workcenter_search
msgid "Search for mrp workcenter"
msgstr "Buscar por centro de producción mrp"

#. module: mrp
#: model:ir.model.fields,help:mrp.field_res_company_manufacturing_lead
msgid "Security days for each manufacturing operation."
msgstr "Días de seguridad para cada operación de fabricación."

#. module: mrp
#: model:ir.model.fields,field_description:mrp.field_mrp_product_produce_product_qty
msgid "Select Quantity"
msgstr "Seleccionar cantidad"

#. module: mrp
#: model:ir.model.fields,field_description:mrp.field_mrp_bom_line_sequence
#: model:ir.model.fields,field_description:mrp.field_mrp_bom_sequence
#: model:ir.model.fields,field_description:mrp.field_mrp_production_workcenter_line_sequence
#: model:ir.model.fields,field_description:mrp.field_mrp_routing_workcenter_sequence
msgid "Sequence"
msgstr "Secuencia"

#. module: mrp
#: model:ir.model.fields,help:mrp.field_mrp_bom_type
msgid ""
"Set: When processing a sales order for this product, the delivery order will "
"contain the raw materials, instead of the finished product."
msgstr ""
"Conjunto: Cuando se procese un pedido de venta para este producto, la orden "
"de entrega  contendrá las materias primas, en lugar del producto terminado."

#. module: mrp
#: selection:mrp.bom,type:0
msgid "Ship this product as a set of components (kit)"
msgstr "Enviar este producto como un conjunto de componentes (kit)"

#. module: mrp
#: model:ir.model.fields,field_description:mrp.field_mrp_production_origin
msgid "Source Document"
msgstr "Documento origen"

#. module: mrp
#: model:ir.model.fields,help:mrp.field_mrp_workcenter_costs_cycle
msgid "Specify Cost of Work Center per cycle."
msgstr "Especifique el coste del centro de producción por ciclo."

#. module: mrp
#: model:ir.model.fields,help:mrp.field_mrp_workcenter_costs_hour
msgid "Specify Cost of Work Center per hour."
msgstr "Especifque el coste horario del centro de producción"

#. module: mrp
#: model:ir.model.fields,field_description:mrp.field_mrp_production_date_start
msgid "Start Date"
msgstr "Fecha de inicio"

#. module: mrp
#: model:ir.model.fields,field_description:mrp.field_mrp_production_state
#: model:ir.ui.view,arch_db:mrp.view_mrp_production_filter
msgid "Status"
msgstr "Estado"

#. module: mrp
#: model:ir.model,name:mrp.model_stock_move
msgid "Stock Move"
msgstr "Movimiento de existencias"

#. module: mrp
#: model:ir.model.fields,field_description:mrp.field_report_mrp_inout_value
msgid "Stock value"
msgstr "Valor del stock"

#. module: mrp
#: model:ir.model,name:mrp.model_report_mrp_inout
#: model:ir.ui.view,arch_db:mrp.view_report_in_out_picking_form
#: model:ir.ui.view,arch_db:mrp.view_report_in_out_picking_graph
#: model:ir.ui.view,arch_db:mrp.view_report_in_out_picking_tree
msgid "Stock value variation"
msgstr "Variación del valor del stock"

#. module: mrp
#: model:ir.model.fields,help:mrp.field_stock_move_consumed_for
msgid "Technical field used to make the traceability of produced products"
msgstr ""
"Campo técnico usado para realizar la trazabilidad de los productos producidos"

#. module: mrp
<<<<<<< HEAD
#: code:addons/mrp/mrp.py:353 code:addons/mrp/mrp.py:452
=======
#: code:addons/mrp/mrp.py:351 code:addons/mrp/mrp.py:450
>>>>>>> bc1a0a32
#, python-format
msgid ""
"The Product Unit of Measure you chose has a different category than in the "
"product form."
msgstr ""
"La unidad de medida del producto que ha elegido tiene una categoría "
"diferente que la del formulario de producto."

#. module: mrp
#: model:ir.actions.act_window,help:mrp.mrp_property_action
msgid ""
"The Properties in Odoo are used to select the right bill of\n"
"                materials for manufacturing a product when you have "
"different\n"
"                ways of building the same product.  You can assign several\n"
"                properties to each bill of materials.  When a salesperson\n"
"                creates a sales order, they can relate it to several "
"properties\n"
"                and Odoo will automatically select the BoM to use according\n"
"                the needs."
msgstr ""
"Las Propiedades en Odoo son usadas para seleccionar la lista de materiales\n"
"correcta para fabricar un producto cuando existen distintas formas de "
"fabricar\n"
"el mismo producto. Puede asignar distintas propiedades para cada \n"
"lista de materiales. Cuando el comercial crea un pedido de venta, \n"
"pueden establecer diferentes propiedades y Odoo hará automáticamente la  \n"
"selección de la LdM correcta para usarla acorde a las necesidades."

#. module: mrp
#: constraint:mrp.workcenter:0
msgid "The capacity per cycle must be strictly positive."
msgstr "La capacidad por ciclo debe ser estrictamente positiva."

#. module: mrp
#: model:ir.model.fields,help:mrp.field_mrp_production_routing_id
msgid ""
"The list of operations (list of work centers) to produce the finished "
"product. The routing is mainly used to compute work center costs during "
"operations and to plan future loads on work centers based on production "
"plannification."
msgstr ""
"Lista de operaciones (lista de los centros de trabajo) para producir "
"productos acabados. La ruta se utiliza principalmente para calcular los "
"costes de los centros de trabajo durante las operaciones y planificar su "
"carga de trabajo a futuro, basada en la planificación de producción."

#. module: mrp
#: model:ir.model.fields,help:mrp.field_mrp_bom_line_routing_id
#: model:ir.model.fields,help:mrp.field_mrp_bom_routing_id
msgid ""
"The list of operations (list of work centers) to produce the finished "
"product. The routing is mainly used to compute work center costs during "
"operations and to plan future loads on work centers based on production "
"planning."
msgstr ""
"Lista de operaciones (lista de los centros de trabajo) para producir "
"productos acabados. La ruta se utiliza principalmente para calcular los "
"costes de los centros de trabajo durante las operaciones y planificar su "
"carga de trabajo a futuro, basada en la planificación de producción."

#. module: mrp
#: model:ir.model.fields,help:mrp.field_mrp_config_settings_module_mrp_operations
msgid ""
"This allows to add state, date_start,date_stop in production order operation "
"lines (in the \"Work Centers\" tab).\n"
"-This installs the module mrp_operations."
msgstr ""
"Permitir añadir estado, fecha de inicio y fecha de finalización en las "
"líneas de operacion de las órdenes de producción (en la pestaña \"Centros de "
"trabajo\").\n"
"- Esto instala el módulo mrp_operations."

#. module: mrp
#: model:ir.model.fields,help:mrp.field_mrp_workcenter_time_efficiency
msgid ""
"This field depict the efficiency of the resource to complete tasks. e.g  "
"resource put alone on a phase of 5 days with 5 tasks assigned to him, will "
"show a load of 100% for this phase by default, but if we put a efficiency of "
"200%, then his load will only be 50%."
msgstr ""
"Este campo representa la eficiencia de los recursos para completar tareas, "
"por ejemplo, un recurso puesto solo en una fase de 5 días con 5 tareas "
"asignadas a él, mostrará una carga de 100% para esta fase por defecto, pero "
"si ponemos una eficiencia de un 200%, entonces su carga sólo será del 50%."

#. module: mrp
#: model:ir.model.fields,field_description:mrp.field_mrp_workcenter_time_stop
msgid "Time after prod."
msgstr "Tiempo después producción"

#. module: mrp
#: model:ir.model.fields,field_description:mrp.field_mrp_workcenter_time_start
msgid "Time before prod."
msgstr "Tiempo antes producción"

#. module: mrp
#: model:ir.model.fields,field_description:mrp.field_mrp_workcenter_time_cycle
msgid "Time for 1 cycle (hour)"
msgstr "Tiempo para 1 ciclo (horas)"

#. module: mrp
#: model:ir.model.fields,help:mrp.field_mrp_workcenter_time_cycle
msgid "Time in hours for doing one cycle."
msgstr "Tiempo en horas para realizar un ciclo."

#. module: mrp
#: model:ir.model.fields,help:mrp.field_mrp_workcenter_time_stop
msgid "Time in hours for the cleaning."
msgstr "Tiempo en horas para la limpieza."

#. module: mrp
#: model:ir.model.fields,help:mrp.field_mrp_workcenter_time_start
msgid "Time in hours for the setup."
msgstr "Tiempo en horas para la configuración."

#. module: mrp
#: model:ir.model.fields,help:mrp.field_mrp_routing_workcenter_hour_nbr
msgid ""
"Time in hours for this Work Center to achieve the operation of the specified "
"routing."
msgstr ""
"Tiempo en horas para este centro de producción para realizar la operación "
"especifica en el proceso productivo."

#. module: mrp
#: model:ir.ui.view,arch_db:mrp.view_mrp_product_produce_wizard
msgid "To Consume"
msgstr "A consumir"

#. module: mrp
#: model:ir.ui.view,arch_db:mrp.mrp_bom_cost
msgid "Total Cost"
msgstr "Costo Total"

#. module: mrp
#: model:ir.ui.view,arch_db:mrp.mrp_bom_cost
msgid "Total Cost of Raw Materials"
msgstr "Costo Total de Materia Prima"

#. module: mrp
#: model:ir.model.fields,field_description:mrp.field_mrp_production_cycle_total
#: model:ir.ui.view,arch_db:mrp.mrp_production_tree_view
msgid "Total Cycles"
msgstr "Ciclos totales"

#. module: mrp
#: model:ir.model.fields,field_description:mrp.field_mrp_production_hour_total
#: model:ir.ui.view,arch_db:mrp.mrp_production_tree_view
msgid "Total Hours"
msgstr "Total horas"

#. module: mrp
#: model:ir.ui.view,arch_db:mrp.mrp_production_tree_view
msgid "Total Qty"
msgstr "Cant. total"

#. module: mrp
#: model:ir.ui.view,arch_db:mrp.view_mrp_workcenter_search
msgid "Type"
msgstr "Tipo"

#. module: mrp
#: model:ir.ui.view,arch_db:mrp.mrp_bom_cost
msgid "Unit Cost"
msgstr "Costo unitario"

#. module: mrp
#: model:ir.ui.view,arch_db:mrp.mrp_production_form_view
msgid "Unit of Measure"
msgstr "Unidad de medida"

#. module: mrp
#: model:ir.model.fields,help:mrp.field_mrp_bom_line_product_uom
#: model:ir.model.fields,help:mrp.field_mrp_bom_product_uom
msgid ""
"Unit of Measure (Unit of Measure) is the unit of measurement for the "
"inventory control"
msgstr ""
"Unidad de medida es la unidad de medición para el control del inventario"

#. module: mrp
#: model:ir.ui.view,arch_db:mrp.mrp_production_form_view
msgid "Update"
msgstr "Actualizar"

#. module: mrp
#: selection:mrp.production,priority:0
msgid "Urgent"
msgstr "Urgente"

#. module: mrp
#: model:ir.model.fields,field_description:mrp.field_mrp_workcenter_user_id
#: model:res.groups,name:mrp.group_mrp_user
msgid "User"
msgstr "Usuario"

#. module: mrp
#: model:ir.model.fields,field_description:mrp.field_mrp_bom_date_start
#: model:ir.model.fields,field_description:mrp.field_mrp_bom_line_date_start
msgid "Valid From"
msgstr "Válido desde"

#. module: mrp
#: model:ir.ui.view,arch_db:mrp.view_mrp_bom_filter
#: model:ir.ui.view,arch_db:mrp.view_mrp_bom_line_filter
msgid "Valid From Date by Month"
msgstr "Válido desde por mes"

#. module: mrp
#: model:ir.ui.view,arch_db:mrp.view_mrp_bom_filter
#: model:ir.ui.view,arch_db:mrp.view_mrp_bom_line_filter
msgid "Valid From Month"
msgstr "Válido desde mes"

#. module: mrp
#: model:ir.model.fields,field_description:mrp.field_mrp_bom_date_stop
#: model:ir.model.fields,field_description:mrp.field_mrp_bom_line_date_stop
msgid "Valid Until"
msgstr "Válido hasta"

#. module: mrp
#: model:ir.model.fields,help:mrp.field_mrp_bom_line_date_start
#: model:ir.model.fields,help:mrp.field_mrp_bom_line_date_stop
msgid "Validity of component. Keep empty if it's always valid."
msgstr "Validez del componente. Mantener vacío si siempre es válido."

#. module: mrp
#: model:ir.model.fields,help:mrp.field_mrp_bom_date_start
#: model:ir.model.fields,help:mrp.field_mrp_bom_date_stop
msgid "Validity of this BoM. Keep empty if it's always valid."
msgstr "Validez de la LdM. Mantener vacío si siempre es válido."

#. module: mrp
#: model:ir.model.fields,field_description:mrp.field_mrp_bom_line_attribute_value_ids
msgid "Variants"
msgstr "Variantes"

#. module: mrp
#: selection:mrp.production,priority:0
msgid "Very Urgent"
msgstr "Muy urgente"

#. module: mrp
#: model:ir.model,name:mrp.model_stock_warehouse
msgid "Warehouse"
msgstr "Bodega"

#. module: mrp
<<<<<<< HEAD
#: code:addons/mrp/mrp.py:353 code:addons/mrp/mrp.py:452
=======
#: code:addons/mrp/mrp.py:351 code:addons/mrp/mrp.py:450
>>>>>>> bc1a0a32
#, python-format
msgid "Warning"
msgstr "Aviso"

#. module: mrp
#: model:ir.model.fields,field_description:mrp.field_report_mrp_inout_date
#: model:ir.model.fields,field_description:mrp.field_report_workcenter_load_name
#: model:ir.ui.view,arch_db:mrp.view_workcenter_load_search
msgid "Week"
msgstr "Semana"

#. module: mrp
#: model:ir.actions.act_window,name:mrp.action_report_in_out_picking_tree
msgid "Weekly Stock Value Variation"
msgstr "Variación semanal del valor del stock"

#. module: mrp
#: model:ir.actions.act_window,help:mrp.action_report_in_out_picking_tree
msgid ""
"Weekly Stock Value Variation enables you to track the stock value evolution "
"linked to manufacturing activities, receipts of products and delivery orders."
msgstr ""
"La valoración de la variación semanal de existencias le permite seguir la "
"evolución de la valoración de existencias vinculada a las actividades de "
"producción, recepción de productos y órdenes de entrega."

#. module: mrp
#: model:ir.model.fields,help:mrp.field_stock_warehouse_manufacture_to_resupply
msgid ""
"When products are manufactured, they can be manufactured in this warehouse."
msgstr "Cuando los productos son producidos, pueden serlo en esta bodega."

#. module: mrp
#: model:ir.model.fields,help:mrp.field_mrp_production_state
msgid ""
"When the production order is created the status is set to 'Draft'.\n"
"If the order is confirmed the status is set to 'Waiting Goods.\n"
"If any exceptions are there, the status is set to 'Picking Exception.\n"
"If the stock is available then the status is set to 'Ready to Produce.\n"
"When the production gets started then the status is set to 'In Production.\n"
"When the production is over, the status is set to 'Done'."
msgstr ""
"Cuando se crea la orden de producción del estado se establece en ' "
"Borrador'.\n"
"Si se confirma la orden el estado está en ' Esperando materiales.'\n"
"Si las excepciones están ahí, el estado está en ' Excepcion.'\n"
"Si la acción está disponible, el estado está en ' Listo para Producir'\n"
"Cuando la producción se inicia entonces el estado se establece en ' En "
"Produccion'.\n"
"Cuando la producción es más, el estado está en ' Realizado '."

#. module: mrp
#: model:ir.model,name:mrp.model_mrp_workcenter
#: model:ir.model.fields,field_description:mrp.field_mrp_production_workcenter_line_workcenter_id
#: model:ir.model.fields,field_description:mrp.field_mrp_routing_workcenter_workcenter_id
#: model:ir.model.fields,field_description:mrp.field_report_workcenter_load_workcenter_id
#: model:ir.ui.view,arch_db:mrp.mrp_workcenter_tree_view
#: model:ir.ui.view,arch_db:mrp.mrp_workcenter_view
msgid "Work Center"
msgstr "Centro de producción"

#. module: mrp
#: model:ir.model,name:mrp.model_report_workcenter_load
msgid "Work Center Load"
msgstr "Carga centro de producción"

#. module: mrp
#: model:ir.ui.view,arch_db:mrp.view_workcenter_load_tree
msgid "Work Center Loads"
msgstr "Cargas centro de producción"

#. module: mrp
#: model:ir.ui.view,arch_db:mrp.mrp_routing_form_view
msgid "Work Center Operations"
msgstr "Operaciones del centro de producción"

#. module: mrp
#: model:ir.model.fields,field_description:mrp.field_mrp_workcenter_product_id
msgid "Work Center Product"
msgstr "Producto centro de producción"

#. module: mrp
#: model:ir.model,name:mrp.model_mrp_routing_workcenter
msgid "Work Center Usage"
msgstr "Utilización del centro de producción"

#. module: mrp
#: model:ir.ui.view,arch_db:mrp.view_workcenter_load_graph
#: model:ir.ui.view,arch_db:mrp.view_workcenter_load_search
msgid "Work Center load"
msgstr "Carga centro de producción"

#. module: mrp
#: model:ir.actions.act_window,name:mrp.mrp_workcenter_action
#: model:ir.model.fields,field_description:mrp.field_mrp_routing_workcenter_lines
#: model:ir.ui.menu,name:mrp.menu_view_resource_search_mrp
msgid "Work Centers"
msgstr "Centros de producción"

#. module: mrp
#: model:ir.model.fields,field_description:mrp.field_mrp_production_workcenter_lines
msgid "Work Centers Utilisation"
msgstr "Utilización de los centros de producción"

#. module: mrp
#: model:ir.actions.act_window,help:mrp.mrp_workcenter_action
msgid ""
"Work Centers allow you to create and manage manufacturing\n"
"                units. They consist of workers and/or machines, which are\n"
"                considered as units for task assignation as well as "
"capacity\n"
"                and planning forecast."
msgstr ""
"Los centros de trabajo le permiten crear y gestionar unidades de "
"fabricación.\n"
"Se componen de trabajadores y o máquinas, que son\n"
"considerados como unidades para la asignación de tareas, así como la "
"capacidad\n"
"y previsión de la planificación."

#. module: mrp
#: model:ir.model,name:mrp.model_mrp_production_workcenter_line
#: model:ir.model.fields,field_description:mrp.field_mrp_production_workcenter_line_name
msgid "Work Order"
msgstr "Orden de trabajo"

#. module: mrp
#: model:ir.model.fields,help:mrp.field_mrp_config_settings_group_mrp_routings
msgid ""
"Work Order Operations allow you to create and manage the manufacturing "
"operations that should be followed within your work centers in order to "
"produce a product. They are attached to bills of materials that will define "
"the required raw materials."
msgstr ""
"Las operaciones de una orden de trabajo le permiten crear y gestionar las "
"operaciones de fabricación que deben seguirse en sus centros de trabajo con "
"el fin de fabricar un producto. Se asocian a las listas de materiales que "
"definirán las materias primas necesarias ."

#. module: mrp
#: model:ir.model.fields,field_description:mrp.field_mrp_config_settings_module_mrp_operations
msgid "Work Order Planning"
msgstr "Planificación de órdenes de trabajo"

#. module: mrp
#: model:ir.ui.view,arch_db:mrp.mrp_production_form_view
msgid "Work Orders"
msgstr "Órdenes de trabajo"

#. module: mrp
#: model:ir.model.fields,help:mrp.field_mrp_config_settings_group_product_variant
msgid ""
"Work with product variant allows you to define some variant of the same "
"products, an ease the product management in the ecommerce for example"
msgstr ""
"Trabajar con variantes de producto le permite definir variantes del mismo "
"producto, lo que facilita la gestión de productos en el comercio "
"electrónico , por ejemplo."

#. module: mrp
#: model:ir.model.fields,field_description:mrp.field_mrp_workcenter_calendar_id
#: model:ir.ui.menu,name:mrp.menu_view_resource_calendar_search_mrp
msgid "Working Time"
msgstr "Horario de trabajo"

#. module: mrp
#: model:ir.model.fields,help:mrp.field_mrp_config_settings_module_mrp_byproduct
msgid ""
"You can configure by-products in the bill of material.\n"
"Without this module: A + B + C -> D.\n"
"With this module: A + B + C -> D + E.\n"
"-This installs the module mrp_byproduct."
msgstr ""
"Poder configurar semi-elaborados en las listas de materiales.\n"
"Sin este módulo: A + B + C -> D.\n"
"Con este módulo: A + B + C -> D + E.\n"
"- Esto instala el módulo mrp_byproduct."

#. module: mrp
<<<<<<< HEAD
#: code:addons/mrp/mrp.py:359
=======
#: code:addons/mrp/mrp.py:357
>>>>>>> bc1a0a32
#, python-format
msgid ""
"You can not delete a Bill of Material with running manufacturing orders.\n"
"Please close or cancel it first."
msgstr ""
"No se puede eliminar una lista de materiales mientras se están ejecutando "
"órdenes de producción. Por favor, cierre o cancelela primero."

#. module: mrp
#: model:ir.ui.view,arch_db:mrp.view_mrp_product_template_form_inherited
msgid "days"
msgstr "días"

#. module: mrp
#: selection:mrp.property,composition:0
msgid "max"
msgstr "máx"

#. module: mrp
#: selection:mrp.property,composition:0
msgid "min"
msgstr "mín"

#. module: mrp
#: model:ir.model,name:mrp.model_mrp_bom_line
msgid "mrp.bom.line"
msgstr "mrp.bom.line"

#. module: mrp
#: model:ir.model,name:mrp.model_mrp_config_settings
msgid "mrp.config.settings"
msgstr "mrp.config.settings"

#. module: mrp
#: selection:mrp.property,composition:0
msgid "plus"
msgstr "más"

#. module: mrp
#: model:ir.model,name:mrp.model_report_mrp_report_mrpbomstructure
msgid "report.mrp.report_mrpbomstructure"
msgstr "report.mrp.report_mrpbomstructure"

#. module: mrp
#: model:ir.model,name:mrp.model_report_mrp_bom_cost
#, fuzzy
msgid "report.mrp_bom_cost"
msgstr "report.mrp.report_mrpbomstructure"

#. module: mrp
#: model:ir.model.fields,field_description:mrp.field_mrp_product_produce_product_id
#: model:ir.model.fields,field_description:mrp.field_mrp_product_produce_tracking
msgid "unknown"
msgstr "desconocido"

#~ msgid "Action Needed"
#~ msgstr "Necesita una acción"

#~ msgid "Change Quantity"
#~ msgstr "Cambiar cantidad"

#~ msgid "Date of the last message posted on the record."
#~ msgstr "Fecha del último mensaje publicado en el registro."

#~ msgid "Followers"
#~ msgstr "Seguidores"

#~ msgid "Followers (Channels)"
#~ msgstr "Seguidores (Canales)"

#~ msgid "Followers (Partners)"
#~ msgstr "Seguidores (Empresas)"

#~ msgid "If checked new messages require your attention."
#~ msgstr "Si está marcado, hay nuevos mensajes que requieren su atención"

#~ msgid "If checked, new messages require your attention."
#~ msgstr "Si está marcado, hay nuevos mensajes que requieren su atención."

<<<<<<< HEAD
#~ msgid ""
#~ "If the active field is set to False, it will allow you to hide the "
#~ "resource record without removing it."
#~ msgstr ""
#~ "Si el campo activo se desmarca, permite ocultar el registro del recurso "
#~ "sin eliminarlo."

#~ msgid "Inactive"
#~ msgstr "Inactivo"

=======
>>>>>>> bc1a0a32
#~ msgid "Is Follower"
#~ msgstr "Es un seguidor"

#~ msgid "Last Message Date"
#~ msgstr "Fecha del último mensaje"

#~ msgid "Messages"
#~ msgstr "Mensajes"

#~ msgid "Messages and communication history"
#~ msgstr "Mensajes e historial de comunicación"

#~ msgid "Number of Actions"
#~ msgstr "Número de acciones"

#~ msgid "Number of messages which requires an action"
#~ msgstr "Número de mensajes que requieren una acción"

#~ msgid "Number of unread messages"
#~ msgstr "Número de mensajes no leidos"

#~ msgid "Open MRP Menu"
#~ msgstr "Abrir menú MRP"

#~ msgid "Unread Messages"
#~ msgstr "Mensajes sin leer"

#~ msgid "Unread Messages Counter"
#~ msgstr "Contador de mensajes sin leer"

#~ msgid "Website Messages"
#~ msgstr "Mensajes del sitio web"

#~ msgid "Website communication history"
#~ msgstr "Historial de comunicaciones del sitio web"<|MERGE_RESOLUTION|>--- conflicted
+++ resolved
@@ -17,11 +17,7 @@
 msgstr ""
 "Project-Id-Version: Odoo 9.0\n"
 "Report-Msgid-Bugs-To: \n"
-<<<<<<< HEAD
-"POT-Creation-Date: 2016-08-19 10:24+0000\n"
-=======
 "POT-Creation-Date: 2016-08-18 14:06+0000\n"
->>>>>>> bc1a0a32
 "PO-Revision-Date: 2016-07-06 22:16+0000\n"
 "Last-Translator: Rick Hunter <rick_hunter_ec@yahoo.com>\n"
 "Language-Team: Spanish (Ecuador) (http://www.transifex.com/odoo/odoo-9/"
@@ -33,11 +29,7 @@
 "Plural-Forms: nplurals=2; plural=(n != 1);\n"
 
 #. module: mrp
-<<<<<<< HEAD
-#: code:addons/mrp/stock.py:250
-=======
 #: code:addons/mrp/stock.py:231
->>>>>>> bc1a0a32
 #, python-format
 msgid " Manufacture"
 msgstr " Fabricar"
@@ -55,21 +47,13 @@
 msgstr "Nº de órdenes de producción"
 
 #. module: mrp
-<<<<<<< HEAD
-#: code:addons/mrp/mrp.py:343
-=======
 #: code:addons/mrp/mrp.py:341
->>>>>>> bc1a0a32
 #, python-format
 msgid "%s (copy)"
 msgstr "%s (copia)"
 
 #. module: mrp
-<<<<<<< HEAD
-#: code:addons/mrp/mrp.py:1051
-=======
 #: code:addons/mrp/mrp.py:1052
->>>>>>> bc1a0a32
 #, python-format
 msgid "%s produced"
 msgstr "%s fabricado"
@@ -257,13 +241,6 @@
 msgstr "Aprobar"
 
 #. module: mrp
-#: model:ir.ui.view,arch_db:mrp.mrp_routing_search_view
-#: model:ir.ui.view,arch_db:mrp.view_mrp_bom_filter
-#: model:ir.ui.view,arch_db:mrp.view_mrp_workcenter_search
-msgid "Archived"
-msgstr ""
-
-#. module: mrp
 #: model:ir.model.fields,help:mrp.field_product_product_produce_delay
 #: model:ir.model.fields,help:mrp.field_product_template_produce_delay
 msgid ""
@@ -310,7 +287,7 @@
 msgstr "Lineas de la LdM a la que se refiere"
 
 #. module: mrp
-#: code:addons/mrp/stock.py:44
+#: code:addons/mrp/stock.py:25
 #, python-format
 msgid ""
 "Because the product %s requires it, you must assign a serial number to your "
@@ -386,11 +363,7 @@
 msgstr "LdM"
 
 #. module: mrp
-<<<<<<< HEAD
-#: code:addons/mrp/mrp.py:318
-=======
 #: code:addons/mrp/mrp.py:316
->>>>>>> bc1a0a32
 #, python-format
 msgid "BoM \"%s\" contains a BoM line with a product recursion: \"%s\"."
 msgstr ""
@@ -422,11 +395,7 @@
 msgstr "Por productos"
 
 #. module: mrp
-<<<<<<< HEAD
-#: code:addons/mrp/stock.py:247
-=======
 #: code:addons/mrp/stock.py:228
->>>>>>> bc1a0a32
 #, python-format
 msgid "Can't find any generic Manufacture route."
 msgstr "No se puede encontrar ningún proceso productivo genérico."
@@ -450,32 +419,20 @@
 msgstr "Cancelada"
 
 #. module: mrp
-<<<<<<< HEAD
-#: code:addons/mrp/stock.py:169
-=======
 #: code:addons/mrp/stock.py:150
->>>>>>> bc1a0a32
 #, python-format
 msgid "Cannot consume a move with negative or zero quantity."
 msgstr ""
 "No se puede realizar un movimiento de consumo con cantidad negativa o nula."
 
 #. module: mrp
-<<<<<<< HEAD
-#: code:addons/mrp/mrp.py:651
-=======
 #: code:addons/mrp/mrp.py:649
->>>>>>> bc1a0a32
 #, python-format
 msgid "Cannot delete a manufacturing order in state '%s'."
 msgstr "No se puede eliminar una orden de fabricación en estado '%s'."
 
 #. module: mrp
-<<<<<<< HEAD
-#: code:addons/mrp/mrp.py:721
-=======
 #: code:addons/mrp/mrp.py:719
->>>>>>> bc1a0a32
 #, python-format
 msgid "Cannot find a bill of material for this product."
 msgstr "No se ha encontrado ninguna lista de materiales para este producto."
@@ -943,8 +900,6 @@
 msgstr ""
 "Si el campo activo se desmarca, permite ocultar las listas de material sin "
 "eliminarlas."
-<<<<<<< HEAD
-=======
 
 #. module: mrp
 #: model:ir.model.fields,help:mrp.field_mrp_workcenter_active
@@ -954,7 +909,6 @@
 msgstr ""
 "Si el campo activo se desmarca, permite ocultar el registro del recurso sin "
 "eliminarlo."
->>>>>>> bc1a0a32
 
 #. module: mrp
 #: model:ir.model.fields,help:mrp.field_mrp_routing_active
@@ -968,6 +922,12 @@
 #: model:ir.ui.view,arch_db:mrp.view_mrp_production_filter
 msgid "In Production"
 msgstr "En Producción"
+
+#. module: mrp
+#: model:ir.ui.view,arch_db:mrp.mrp_routing_search_view
+#: model:ir.ui.view,arch_db:mrp.view_mrp_workcenter_search
+msgid "Inactive"
+msgstr "Inactivo"
 
 #. module: mrp
 #: model:ir.model.fields,field_description:mrp.field_mrp_bom_position
@@ -1104,11 +1064,7 @@
 msgstr "Gerente"
 
 #. module: mrp
-<<<<<<< HEAD
-#: code:addons/mrp/procurement.py:15 code:addons/mrp/stock.py:244
-=======
 #: code:addons/mrp/procurement.py:15 code:addons/mrp/stock.py:225
->>>>>>> bc1a0a32
 #: model:stock.location.route,name:mrp.route_warehouse0_manufacture
 #, python-format
 msgid "Manufacture"
@@ -1157,7 +1113,7 @@
 msgstr "Orden de fabricación"
 
 #. module: mrp
-#: code:addons/mrp/procurement.py:114
+#: code:addons/mrp/procurement.py:112
 #, python-format
 msgid "Manufacturing Order <em>%s</em> created."
 msgstr "La orden de producción <em>%s</em> ha sido creada."
@@ -1196,11 +1152,7 @@
 msgstr "Referencia de Fabricación"
 
 #. module: mrp
-<<<<<<< HEAD
-#: code:addons/mrp/mrp.py:786
-=======
 #: code:addons/mrp/mrp.py:784
->>>>>>> bc1a0a32
 #, python-format
 msgid "Manufacturing order cancelled."
 msgstr "Orden de fabricación cancelada"
@@ -1254,7 +1206,7 @@
 msgstr "Nuevo"
 
 #. module: mrp
-#: code:addons/mrp/procurement.py:110
+#: code:addons/mrp/procurement.py:108
 #, python-format
 msgid "No BoM exists for this product!"
 msgstr "No existe ninguna LdM para este producto"
@@ -1382,11 +1334,7 @@
 msgstr "Planificación"
 
 #. module: mrp
-<<<<<<< HEAD
-#: code:addons/mrp/stock.py:155
-=======
 #: code:addons/mrp/stock.py:136
->>>>>>> bc1a0a32
 #, python-format
 msgid "Please provide proper quantity."
 msgstr "Por favor introduzca una cantidad adecuada."
@@ -1623,11 +1571,7 @@
 
 #. module: mrp
 #: model:ir.model,name:mrp.model_mrp_property_group
-<<<<<<< HEAD
-#: model:ir.model.fields,field_description:mrp.field_mrp_property_group_id_9622
-=======
 #: model:ir.model.fields,field_description:mrp.field_mrp_property_group_id_9665
->>>>>>> bc1a0a32
 #: model:ir.model.fields,field_description:mrp.field_mrp_property_group_name
 #: model:ir.ui.view,arch_db:mrp.view_mrp_property_search
 msgid "Property Group"
@@ -1938,11 +1882,7 @@
 "Campo técnico usado para realizar la trazabilidad de los productos producidos"
 
 #. module: mrp
-<<<<<<< HEAD
-#: code:addons/mrp/mrp.py:353 code:addons/mrp/mrp.py:452
-=======
 #: code:addons/mrp/mrp.py:351 code:addons/mrp/mrp.py:450
->>>>>>> bc1a0a32
 #, python-format
 msgid ""
 "The Product Unit of Measure you chose has a different category than in the "
@@ -2192,11 +2132,7 @@
 msgstr "Bodega"
 
 #. module: mrp
-<<<<<<< HEAD
-#: code:addons/mrp/mrp.py:353 code:addons/mrp/mrp.py:452
-=======
 #: code:addons/mrp/mrp.py:351 code:addons/mrp/mrp.py:450
->>>>>>> bc1a0a32
 #, python-format
 msgid "Warning"
 msgstr "Aviso"
@@ -2376,11 +2312,7 @@
 "- Esto instala el módulo mrp_byproduct."
 
 #. module: mrp
-<<<<<<< HEAD
-#: code:addons/mrp/mrp.py:359
-=======
 #: code:addons/mrp/mrp.py:357
->>>>>>> bc1a0a32
 #, python-format
 msgid ""
 "You can not delete a Bill of Material with running manufacturing orders.\n"
@@ -2460,19 +2392,6 @@
 #~ msgid "If checked, new messages require your attention."
 #~ msgstr "Si está marcado, hay nuevos mensajes que requieren su atención."
 
-<<<<<<< HEAD
-#~ msgid ""
-#~ "If the active field is set to False, it will allow you to hide the "
-#~ "resource record without removing it."
-#~ msgstr ""
-#~ "Si el campo activo se desmarca, permite ocultar el registro del recurso "
-#~ "sin eliminarlo."
-
-#~ msgid "Inactive"
-#~ msgstr "Inactivo"
-
-=======
->>>>>>> bc1a0a32
 #~ msgid "Is Follower"
 #~ msgstr "Es un seguidor"
 
