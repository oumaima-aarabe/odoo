--- conflicted
+++ resolved
@@ -1,15 +1,9 @@
 <?xml version="1.0" encoding="utf-8"?>
 <openerp>
     <data>
-<<<<<<< HEAD
-<!--        <wizard id="wiz_mrp_proc0" model="mrp.procurement" string="Compute Schedulers" name="mrp.procurement.compute.all"/>-->
-<!--        <menuitem id="menu_mrp_scheduler" name="Schedulers" parent="menu_mrp_root" sequence="4"/>   -->
-<!--        <menuitem action="wiz_mrp_proc0" id="mrp_Sched_all" parent="mrp.menu_mrp_scheduler" type="wizard" sequence="90"/>-->
-=======
         <wizard id="wiz_mrp_proc0" model="mrp.procurement" string="Compute Schedulers" name="mrp.procurement.compute.all"/>
         <menuitem id="menu_mrp_scheduler" name="Schedulers" parent="base.menu_mrp_root" sequence="4"/>
         <menuitem action="wiz_mrp_proc0" id="mrp_Sched_all" parent="mrp.menu_mrp_scheduler" type="wizard" sequence="90"/>
->>>>>>> f9906e76
         <!--
           <menuitem action="wiz_mrp_proc1" id="menu_wiz_mrp_proc1" parent="mrp.mrp_Sched_all" type="wizard"/>
         -->
