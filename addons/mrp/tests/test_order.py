--- conflicted
+++ resolved
@@ -629,7 +629,52 @@
         mo.button_mark_done()
         self.assertEqual(mo.state, 'done', "Production order should be in done state.")
 
-<<<<<<< HEAD
+    def test_product_produce_5(self):
+        """ Build 5 final products with different consumed lots,
+        then edit the finished quantity and update the Manufacturing
+        order quantity. Then check if the produced quantity do not
+        change and it is possible to close the MO.
+        """
+        self.stock_location = self.env.ref('stock.stock_location_stock')
+        mo, bom, p_final, p1, p2 = self.generate_mo(tracking_base_1='lot')
+        self.assertEqual(len(mo), 1, 'MO should have been created')
+
+        lot_1 = self.env['stock.production.lot'].create({
+            'name': 'lot1',
+            'product_id': p1.id,
+        })
+        lot_2 = self.env['stock.production.lot'].create({
+            'name': 'lot2',
+            'product_id': p1.id,
+        })
+
+        self.env['stock.quant']._update_available_quantity(p1, self.stock_location, 10, lot_id=lot_1)
+        self.env['stock.quant']._update_available_quantity(p1, self.stock_location, 10, lot_id=lot_2)
+
+        self.env['stock.quant']._update_available_quantity(p2, self.stock_location, 5)
+        mo.action_assign()
+
+        produce_wizard = self.env['mrp.product.produce'].with_context({
+            'active_id': mo.id,
+            'active_ids': [mo.id],
+        }).create({
+            'product_qty': 5.0,
+        })
+
+        for produce_line in produce_wizard.produce_line_ids:
+            produce_line.qty_done = produce_line.qty_to_consume
+        produce_wizard.do_produce()
+
+        mo.move_finished_ids.move_line_ids.qty_done -= 1
+        update_quantity_wizard = self.env['change.production.qty'].create({
+            'mo_id': mo.id,
+            'product_qty': 4,
+        })
+        update_quantity_wizard.change_prod_qty()
+
+        self.assertEqual(mo.move_raw_ids.filtered(lambda m: m.product_id == p1).quantity_done, 20, 'Update the produce quantity should not impact already produced quantity.')
+        mo.button_mark_done()
+
     def test_product_produce_uom(self):
         plastic_laminate = self.env.ref('mrp.product_product_plastic_laminate')
         bom = self.env.ref('mrp.mrp_bom_plastic_laminate')
@@ -672,51 +717,4 @@
 
         move_line_finished = mo.move_finished_ids.mapped('move_line_ids').filtered(lambda m: m.qty_done)
         self.assertEqual(move_line_finished.qty_done, 1)
-        self.assertEqual(move_line_finished.product_uom_id, unit, 'Should be 1 unit since the tracking is serial.')
-=======
-    def test_product_produce_5(self):
-        """ Build 5 final products with different consumed lots,
-        then edit the finished quantity and update the Manufacturing
-        order quantity. Then check if the produced quantity do not
-        change and it is possible to close the MO.
-        """
-        self.stock_location = self.env.ref('stock.stock_location_stock')
-        mo, bom, p_final, p1, p2 = self.generate_mo(tracking_base_1='lot')
-        self.assertEqual(len(mo), 1, 'MO should have been created')
-
-        lot_1 = self.env['stock.production.lot'].create({
-            'name': 'lot1',
-            'product_id': p1.id,
-        })
-        lot_2 = self.env['stock.production.lot'].create({
-            'name': 'lot2',
-            'product_id': p1.id,
-        })
-
-        self.env['stock.quant']._update_available_quantity(p1, self.stock_location, 10, lot_id=lot_1)
-        self.env['stock.quant']._update_available_quantity(p1, self.stock_location, 10, lot_id=lot_2)
-
-        self.env['stock.quant']._update_available_quantity(p2, self.stock_location, 5)
-        mo.action_assign()
-
-        produce_wizard = self.env['mrp.product.produce'].with_context({
-            'active_id': mo.id,
-            'active_ids': [mo.id],
-        }).create({
-            'product_qty': 5.0,
-        })
-
-        for produce_line in produce_wizard.produce_line_ids:
-            produce_line.qty_done = produce_line.qty_to_consume
-        produce_wizard.do_produce()
-
-        mo.move_finished_ids.move_line_ids.qty_done -= 1
-        update_quantity_wizard = self.env['change.production.qty'].create({
-            'mo_id': mo.id,
-            'product_qty': 4,
-        })
-        update_quantity_wizard.change_prod_qty()
-
-        self.assertEqual(mo.move_raw_ids.filtered(lambda m: m.product_id == p1).quantity_done, 20, 'Update the produce quantity should not impact already produced quantity.')
-        mo.button_mark_done()
->>>>>>> 83cc046e
+        self.assertEqual(move_line_finished.product_uom_id, unit, 'Should be 1 unit since the tracking is serial.')