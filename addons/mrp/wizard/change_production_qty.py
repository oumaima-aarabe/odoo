# -*- coding: utf-8 -*-
# Part of Odoo. See LICENSE file for full copyright and licensing details.

from odoo import api, fields, models, _
from odoo.addons import decimal_precision as dp
from odoo.exceptions import UserError
from odoo.tools import float_is_zero, float_round


class ChangeProductionQty(models.TransientModel):
    _name = 'change.production.qty'
    _description = 'Change Production Qty'

    # TDE FIXME: add production_id field
    mo_id = fields.Many2one('mrp.production', 'Manufacturing Order', required=True)
    product_qty = fields.Float(
        'Quantity To Produce',
        digits=dp.get_precision('Product Unit of Measure'), required=True)

    @api.model
    def default_get(self, fields):
        res = super(ChangeProductionQty, self).default_get(fields)
        if 'mo_id' in fields and not res.get('mo_id') and self._context.get('active_model') == 'mrp.production' and self._context.get('active_id'):
            res['mo_id'] = self._context['active_id']
        if 'product_qty' in fields and not res.get('product_qty') and res.get('mo_id'):
            res['product_qty'] = self.env['mrp.production'].browse(res['mo_id']).product_qty
        return res

    @api.model
    def _update_product_to_produce(self, production, qty, old_qty):
        production_move = production.move_finished_ids.filtered(lambda x: x.product_id.id == production.product_id.id and x.state not in ('done', 'cancel'))
        if production_move:
            production_move.write({'product_uom_qty': qty})
        else:
            production_move = production._generate_finished_moves()
            production_move = production.move_finished_ids.filtered(lambda x: x.state not in ('done', 'cancel') and production.product_id.id == x.product_id.id)
            production_move.write({'product_uom_qty': qty})
        return {production_move: (qty, old_qty)}

    @api.multi
    def change_prod_qty(self):
        precision = self.env['decimal.precision'].precision_get('Product Unit of Measure')
        for wizard in self:
            production = wizard.mo_id
            produced = sum(production.move_finished_ids.filtered(lambda m: m.product_id == production.product_id).mapped('quantity_done'))
            if wizard.product_qty < produced:
                format_qty = '%.{precision}f'.format(precision=precision)
                raise UserError(_("You have already processed %s. Please input a quantity higher than %s ") % (format_qty % produced, format_qty % produced))
            old_production_qty = production.product_qty
            production.write({'product_qty': wizard.product_qty})
            done_moves = production.move_finished_ids.filtered(lambda x: x.state == 'done' and x.product_id == production.product_id)
            qty_produced = production.product_id.uom_id._compute_quantity(sum(done_moves.mapped('product_qty')), production.product_uom_id)
            factor = production.product_uom_id._compute_quantity(production.product_qty - qty_produced, production.bom_id.product_uom_id) / production.bom_id.product_qty
            boms, lines = production.bom_id.explode(production.product_id, factor, picking_type=production.bom_id.picking_type_id)
            documents = {}
            for line, line_data in lines:
<<<<<<< HEAD
                if line.child_bom_id and line.child_bom_id.type == 'phantom' or\
                        line.product_id.type not in ['product', 'consu']:
                    continue
                move, old_qty, new_qty = production._update_raw_move(line, line_data)
=======
                move = production.move_raw_ids.filtered(lambda x: x.bom_line_id.id == line.id and x.state not in ('done', 'cancel'))
                if move:
                    old_qty = move[0].product_uom_qty
                else:
                    old_qty = 0
>>>>>>> 1bd434da
                iterate_key = production._get_document_iterate_key(move)
                if iterate_key:
                    document = self.env['stock.picking']._log_activity_get_documents({move: (line_data['qty'], old_qty)}, iterate_key, 'UP')
                    for key, value in document.items():
                        if documents.get(key):
                            documents[key] += [value]
                        else:
                            documents[key] = [value]

                production._update_raw_move(line, line_data)

            production._log_manufacture_exception(documents)
            operation_bom_qty = {}
            for bom, bom_data in boms:
                for operation in bom.routing_id.operation_ids:
                    operation_bom_qty[operation.id] = bom_data['qty']
            finished_moves_modification = self._update_product_to_produce(production, production.product_qty - qty_produced, old_production_qty)
            production._log_downside_manufactured_quantity(finished_moves_modification)
            moves = production.move_raw_ids.filtered(lambda x: x.state not in ('done', 'cancel'))
            moves._action_assign()
            for wo in production.workorder_ids:
                operation = wo.operation_id
                if operation_bom_qty.get(operation.id):
                    cycle_number = float_round(operation_bom_qty[operation.id] / operation.workcenter_id.capacity, precision_digits=0, rounding_method='UP')
                    wo.duration_expected = (operation.workcenter_id.time_start +
                                 operation.workcenter_id.time_stop +
                                 cycle_number * operation.time_cycle * 100.0 / operation.workcenter_id.time_efficiency)
                quantity = wo.qty_production - wo.qty_produced
                if production.product_id.tracking == 'serial':
                    quantity = 1.0 if not float_is_zero(quantity, precision_digits=precision) else 0.0
                else:
                    quantity = quantity if (quantity > 0) else 0
                if float_is_zero(quantity, precision_digits=precision):
                    wo.final_lot_id = False
                    wo.workorder_line_ids.unlink()
                wo.qty_producing = quantity
                if wo.qty_produced < wo.qty_production and wo.state == 'done':
                    wo.state = 'progress'
                if wo.qty_produced == wo.qty_production and wo.state == 'progress':
                    wo.state = 'done'
                # assign moves; last operation receive all unassigned moves
                # TODO: following could be put in a function as it is similar as code in _workorders_create
                # TODO: only needed when creating new moves
                moves_raw = production.move_raw_ids.filtered(lambda move: move.operation_id == operation and move.state not in ('done', 'cancel'))
                if wo == production.workorder_ids[-1]:
                    moves_raw |= production.move_raw_ids.filtered(lambda move: not move.operation_id)
                moves_finished = production.move_finished_ids.filtered(lambda move: move.operation_id == operation) #TODO: code does nothing, unless maybe by_products?
                moves_raw.mapped('move_line_ids').write({'workorder_id': wo.id})
                (moves_finished + moves_raw).write({'workorder_id': wo.id})
                if wo.state not in ('done', 'cancel'):
                    line_values = wo._update_workorder_lines()
                    wo.workorder_line_ids |= wo.workorder_line_ids.create(line_values['to_create'])
                    if line_values['to_delete']:
                        line_values['to_delete'].unlink()
                    for line, vals in line_values['to_update'].items():
                        line.write(vals)
        return {}<|MERGE_RESOLUTION|>--- conflicted
+++ resolved
@@ -54,18 +54,14 @@
             boms, lines = production.bom_id.explode(production.product_id, factor, picking_type=production.bom_id.picking_type_id)
             documents = {}
             for line, line_data in lines:
-<<<<<<< HEAD
                 if line.child_bom_id and line.child_bom_id.type == 'phantom' or\
                         line.product_id.type not in ['product', 'consu']:
                     continue
-                move, old_qty, new_qty = production._update_raw_move(line, line_data)
-=======
                 move = production.move_raw_ids.filtered(lambda x: x.bom_line_id.id == line.id and x.state not in ('done', 'cancel'))
                 if move:
                     old_qty = move[0].product_uom_qty
                 else:
                     old_qty = 0
->>>>>>> 1bd434da
                 iterate_key = production._get_document_iterate_key(move)
                 if iterate_key:
                     document = self.env['stock.picking']._log_activity_get_documents({move: (line_data['qty'], old_qty)}, iterate_key, 'UP')
