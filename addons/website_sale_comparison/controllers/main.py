# -*- coding: utf-8 -*-
from odoo import http, _
from odoo.http import request
from odoo.addons.website_sale.controllers.main import WebsiteSale
import json
from collections import OrderedDict


class WebsiteSaleProductComparison(WebsiteSale):

    @http.route('/shop/compare/', type='http', auth="public", website=True)
    def product_compare(self, **post):
        values = {}
        product_ids = [int(i) for i in post.get('products', '').split(',') if i.isdigit()]
        if not product_ids:
            return request.redirect("/shop")
        # use search to check read access on each record/ids
        products = request.env['product.product'].search([('id', 'in', product_ids)])
        values['products'] = products.with_context(display_default_code=False)

        res = OrderedDict()
        attrs = products.mapped('product_tmpl_id.valid_product_template_attribute_line_ids.attribute_id').filtered(lambda x: x.create_variant)
        for attr in attrs.sorted(lambda att: (att.category_id.sequence, att.sequence)):
            cat_name = attr.category_id.name or _('Uncategorized')
            res.setdefault(cat_name, OrderedDict()).setdefault(attr.name, [' - '] * len(products))
        for num, product in enumerate(products):
<<<<<<< HEAD
            for var in product.product_tmpl_id.valid_product_template_attribute_line_ids:
=======
            for var in product.product_tmpl_id.valid_product_template_attribute_line_ids.filtered(lambda x: x.attribute_id.create_variant):
>>>>>>> f26de445
                cat_name = var.attribute_id.category_id.name or _('Uncategorized')
                att_name = var.attribute_id.name
                val = product.attribute_value_ids.filtered(lambda x: x.attribute_id == var.attribute_id)
                if val:
                    res[cat_name][att_name][num] = val[0].name
        values['specs'] = res
        values['compute_currency'] = self._get_compute_currency_and_context(products[:1].product_tmpl_id)[0]
        return request.render("website_sale_comparison.product_compare", values)

    @http.route(['/shop/get_product_data'], type='json', auth="public", website=True)
    def get_product_data(self, product_ids, cookies=None):
        ret = {}
        pricelist_context, pricelist = self._get_pricelist_context()
        prods = request.env['product.product'].with_context(pricelist_context, display_default_code=False).search([('id', 'in', product_ids)])
        compute_currency = self._get_compute_currency(pricelist, prods[:1].product_tmpl_id)

        if cookies is not None:
            ret['cookies'] = json.dumps(request.env['product.product'].search([('id', 'in', list(set(product_ids + cookies)))]).ids)

        prods.mapped('name')
        for prod in prods:
            ret[prod.id] = {
                'render': request.env['ir.ui.view'].render_template(
                    "website_sale_comparison.product_product",
                    {'compute_currency': compute_currency, 'product': prod, 'website': request.website}
                ),
                'product': dict(id=prod.id, name=prod.name, display_name=prod.display_name),
            }
        return ret<|MERGE_RESOLUTION|>--- conflicted
+++ resolved
@@ -24,11 +24,7 @@
             cat_name = attr.category_id.name or _('Uncategorized')
             res.setdefault(cat_name, OrderedDict()).setdefault(attr.name, [' - '] * len(products))
         for num, product in enumerate(products):
-<<<<<<< HEAD
-            for var in product.product_tmpl_id.valid_product_template_attribute_line_ids:
-=======
             for var in product.product_tmpl_id.valid_product_template_attribute_line_ids.filtered(lambda x: x.attribute_id.create_variant):
->>>>>>> f26de445
                 cat_name = var.attribute_id.category_id.name or _('Uncategorized')
                 att_name = var.attribute_id.name
                 val = product.attribute_value_ids.filtered(lambda x: x.attribute_id == var.attribute_id)
