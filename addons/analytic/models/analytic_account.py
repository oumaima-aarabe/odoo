# -*- coding: utf-8 -*-
# Part of Odoo. See LICENSE file for full copyright and licensing details.

from collections import defaultdict
from odoo import api, fields, models, _
from odoo.osv import expression
from odoo.exceptions import ValidationError


class AccountAnalyticDistribution(models.Model):
    _name = 'account.analytic.distribution'
    _rec_name = 'account_id'

    account_id = fields.Many2one('account.analytic.account', string='Analytic Account', required=True)
    percentage = fields.Float(string='Percentage', required=True, default=100.0)
    name = fields.Char(string='Name', related='account_id.name')
    tag_id = fields.Many2one('account.analytic.tag', string="Parent tag", required=True)

    _sql_constraints = [
        ('check_percentage', 'CHECK(percentage >= 0 AND percentage <= 100)',
         'The percentage of an analytic distribution should be between 0 and 100.')
    ]

class AccountAnalyticTag(models.Model):
    _name = 'account.analytic.tag'
    _description = 'Analytic Tags'
    name = fields.Char(string='Analytic Tag', index=True, required=True)
    color = fields.Integer('Color Index')
    active = fields.Boolean(default=True, help="Set active to false to hide the Analytic Tag without removing it.")
    active_analytic_distribution = fields.Boolean('Analytic Distribution')
    analytic_distribution_ids = fields.One2many('account.analytic.distribution', 'tag_id', string="Analytic Accounts")
    company_id = fields.Many2one('res.company', string='Company')

class AccountAnalyticGroup(models.Model):
    _name = 'account.analytic.group'
    _description = 'Analytic Categories'
    _parent_store = True
    _rec_name = 'complete_name'

    name = fields.Char(required=True)
    description = fields.Text(string='Description')
    parent_id = fields.Many2one('account.analytic.group', string="Parent", ondelete='cascade')
    parent_path = fields.Char(index=True)
    children_ids = fields.One2many('account.analytic.group', 'parent_id', string="Childrens")
    complete_name = fields.Char('Complete Name', compute='_compute_complete_name', store=True)
    company_id = fields.Many2one('res.company', string='Company')

    @api.depends('name', 'parent_id.complete_name')
    def _compute_complete_name(self):
        for group in self:
            if group.parent_id:
                group.complete_name = '%s / %s' % (group.parent_id.complete_name, group.name)
            else:
                group.complete_name = group.name

class AccountAnalyticAccount(models.Model):
    _name = 'account.analytic.account'
    _inherit = ['mail.thread']
    _description = 'Analytic Account'
    _order = 'code, name asc'

    @api.model
    def read_group(self, domain, fields, groupby, offset=0, limit=None, orderby=False, lazy=True):
        """
            Override read_group to calculate the sum of the non-stored fields that depend on the user context
        """
        res = super(AccountAnalyticAccount, self).read_group(domain, fields, groupby, offset=offset, limit=limit, orderby=orderby, lazy=lazy)
        accounts = self.env['account.analytic.account']
        for line in res:
            if '__domain' in line:
                accounts = self.search(line['__domain'])
            if 'balance' in fields:
                line['balance'] = sum(accounts.mapped('balance'))
            if 'debit' in fields:
                line['debit'] = sum(accounts.mapped('debit'))
            if 'credit' in fields:
                line['credit'] = sum(accounts.mapped('credit'))
        return res

    @api.multi
    def _compute_debit_credit_balance(self):
        Curr = self.env['res.currency']
        analytic_line_obj = self.env['account.analytic.line']
        domain = [('account_id', 'in', self.ids)]
        if self._context.get('from_date', False):
            domain.append(('date', '>=', self._context['from_date']))
        if self._context.get('to_date', False):
            domain.append(('date', '<=', self._context['to_date']))
        if self._context.get('tag_ids'):
            tag_domain = expression.OR([[('tag_ids', 'in', [tag])] for tag in self._context['tag_ids']])
            domain = expression.AND([domain, tag_domain])
        if self._context.get('company_ids'):
            domain.append(('company_id', 'in', self._context['company_ids']))

        user_currency = self.env.user.company_id.currency_id
<<<<<<< HEAD
        account_amounts = analytic_line_obj.search_read(domain, ['account_id', 'amount', 'currency_id'])
        account_ids = set([line['account_id'][0] for line in account_amounts])
        data_debit = {account_id: 0.0 for account_id in account_ids}
        data_credit = {account_id: 0.0 for account_id in account_ids}
        for account_amount in account_amounts:
            currency_id = account_amount['currency_id'][0]
            amount = res_currency_obj.browse(currency_id)._convert(
                account_amount['amount'], user_currency, self.env.user.company_id, fields.Date.today())
            if amount < 0.0:
                data_debit[account_amount['account_id'][0]] += amount
            else:
                data_credit[account_amount['account_id'][0]] += amount
=======
        credit_groups = analytic_line_obj.read_group(
            domain=domain + [('amount', '>=', 0.0)],
            fields=['account_id', 'currency_id', 'amount'],
            groupby=['account_id', 'currency_id'],
        )
        data_credit = defaultdict(float)
        for l in credit_groups:
            data_credit[l['account_id'][0]] += Curr.browse(l['currency_id'][0]).compute(l['amount'], user_currency)

        debit_groups = analytic_line_obj.read_group(
            domain=domain + [('amount', '<', 0.0)],
            fields=['account_id', 'currency_id', 'amount'],
            groupby=['account_id', 'currency_id'],
        )
        data_debit = defaultdict(float)
        for l in debit_groups:
            data_debit[l['account_id'][0]] += Curr.browse(l['currency_id'][0]).compute(l['amount'], user_currency)
>>>>>>> 37eed7c5

        for account in self:
            account.debit = abs(data_debit.get(account.id, 0.0))
            account.credit = data_credit.get(account.id, 0.0)
            account.balance = account.credit - account.debit

    name = fields.Char(string='Analytic Account', index=True, required=True, track_visibility='onchange')
    code = fields.Char(string='Reference', index=True, track_visibility='onchange')
    active = fields.Boolean('Active', help="If the active field is set to False, it will allow you to hide the account without removing it.", default=True)

    group_id = fields.Many2one('account.analytic.group', string='Group')

    line_ids = fields.One2many('account.analytic.line', 'account_id', string="Analytic Lines")

    company_id = fields.Many2one('res.company', string='Company', default=lambda self: self.env.user.company_id)

    # use auto_join to speed up name_search call
    partner_id = fields.Many2one('res.partner', string='Customer', auto_join=True, track_visibility='onchange')

    balance = fields.Monetary(compute='_compute_debit_credit_balance', string='Balance')
    debit = fields.Monetary(compute='_compute_debit_credit_balance', string='Debit')
    credit = fields.Monetary(compute='_compute_debit_credit_balance', string='Credit')

    currency_id = fields.Many2one(related="company_id.currency_id", string="Currency", readonly=True)

    @api.multi
    def name_get(self):
        res = []
        for analytic in self:
            name = analytic.name
            if analytic.code:
                name = '[' + analytic.code + '] ' + name
            if analytic.partner_id:
                name = name + ' - ' + analytic.partner_id.commercial_partner_id.name
            res.append((analytic.id, name))
        return res

    @api.model
    def _name_search(self, name, args=None, operator='ilike', limit=100, name_get_uid=None):
        if operator not in ('ilike', 'like', '=', '=like', '=ilike'):
            return super(AccountAnalyticAccount, self)._name_search(name, args, operator, limit, name_get_uid=name_get_uid)
        args = args or []
        domain = ['|', ('code', operator, name), ('name', operator, name)]
        partners_ids = self.env['res.partner']._search([('name', operator, name)], access_rights_uid=name_get_uid)
        if partners_ids:
            domain = ['|'] + domain + [('partner_id', 'in', partners_ids)]
        analytic_account_ids = self._search(domain + args, limit=limit, access_rights_uid=name_get_uid)
        return self.browse(analytic_account_ids).name_get()


class AccountAnalyticLine(models.Model):
    _name = 'account.analytic.line'
    _description = 'Analytic Line'
    _order = 'date desc, id desc'

    @api.model
    def _default_user(self):
        return self.env.context.get('user_id', self.env.user.id)

    name = fields.Char('Description', required=True)
    date = fields.Date('Date', required=True, index=True, default=fields.Date.context_today)
    amount = fields.Monetary('Amount', required=True, default=0.0)
    unit_amount = fields.Float('Quantity', default=0.0)
    account_id = fields.Many2one('account.analytic.account', 'Analytic Account', required=True, ondelete='restrict', index=True)
    partner_id = fields.Many2one('res.partner', string='Partner')
    user_id = fields.Many2one('res.users', string='User', default=_default_user)
    tag_ids = fields.Many2many('account.analytic.tag', 'account_analytic_line_tag_rel', 'line_id', 'tag_id', string='Tags', copy=True)
    company_id = fields.Many2one('res.company', string='Company', required=True, readonly=True, default=lambda self: self.env.user.company_id)
    currency_id = fields.Many2one(related="company_id.currency_id", string="Currency", readonly=True, store=True, compute_sudo=True)
    group_id = fields.Many2one('account.analytic.group', related='account_id.group_id', store=True, readonly=True, compute_sudo=True)

    @api.multi
    @api.constrains('company_id', 'account_id')
    def _check_company_id(self):
        for line in self:
            if line.account_id.company_id and line.company_id.id != line.account_id.company_id.id:
                raise ValidationError(_('The selected account belongs to another company that the one you\'re trying to create an analytic item for'))<|MERGE_RESOLUTION|>--- conflicted
+++ resolved
@@ -93,20 +93,6 @@
             domain.append(('company_id', 'in', self._context['company_ids']))
 
         user_currency = self.env.user.company_id.currency_id
-<<<<<<< HEAD
-        account_amounts = analytic_line_obj.search_read(domain, ['account_id', 'amount', 'currency_id'])
-        account_ids = set([line['account_id'][0] for line in account_amounts])
-        data_debit = {account_id: 0.0 for account_id in account_ids}
-        data_credit = {account_id: 0.0 for account_id in account_ids}
-        for account_amount in account_amounts:
-            currency_id = account_amount['currency_id'][0]
-            amount = res_currency_obj.browse(currency_id)._convert(
-                account_amount['amount'], user_currency, self.env.user.company_id, fields.Date.today())
-            if amount < 0.0:
-                data_debit[account_amount['account_id'][0]] += amount
-            else:
-                data_credit[account_amount['account_id'][0]] += amount
-=======
         credit_groups = analytic_line_obj.read_group(
             domain=domain + [('amount', '>=', 0.0)],
             fields=['account_id', 'currency_id', 'amount'],
@@ -114,7 +100,8 @@
         )
         data_credit = defaultdict(float)
         for l in credit_groups:
-            data_credit[l['account_id'][0]] += Curr.browse(l['currency_id'][0]).compute(l['amount'], user_currency)
+            data_credit[l['account_id'][0]] += Curr.browse(l['currency_id'][0])._convert(
+                l['amount'], user_currency, self.env.user.company_id, fields.Date.today())
 
         debit_groups = analytic_line_obj.read_group(
             domain=domain + [('amount', '<', 0.0)],
@@ -123,8 +110,8 @@
         )
         data_debit = defaultdict(float)
         for l in debit_groups:
-            data_debit[l['account_id'][0]] += Curr.browse(l['currency_id'][0]).compute(l['amount'], user_currency)
->>>>>>> 37eed7c5
+            data_debit[l['account_id'][0]] += Curr.browse(l['currency_id'][0])._convert(
+                l['amount'], user_currency, self.env.user.company_id, fields.Date.today())
 
         for account in self:
             account.debit = abs(data_debit.get(account.id, 0.0))
