# Translation of OpenERP Server.
# This file contains the translation of the following modules:
#    * analytic
#
msgid ""
msgstr ""
"Project-Id-Version: OpenERP Server 6.0dev\n"
"Report-Msgid-Bugs-To: support@openerp.com\n"
"POT-Creation-Date: 2011-01-11 11:14+0000\n"
"PO-Revision-Date: 2011-01-18 11:14+0000\n"
"Last-Translator: NOVOTRADE RENDSZERHÁZ <openerp@novotrade.hu>\n"
"Language-Team: \n"
"MIME-Version: 1.0\n"
"Content-Type: text/plain; charset=utf-8\n"
"Content-Transfer-Encoding: 8bit\n"
<<<<<<< HEAD
"X-Launchpad-Export-Date: 2011-01-19 04:46+0000\n"
=======
"X-Launchpad-Export-Date: 2011-01-21 04:40+0000\n"
>>>>>>> a8bfe49b
"X-Generator: Launchpad (build 12177)\n"

#. module: analytic
#: field:account.analytic.account,child_ids:0
msgid "Child Accounts"
msgstr "Alárendelt számlák"

#. module: analytic
#: field:account.analytic.account,name:0
msgid "Account Name"
msgstr "Számla megnevezése"

#. module: analytic
#: help:account.analytic.line,unit_amount:0
msgid "Specifies the amount of quantity to count."
msgstr "Adja meg a mennyiséget."

#. module: analytic
#: model:ir.module.module,description:analytic.module_meta_information
msgid ""
"Module for defining analytic accounting object.\n"
"    "
msgstr ""
"Gyűjtőkódok meghatározására szolgáló modul\n"
"    "

#. module: analytic
#: field:account.analytic.account,state:0
msgid "State"
msgstr "Állapot"

#. module: analytic
#: field:account.analytic.account,user_id:0
msgid "Account Manager"
msgstr "Felelős"

#. module: analytic
#: selection:account.analytic.account,state:0
msgid "Draft"
msgstr "Tervezet"

#. module: analytic
#: selection:account.analytic.account,state:0
msgid "Closed"
msgstr "Lezárás dátuma"

#. module: analytic
#: field:account.analytic.account,debit:0
msgid "Debit"
msgstr "Tartozik"

#. module: analytic
#: help:account.analytic.account,state:0
msgid ""
"* When an account is created its in 'Draft' state.                           "
"       \n"
"* If any associated partner is there, it can be in 'Open' state.             "
"                     \n"
"* If any pending balance is there it can be in 'Pending'.                    "
"               \n"
"* And finally when all the transactions are over, it can be in 'Close' "
"state.                                   \n"
"* The project can be in either if the states 'Template' and 'Running'.\n"
" If it is template then we can make projects based on the template projects. "
"If its in 'Running' state it is a normal project.                            "
"     \n"
" If it is to be reviewed then the state is 'Pending'.\n"
" When the project is completed the state is set to 'Done'."
msgstr ""
"* A számla létrehozásakor 'Tervezet' állapotban van.                         "
"         \n"
"* Ha van társult partnere, 'Nyitott'-ra változik.                            "
"      \n"
"* Ha függő egyenlege van, akkor 'Függőben levő'.                             "
"     \n"
"* Végül, amikor minden tranzakció lezajlott, 'Lezárt' állapotba kerül.       "
"                           \n"
"* A projekt 'Sablon' vagy 'Futó' állapotban lehet.\n"
" Ha 'Sablon', akkor véghez vihetünk projekteket a sablon projekt alapján. "
"'Futó' állapotban vannak a normál projektek.                                 "
" \n"
" Ha ellenőrizendő, akkor 'Függőben levő' az állapota.\n"
" Amikor a projekt befejeződik, 'Kész' állapotba kerül."

#. module: analytic
#: field:account.analytic.account,type:0
msgid "Account Type"
msgstr "Számlatípus"

#. module: analytic
#: selection:account.analytic.account,state:0
msgid "Template"
msgstr "Minta"

#. module: analytic
#: selection:account.analytic.account,state:0
msgid "Pending"
msgstr "Függőben lévő"

#. module: analytic
#: model:ir.model,name:analytic.model_account_analytic_line
msgid "Analytic Line"
msgstr "Gyűjtőkód tétel"

#. module: analytic
#: field:account.analytic.account,description:0
#: field:account.analytic.line,name:0
msgid "Description"
msgstr "Leírás"

#. module: analytic
#: selection:account.analytic.account,type:0
msgid "Normal"
msgstr "Normál"

#. module: analytic
#: field:account.analytic.account,company_id:0
#: field:account.analytic.line,company_id:0
msgid "Company"
msgstr "Vállalat"

#. module: analytic
#: field:account.analytic.account,quantity_max:0
msgid "Maximum Quantity"
msgstr "Maximális mennyiség"

#. module: analytic
#: field:account.analytic.line,user_id:0
msgid "User"
msgstr "Felhasználó"

#. module: analytic
#: field:account.analytic.account,parent_id:0
msgid "Parent Analytic Account"
msgstr "Fölérendelt gyűjtőkód"

#. module: analytic
#: field:account.analytic.line,date:0
msgid "Date"
msgstr "Dátum"

#. module: analytic
#: field:account.analytic.account,currency_id:0
msgid "Account currency"
msgstr "Pénznem"

#. module: analytic
#: field:account.analytic.account,quantity:0
#: field:account.analytic.line,unit_amount:0
msgid "Quantity"
msgstr "Mennyiség"

#. module: analytic
#: help:account.analytic.line,amount:0
msgid ""
"Calculated by multiplying the quantity and the price given in the Product's "
"cost price. Always expressed in the company main currency."
msgstr ""
"A mennyiség és a termék törzsadatai között tárolt bekerülési érték "
"szorzataként kerül kiszámításra. Mindig a vállalat pénznemében van kifejezve."

#. module: analytic
#: help:account.analytic.account,quantity_max:0
msgid "Sets the higher limit of quantity of hours."
msgstr "Beállítja a ráfordítható maximális óramennyiséget."

#. module: analytic
#: field:account.analytic.account,credit:0
msgid "Credit"
msgstr "Követel"

#. module: analytic
#: field:account.analytic.line,amount:0
msgid "Amount"
msgstr "Összeg"

#. module: analytic
#: field:account.analytic.account,contact_id:0
msgid "Contact"
msgstr "Kapcsolat"

#. module: analytic
#: constraint:account.analytic.account:0
msgid ""
"Error! The currency has to be the same as the currency of the selected "
"company"
msgstr ""
"Hiba! A pénznemnek meg kell egyeznie a kiválasztott vállalat pénznemével."

#. module: analytic
#: selection:account.analytic.account,state:0
msgid "Cancelled"
msgstr "Törölt"

#. module: analytic
#: field:account.analytic.account,balance:0
msgid "Balance"
msgstr "Egyenleg"

#. module: analytic
#: constraint:account.analytic.account:0
msgid "Error! You can not create recursive analytic accounts."
msgstr "Hiba! Nem hozhat létre rekurzív gyűjtőkódot."

#. module: analytic
#: help:account.analytic.account,type:0
msgid ""
"If you select the View Type, it means you won't allow to create journal "
"entries using that account."
msgstr ""
"A 'Gyűjtő' típusú számlákra nem lehet könyvelni. Összegzésre szolgálnak."

#. module: analytic
#: field:account.analytic.account,date:0
msgid "Date End"
msgstr "Záró dátum"

#. module: analytic
#: field:account.analytic.account,code:0
msgid "Account Code"
msgstr "Számla száma"

#. module: analytic
#: field:account.analytic.account,complete_name:0
msgid "Full Account Name"
msgstr "Teljes számla név"

#. module: analytic
#: field:account.analytic.line,account_id:0
#: model:ir.model,name:analytic.model_account_analytic_account
#: model:ir.module.module,shortdesc:analytic.module_meta_information
msgid "Analytic Account"
msgstr "Gyűjtőkód"

#. module: analytic
#: selection:account.analytic.account,type:0
msgid "View"
msgstr "Nézet"

#. module: analytic
#: field:account.analytic.account,partner_id:0
msgid "Partner"
msgstr "Partner"

#. module: analytic
#: field:account.analytic.account,date_start:0
msgid "Date Start"
msgstr "Kezdődátum"

#. module: analytic
#: selection:account.analytic.account,state:0
msgid "Open"
msgstr "Nyitott"

#. module: analytic
#: field:account.analytic.account,line_ids:0
msgid "Analytic Entries"
msgstr "Gyűjtőkód tételek"<|MERGE_RESOLUTION|>--- conflicted
+++ resolved
@@ -7,33 +7,29 @@
 "Project-Id-Version: OpenERP Server 6.0dev\n"
 "Report-Msgid-Bugs-To: support@openerp.com\n"
 "POT-Creation-Date: 2011-01-11 11:14+0000\n"
-"PO-Revision-Date: 2011-01-18 11:14+0000\n"
+"PO-Revision-Date: 2011-01-20 00:48+0000\n"
 "Last-Translator: NOVOTRADE RENDSZERHÁZ <openerp@novotrade.hu>\n"
 "Language-Team: \n"
 "MIME-Version: 1.0\n"
 "Content-Type: text/plain; charset=utf-8\n"
 "Content-Transfer-Encoding: 8bit\n"
-<<<<<<< HEAD
-"X-Launchpad-Export-Date: 2011-01-19 04:46+0000\n"
-=======
 "X-Launchpad-Export-Date: 2011-01-21 04:40+0000\n"
->>>>>>> a8bfe49b
 "X-Generator: Launchpad (build 12177)\n"
 
 #. module: analytic
 #: field:account.analytic.account,child_ids:0
 msgid "Child Accounts"
-msgstr "Alárendelt számlák"
+msgstr "Alárendelt gyűjtőkódok"
 
 #. module: analytic
 #: field:account.analytic.account,name:0
 msgid "Account Name"
-msgstr "Számla megnevezése"
+msgstr "Gyűjtőkód megnevezése"
 
 #. module: analytic
 #: help:account.analytic.line,unit_amount:0
 msgid "Specifies the amount of quantity to count."
-msgstr "Adja meg a mennyiséget."
+msgstr "Itt lehet megadni a mennyiséget."
 
 #. module: analytic
 #: model:ir.module.module,description:analytic.module_meta_information
@@ -62,7 +58,7 @@
 #. module: analytic
 #: selection:account.analytic.account,state:0
 msgid "Closed"
-msgstr "Lezárás dátuma"
+msgstr "Lezárt"
 
 #. module: analytic
 #: field:account.analytic.account,debit:0
@@ -87,30 +83,30 @@
 " If it is to be reviewed then the state is 'Pending'.\n"
 " When the project is completed the state is set to 'Done'."
 msgstr ""
-"* A számla létrehozásakor 'Tervezet' állapotban van.                         "
-"         \n"
-"* Ha van társult partnere, 'Nyitott'-ra változik.                            "
+"* A gyűjtőkód létrehozásakor 'tervezet' állapotban van.                      "
+"            \n"
+"* Ha van társult partnere, 'nyitott'-ra változik.                            "
 "      \n"
-"* Ha függő egyenlege van, akkor 'Függőben levő'.                             "
-"     \n"
-"* Végül, amikor minden tranzakció lezajlott, 'Lezárt' állapotba kerül.       "
-"                           \n"
-"* A projekt 'Sablon' vagy 'Futó' állapotban lehet.\n"
-" Ha 'Sablon', akkor véghez vihetünk projekteket a sablon projekt alapján. "
+"* Ha függő egyenlege van, akkor 'függőben lévő'.                             "
+"      \n"
+"* Végül, amikor minden tranzakció lezajlott, 'lezárt' állapotba kerül.       "
+"                            \n"
+"* A projekt 'sablon' vagy 'futó' állapotban lehet.\n"
+" Ha 'sablon', akkor projekteket készíthetünk a sablon projekt alapján. "
 "'Futó' állapotban vannak a normál projektek.                                 "
-" \n"
-" Ha ellenőrizendő, akkor 'Függőben levő' az állapota.\n"
-" Amikor a projekt befejeződik, 'Kész' állapotba kerül."
+"\n"
+" Ha ellenőrizendő, akkor 'függőben lévő' az állapota.\n"
+" Amikor a projekt befejeződik, 'kész' állapotba kerül."
 
 #. module: analytic
 #: field:account.analytic.account,type:0
 msgid "Account Type"
-msgstr "Számlatípus"
+msgstr "Gyűjtőkód típusa"
 
 #. module: analytic
 #: selection:account.analytic.account,state:0
 msgid "Template"
-msgstr "Minta"
+msgstr "Sablon"
 
 #. module: analytic
 #: selection:account.analytic.account,state:0
@@ -220,7 +216,7 @@
 #. module: analytic
 #: constraint:account.analytic.account:0
 msgid "Error! You can not create recursive analytic accounts."
-msgstr "Hiba! Nem hozhat létre rekurzív gyűjtőkódot."
+msgstr "Hiba! Nem hozhat létre rekurzív gyűjtőkódokat."
 
 #. module: analytic
 #: help:account.analytic.account,type:0
@@ -228,7 +224,8 @@
 "If you select the View Type, it means you won't allow to create journal "
 "entries using that account."
 msgstr ""
-"A 'Gyűjtő' típusú számlákra nem lehet könyvelni. Összegzésre szolgálnak."
+"Gyűjtő típusú számlákra/gyűjtőkódokra nem lehet könyvelni. Összegzésre "
+"szolgálnak."
 
 #. module: analytic
 #: field:account.analytic.account,date:0
@@ -238,12 +235,12 @@
 #. module: analytic
 #: field:account.analytic.account,code:0
 msgid "Account Code"
-msgstr "Számla száma"
+msgstr "Gyűjtőkód kódja"
 
 #. module: analytic
 #: field:account.analytic.account,complete_name:0
 msgid "Full Account Name"
-msgstr "Teljes számla név"
+msgstr "Gyűjtőkód teljes neve"
 
 #. module: analytic
 #: field:account.analytic.line,account_id:0
@@ -255,7 +252,7 @@
 #. module: analytic
 #: selection:account.analytic.account,type:0
 msgid "View"
-msgstr "Nézet"
+msgstr "Gyűjtő"
 
 #. module: analytic
 #: field:account.analytic.account,partner_id:0
@@ -265,7 +262,7 @@
 #. module: analytic
 #: field:account.analytic.account,date_start:0
 msgid "Date Start"
-msgstr "Kezdődátum"
+msgstr "Kezdő dátum"
 
 #. module: analytic
 #: selection:account.analytic.account,state:0
