# -*- coding: utf-8 -*-
##############################################################################
#
#    OpenERP, Open Source Management Solution
#    Copyright (C) 2004-2010 Tiny SPRL (<http://tiny.be>).
#
#    This program is free software: you can redistribute it and/or modify
#    it under the terms of the GNU Affero General Public License as
#    published by the Free Software Foundation, either version 3 of the
#    License, or (at your option) any later version.
#
#    This program is distributed in the hope that it will be useful,
#    but WITHOUT ANY WARRANTY; without even the implied warranty of
#    MERCHANTABILITY or FITNESS FOR A PARTICULAR PURPOSE.  See the
#    GNU Affero General Public License for more details.
#
#    You should have received a copy of the GNU Affero General Public License
#    along with this program.  If not, see <http://www.gnu.org/licenses/>.
#
##############################################################################

import time

from osv import fields, osv
from tools.translate import _
import decimal_precision as dp

class account_bank_statement(osv.osv):

    def create(self, cr, uid, vals, context=None):
        seq = 0
        if 'line_ids' in vals:
            for line in vals['line_ids']:
                seq += 1
                line[2]['sequence'] = seq
                vals[seq - 1] = line
        return super(account_bank_statement, self).create(cr, uid, vals, context=context)

    def write(self, cr, uid, ids, vals, context=None):
        res = super(account_bank_statement, self).write(cr, uid, ids, vals, context=context)
        account_bank_statement_line_obj = self.pool.get('account.bank.statement.line')
        for statement in self.browse(cr, uid, ids, context):
            seq = 0
            for line in statement.line_ids:
                seq += 1
                account_bank_statement_line_obj.write(cr, uid, [line.id], {'sequence': seq}, context=context)
        return res

    def button_import_invoice(self, cr, uid, ids, context=None):
        mod_obj = self.pool.get('ir.model.data')
        if context is None:
            context = {}
        model_data_ids = mod_obj.search(cr, uid, [('model','=','ir.ui.view'),('name','=','view_account_statement_from_invoice')], context=context)
        resource_id = mod_obj.read(cr, uid, model_data_ids, fields=['res_id'], context=context)[0]['res_id']
        context.update({'statement_id': ids[0]})

        return {
            'name': _('Import Invoice'),
            'context': context,
            'view_type': 'form',
            'view_mode': 'tree,form',
            'res_model': 'account.statement.from.invoice',
            'views': [(resource_id,'form')],
            'type': 'ir.actions.act_window',
            'target': 'new',
            'nodestroy': True
        }

    def _default_journal_id(self, cr, uid, context={}):
        journal_pool = self.pool.get('account.journal')
        journal_type = context.get('journal_type', False)
        journal_id = False
        if journal_type:
            ids = journal_pool.search(cr, uid, [('type', '=', journal_type)])
            if ids:
                journal_id = ids[0]
        return journal_id

    def _default_balance_start(self, cr, uid, context={}):
        cr.execute('select id from account_bank_statement where journal_id=%s order by date desc limit 1', (1,))
        res = cr.fetchone()
        if res:
            return self.browse(cr, uid, [res[0]], context)[0].balance_end
        return 0.0

    def _end_balance(self, cursor, user, ids, name, attr, context=None):
        res_currency_obj = self.pool.get('res.currency')
        res_users_obj = self.pool.get('res.users')
        res = {}

        company_currency_id = res_users_obj.browse(cursor, user, user,
                context=context).company_id.currency_id.id

        statements = self.browse(cursor, user, ids, context=context)
        for statement in statements:
            res[statement.id] = statement.balance_start
            currency_id = statement.currency.id
            for line in statement.move_line_ids:
                if line.debit > 0:
                    if line.account_id.id == \
                            statement.journal_id.default_debit_account_id.id:
                        res[statement.id] += res_currency_obj.compute(cursor,
                                user, company_currency_id, currency_id,
                                line.debit, context=context)
                else:
                    if line.account_id.id == \
                            statement.journal_id.default_credit_account_id.id:
                        res[statement.id] -= res_currency_obj.compute(cursor,
                                user, company_currency_id, currency_id,
                                line.credit, context=context)
            if statement.state == 'draft':
                for line in statement.line_ids:
                    res[statement.id] += line.amount
        for r in res:
            res[r] = round(res[r], 2)
        return res

    def _get_period(self, cr, uid, context={}):
        periods = self.pool.get('account.period').find(cr, uid)
        if periods:
            return periods[0]
        return False

    def _currency(self, cursor, user, ids, name, args, context=None):
        res = {}
        res_currency_obj = self.pool.get('res.currency')
        res_users_obj = self.pool.get('res.users')
        default_currency = res_users_obj.browse(cursor, user,
                user, context=context).company_id.currency_id
        for statement in self.browse(cursor, user, ids, context=context):
            currency = statement.journal_id.currency
            if not currency:
                currency = default_currency
            res[statement.id] = currency.id
        currency_names = {}
        for currency_id, currency_name in res_currency_obj.name_get(cursor,
                user, [x for x in res.values()], context=context):
            currency_names[currency_id] = currency_name
        for statement_id in res.keys():
            currency_id = res[statement_id]
            res[statement_id] = (currency_id, currency_names[currency_id])
        return res

<<<<<<< HEAD
    _order = "date desc ,id desc"
=======
    _order = "date desc, id desc"
>>>>>>> 767461ac
    _name = "account.bank.statement"
    _description = "Bank Statement"
    _columns = {
        'name': fields.char('Name', size=64, required=True, help='if you give the Name other then /, its created Accounting Entries Move will be with same name as statement name. This allows the statement entries to have the same references than the statement itself', states={'confirm': [('readonly', True)]}),
        'date': fields.date('Date', required=True, states={'confirm': [('readonly', True)]}),
        'journal_id': fields.many2one('account.journal', 'Journal', required=True,
            readonly=True, states={'draft':[('readonly',False)]}),
        'period_id': fields.many2one('account.period', 'Period', required=True,
            states={'confirm':[('readonly', True)]}),
        'balance_start': fields.float('Starting Balance', digits_compute=dp.get_precision('Account'),
            states={'confirm':[('readonly',True)]}),
        'balance_end_real': fields.float('Ending Balance', digits_compute=dp.get_precision('Account'),
            states={'confirm':[('readonly', True)]}),
        'balance_end': fields.function(_end_balance, method=True, string='Balance'),
        'company_id': fields.related('journal_id', 'company_id', type='many2one', relation='res.company', string='Company', store=True, readonly=True),
        'line_ids': fields.one2many('account.bank.statement.line',
            'statement_id', 'Statement lines',
            states={'confirm':[('readonly', True)]}),
        'move_line_ids': fields.one2many('account.move.line', 'statement_id',
            'Entry lines', states={'confirm':[('readonly',True)]}),
        'state': fields.selection([('draft', 'Draft'),('confirm', 'Confirmed')],
            'State', required=True,
            states={'confirm': [('readonly', True)]}, readonly="1",
            help='When new statement is created the state will be \'Draft\'. \
            \n* And after getting confirmation from the bank it will be in \'Confirmed\' state.'),
        'currency': fields.function(_currency, method=True, string='Currency',
            type='many2one', relation='res.currency'),
    }

    _defaults = {
        'name': "/",
        'date': time.strftime('%Y-%m-%d'),
        'state': 'draft',
        'balance_start': _default_balance_start,
        'journal_id': _default_journal_id,
        'period_id': _get_period,
    }

    def onchange_date(self, cr, user, ids, date, context=None):
        """
        Returns a dict that contains new values and context
        @param cr: A database cursor
        @param user: ID of the user currently logged in
        @param date: latest value from user input for field date
        @param args: other arguments
        @param context: context arguments, like lang, time zone
        @return: Returns a dict which contains new values, and context
        """
        res = {}
        period_pool = self.pool.get('account.period')

        if context is None:
            context = {}

        pids = period_pool.search(cr, user, [('date_start','<=',date), ('date_stop','>=',date)])
        if pids:
            res.update({
                'period_id':pids[0]
            })
            context.update({
                'period_id':pids[0]
            })

        return {
            'value':res,
            'context':context,
        }

    def button_dummy(self, cr, uid, ids, context=None):
        return self.write(cr, uid, ids, {}, context=context)

    def create_move_from_st_line(self, cr, uid, st_line_id, company_currency_id, st_line_number, context=None):
        res_currency_obj = self.pool.get('res.currency')
        account_move_obj = self.pool.get('account.move')
        account_move_line_obj = self.pool.get('account.move.line')
        account_bank_statement_line_obj = self.pool.get('account.bank.statement.line')
        st_line = account_bank_statement_line_obj.browse(cr, uid, st_line_id, context)
        st = st_line.statement_id

        context.update({'date': st_line.date})

        move_id = account_move_obj.create(cr, uid, {
            'journal_id': st.journal_id.id,
            'period_id': st.period_id.id,
            'date': st_line.date,
            'name': st_line_number,
        }, context=context)
        account_bank_statement_line_obj.write(cr, uid, [st_line.id], {
            'move_ids': [(4, move_id, False)]
        })

        torec = []
        if st_line.amount >= 0:
            account_id = st.journal_id.default_credit_account_id.id
        else:
            account_id = st.journal_id.default_debit_account_id.id

        acc_cur = ((st_line.amount<=0) and st.journal_id.default_debit_account_id) or st_line.account_id
        amount = res_currency_obj.compute(cr, uid, st.currency.id,
                company_currency_id, st_line.amount, context=context,
                account=acc_cur)

        val = {
            'name': st_line.name,
            'date': st_line.date,
            'ref': st_line.ref,
            'move_id': move_id,
            'partner_id': ((st_line.partner_id) and st_line.partner_id.id) or False,
            'account_id': (st_line.account_id) and st_line.account_id.id,
            'credit': ((amount>0) and amount) or 0.0,
            'debit': ((amount<0) and -amount) or 0.0,
            'statement_id': st.id,
            'journal_id': st.journal_id.id,
            'period_id': st.period_id.id,
            'currency_id': st.currency.id,
            'analytic_account_id': st_line.analytic_account_id and st_line.analytic_account_id.id or False
        }

        amount = res_currency_obj.compute(cr, uid, st.currency.id,
                company_currency_id, st_line.amount, context=context,
                account=acc_cur)
        if st.currency.id <> company_currency_id:
            amount_cur = res_currency_obj.compute(cr, uid, company_currency_id,
                        st.currency.id, amount, context=context,
                        account=acc_cur)
            val['amount_currency'] = -amount_cur

        if st_line.account_id and st_line.account_id.currency_id and st_line.account_id.currency_id.id <> company_currency_id:
            val['currency_id'] = st_line.account_id.currency_id.id
            if company_currency_id==st_line.account_id.currency_id.id:
                amount_cur = st_line.amount
            else:
                amount_cur = res_currency_obj.compute(cr, uid, company_currency_id,
                        st_line.account_id.currency_id.id, amount, context=context,
                        account=acc_cur)
            val['amount_currency'] = amount_cur

        move_line_id = account_move_line_obj.create(cr, uid, val, context=context)
        torec.append(move_line_id)

        # Fill the secondary amount/currency
        # if currency is not the same than the company
        amount_currency = False
        currency_id = False
        if st.currency.id <> company_currency_id:
            amount_currency = st_line.amount
            currency_id = st.currency.id
        account_move_line_obj.create(cr, uid, {
            'name': st_line.name,
            'date': st_line.date,
            'ref': st_line.ref,
            'move_id': move_id,
            'partner_id': ((st_line.partner_id) and st_line.partner_id.id) or False,
            'account_id': account_id,
            'credit': ((amount < 0) and -amount) or 0.0,
            'debit': ((amount > 0) and amount) or 0.0,
            'statement_id': st.id,
            'journal_id': st.journal_id.id,
            'period_id': st.period_id.id,
            'amount_currency': amount_currency,
            'currency_id': currency_id,
            }, context=context)

        for line in account_move_line_obj.browse(cr, uid, [x.id for x in
                account_move_obj.browse(cr, uid, move_id,
                    context=context).line_id],
                context=context):
            if line.state <> 'valid':
                raise osv.except_osv(_('Error !'),
                        _('Journal Item "%s" is not valid') % line.name)

        # Bank statements will not consider boolean on journal entry_posted
        account_move_obj.post(cr, uid, [move_id], context=context)
        return move_id

    def get_next_st_line_number(self, cr, uid, st_number, st_line, context=None):
        return st_number + '/' + str(st_line.sequence)

    def balance_check(self, cr, uid, st_id, journal_type='bank', context=None):
        st = self.browse(cr, uid, st_id, context)
        if not (abs((st.balance_end or 0.0) - st.balance_end_real) < 0.0001):
            raise osv.except_osv(_('Error !'),
                    _('The statement balance is incorrect !\n') +
                    _('The expected balance (%.2f) is different than the computed one. (%.2f)') % (st.balance_end_real, st.balance_end))
        return True

    def statement_close(self, cr, uid, ids, journal_type='bank', context=None):
        return self.write(cr, uid, ids, {'state':'confirm'}, context=context)

    def check_status_condition(self, cr, uid, state, journal_type='bank'):
        return state=='draft'

    def button_confirm_bank(self, cr, uid, ids, context=None):
        done = []
        obj_seq = self.pool.get('ir.sequence')
        if context is None:
            context = {}

        for st in self.browse(cr, uid, ids, context):
            j_type = st.journal_id.type
            company_currency_id = st.journal_id.company_id.currency_id.id
            if not self.check_status_condition(cr, uid, st.state, journal_type=j_type):
                continue

            self.balance_check(cr, uid, st.id, journal_type=j_type, context=context)
            if (not st.journal_id.default_credit_account_id) \
                    or (not st.journal_id.default_debit_account_id):
                raise osv.except_osv(_('Configuration Error !'),
                        _('Please verify that an account is defined in the journal.'))

            if not st.name == '/':
                st_number = st.name
            else:
                if st.journal_id.sequence_id:
                    c = {'fiscalyear_id': st.period_id.fiscalyear_id.id}
                    st_number = obj_seq.get_id(cr, uid, st.journal_id.sequence_id.id, context=c)
                else:
                    st_number = obj_seq.get(cr, uid, 'account.bank.statement')

            for line in st.move_line_ids:
                if line.state <> 'valid':
                    raise osv.except_osv(_('Error !'),
                            _('The account entries lines are not in valid state.'))
            for st_line in st.line_ids:
                if st_line.analytic_account_id:
                    if not st.journal_id.analytic_journal_id:
                        raise osv.except_osv(_('No Analytic Journal !'),_("You have to define an analytic journal on the '%s' journal!") % (st.journal_id.name,))
                if not st_line.amount:
                    continue
                st_line_number = self.get_next_st_line_number(cr, uid, st_number, st_line, context)
                self.create_move_from_st_line(cr, uid, st_line.id, company_currency_id, st_line_number, context)

            self.write(cr, uid, [st.id], {'name': st_number}, context=context)
            self.log(cr, uid, st.id, _('Statement %s is confirmed, journal items are created.') % (st_number,))
            done.append(st.id)
        return self.write(cr, uid, ids, {'state':'confirm'}, context=context)

    def button_cancel(self, cr, uid, ids, context=None):
        done = []
        account_move_obj = self.pool.get('account.move')
        for st in self.browse(cr, uid, ids, context):
            if st.state=='draft':
                continue
            ids = []
            for line in st.line_ids:
                ids += [x.id for x in line.move_ids]
            account_move_obj.unlink(cr, uid, ids, context)
            done.append(st.id)
        return self.write(cr, uid, done, {'state':'draft'}, context=context)

    def onchange_journal_id(self, cursor, user, statement_id, journal_id, context=None):
        cursor.execute('SELECT balance_end_real \
                FROM account_bank_statement \
                WHERE journal_id = %s AND NOT state = %s \
                ORDER BY date DESC,id DESC LIMIT 1', (journal_id, 'draft'))
        res = cursor.fetchone()
        balance_start = res and res[0] or 0.0
        return {'value': {'balance_start': balance_start}}

    def unlink(self, cr, uid, ids, context=None):
        stat = self.read(cr, uid, ids, ['state'])
        unlink_ids = []
        for t in stat:
            if t['state'] in ('draft'):
                unlink_ids.append(t['id'])
            else:
                raise osv.except_osv(_('Invalid action !'), _('Cannot delete bank statement(s) which are already confirmed !'))
        osv.osv.unlink(self, cr, uid, unlink_ids, context=context)
        return True

    def copy(self, cr, uid, id, default=None, context=None):
        if default is None:
            default = {}
        if context is None:
            context = {}
        default = default.copy()
        default['move_line_ids'] = []
        return super(account_bank_statement, self).copy(cr, uid, id, default, context=context)

account_bank_statement()

class account_bank_statement_line(osv.osv):

    def onchange_type(self, cr, uid, line_id, partner_id, type, context=None):
        res_users_obj = self.pool.get('res.users')
        res_currency_obj = self.pool.get('res.currency')
        res = {'value': {}}
        obj_partner = self.pool.get('res.partner')
        if context is None:
            context = {}
        if not partner_id:
            return res
        account_id = False
        line = self.browse(cr, uid, line_id)
        if not line or (line and not line[0].account_id):
            part = obj_partner.browse(cr, uid, partner_id, context=context)
            if type == 'supplier':
                account_id = part.property_account_payable.id
            else:
                account_id = part.property_account_receivable.id
            res['value']['account_id'] = account_id
        return res

    _order = "statement_id desc, sequence"
    _name = "account.bank.statement.line"
    _description = "Bank Statement Line"
    _columns = {
        'name': fields.char('Communication', size=64, required=True),
        'date': fields.date('Date', required=True),
        'amount': fields.float('Amount'),
        'type': fields.selection([
            ('supplier','Supplier'),
            ('customer','Customer'),
            ('general','General')
            ], 'Type', required=True),
        'partner_id': fields.many2one('res.partner', 'Partner'),
        'account_id': fields.many2one('account.account','Account',
            required=True),
        'statement_id': fields.many2one('account.bank.statement', 'Statement',
            select=True, required=True, ondelete='cascade'),
        'analytic_account_id': fields.many2one('account.analytic.account', 'Analytic Account'),
        'move_ids': fields.many2many('account.move',
            'account_bank_statement_line_move_rel', 'move_id','statement_id',
            'Moves'),
        'ref': fields.char('Reference', size=32),
        'note': fields.text('Notes'),
        'sequence': fields.integer('Sequence', help="Gives the sequence order when displaying a list of bank statement lines."),
        'company_id': fields.related('statement_id', 'company_id', type='many2one', relation='res.company', string='Company', store=True, readonly=True),
    }
    _defaults = {
        'name': lambda self,cr,uid,context={}: self.pool.get('ir.sequence').get(cr, uid, 'account.bank.statement.line'),
        'date': time.strftime('%Y-%m-%d'),
        'type': 'general',
    }

account_bank_statement_line()

# vim:expandtab:smartindent:tabstop=4:softtabstop=4:shiftwidth=4:<|MERGE_RESOLUTION|>--- conflicted
+++ resolved
@@ -141,11 +141,7 @@
             res[statement_id] = (currency_id, currency_names[currency_id])
         return res
 
-<<<<<<< HEAD
-    _order = "date desc ,id desc"
-=======
     _order = "date desc, id desc"
->>>>>>> 767461ac
     _name = "account.bank.statement"
     _description = "Bank Statement"
     _columns = {
