<?xml version="1.0" encoding="utf-8"?>
<openerp>
    <data>

<<<<<<< HEAD
		<record id="view_account_move_line_reconcile_prompt" model="ir.ui.view">
            <field name="name">account.move.line.reconcile.prompt.form</field>
            <field name="model">account.move.line.reconcile.prompt</field>
            <field name="type">form</field>
            <field name="arch" type="xml">
                <form string="Reconciliation">
                	<separator string="Are you sure you want to reconcile entries?" colspan="4"/>
				    <group colspan="4" col="6">
                       	<label string ="" colspan="2"/>

                    	<button icon="gtk-cancel" special="cancel" string="Cancel"/>
                    	<button icon="gtk-ok" string="Ok" name="ask_reconcilation" type="object" default_focus="1"/>
                   </group>
               </form>
            </field>
        </record>

		<record id="action_view_account_move_line_reconcile_prompt" model="ir.actions.act_window">
        	<field name="name">Reconcile Entries</field>
            <field name="res_model">account.move.line.reconcile.prompt</field>
            <field name="view_type">form</field>
            <field name="view_mode">tree,form</field>
           	<field name="view_id" ref="view_account_move_line_reconcile_prompt"/>
           	<field name="target">new</field>
=======
<!--        <record id="view_account_move_line_reconcile_prompt" model="ir.ui.view">-->
<!--            <field name="name">account.move.line.reconcile.prompt.form</field>-->
<!--            <field name="model">account.move.line.reconcile.prompt</field>-->
<!--            <field name="type">form</field>-->
<!--            <field name="arch" type="xml">-->
<!--                <form string="Reconciliation">-->
<!--                    <separator string="Are you sure you want to reconcile entries?" colspan="4"/>-->
<!--                    <group colspan="4" col="6">-->
<!--                           <label string ="" colspan="2"/>-->
<!---->
<!--                        <button icon="gtk-cancel" special="cancel" string="Cancel"/>-->
<!--                        <button icon="gtk-ok" string="Ok" name="ask_reconcilation" type="object" default_focus="1"/>-->
<!--                   </group>-->
<!--               </form>-->
<!--            </field>-->
<!--        </record>-->

<!--        <record id="action_view_account_move_line_reconcile_prompt" model="ir.actions.act_window">-->
<!--            <field name="name">Reconcile Entries</field>-->
<!--            <field name="res_model">account.move.line.reconcile.prompt</field>-->
<!--            <field name="view_type">form</field>-->
<!--            <field name="view_mode">tree,form</field>-->
<!--               <field name="view_id" ref="view_account_move_line_reconcile_prompt"/>-->
<!--               <field name="target">new</field>-->
<!--        </record>-->

<!--        <record model="ir.values" id="action_account_move_line_reconcile_prompt_values">-->
<!--            <field name="model_id" ref="account.model_account_move_line" />-->
<!--            <field name="object" eval="1" />-->
<!--            <field name="name">Reconcile Entries</field>-->
<!--            <field name="key2">client_action_multi</field>-->
<!--            <field name="value" eval="'ir.actions.act_window,' +str(ref('action_view_account_move_line_reconcile_prompt'))" />-->
<!--            <field name="key">action</field>-->
<!--            <field name="model">account.move.line</field>-->
<!--        </record>-->
        
        <record id="view_account_move_line_reconcile_full" model="ir.ui.view">
            <field name="name">account.move.line.reconcile.full.form</field>
            <field name="model">account.move.line.reconcile</field>
            <field name="type">form</field>
            <field name="arch" type="xml">
                <form string="Reconciliation">
                    <group height="210" width="550">
                        <separator string="Reconciliation transactions" colspan="4"/>
                        <field name="trans_nbr"/>
                        <newline/>
                        <field name="credit"/>
                        <field name="debit"/>
                        <separator string="Write-Off" colspan="4"/>
                        <field name="writeoff"/>
                        <group colspan="4" col="6">
                            <label string ="" colspan="2"/>
                            <button icon="gtk-cancel" special="cancel" string="Cancel"/>
                            <button icon="terp-stock_effects-object-colorize" string="Reconcile" name="trans_rec_reconcile_full" type="object" default_focus="1" attrs="{'invisible':[('writeoff','!=',0)]}"/>
                            <button icon="gtk-ok" string="Reconcile With Write-Off" name="trans_rec_addendum_writeoff" type="object" attrs="{'invisible':[('writeoff','==',0)]}"/>
                            <button icon="gtk-ok" string="Partial Reconcile" name="trans_rec_reconcile_partial_reconcile" type="object" attrs="{'invisible':[('writeoff','==',0)]}"/>
                       </group>
                    </group>
               </form>
            </field>
        </record>
        
        <record id="action_view_account_move_line_reconcile" model="ir.actions.act_window">
            <field name="name">Reconcile Entries</field>
            <field name="res_model">account.move.line.reconcile</field>
            <field name="view_type">form</field>
            <field name="view_mode">tree,form</field>
            <field name="view_id" ref="view_account_move_line_reconcile_full"/>
            <field name="target">new</field>
>>>>>>> ac56c74c
        </record>

        <record model="ir.values" id="action_account_move_line_reconcile_prompt_values">
            <field name="model_id" ref="account.model_account_move_line" />
            <field name="object" eval="1" />
            <field name="name">Reconcile Entries</field>
            <field name="key2">client_action_multi</field>
            <field name="value" eval="'ir.actions.act_window,' +str(ref('action_view_account_move_line_reconcile_prompt'))" />
            <field name="key">action</field>
            <field name="model">account.move.line</field>
<<<<<<< HEAD
		</record>

    	<record id="view_account_move_line_reconcile_full" model="ir.ui.view">
            <field name="name">account.move.line.reconcile.full.form</field>
            <field name="model">account.move.line.reconcile</field>
            <field name="type">form</field>
            <field name="arch" type="xml">
                <form string="Reconciliation">
                	<separator string="Reconciliation transactions" colspan="4"/>
				    <field name="trans_nbr"/>
				    <newline/>
				    <field name="credit"/>
				    <field name="debit"/>
				    <separator string="Write-Off" colspan="4"/>
				    <field name="writeoff"/>
				    <group colspan="4" col="6">
                       	<label string ="" colspan="2"/>
                    	<button icon="gtk-cancel" special="cancel" string="Cancel"/>
                    	<button icon="terp-stock_effects-object-colorize" string="Reconcile" name="trans_rec_reconcile_full" type="object" default_focus="1"/>
                   </group>
               </form>
            </field>
        </record>

		<record id="view_account_move_line_reconcile_partial" model="ir.ui.view">
            <field name="name">account.move.line.reconcile.partial.form</field>
            <field name="model">account.move.line.reconcile</field>
            <field name="type">form</field>
            <field name="arch" type="xml">
                <form string="Reconciliation">
                	<separator string="Reconciliation transactions" colspan="4"/>
				    <field name="trans_nbr"/>
				    <newline/>
				    <field name="credit"/>
				    <field name="debit"/>
				    <separator string="Write-Off" colspan="4"/>
				    <field name="writeoff"/>
				    <group colspan="4" col="6">
                       	<label string ="" colspan="2"/>
                    	<button icon="gtk-cancel" special="cancel" string="Cancel"/>
                    	<button icon="gtk-ok" string="Reconcile With Write-Off" name="trans_rec_addendum_writeoff" type="object" default_focus="1"/>
                    	<button icon="gtk-ok" string="Partial Reconcile" name="trans_rec_reconcile_partial_reconcile" type="object"/>
                   </group>
               </form>
            </field>
        </record>
=======
        </record>
<!--        <record id="view_account_move_line_reconcile_full" model="ir.ui.view">-->
<!--            <field name="name">account.move.line.reconcile.full.form</field>-->
<!--            <field name="model">account.move.line.reconcile</field>-->
<!--            <field name="type">form</field>-->
<!--            <field name="arch" type="xml">-->
<!--                <form string="Reconciliation">-->
<!--                    <separator string="Reconciliation transactions" colspan="4"/>-->
<!--                    <field name="trans_nbr"/>-->
<!--                    <newline/>-->
<!--                    <field name="credit"/>-->
<!--                    <field name="debit"/>-->
<!--                    <separator string="Write-Off" colspan="4"/>-->
<!--                    <field name="writeoff"/>-->
<!--                    <group colspan="4" col="6">-->
<!--                           <label string ="" colspan="2"/>-->
<!--                        <button icon="gtk-cancel" special="cancel" string="Cancel"/>-->
<!--                        <button icon="terp-stock_effects-object-colorize" string="Reconcile" name="trans_rec_reconcile_full" type="object" default_focus="1"/>-->
<!--                   </group>-->
<!--               </form>-->
<!--            </field>-->
<!--        </record>-->
<!---->
<!--        <record id="view_account_move_line_reconcile_partial" model="ir.ui.view">-->
<!--            <field name="name">account.move.line.reconcile.partial.form</field>-->
<!--            <field name="model">account.move.line.reconcile</field>-->
<!--            <field name="type">form</field>-->
<!--            <field name="arch" type="xml">-->
<!--                <form string="Reconciliation">-->
<!--                    <separator string="Reconciliation transactions" colspan="4"/>-->
<!--                    <field name="trans_nbr"/>-->
<!--                    <newline/>-->
<!--                    <field name="credit"/>-->
<!--                    <field name="debit"/>-->
<!--                    <separator string="Write-Off" colspan="4"/>-->
<!--                    <field name="writeoff"/>-->
<!--                    <group colspan="4" col="6">-->
<!--                           <label string ="" colspan="2"/>-->
<!--                        <button icon="gtk-cancel" special="cancel" string="Cancel"/>-->
<!--                        <button icon="gtk-ok" string="Reconcile With Write-Off" name="trans_rec_addendum_writeoff" type="object" default_focus="1"/>-->
<!--                        <button icon="gtk-ok" string="Partial Reconcile" name="trans_rec_reconcile_partial_reconcile" type="object"/>-->
<!--                   </group>-->
<!--               </form>-->
<!--            </field>-->
<!--        </record>-->
>>>>>>> ac56c74c

        <record id="account_move_line_reconcile_writeoff" model="ir.ui.view">
            <field name="name">account.move.line.reconcile.writeoff.form</field>
            <field name="model">account.move.line.reconcile.writeoff</field>
            <field name="type">form</field>
            <field name="arch" type="xml">
                <form string="Information addendum">
                    <separator string="Write-Off Move" colspan="4"/>
                    <field name="journal_id"/>
                    <field name="writeoff_acc_id" domain="[('type', '&lt;&gt;', 'view')]"/>
                    <field name="date_p"/>
                    <field name="comment"/>
                    <separator string="Analytic" colspan="4"/>
                    <field name="analytic_id"/>
                    <group colspan="4" col="6">
                           <label string ="" colspan="2"/>
                        <button icon="gtk-cancel" special="cancel" string="Cancel"/>
                        <button icon="gtk-stock_effects-object-colorize" string="Reconcile" name="trans_rec_reconcile" type="object" default_focus="1"/>
                   </group>
               </form>
            </field>
        </record>
    </data>
</openerp><|MERGE_RESOLUTION|>--- conflicted
+++ resolved
@@ -2,32 +2,6 @@
 <openerp>
     <data>
 
-<<<<<<< HEAD
-		<record id="view_account_move_line_reconcile_prompt" model="ir.ui.view">
-            <field name="name">account.move.line.reconcile.prompt.form</field>
-            <field name="model">account.move.line.reconcile.prompt</field>
-            <field name="type">form</field>
-            <field name="arch" type="xml">
-                <form string="Reconciliation">
-                	<separator string="Are you sure you want to reconcile entries?" colspan="4"/>
-				    <group colspan="4" col="6">
-                       	<label string ="" colspan="2"/>
-
-                    	<button icon="gtk-cancel" special="cancel" string="Cancel"/>
-                    	<button icon="gtk-ok" string="Ok" name="ask_reconcilation" type="object" default_focus="1"/>
-                   </group>
-               </form>
-            </field>
-        </record>
-
-		<record id="action_view_account_move_line_reconcile_prompt" model="ir.actions.act_window">
-        	<field name="name">Reconcile Entries</field>
-            <field name="res_model">account.move.line.reconcile.prompt</field>
-            <field name="view_type">form</field>
-            <field name="view_mode">tree,form</field>
-           	<field name="view_id" ref="view_account_move_line_reconcile_prompt"/>
-           	<field name="target">new</field>
-=======
 <!--        <record id="view_account_move_line_reconcile_prompt" model="ir.ui.view">-->
 <!--            <field name="name">account.move.line.reconcile.prompt.form</field>-->
 <!--            <field name="model">account.move.line.reconcile.prompt</field>-->
@@ -63,7 +37,7 @@
 <!--            <field name="key">action</field>-->
 <!--            <field name="model">account.move.line</field>-->
 <!--        </record>-->
-        
+
         <record id="view_account_move_line_reconcile_full" model="ir.ui.view">
             <field name="name">account.move.line.reconcile.full.form</field>
             <field name="model">account.move.line.reconcile</field>
@@ -89,7 +63,7 @@
                </form>
             </field>
         </record>
-        
+
         <record id="action_view_account_move_line_reconcile" model="ir.actions.act_window">
             <field name="name">Reconcile Entries</field>
             <field name="res_model">account.move.line.reconcile</field>
@@ -97,7 +71,6 @@
             <field name="view_mode">tree,form</field>
             <field name="view_id" ref="view_account_move_line_reconcile_full"/>
             <field name="target">new</field>
->>>>>>> ac56c74c
         </record>
 
         <record model="ir.values" id="action_account_move_line_reconcile_prompt_values">
@@ -108,54 +81,6 @@
             <field name="value" eval="'ir.actions.act_window,' +str(ref('action_view_account_move_line_reconcile_prompt'))" />
             <field name="key">action</field>
             <field name="model">account.move.line</field>
-<<<<<<< HEAD
-		</record>
-
-    	<record id="view_account_move_line_reconcile_full" model="ir.ui.view">
-            <field name="name">account.move.line.reconcile.full.form</field>
-            <field name="model">account.move.line.reconcile</field>
-            <field name="type">form</field>
-            <field name="arch" type="xml">
-                <form string="Reconciliation">
-                	<separator string="Reconciliation transactions" colspan="4"/>
-				    <field name="trans_nbr"/>
-				    <newline/>
-				    <field name="credit"/>
-				    <field name="debit"/>
-				    <separator string="Write-Off" colspan="4"/>
-				    <field name="writeoff"/>
-				    <group colspan="4" col="6">
-                       	<label string ="" colspan="2"/>
-                    	<button icon="gtk-cancel" special="cancel" string="Cancel"/>
-                    	<button icon="terp-stock_effects-object-colorize" string="Reconcile" name="trans_rec_reconcile_full" type="object" default_focus="1"/>
-                   </group>
-               </form>
-            </field>
-        </record>
-
-		<record id="view_account_move_line_reconcile_partial" model="ir.ui.view">
-            <field name="name">account.move.line.reconcile.partial.form</field>
-            <field name="model">account.move.line.reconcile</field>
-            <field name="type">form</field>
-            <field name="arch" type="xml">
-                <form string="Reconciliation">
-                	<separator string="Reconciliation transactions" colspan="4"/>
-				    <field name="trans_nbr"/>
-				    <newline/>
-				    <field name="credit"/>
-				    <field name="debit"/>
-				    <separator string="Write-Off" colspan="4"/>
-				    <field name="writeoff"/>
-				    <group colspan="4" col="6">
-                       	<label string ="" colspan="2"/>
-                    	<button icon="gtk-cancel" special="cancel" string="Cancel"/>
-                    	<button icon="gtk-ok" string="Reconcile With Write-Off" name="trans_rec_addendum_writeoff" type="object" default_focus="1"/>
-                    	<button icon="gtk-ok" string="Partial Reconcile" name="trans_rec_reconcile_partial_reconcile" type="object"/>
-                   </group>
-               </form>
-            </field>
-        </record>
-=======
         </record>
 <!--        <record id="view_account_move_line_reconcile_full" model="ir.ui.view">-->
 <!--            <field name="name">account.move.line.reconcile.full.form</field>-->
@@ -201,7 +126,6 @@
 <!--               </form>-->
 <!--            </field>-->
 <!--        </record>-->
->>>>>>> ac56c74c
 
         <record id="account_move_line_reconcile_writeoff" model="ir.ui.view">
             <field name="name">account.move.line.reconcile.writeoff.form</field>
