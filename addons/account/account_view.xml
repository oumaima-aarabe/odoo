<?xml version="1.0" encoding="utf-8"?>
<terp>
    <data>

        <!--
     Fiscal Year
    -->

        <menuitem id="base.menu_action_currency_form" parent="menu_finance_configuration" sequence="20"/>

        <record id="view_account_fiscalyear_form" model="ir.ui.view">
            <field name="name">account.fiscalyear.form</field>
            <field name="model">account.fiscalyear</field>
            <field name="type">form</field>
            <field name="arch" type="xml">
                <form string="Fiscalyear">
                    <field name="name" select="1"/>
                    <field name="code" select="1"/>
                    <field name="date_start"/>
                    <field name="date_stop"/>
                    <field name="start_journal_period_id"/>
                    <field name="end_journal_period_id"/>
                    <separator colspan="4" string="Periods"/>
                    <field colspan="4" name="period_ids" nolabel="1" widget="one2many_list">
                        <form string="Period">
                            <field name="name" select="1"/>
                            <field name="code" select="1"/>
                            <field name="date_start"/>
                            <field name="date_stop"/>
                        </form>
                    </field>
                    <separator colspan="4" string="States"/>
                    <field name="state" select="1"/>
                    <group col="2" colspan="2">
                        <button name="create_period" states="draft" string="Create Monthly Periods" type="object"/>
                        <button name="create_period3" states="draft" string="Create 3 Months Periods" type="object"/>
                    </group>
                </form>
            </field>
        </record>
        <record id="view_account_fiscalyear_tree" model="ir.ui.view">
            <field name="name">account.fiscalyear.tree</field>
            <field name="model">account.fiscalyear</field>
            <field name="type">tree</field>
            <field name="arch" type="xml">
                <tree string="Fiscalyear">
                    <field name="code"/>
                    <field name="name"/>
                    <field name="state"/>
                </tree>
            </field>
        </record>
        <record id="action_account_fiscalyear_form" model="ir.actions.act_window">
            <field name="name">Fiscal Years</field>
            <field name="res_model">account.fiscalyear</field>
            <field name="view_type">form</field>
            <field name="view_mode">tree,form</field>
        </record>
        <menuitem id="next_id_23" name="Periods" parent="account.menu_finance_configuration"/><menuitem action="action_account_fiscalyear_form" id="menu_action_account_fiscalyear_form" parent="next_id_23"/>

<<<<<<< HEAD
    <!--
=======
        <!--
>>>>>>> 169fe1ed
    Period
    -->

        <record id="view_account_period_form" model="ir.ui.view">
            <field name="name">account.period.form</field>
            <field name="model">account.period</field>
            <field name="type">form</field>
            <field name="arch" type="xml">
                <form string="Period">
                    <field name="name" select="1"/>
                    <field name="code" select="1"/>
                    <field name="date_start"/>
                    <field name="date_stop"/>
                    <field name="fiscalyear_id"/>
                    <separator colspan="4" string="States"/>
                    <field name="state" select="1"/>
                </form>
            </field>
        </record>
        <record id="view_account_period_tree" model="ir.ui.view">
            <field name="name">account.period.tree</field>
            <field name="model">account.period</field>
            <field name="type">tree</field>
            <field name="arch" type="xml">
                <tree string="Period">
                    <field name="code"/>
                    <field name="name"/>
                    <field name="date_start"/>
                    <field name="date_stop"/>
                    <field name="state"/>
                </tree>
            </field>
        </record>
        <record id="action_account_period_form" model="ir.actions.act_window">
            <field name="name">Periods</field>
            <field name="res_model">account.period</field>
            <field name="view_type">form</field>
            <field name="view_mode">tree,form</field>
        </record>
        <menuitem action="action_account_period_form" id="menu_action_account_period_form" parent="account.next_id_23"/>


<<<<<<< HEAD
    <!--
	Accounts
	-->
=======
        <!--
    Accounts
    -->
>>>>>>> 169fe1ed

        <record id="view_account_form" model="ir.ui.view">
            <field name="name">account.account.form</field>
            <field name="model">account.account</field>
            <field name="type">form</field>
            <field name="arch" type="xml">
                <form string="Account">
                    <group col="6" colspan="4">
                    <field name="name" select="1"/>
                    <field name="code" select="1"/>
                    <field name="type" select="1"/>
                    <field name="company_id" select="2"/>
                    <field name="parent_id"/>
                    <field name="active"/>
                    </group>
                    <notebook colspan="4">
                        <page string="General Information">
                            <newline/>
                            <field name="sign"/>

                            <field name="currency_id" select="2"/>
                            <field name="reconcile"/>
                            <newline/>
                            <newline/>
                            <field name="child_consol_ids" colspan="4"/>
                            <field colspan="4" name="tax_ids"/>
                        </page>
                        <page string="Notes">
                            <field colspan="4" name="note" nolabel="1"/>
                        </page>
                    </notebook>
                </form>
            </field>
        </record>
        <record id="action_account_form" model="ir.actions.act_window">
            <field name="name">Financial Accounts</field>
            <field name="res_model">account.account</field>
            <field name="view_type">form</field>
            <field name="view_mode">tree,form</field>
        </record>
        <menuitem id="account_account_menu" name="Financial Accounts" parent="account.menu_finance_configuration"/>
        <menuitem action="action_account_form" id="menu_action_account_form" parent="account_account_menu"/>

        <record id="view_account_tree" model="ir.ui.view">
            <field name="name">account.account.tree</field>
            <field name="model">account.account</field>
            <field name="type">tree</field>
            <field name="field_parent">child_id</field>
            <field name="arch" type="xml">
                <tree string="Chart of accounts">
                    <field name="name"/>
                    <field name="code"/>
                    <field name="debit"/>
                    <field name="credit"/>
                    <field name="balance"/>
                    <field name="company_currency_id"/>
                </tree>
            </field>
        </record>
        <record id="action_account_tree" model="ir.actions.act_window">
            <field name="name">Chart of Accounts</field>
            <field name="res_model">account.account</field>
            <field name="view_type">tree</field>
            <field name="view_id" ref="view_account_tree"/>
            <field name="domain">[('code','=','0')]</field>
        </record>
        <menuitem action="action_account_tree" id="menu_action_account_tree" parent="account.account_account_menu"/>

        <!--
    Journal

    Account Journal Columns
    -->

        <record id="view_journal_column_form" model="ir.ui.view">
            <field name="name">account.journal.column.form</field>
            <field name="model">account.journal.column</field>
            <field name="type">form</field>
            <field name="arch" type="xml">
                <form string="Journal Column">
                    <field colspan="4" name="name" select="1"/>
                    <field name="field" select="1"/>
                    <field name="sequence"/>
                    <newline/>
                    <field name="readonly"/>
                    <field name="required"/>
                </form>
            </field>
        </record>
        <record id="view_journal_column_tree" model="ir.ui.view">
            <field name="name">account.journal.column.tree</field>
            <field name="model">account.journal.column</field>
            <field name="type">tree</field>
            <field name="arch" type="xml">
                <tree string="Journal Column">
                    <field name="sequence"/>
                    <field name="name"/>
                    <field name="required"/>
                    <field name="readonly"/>
                </tree>
            </field>
        </record>

        <record id="view_account_journal_view_form" model="ir.ui.view">
            <field name="name">account.journal.view.form</field>
            <field name="model">account.journal.view</field>
            <field name="type">form</field>
            <field name="arch" type="xml">
                <form string="Journal View">
                    <field colspan="4" name="name" select="1"/>
                    <field colspan="4" name="columns_id" widget="one2many_list"/>
                </form>
            </field>
        </record>

        <!--
    # Account Journal
    -->

        <record id="view_account_journal_tree" model="ir.ui.view">
            <field name="name">account.journal.tree</field>
            <field name="model">account.journal</field>
            <field name="type">tree</field>
            <field name="arch" type="xml">
                <tree string="Account Journal">
                    <field name="code"/>
                    <field name="name"/>
                </tree>
            </field>
        </record>

        <record id="view_account_journal_form" model="ir.ui.view">
            <field name="name">account.journal.form</field>
            <field name="model">account.journal</field>
            <field name="type">form</field>
            <field name="arch" type="xml">
                <form string="Account Journal">
                    <field name="name" select="1"/>
                    <field name="active" select="1"/>
                    <field name="code" select="1"/>
                    <field name="type"/>
                    <notebook colspan="4">
                        <page string="General Information">
                            <field name="view_id"/>
                            <field name="sequence_id"/>
                            <field name="default_debit_account_id"/>
                            <field name="default_credit_account_id"/>
                            <field name="currency"/>
                            <field name="user_id" groups="base.group_extended"/>
                            <newline/>
                            <field name="centralisation"/>
                            <field name="update_posted"/>
                            <field name="entry_posted"/>
                        </page>
                        <page string="Entry Controls">
                            <separator colspan="4" string="Accounts Type Allowed (empty for no control)"/>
                            <field colspan="4" name="type_control_ids" nolabel="1"/>
                            <separator colspan="4" string="Accounts Allowed (empty for no control)"/>
                            <field colspan="4" name="account_control_ids" nolabel="1"/>
                        </page>
                    </notebook>
                </form>
            </field>
        </record>
        <record id="action_account_journal_form" model="ir.actions.act_window">
            <field name="name">Financial Journals</field>
            <field name="res_model">account.journal</field>
            <field name="view_type">form</field>
            <field name="view_mode">tree,form</field>
        </record>
        <menuitem id="next_id_25" name="Journal" parent="account.menu_finance_configuration"/>
        <menuitem action="action_account_journal_form" id="menu_action_account_journal_form" parent="next_id_25"/>

        <record id="view_bank_statement_tree" model="ir.ui.view">
            <field name="name">account.bank.statement.tree</field>
            <field name="model">account.bank.statement</field>
            <field name="type">tree</field>
            <field name="arch" type="xml">
                <tree colors="red:balance_end_real!=balance_end;blue:state=='draft' and (balance_end_real==balance_end)" string="Statement">
                    <field name="date"/>
                    <field name="name"/>
                    <field name="journal_id"/>
                    <field name="period_id"/>
                    <field name="balance_start"/>
                    <field name="balance_end_real"/>
                    <field name="balance_end"/>
                    <field name="state"/>
                </tree>
            </field>
        </record>

        <record id="view_bank_statement_form" model="ir.ui.view">
            <field name="name">account.bank.statement.form</field>
            <field name="model">account.bank.statement</field>
            <field name="type">form</field>
            <field name="arch" type="xml">
                <form string="Statement">
                    <field name="name" select="1"/>
                    <field name="date" select="1"/>
                    <field name="journal_id" on_change="onchange_journal_id(journal_id)" select="1"/>
                    <field name="currency"/>
                    <field name="period_id" select="2"/>
                    <newline/>
                    <field name="balance_start"/>
                    <field name="balance_end_real"/>
                    <notebook colspan="4">
                        <page string="Entry encoding">
                            <field colspan="4" name="line_ids" nolabel="1">
                                <tree editable="bottom" string="Statement lines">
                                    <field name="date"/>
                                    <field name="ref"/>
                                    <field name="name"/>
                                    <field name="type"/>
                                    <field name="partner_id" on_change="onchange_partner_id(partner_id, type, parent.currency)"/>
                                    <field domain="[('journal_id','=',parent.journal_id)]" name="account_id"/>
                                    <field name="amount"/>
                                    <field context="{'partner_id': partner_id, 'amount': amount, 'account_id': account_id, 'currency_id': parent.currency}" name="reconcile_id"/>
                                    <field invisible="1" name="reconcile_amount"/>
                                </tree>
                                <form string="Statement lines">
                                    <field name="date"/>
                                    <field name="name"/>
                                    <field name="type"/>
                                    <field name="partner_id" on_change="onchange_partner_id(partner_id, type, parent.currency)"/>
                                    <field domain="[('journal_id', '=', parent.journal_id), ('type', '&lt;&gt;', 'view')]" name="account_id"/>
                                    <field name="amount"/>
                                    <field context="{'partner_id':partner_id,'amount':amount,'account_id':account_id}" name="reconcile_id"/>
                                    <field name="ref"/>
                                    <separator colspan="4" string="Notes"/>
                                    <field colspan="4" name="note" nolabel="1"/>
                                </form>
                            </field>
                        </page>
                        <page string="Real Entries">
                            <field colspan="4" name="move_line_ids" nolabel="1"/>
                        </page>
                    </notebook>
                    <group col="7" colspan="4">
                        <field name="state" select="2"/>
                        <field name="balance_end"/>
                        <button name="button_dummy" states="draft" string="Compute"/>
                        <button name="button_confirm" states="draft" string="Confirm" type="object"/>
                        <button name="button_cancel" states="confirm" string="Cancel" type="object"/>
                    </group>
                </form>
            </field>
        </record>
        <record id="action_bank_statement_tree" model="ir.actions.act_window">
            <field name="name">Statements</field>
            <field name="res_model">account.bank.statement</field>
            <field name="view_type">form</field>
            <field name="view_mode">tree,form</field>
        </record>
        <menuitem action="action_bank_statement_tree" id="menu_bank_statement_tree" parent="menu_finance_entries"/>

        <record id="action_bank_statement_draft_tree" model="ir.actions.act_window">
            <field name="name">Draft statements</field>
            <field name="res_model">account.bank.statement</field>
            <field name="view_type">form</field>
            <field name="view_mode">tree,form</field>
            <field name="domain">[('state','=','draft')]</field>
        </record>
        <menuitem action="action_bank_statement_draft_tree" id="menu_bank_statement_draft_tree" parent="account.menu_bank_statement_tree"/>

        <record id="action_bank_statement_tree2" model="ir.actions.act_window">
            <field name="name">New Statement</field>
            <field name="res_model">account.bank.statement</field>
            <field name="view_type">form</field>
            <field name="view_mode">form,tree</field>
        </record>
        <menuitem action="action_bank_statement_tree2" id="menu_bank_statement_tree2" parent="menu_bank_statement_tree"/>

        <record id="view_bank_statement_reconcile" model="ir.ui.view">
            <field name="name">account.bank.statement.reconcile.form</field>
            <field name="model">account.bank.statement.reconcile</field>
            <field name="type">form</field>
            <field name="arch" type="xml">
                <form string="Reconcile">
                    <field name="name" select="1"/>
                    <newline/>
                    <field name="total_second_amount"/>
                    <field name="total_second_currency"/>
                    <newline/>
                    <field name="total_amount"/>
                    <field name="total_currency"/>
                    <newline/>
                    <separator colspan="4" string="Entries"/>
                    <field colspan="4" domain="[('partner_id','=',context.get('partner_id', False)),('state','=','valid'),('account_id','=',context.get('account_id', False)),('reconcile_id', '=', False)]" name="line_ids" nolabel="1" view_mode="tree"/>
                    <field colspan="4" name="line_new_ids" nolabel="1">
                        <tree editable="bottom" string="Write-Off">
                            <field name="account_id"/>
                            <field name="amount"/>
                            <field name="name"/>
                        </tree>
                    </field>
                    <group col="5" colspan="4">
                        <field name="total_entry"/>
                        <field name="total_new"/>
                        <field name="total_balance"/>
                        <button colspan="2" name="dummy" string="Compute"/>
                    </group>
                </form>
            </field>
        </record>
        <!--
    Account Types
    -->
        <record id="view_account_type_tree" model="ir.ui.view">
            <field name="name">account.account.type.tree</field>
            <field name="model">account.account.type</field>
            <field name="type">tree</field>
            <field name="arch" type="xml">
                <tree string="Account Type">
                    <field name="code"/>
                    <field name="name"/>
                </tree>
            </field>
        </record>
        <record id="view_account_type_form" model="ir.ui.view">
            <field name="name">account.account.type.form</field>
            <field name="model">account.account.type</field>
            <field name="type">form</field>
            <field name="arch" type="xml">
                <form string="Account Type">
                    <field name="name" select="1"/>
                    <field name="code" select="1"/>
                    <field name="sequence"/>
                    <field name="close_method"/>
                    <field name="partner_account"/>
                </form>
            </field>
        </record>
        <record id="action_account_type_form" model="ir.actions.act_window">
            <field name="name">Account Types</field>
            <field name="res_model">account.account.type</field>
            <field name="view_type">form</field>
            <field name="view_mode">tree,form</field>
        </record>
        <menuitem action="action_account_type_form" groups="base.group_extended" id="menu_action_account_type_form" parent="account.account_account_menu"/>
        <!--
    Entries
    -->
        <record id="view_account_move_tree" model="ir.ui.view">
            <field name="name">account.move.tree</field>
            <field name="model">account.move</field>
            <field name="type">tree</field>
            <field name="arch" type="xml">
                <tree string="Account entry">
                    <field name="ref"/>
                    <field name="name"/>
                    <field name="period_id"/>
                    <field name="journal_id"/>
                    <field name="state"/>
                </tree>
            </field>
        </record>

        <!--
    Reconcile
    -->

        <record id="view_move_reconcile_form" model="ir.ui.view">
            <field name="name">account.move.reconcile.form</field>
            <field name="model">account.move.reconcile</field>
            <field name="type">form</field>
            <field name="arch" type="xml">
                <form string="Account Entry Reconcile">
                    <group col="6" colspan="4">
                        <field name="name" select="1"/>
                        <field name="create_date" select="1"/>
                        <field name="type" select="1"/>
                    </group>
                    <field colspan="4" name="line_id" nolabel="1"/>
                </form>
            </field>
        </record>

        <!--
    Tax Codes
    -->
        <record id="view_tax_code_tree" model="ir.ui.view">
            <field name="name">account.tax.code.tree</field>
            <field name="model">account.tax.code</field>
            <field name="type">tree</field>
            <field name="field_parent">child_ids</field>
            <field name="arch" type="xml">
                <tree string="Account Tax Code">
                    <field name="name"/>
                    <field name="code"/>
                    <field name="sum"/>
                    <field name="sum_period"/>
                </tree>
            </field>
        </record>
        <record id="view_tax_code_form" model="ir.ui.view">
            <field name="name">account.tax.code.form</field>
            <field name="model">account.tax.code</field>
            <field name="type">form</field>
            <field name="arch" type="xml">
                <form string="Account Tax Code">
                    <field name="name" select="1"/>
                    <field name="company_id"/>
                    <field name="code" select="1"/>
                    <field name="parent_id" select="1"/>
                    <field name="sign"/>
                    <newline/>
                    <field name="sum"/>
                    <field name="sum_period"/>
                    <newline/>
                    <field colspan="4" name="info"/>
                </form>
            </field>
        </record>
        <record id="action_tax_code_list" model="ir.actions.act_window">
            <field name="name">Tax codes</field>
            <field name="res_model">account.tax.code</field>
            <field name="view_type">form</field>
            <field name="view_mode">tree,form</field>
            <field name="view_id" ref="view_tax_code_tree"/>
        </record>
       <menuitem id="next_id_27" name="Taxes" parent="account.menu_finance_configuration"/>
        <menuitem action="action_tax_code_list" id="menu_action_tax_code_list" parent="next_id_27" sequence="12"/>


        <!--
    Tax
    -->
        <record id="view_tax_tree" model="ir.ui.view">
            <field name="name">account.tax.tree</field>
            <field name="model">account.tax</field>
            <field name="type">tree</field>
            <field name="field_parent">child_ids</field>
            <field name="arch" type="xml">
                <tree string="Account Tax">
                    <field name="name"/>
                    <field name="description"/>
                </tree>
            </field>
        </record>
        <record id="view_tax_form" model="ir.ui.view">
            <field name="name">account.tax.form</field>
            <field name="model">account.tax</field>
            <field name="type">form</field>
            <field name="arch" type="xml">
                <form string="Account Tax">
                    <group colspan="4" col="6">
                        <field name="name" select="1"/>
                        <field name="company_id"/>
                        <field name="description" select="1"/>
                        <field name="active" select="2"/>
                        <field name="tax_group" select="1"/>
                        <field name="type"/>
                    </group>
                    <notebook colspan="4">
                        <page string="Tax Definition">
                            <field name="applicable_type"/>
                            <field name="amount" select="2" attrs="{'readonly':[('type','=','none'),('type','=','code')]}"/>
                            <field groups="base.group_extended" name="include_base_amount"/>
                            <field groups="base.group_extended" name="domain"/>
                            <newline/>
                            <field name="account_collected_id"/>
                            <label colspan="2" nolabel="1" string="Keep empty to use the income account"/>
                            <field name="account_paid_id"/>
                            <label colspan="2" nolabel="1" string="Keep empty to use the expense account"/>
                            <field groups="base.group_extended" name="child_depend"/>
                            <field groups="base.group_extended" name="sequence"/>
                            <newline/>
                            <field colspan="4" groups="base.group_extended" name="child_ids"/>
                        </page>
                        <page string="Tax Declaration">
                            <separator colspan="4" string="Invoices"/>
                            <field name="base_code_id"/>
                            <field name="base_sign"/>
                            <field name="tax_code_id"/>
                            <field name="tax_sign"/>

                            <separator colspan="4" string="Refund Invoices"/>
                            <field name="ref_base_code_id"/>
                            <field name="ref_base_sign"/>
                            <field name="ref_tax_code_id"/>
                            <field name="ref_tax_sign"/>
                        </page>
                        <page groups="base.group_extended" string="Special Computation">
                            <separator colspan="4" string="Compute Code (if type=code)"/>
                            <field colspan="4" name="python_compute" nolabel="1" attrs="{'readonly':[('type','!=','code')]}"/>
                            <separator colspan="4" string="Applicable Code (if type=code)"/>
                            <field colspan="4" name="python_applicable" nolabel="1" attrs="{'readonly':[('applicable_type','=','true')]}"/>
                        </page>
                    </notebook>
                </form>
            </field>
        </record>
        <record id="action_tax_form" model="ir.actions.act_window">
            <field name="name">Taxes</field>
            <field name="res_model">account.tax</field>
            <field name="view_type">form</field>
            <field name="view_id" ref="view_tax_tree"/>
        </record>
        <menuitem action="action_tax_form" id="menu_action_tax_form" parent="next_id_27"/>



        <!--
    Entries Journal lines
    -->

        <wizard id="action_move_journal_line_form_select" menu="False" model="account.move.line" name="account.move.journal.select" string="Standard entry"/>

        <record id="ir_open_journal_period" model="ir.values">
            <field name="key2">tree_but_open</field>
            <field name="model">account.journal.period</field>
            <field name="name">Open Journal</field>
            <field eval="'ir.actions.wizard,%d'%action_move_journal_line_form_select" name="value"/>
            <field eval="True" name="object"/>
        </record>

        <wizard id="action_move_journal_line_form" menu="False" model="account.move.line" name="account.move.journal" string="Entries by Journal"/>
        <menuitem action="action_move_journal_line_form" id="menu_action_move_journal_line_form" parent="account.menu_finance_entries" type="wizard"/>

        <record id="action_move_journal_period_line_form" model="ir.actions.act_window">
            <field name="name">Entries in Open Journals</field>
            <field name="res_model">account.journal.period</field>
            <field name="view_type">tree</field>
            <field name="domain">[('state','&lt;&gt;','done')]</field>
        </record>
        <menuitem action="action_move_journal_period_line_form" id="menu_action_move_journal_period_line_form" parent="account.menu_action_move_journal_line_form"/>

        <!--
    Entries lines
    -->

        <record id="view_move_line_tree" model="ir.ui.view">
            <field name="name">account.move.line.tree</field>
            <field name="model">account.move.line</field>
            <field name="type">tree</field>
            <field eval="4" name="priority"/>
            <field name="arch" type="xml">
                <tree string="Account Entry Line">
                    <field name="date"/>
                    <field name="move_id"/>
                    <field name="ref"/>
                    <field name="invoice"/>
                    <field name="name"/>
                    <field name="partner_id"/>
                    <field name="account_id"/>
                    <field name="journal_id"/>
                    <field name="debit" sum="Total debit"/>
                    <field name="credit" sum="Total credit"/>
                    <field name="account_tax_id"/>
                    <field name="analytic_account_id"/>
                    <field name="amount_currency"/>
                    <field name="currency_id"/>
                    <field name="state"/>
                    <field name="reconcile_id"/>
                    <field name="reconcile_partial_id"/>
                </tree>
            </field>
        </record>

        <record id="view_move_line_form" model="ir.ui.view">
            <field name="name">account.move.line.form</field>
            <field name="model">account.move.line</field>
            <field name="type">form</field>
            <field eval="2" name="priority"/>
            <field name="arch" type="xml">
                <form string="Account Entry Line">
                    <notebook>
                        <page string="Information">
                            <separator colspan="4" string="General Information"/>
                            <field name="name" select="1"/>
                            <field name="date" select="1"/>
                            <field name="ref" select="2"/>
                            <field name="invoice" select="2"/>
                            <field name="account_id" select="1"/>
                            <field name="partner_id" select="1"/>

                            <field name="debit" select="2"/>
                            <field name="credit" select="2"/>

                            <separator colspan="4" string="Optional Information"/>
                            <field name="currency_id"/>
                            <field name="amount_currency"/>
                            <field name="quantity" select="2"/>
                            <field name="move_id" required="False"/>
                            <newline/>
                            <field name="statement_id" select="2"/>
                            <field name="blocked" select="2"/>
                            <field name="date_maturity"/>
                            <field name="date_created"/>
                            <newline/>
                            <field name="tax_code_id"/>
                            <field name="tax_amount"/>
                            <newline/>
                            <field name="account_tax_id"/>
                            <field name="analytic_account_id"/>

                            <separator colspan="4" string="State"/>
                            <field name="journal_id" select="2"/>
                            <field name="period_id"/>
                            <field name="reconcile_id"/>
                            <field name="reconcile_partial_id"/>
                            <field name="state" select="2"/>
                        </page>
                        <page string="Analytic Lines">
                            <field colspan="4" name="analytic_lines" nolabel="1"/>
                        </page>
                    </notebook>
                </form>
            </field>
        </record>


        <record id="view_move_line_form2" model="ir.ui.view">
            <field name="name">account.move.line.form2</field>
            <field name="model">account.move.line</field>
            <field name="type">form</field>
            <field eval="9" name="priority"/>
            <field name="arch" type="xml">
                <form string="Account Entry Line">
                    <notebook>
                        <page string="Information">
                            <separator colspan="4" string="General Information"/>
                            <field name="name" select="1"/>
                            <field name="date" select="2"/>
                            <field name="journal_id" readonly="False" select="1"/>
                            <field name="period_id" readonly="False" select="2"/>
                            <field name="account_id" select="1"/>
                            <field name="partner_id" select="2"/>
                            <newline/>
                            <field name="debit" select="2"/>
                            <field name="credit" select="2"/>

                            <separator colspan="4" string="Optional Information"/>
                            <field name="currency_id"/>
                            <field name="amount_currency"/>
                            <field name="quantity" select="3"/>
                            <field name="move_id" required="False"/>
                            <newline/>
                            <field name="date_maturity"/>
                            <field name="date_created"/>
                            <field name="date_created"/>
                            <field name="blocked" select="3"/>
                            <newline/>
                            <field name="account_tax_id"/>
                            <field name="analytic_account_id"/>

                            <separator colspan="4" string="State"/>
                            <newline/>
                            <field name="reconcile_id"/>
                            <field name="reconcile_partial_id"/>
                            <field name="state" select="2"/>
                        </page>
                        <page string="Analytic Lines">
                            <field colspan="4" name="analytic_lines" nolabel="1"/>
                        </page>
                    </notebook>
                </form>
            </field>
        </record>

        <record id="action_move_line_select" model="ir.actions.act_window">
            <field name="name">account.move.line.select</field>
            <field name="res_model">account.move.line</field>
            <field name="view_type">form</field>
            <field name="view_mode">tree,form</field>
            <field name="view_id" ref="view_move_line_tree"/>
        </record>

        <!--
    Account.Entry Edition
    -->

        <record id="view_move_tree" model="ir.ui.view">
            <field name="name">account.move.tree</field>
            <field name="model">account.move</field>
            <field name="type">tree</field>
            <field name="arch" type="xml">
                <tree string="Account Entry">
                    <field name="ref"/>
                    <field name="name"/>
                    <field name="period_id"/>
                    <field name="journal_id"/>

                    <field name="line_id"/>
                    <field name="state"/>
                </tree>
            </field>
        </record>

        <record id="view_move_form" model="ir.ui.view">
            <field name="name">account.move.form</field>
            <field name="model">account.move</field>
            <field name="type">form</field>
            <field name="arch" type="xml">
                <form string="Account Entry">
                    <separator colspan="4" string="General Information"/>
                    <field name="name" select="1"/>
                    <field name="ref" select="1"/>
                    <field name="period_id" select="2"/>
                    <field name="journal_id" select="1"/>

                    <separator colspan="4" string="Entry Lines"/>
                    <field colspan="4" name="line_id" nolabel="1" readonly="1" widget="one2many_list">
                        <form string="Account Entry Line">
                            <separator colspan="4" string="General Information"/>
                            <field name="name" select="1"/>
                            <field name="date"/>
                            <field name="account_id"/>
                            <field name="partner_id" on_change="onchange_partner_id(False,partner_id,account_id,debit,credit)"/>

                            <field name="debit" select="1"/>
                            <field name="credit" select="1"/>

                            <separator colspan="4" string="Optional Information"/>
                            <field name="currency_id"/>
                            <field name="amount_currency"/>
                            <field name="quantity" select="1"/>
                            <newline/>
                            <field name="date_maturity"/>
                            <field name="date_created"/>

                            <separator colspan="4" string="State"/>
                            <field name="reconcile_id"/>
                            <field name="reconcile_partial_id"/>
                            <field name="statement_id"/>
                            <field name="state"/>
                        </form>
                        <tree editable="top" string="Account Entry Line">
                            <field name="date"/>
                            <field name="name"/>
                            <field name="partner_id" on_change="onchange_partner_id(False,partner_id,account_id,debit,credit)"/>
                            <field name="account_id"/>
                            <field name="date_maturity"/>
                            <field name="ref"/>
                            <field name="debit"/>
                            <field name="credit"/>
                            <field name="state"/>
                        </tree>
                    </field>

                    <field name="state" select="1"/>
                    <group col="2" colspan="2">
                        <button name="button_validate" states="draft" string="Validate" type="object"/>
                        <button name="button_cancel" states="posted" string="Cancel" type="object"/>
                    </group>
                </form>
            </field>
        </record>

        <record id="action_move_line_form" model="ir.actions.act_window">
            <field name="name">Entries</field>
            <field name="type">ir.actions.act_window</field>
            <field name="res_model">account.move</field>
            <field name="view_type">form</field>
            <field name="view_id" ref="view_move_tree"/>
        </record>
        <menuitem id="next_id_29" name="Search Entries" parent="account.menu_finance_entries"/><menuitem action="action_move_line_form" id="menu_action_move_line_form" parent="next_id_29"/>

        <record id="action_move_line_search" model="ir.actions.act_window">
            <field name="name">Entry lines</field>
            <field name="type">ir.actions.act_window</field>
            <field name="res_model">account.move.line</field>
            <field name="view_type">form</field>
            <field name="view_id" ref="view_move_line_tree"/>
        </record>
        <record id="action_move_line_search_view1" model="ir.actions.act_window.view">
            <field eval="10" name="sequence"/>
            <field name="view_mode">tree</field>
            <field name="view_id" ref="view_move_line_tree"/>
            <field name="act_window_id" ref="action_move_line_search"/>
        </record>
        <record id="action_move_line_search_view2" model="ir.actions.act_window.view">
            <field eval="20" name="sequence"/>
            <field name="view_mode">form</field>
            <field name="view_id" ref="view_move_line_form"/>
            <field name="act_window_id" ref="action_move_line_search"/>
        </record>

        <menuitem action="action_move_line_search" id="menu_action_move_line_search" parent="account.next_id_29"/>

        <menuitem id="menu_finance_charts" name="Charts" parent="account.menu_finance" sequence="7"/>
        <wizard id="wizard_account_chart" menu="False" model="account.account" name="account.chart" string="Chart of Accounts"/>
        <menuitem action="wizard_account_chart" id="menu_action_account_tree2" parent="account.menu_finance_charts" type="wizard"/>



        <record id="view_bank_statement_reconcile_form" model="ir.ui.view">
            <field name="name">account.bank.statement.reconcile.form</field>
            <field name="model">account.bank.statement</field>
            <field eval="30" name="priority"/>
            <field name="type">form</field>
            <field name="arch" type="xml">
                <form string="Statement">
                    <field name="name" select="1"/>
                    <field name="date" select="1"/>
                    <field name="journal_id" on_change="onchange_journal_id(journal_id)" select="1"/>
                    <field name="currency"/>
                    <newline/>
                    <field name="balance_start"/>
                    <field name="balance_end_real"/>
                    <notebook colspan="4">
                        <page string="Select entries">
                            <field colspan="4" domain="[('statement_id', '=', False), ('journal_id', '=', journal_id)]" name="move_line_ids" nolabel="1" widget="many2many"/>
                        </page>
                        <page string="Entry encoding">
                            <separator colspan="4" string="Entry Lines"/>
                            <field name="period_id"/>
                            <field colspan="4" name="line_ids" nolabel="1">
                                <tree editable="bottom" string="Statement lines">
                                    <field name="date"/>
                                    <field name="name"/>
                                    <field name="type"/>
                                    <field name="partner_id" on_change="onchange_partner_id(partner_id, type, parent.currency)"/>
                                    <field domain="[('journal_id', '=', parent.journal_id)]" name="account_id"/>
                                    <field name="amount"/>
                                    <field context="{'partner_id': partner_id, 'amount': amount, 'account_id': account_id}" name="reconcile_id"/>
                                </tree>
                                <form string="Statement lines">
                                    <field name="date"/>
                                    <field name="name"/>
                                    <field name="type"/>
                                    <field name="partner_id" on_change="onchange_partner_id(partner_id, type, parent.currency)"/>
                                    <field domain="[('journal_id', '=', parent.journal_id)]" name="account_id"/>
                                    <field name="amount"/>
                                    <field context="{'partner_id': partner_id, 'amount': amount, 'account_id': account_id}" name="reconcile_id"/>
                                </form>
                            </field>
                        </page>
                    </notebook>
                    <group col="7" colspan="4">
                        <field name="state" select="2"/>
                        <field name="balance_end"/>
                        <button name="button_dummy" states="draft" string="Compute"/>
                        <button name="button_confirm" states="draft" string="Confirm" type="object"/>
                        <button name="button_cancel" states="confirm" string="Cancel" type="object"/>
                    </group>
                </form>
            </field>
        </record>
        <record id="action_bank_statement_reconciliation_form" model="ir.actions.act_window">
            <field name="name">Statements reconciliation</field>
            <field name="res_model">account.bank.statement</field>
            <field name="view_type">form</field>
            <field name="view_mode">form,tree</field>
            <field name="view_id" ref="view_bank_statement_reconcile_form"/>
        </record>
        <menuitem id="next_id_30" name="Bank Reconciliation" parent="account.menu_finance_periodical_processing"/><menuitem action="action_bank_statement_reconciliation_form" id="menu_action_account_bank_reconcile_tree" parent="next_id_30"/>
        <wizard id="action_account_bank_reconcile_tree" menu="False" model="account.move.line" name="account.move.bank.reconcile" string="Bank reconciliation"/>
        <menuitem action="action_account_bank_reconcile_tree" id="menu_action_account_bank_reconcile_check_tree" parent="account.next_id_30" type="wizard"/>

        <act_window domain="[('account_id', '=', active_id)]" id="act_account_acount_move_line_open" name="Entries" res_model="account.move.line" src_model="account.account"/>

        <act_window domain="[('account_id', '=', active_id),('reconcile_id','=',False)]" id="act_account_acount_move_line_open_unreconciled" name="Unreconciled entries" res_model="account.move.line" src_model="account.account"/>

        <act_window domain="[('reconcile_id', '=', active_id)]" id="act_account_acount_move_line_reconcile_open" name="Reconciled entries" res_model="account.move.line" src_model="account.move.reconcile"/>


        <!--
    TODO:
        Print Journal (and change state)
        Close Journal (and verify that there is no draft move lines)
-->

        <record id="view_journal_period_tree" model="ir.ui.view">
            <field name="name">account.journal.period.tree</field>
            <field name="model">account.journal.period</field>
            <field name="type">tree</field>
            <field name="arch" type="xml">
                <tree string="Journals">
                    <field icon="icon" name="period_id"/>
                    <field name="journal_id"/>
                    <field name="state"/>
                </tree>
            </field>
        </record>
        <record id="action_account_journal_period_tree" model="ir.actions.act_window">
            <field name="name">Journals</field>
            <field name="res_model">account.journal.period</field>
            <field name="view_type">tree</field>
        </record>
        <menuitem action="action_account_journal_period_tree" id="menu_action_account_journal_period_tree" parent="account.menu_finance_reporting"/>

        <record id="action_account_budget_post_tree" model="ir.actions.act_window">
            <field name="name">Budgets</field>
            <field name="res_model">account.budget.post</field>
            <field name="view_type">tree</field>
        </record>
        <menuitem action="action_account_budget_post_tree" id="menu_action_account_budget_post_tree" parent="account.menu_finance_reporting"/>

        <!--
    Budgets
    -->
        <record id="view_budget_post_form" model="ir.ui.view">
            <field name="name">account.budget.post.form</field>
            <field name="model">account.budget.post</field>
            <field name="type">form</field>
            <field name="arch" type="xml">
                <form string="Master Budget">
                    <notebook>
                        <page string="Definition">
                            <field name="code" select="1"/>
                            <field name="name" select="1"/>
                        </page>
                        <page string="Dotations">
                            <button name="%(wizard_budget_spread)d" string="Spread" type="action"/>
                            <field colspan="4" name="dotation_ids" nolabel="1"/>
                        </page>
                        <page string="Accounts">
                            <field colspan="4" name="account_ids" nolabel="1"/>
                        </page>
                    </notebook>
                </form>
            </field>
        </record>
        <record id="view_budget_post_tree" model="ir.ui.view">
            <field name="name">account.budget.post.tree</field>
            <field name="model">account.budget.post</field>
            <field name="type">tree</field>
            <field name="arch" type="xml">
                <tree string="Master Budget">
                    <field name="code"/>
                    <field name="name"/>
                </tree>
            </field>
        </record>
        <record id="view_budget_post_dotation_form" model="ir.ui.view">
            <field name="name">account.budget.post.dotation.form</field>
            <field name="model">account.budget.post.dotation</field>
            <field name="type">form</field>
            <field name="arch" type="xml">
                <form string="Master Budget Expenses">
                    <field name="period_id"/>
                    <field name="amount"/>
                </form>
            </field>
        </record>
        <record id="view_budget_post_dotation_tree" model="ir.ui.view">
            <field name="name">account.budget.post.dotation.tree</field>
            <field name="model">account.budget.post.dotation</field>
            <field name="type">tree</field>
            <field name="arch" type="xml">
                <tree string="Master Budget Expenses">
                    <field name="period_id"/>
                    <field name="amount"/>
                </tree>
            </field>
        </record>

        <record id="open_budget_post_form" model="ir.actions.act_window">
            <field name="name">Master Budgets</field>
            <field name="res_model">account.budget.post</field>
            <field name="view_type">form</field>
            <field name="view_id" ref="view_budget_post_tree"/>
        </record>
        <menuitem id="next_id_31" name="Budgets" parent="account.menu_finance_configuration"/><menuitem action="open_budget_post_form" id="menu_budget_post_form" parent="next_id_31"/>


        <!--
    # Account Models
-->

        <record id="view_model_line_tree" model="ir.ui.view">
            <field name="name">account.model.line.tree</field>
            <field name="model">account.model.line</field>
            <field name="type">tree</field>
            <field name="arch" type="xml">
                <tree string="Entry Model Line">
                    <field name="sequence"/>
                    <field name="ref"/>
                    <field name="name"/>
                    <field name="account_id"/>
                    <field name="partner_id"/>
                    <field name="debit"/>
                    <field name="credit"/>
                </tree>
            </field>
        </record>


        <record id="view_model_line_form" model="ir.ui.view">
            <field name="name">account.model.line.form</field>
            <field name="model">account.model.line</field>
            <field name="type">form</field>
            <field name="arch" type="xml">
                <form string="Entry Model Line">
                    <field colspan="4" name="name" select="1"/>
                    <field name="sequence"/>
                    <field name="ref" select="1"/>
                    <field name="account_id"/>
                    <field name="partner_id"/>
                    <field name="debit" select="1"/>
                    <field name="credit" select="1"/>
                    <field name="quantity"/>
                    <newline/>
                    <field name="date"/>
                    <field name="date_maturity"/>
                </form>
            </field>
        </record>

        <record id="view_model_form" model="ir.ui.view">
            <field name="name">account.model.form</field>
            <field name="model">account.model</field>
            <field name="type">form</field>
            <field name="arch" type="xml">
                <form string="Entry Model">
                    <field name="name" select="1"/>
                    <field name="ref" select="1"/>
                    <field name="journal_id" select="1"/>
                    <field colspan="4" name="lines_id" widget="one2many_list"/>
                    <separator string="Legend" colspan="4"/>
                    <field name="legend" colspan="4" nolabel="1"/>
                    <group col="1" colspan="4">
                        <button name="%(wizard_account_use_model)d" string="Create entries" type="action" />
                    </group>
                </form>
            </field>
        </record>
        <record id="view_model_tree" model="ir.ui.view">
            <field name="name">account.model.tree</field>
            <field name="model">account.model</field>
            <field name="type">tree</field>
            <field name="arch" type="xml">
                <tree string="Entry Model">
                    <field name="name"/>
                    <field name="journal_id"/>
                </tree>
            </field>
        </record>
        <record id="action_model_form" model="ir.actions.act_window">
            <field name="name">Models Definition</field>
            <field name="res_model">account.model</field>
            <field name="view_type">form</field>
            <field name="view_mode">tree,form</field>
        </record>
        <menuitem id="next_id_32" name="Models" parent="account.menu_finance_configuration"/><menuitem action="action_model_form" id="menu_action_model_form" parent="next_id_32"/>


        <!--
    # Payment Terms
-->

        <record id="view_payment_term_line_tree" model="ir.ui.view">
            <field name="name">account.payment.term.line.tree</field>
            <field name="model">account.payment.term.line</field>
            <field name="type">tree</field>
            <field name="arch" type="xml">
                <tree string="Payment Term">
                    <field name="sequence"/>
                    <field name="name"/>
                    <field name="value"/>
                    <field name="days"/>
                    <field name="condition"/>
                </tree>
            </field>
        </record>


        <record id="view_payment_term_line_form" model="ir.ui.view">
            <field name="name">account.payment.term.line.form</field>
            <field name="model">account.payment.term.line</field>
            <field name="type">form</field>
            <field name="arch" type="xml">
                <form string="Payment Term">
                    <field name="name" select="1"/>
                    <field name="sequence"/>
                    <field name="value"/>
                    <field name="value_amount"/>
                    <newline/>
                    <field name="days"/>
                    <field name="condition"/>
                </form>
            </field>
        </record>

        <record id="view_payment_term_form" model="ir.ui.view">
            <field name="name">account.payment.term.form</field>
            <field name="model">account.payment.term</field>
            <field name="type">form</field>
            <field name="arch" type="xml">
                <form string="Payment Term">
                    <separator colspan="4" string="Information"/>
                    <field name="name" select="1"/>
                    <field name="active" select="1"/>
                    <separator colspan="4" string="Description on invoices"/>
                    <field colspan="4" name="note"/>
                    <separator colspan="4" string="Computation"/>
                    <field colspan="4" name="line_ids"/>
                </form>
            </field>
        </record>
        <record id="action_payment_term_form" model="ir.actions.act_window">
            <field name="name">Payment Terms</field>
            <field name="res_model">account.payment.term</field>
            <field name="view_type">form</field>
            <field name="view_mode">tree,form</field>
        </record>
        <menuitem id="next_id_33" name="Payment Terms" parent="account.menu_finance_configuration"/><menuitem action="action_payment_term_form" id="menu_action_payment_term_form" parent="next_id_33"/>

        <!--
    # Account Subscriptions
-->

        <record id="view_subscription_line_form" model="ir.ui.view">
            <field name="name">account.subscription.line.form</field>
            <field name="model">account.subscription.line</field>
            <field name="type">form</field>
            <field name="arch" type="xml">
                <form string="Subscription lines">
                    <field name="date"/>
                    <field name="move_id"/>
                </form>
            </field>
        </record>

        <record id="view_subscription_line_tree" model="ir.ui.view">
            <field name="name">account.subscription.line.tree</field>
            <field name="model">account.subscription.line</field>
            <field name="type">tree</field>
            <field name="arch" type="xml">
                <tree string="Subscription lines">
                    <field name="date"/>
                    <field name="move_id"/>
                </tree>
            </field>
        </record>

        <record id="view_subscription_tree" model="ir.ui.view">
            <field name="name">account.subscription.tree</field>
            <field name="model">account.subscription</field>
            <field name="type">tree</field>
            <field name="arch" type="xml">
                <tree string="Entry Subscription">
                    <field name="ref"/>
                    <field name="name"/>
                    <field name="date_start"/>
                    <field name="state"/>
                </tree>
            </field>
        </record>
        <record id="view_subscription_form" model="ir.ui.view">
            <field name="name">account.subscription.form</field>
            <field name="model">account.subscription</field>
            <field name="type">form</field>
            <field name="arch" type="xml">
                <form string="Entry Subscription">
                    <field name="name" select="1"/>
                    <field name="ref" select="1"/>

                    <separator colspan="4" string="Subscription Periods"/>
                    <field name="date_start" select="1"/>
                    <field name="period_total" select="2"/>

                    <field name="period_nbr"/>
                    <field name="period_type"/>
                    <field name="model_id"/>
                    <group col="2" colspan="2">
                        <button name="compute" states="draft,running" string="Compute" type="object"/>
                        <button name="remove_line" states="running" string="Remove Lines" type="object"/>
                    </group>
                    <separator colspan="4" string="Subscription Lines"/>
                    <field colspan="4" name="lines_id" widget="one2many_list"/>

                    <separator colspan="4" string="State"/>
                    <field name="state" select="2"/>
                    <group col="1" colspan="2">
                        <button name="state_draft" states="done" string="Set to Draft" type="object"/>
                    </group>
                </form>
            </field>
        </record>
        <record id="action_subscription_form" model="ir.actions.act_window">
            <field name="name">Subscription Entries</field>
            <field name="res_model">account.subscription</field>
            <field name="view_type">form</field>
            <field name="view_mode">tree,form</field>
        </record>
        <menuitem action="action_subscription_form" id="menu_action_subscription_form" parent="account.menu_finance_entries"/>

        <record id="action_subscription_form_running" model="ir.actions.act_window">
            <field name="name">Running Subscriptions</field>
            <field name="res_model">account.subscription</field>
            <field name="view_type">form</field>
            <field name="view_mode">tree,form</field>
            <field name="domain">[('state','=','running')]</field>
        </record>
        <menuitem action="action_subscription_form_running" id="menu_action_subscription_form_running" parent="menu_action_subscription_form"/>

        <record id="action_subscription_form_new" model="ir.actions.act_window">
            <field name="name">New Subscription</field>
            <field name="res_model">account.subscription</field>
            <field name="view_type">form</field>
            <field name="view_mode">form,tree</field>
            <field name="view_id" ref="view_subscription_form"/>
        </record>
        <menuitem action="action_subscription_form_new" id="menu_action_subscription_form_new" parent="menu_action_subscription_form"/>

        <record id="view_subscription_line_form_complete" model="ir.ui.view">
            <field name="name">account.subscription.line.form</field>
            <field name="model">account.subscription.line</field>
            <field name="type">form</field>
            <field eval="20" name="priority"/>
            <field name="arch" type="xml">
                <form string="Subscription lines">
                    <field name="subscription_id"/>
                    <field name="date"/>
                    <field name="move_id"/>
                </form>
            </field>
        </record>

        <record id="action_move_line_tree1" model="ir.actions.act_window">
            <field name="name">Entries</field>
            <field name="res_model">account.move.line</field>
            <field name="view_type">form</field>
            <field name="view_mode">tree,form</field>
            <field name="domain">[('account_id','child_of', [active_id]),('state','&lt;&gt;','draft')]</field>
            <field name="context">{'account_id':active_id}</field>
        </record>
        <wizard id="wizard_move_line_select" menu="False" model="account.move.line" name="account.move.line.select" string="Move line select"/>
        <record id="ir_open_account_account" model="ir.values">
            <field eval="'tree_but_open'" name="key2"/>
            <field eval="'account.account'" name="model"/>
            <field name="name">Account Entries</field>
            <field eval="'ir.actions.wizard,%d'%wizard_move_line_select" name="value"/>
            <field eval="True" name="object"/>
        </record>


        <record id="view_move_line_tax_tree" model="ir.ui.view">
            <field name="name">account.move.line.tax.tree</field>
            <field name="model">account.move.line</field>
            <field name="type">tree</field>
            <field eval="4" name="priority"/>
            <field name="arch" type="xml">
                <tree string="Account Entry Line">
                    <field name="date"/>
                    <field name="move_id"/>
                    <field name="statement_id" string="St."/>
                    <field name="name"/>
                    <field name="partner_id"/>
                    <field name="account_id"/>
                    <field name="tax_code_id"/>
                    <field name="tax_amount"/>
                    <field name="debit" sum="Total debit"/>
                    <field name="credit" sum="Total credit"/>
                    <field name="account_tax_id"/>
                    <field name="analytic_account_id"/>
                    <field name="state"/>
                </tree>
            </field>
        </record>

        <record id="action_tax_code_line_open" model="ir.actions.act_window">
            <field name="name">account.move.line</field>
            <field name="res_model">account.move.line</field>
            <field name="view_type">form</field>
            <field name="view_mode">tree,form</field>
            <field name="view_id" ref="view_move_line_tax_tree"/>
            <field name="domain">[('tax_code_id','=',active_id),('state','&lt;&gt;','draft')]</field>
        </record>
        <record id="ir_open_tax_move_line" model="ir.values">
            <field name="key2">tree_but_open</field>
            <field name="model">account.tax.code</field>
            <field name="name">Tax Details</field>
            <field eval="'ir.actions.act_window,%d'%action_tax_code_line_open" name="value"/>
            <field eval="True" name="object"/>
        </record>


        <!--
    # Admin config
    -->

        <act_window domain="[('journal_id', '=', active_id)]" id="act_account_journal_2_account_bank_statement" name="Bank statements" res_model="account.bank.statement" src_model="account.journal"/>

        <act_window domain="[('journal_id', '=', active_id)]" id="act_account_journal_2_account_move_line" name="Entry lines" res_model="account.move.line" src_model="account.journal"/>

        <act_window domain="[('partner_id', '=', active_id), ('account_id.type', 'in', ['receivable', 'payable']), ('reconcile_id','=',False)]" id="act_account_partner_account_move_unreconciled" name="Receivables &amp; Payables" res_model="account.move.line" src_model="res.partner"/>

        <act_window domain="[('partner_id', '=', active_id)]" id="act_account_partner_account_move" name="All account entries" res_model="account.move.line" src_model="res.partner"/>



        <!-- configuration wizard view -->

        <record id="view_config_fiscalyear_form" model="ir.ui.view">
            <field name="name">Configure Fiscal Year</field>
            <field name="model">account.config.fiscalyear</field>
            <field name="type">form</field>
            <field name="arch" type="xml">
                <form string="Configure Your Fiscal Year">
                    <separator col="4" colspan="4" string="Configure Your Fiscal Year"/>
                    <field name="name"/>
                    <field name="code"/>
                    <field name="date1"/>
                    <field name="date2"/>
                    <separator string="" colspan="4"/>
                    <label string="" colspan="2"/>
                    <group col="4" colspan="4">
                        <button icon="gtk-cancel" special="cancel" string="Don't Create" name="action_cancel" type="object"/>
                        <button icon="gtk-ok" name="action_create" string="Create" type="object"/>
                    </group>
                </form>
            </field>
        </record>

        <record id="action_config_fiscalyear_form" model="ir.actions.act_window">
            <field name="name">Configure Fiscal Year</field>
            <field name="type">ir.actions.act_window</field>
            <field name="res_model">account.config.fiscalyear</field>
            <field name="view_type">form</field>
            <field name="view_mode">form</field>
            <field name="target">new</field>
        </record>



        <record id="view_config_journal_bank_account" model="ir.ui.view">
            <field name="name">Configure Journal of Bank account</field>
            <field name="model">account.config.journal.bank.account</field>
            <field name="type">form</field>
            <field name="arch" type="xml">
                <form string="Configure Journal of Bank account">
                    <separator col="4" colspan="4" string="Configure Journal of Bank account"/>
                    <newline/>
                    <field colspan="4" mode="tree" name="lines_id" nolabel="1" widget="one2many_list">
                        <form string="Journal Lines">
                            <field name="name"/>
                            <field name="bank_account_id"/>
                            <field name="view_id"/>
                        </form>
                        <tree editable="bottom" string="Account Journals">
                            <field name="name"/>
                            <field name="bank_account_id"/>
                            <field name="view_id"/>
                        </tree>
                    </field>
                    <group col="4" colspan="4">
                        <button icon="gtk-cancel" special="cancel" name="action_cancel" type="object" string="Cancel"/>
                        <button icon="gtk-ok" name="action_create" string="Create" type="object"/>
                    </group>
                </form>
            </field>
        </record>

        <record id="action_config_journal_bank_account" model="ir.actions.act_window">
            <field name="name">Configure Journal of Bank account</field>
            <field name="type">ir.actions.act_window</field>
            <field name="res_model">account.config.journal.bank.account</field>
            <field name="view_type">form</field>
            <field name="view_mode">form</field>
            <field name="target">new</field>
        </record>

        <!-- register configuration wizard -->

        <record id="config_fiscalyear" model="ir.module.module.configuration.step">
            <field name="name">Define fiscal years</field>
            <field name="note">Define fiscal years</field>
            <field name="action_id" ref="action_config_fiscalyear_form"/>
            <field name="state">open</field>
        </record>

        <record id="config_journal_bank_account" model="ir.module.module.configuration.step">
            <field name="name">Define journal for bank accounts</field>
            <field name="note">Define journal for bank accounts</field>
            <field name="action_id" ref="action_config_journal_bank_account"/>
            <field name="state">open</field>
        </record>

        <!-- Account Templates -->

        <record id="view_account_template_form" model="ir.ui.view">
            <field name="name">account.account.template.form</field>
            <field name="model">account.account.template</field>
            <field name="type">form</field>
            <field name="arch" type="xml">
                <form string="Account Template">
                    <notebook>
                        <page string="General Information">
                            <field colspan="2" name="name" select="1"/>
                           <!-- <field name="company_id" colspan="2" />-->
                            <newline/>
                            <field name="type" select="1"/>
                            <field name="code" select="1"/>
                            <field name="shortcut"/>
                            <field name="sign"/>
                            <field name="currency_id" select="2"/>
                            <field name="reconcile"/>
                        </page>
                        <page string="Notes">
                            <field colspan="4" name="note" nolabel="1"/>
                        </page>
                    </notebook>
                </form>
            </field>
        </record>

        <record id="action_account_template_form" model="ir.actions.act_window">
            <field name="name">Account Templates</field>
            <field name="res_model">account.account.template</field>
            <field name="view_type">form</field>
            <field name="view_mode">tree,form</field>
        </record>
        <menuitem id="account_account_template_menu" name="Templates" parent="account.menu_finance_configuration"/>
        <menuitem action="action_account_template_form" id="menu_action_account_template_form" parent="account_account_template_menu"/>

        <!-- Chart of Accounts Templates -->

        <record id="view_account_chart_template_form" model="ir.ui.view">
            <field name="name">account.chart.template.form</field>
            <field name="model">account.chart.template</field>
            <field name="type">form</field>
            <field name="arch" type="xml">
                <form string="Chart of Accounts Template">
                    <field colspan="4" name="name" select="1"/>
                    <newline/>
                    <field name="account_root_id" select="1"/>
                    <field name="bank_account_view_id" select="1"/>
                    <field name="property_receivable_id"/>
                    <field name="property_payable_id"/>
                    <field name="property_account_expense_categ_id" />
                    <field name="property_account_income_categ_id"/>
                </form>
            </field>
        </record>
        <record id="view_account_chart_template_tree" model="ir.ui.view">
            <field name="name">account.chart.template.tree</field>
            <field name="model">account.chart.template</field>
            <field name="type">tree</field>
            <field name="arch" type="xml">
                <tree string="Chart of Accounts Template">
                    <field name="name"/>
                    <field name="account_root_id"/>
                    <field name="bank_account_view_id"/>
                </tree>
            </field>
        </record>
        <record id="action_account_chart_template_form" model="ir.actions.act_window">
            <field name="name">Chart of Accounts Templates</field>
            <field name="res_model">account.chart.template</field>
            <field name="view_type">form</field>
            <field name="view_mode">tree,form</field>
        </record>

        <menuitem action="action_account_chart_template_form" id="menu_action_account_chart_template_form" parent="account_account_template_menu"/>

        <!-- Account Tax Templates -->

        <record id="view_account_tax_template_form" model="ir.ui.view">
            <field name="name">account.tax.template.form</field>
            <field name="model">account.tax.template</field>
            <field name="type">form</field>
            <field name="arch" type="xml">
                <form string="Account Tax Template">
                    <field colspan="4" name="name" select="1"/>
                    <newline/>
                    <field name="description" select="1" colspan="4"/>
                    <newline/>
                    <field name="sequence" select="1"/>
                    <field name="type"/>
                    <field name="domain"/>
                    <field name="tax_group" />
                </form>
            </field>
        </record>
        <record id="view_account_tax_template_tree" model="ir.ui.view">
            <field name="name">account.tax.template.tree</field>
            <field name="model">account.tax.template</field>
            <field name="type">tree</field>
            <field name="arch" type="xml">
                <tree string="Account Tax Template">
                    <field name="description"/>
                </tree>
            </field>
        </record>
        <record id="action_account_tax_template_form" model="ir.actions.act_window">
            <field name="name">Account Tax Templates</field>
            <field name="res_model">account.tax.template</field>
            <field name="view_type">form</field>
            <field name="view_mode">tree,form</field>
        </record>

        <menuitem action="action_account_tax_template_form" id="menu_action_account_tax_template_form" parent="account_account_template_menu"/>

        <!-- wizard account duplicate chart -->
        <record id="view_wizard_account_duplicate_chart" model="ir.ui.view">
            <field name="name">wizard.account.chart.duplicate.form</field>
            <field name="model">wizard.account.chart.duplicate</field>
            <field name="type">form</field>
            <field name="arch" type="xml">
                <form string="Duplicate Chart of Accounts">
                        <field name="account_id"/>
                        <field name="company_id"/>
                        <newline/>
                        <group colspan="4">
                            <button icon="gtk-cancel" special="cancel" type="object" string="Cancel"/>
                            <button icon="gtk-ok" name="action_create" string="Create" type="object"/>
                        </group>
                </form>
            </field>
        </record>

        <record id="action_wizard_account_duplicate_chart_form" model="ir.actions.act_window">
            <field name="name">Duplicate Chart of Accounts</field>
            <field name="type">ir.actions.act_window</field>
            <field name="res_model">wizard.account.chart.duplicate</field>
            <field name="view_type">form</field>
            <field name="view_mode">form</field>
            <field name="target">new</field>
        </record>
        <menuitem action="action_wizard_account_duplicate_chart_form" id="menu_action_wizard_account_duplicate_chart_form" parent="account_account_menu"/>

    </data>
</terp><|MERGE_RESOLUTION|>--- conflicted
+++ resolved
@@ -58,11 +58,7 @@
         </record>
         <menuitem id="next_id_23" name="Periods" parent="account.menu_finance_configuration"/><menuitem action="action_account_fiscalyear_form" id="menu_action_account_fiscalyear_form" parent="next_id_23"/>
 
-<<<<<<< HEAD
-    <!--
-=======
-        <!--
->>>>>>> 169fe1ed
+        <!--
     Period
     -->
 
@@ -105,15 +101,9 @@
         <menuitem action="action_account_period_form" id="menu_action_account_period_form" parent="account.next_id_23"/>
 
 
-<<<<<<< HEAD
-    <!--
-	Accounts
-	-->
-=======
         <!--
     Accounts
     -->
->>>>>>> 169fe1ed
 
         <record id="view_account_form" model="ir.ui.view">
             <field name="name">account.account.form</field>
