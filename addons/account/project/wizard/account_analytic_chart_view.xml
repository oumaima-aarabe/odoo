--- conflicted
+++ resolved
@@ -8,17 +8,9 @@
             <field name="arch" type="xml">
                 <form string="Analytic Account Charts" version="7.0">
                     <group string="Select the Period for Analysis" col="4">
-<<<<<<< HEAD
-                        <label string="Keep empty to open the current situation" colspan="4"/>
-                        <group>
-                            <field name="from_date"/>
-                            <field name="to_date"/>
-                        </group>
-=======
                         <field name="from_date"/>
                         <field name="to_date"/>
                         <label string="(Keep empty to open the current situation)" colspan="4"/>
->>>>>>> 34564de6
                     </group>
                     <footer>
                         <button name="analytic_account_chart_open_window" string="Open Charts" type="object" class="oe_highlight"/>
