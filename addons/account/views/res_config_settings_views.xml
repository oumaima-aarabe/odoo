<?xml version="1.0" encoding="utf-8"?>
<odoo>
    <data>
        <record id="open_account_charts_modules" model="ir.actions.act_window">
            <field name="name">Chart Templates</field>
            <field name="res_model">ir.module.module</field>
            <field name="view_mode">kanban,tree,form</field>
            <field name="context" eval="{'search_default_category_id': ref('base.module_category_localization')}"/>
            <field name="search_view_id" ref="base.view_module_filter"/>
        </record>

        <record id="res_config_settings_view_form" model="ir.ui.view">
            <field name="name">res.config.settings.view.form.inherit.account</field>
            <field name="model">res.config.settings</field>
            <field name="priority" eval="40"/>
            <field name="inherit_id" ref="base.res_config_settings_view_form"/>
            <field name="arch" type="xml">
                <xpath expr="//div[hasclass('settings')]" position="inside">
                    <div class="app_settings_block" data-string="Invoicing" string="Invoicing" data-key="account" groups="account.group_account_manager">
                        <field name="has_chart_of_accounts" invisible="1"/>
                        <field name="has_accounting_entries" invisible="1"/>
                            <h2 attrs="{'invisible': [('has_accounting_entries','!=',False)]}">Fiscal Localization</h2>
                            <div class="row mt16 o_settings_container">
                                <div class="col-12 col-lg-6 o_setting_box" attrs="{'invisible': [('has_accounting_entries','!=',False)]}">
                                    <div class="o_setting_left_pane"/>
                                    <div class="o_setting_right_pane">
                                        <span class="o_form_label">Fiscal Localization</span>
                                        <span class="fa fa-lg fa-building-o" title="Values set here are company-specific." aria-label="Values set here are company-specific." groups="base.group_multi_company" role="img"/>
                                        <div class="text-muted">
                                            Taxes, fiscal positions, chart of accounts &amp; legal statements for your country
                                        </div>
                                        <div class="content-group">
                                            <div class="row mt16">
                                                <label for="chart_template_id" string="Package" class="col-lg-3 o_light_label"/>
                                                <field name="chart_template_id" widget="selection"/>
                                            </div>
                                            <div>
                                                <button name="%(account.open_account_charts_modules)d" icon="fa-arrow-right" type="action" string="Install More Packages" class="btn-link"/>
                                            </div>
                                        </div>
                                    </div>
                                </div>
                            </div>
                        <t groups="account.group_account_user">
                            <h2>Setup</h2>
                            <div class="row mt16 o_settings_container" id="setup">
                                <div class="col-xs-12 col-md-6 o_setting_box">
                                    <div class="o_setting_left_pane"/>
                                    <div class="o_setting_right_pane">
                                        <label for="account_bank_reconciliation_start"/>
                                        <div class="text-muted">
                                            The payments which have not been matched with a bank statement will not be shown in bank reconciliation data if they were made before this date.
                                        </div>
                                        <field name="account_bank_reconciliation_start"/>
                                    </div>
                                </div>
                            </div>
                        </t>
                        <h2>Taxes</h2>
                        <div class="row mt16 o_settings_container">
                            <div class="col-12 col-lg-6 o_setting_box" title="These taxes are set in any new product created.">
                                <div class="o_setting_left_pane"/>
                                <div class="o_setting_right_pane">
                                    <span class="o_form_label">Default Taxes</span>
                                    <span class="fa fa-lg fa-building-o" title="Values set here are company-specific." aria-label="Values set here are company-specific." groups="base.group_multi_company" role="img"/>
                                    <div class="text-muted">
                                        Default taxes applied to local transactions
                                    </div>
                                    <div class="content-group">
                                        <div class="row mt16">
                                            <label string="Sales Tax" for="sale_tax_id" class="col-lg-3 o_light_label"/>
                                            <field name="sale_tax_id" domain="[('type_tax_use', 'in', ('sale', 'all')), ('company_id', '=', company_id)]"/>
                                        </div>
                                        <div class="row">
                                            <label string="Purchase Tax" for="purchase_tax_id" class="col-lg-3 o_light_label"/>
                                            <field name="purchase_tax_id" domain="[('type_tax_use', 'in', ('purchase', 'all')), ('company_id', '=', company_id)]"/>
                                        </div>
                                    </div>
                                </div>
                            </div>
                            <div class="col-12 col-lg-6 o_setting_box" id="rounding_method" title="A rounding per line is advised if your prices are tax-included. That way, the sum of line subtotals equals the total with taxes.">
                                <div class="o_setting_left_pane"/>
                                <div class="o_setting_right_pane">
                                    <span class="o_form_label">Rounding Method</span>
                                    <div class="text-muted">
                                        How total tax amount is computed in orders and invoices
                                    </div>
                                     <div class="content-group">
                                        <field name="tax_calculation_rounding_method" class="o_light_label mt16" widget="radio"/>
                                    </div>
                                </div>
                            </div>
                            <div class="col-12 col-lg-6 o_setting_box" id="taxcloud_settings">
                                <div class="o_setting_left_pane">
                                    <field name="module_account_taxcloud" widget="upgrade_boolean"/>
                                </div>
                                <div class="o_setting_right_pane" name="account_taxcloud_right_pane">
                                    <label for="module_account_taxcloud" string="TaxCloud"/>
<<<<<<< HEAD
                                    <span class="fa fa-lg fa-building-o" title="Values set here are company-specific." aria-label="Values set here are company-specific." groups="base.group_multi_company" role="img"/>
=======
>>>>>>> 2c495502
                                    <div class="text-muted">
                                        Compute tax rates based on U.S. ZIP codes
                                    </div>
                                </div>
                            </div>
                            <div class="col-12 col-lg-6 o_setting_box" id="eu_service" title="If you're selling digital goods to customers in the EU, you must charge VAT based on your customers' locations. This rule applies regardless of you are located. Digital goods are defined in the legislation as broadcasting, telecommunications, and services that are electronically supplied instead of shipped. Gift cards sent online are not included in the definition.">
                                <div class="o_setting_left_pane">
                                    <field name="module_l10n_eu_service"/>
                                </div>
                                <div class="o_setting_right_pane" name="l10n_eu_service_right_pane">
                                    <label for="module_l10n_eu_service"/>
                                    <div class="text-muted">
                                        Apply right VAT rates for digital products sold in EU
                                    </div>
                                </div>
                            </div>
                            <div class="col-12 col-lg-6 o_setting_box" title="Select this if the taxes should use cash basis, which will create an entry for such taxes on a given account during reconciliation." groups="account.group_account_user">
                                <div class="o_setting_left_pane">
                                    <field name="tax_exigibility"/>
                                </div>
                                <div class="o_setting_right_pane">
                                    <label for="tax_exigibility"/>
                                    <span class="fa fa-lg fa-building-o" title="Values set here are company-specific." aria-label="Values set here are company-specific." groups="base.group_multi_company" role="img"/>
                                    <div class="text-muted">
                                        Allow to configure taxes using cash basis
                                    </div>
                                    <div class="content-group" attrs="{'invisible': [('tax_exigibility', '=', False)]}">
                                        <div class="row mt16">
                                            <label for="tax_cash_basis_journal_id" class="col-lg-3 o_light_label"/>
                                            <field name="tax_cash_basis_journal_id"/>
                                        </div>
                                    </div>
                                </div>
                            </div>
                        </div>
                        <h2>Currencies</h2>
                        <div class="row mt16 o_settings_container">
                            <div class="col-12 col-lg-6 o_setting_box">
                                <div class="o_setting_left_pane"/>
                                <div class="o_setting_right_pane">
                                    <span class="o_form_label">Main Currency</span>
                                    <span class="fa fa-lg fa-building-o" title="Values set here are company-specific." aria-label="Values set here are company-specific." groups="base.group_multi_company" role="img"/>
                                    <div class="text-muted">
                                        Main currency of your company
                                    </div>
                                    <div class="content-group">
                                        <div class="row mt16">
                                            <label for="currency_id" class="col-lg-3 o_light_label"/>
                                            <field name="currency_id" options="{'no_create_edit': True, 'no_open': True}" context="{'active_test': False}"/>
                                        </div>
                                    </div>
                                </div>
                            </div>
                            <div class="col-12 col-lg-6 o_setting_box">
                                <div class="o_setting_left_pane">
                                    <field name="group_multi_currency"/>
                                </div>
                                <div class="o_setting_right_pane">
                                    <label string="Multi-Currencies" for="group_multi_currency"/>
                                    <div class="text-muted">
                                        Record transactions in foreign currencies
                                    </div>
                                    <div class="content-group" attrs="{'invisible': [('group_multi_currency', '=', False)]}">
                                        <div class="mt16">
                                            <button name="%(base.action_currency_all_form)d" icon="fa-arrow-right" type="action" string="Activate Other Currencies" class="btn-link"/>
                                        </div>
                                        <div class="row mt16">
                                            <label for="currency_exchange_journal_id" class="col-lg-3 o_light_label"/>
                                            <field name="currency_exchange_journal_id"/>
                                        </div>
                                    </div>
                                </div>
                            </div>
                            <div class="col-12 col-lg-6 o_setting_box" attrs="{'invisible': [('group_multi_currency', '=', False)]}">
                                <div class="o_setting_left_pane">
                                    <field name="module_currency_rate_live" widget="upgrade_boolean"/>
                                </div>
                                <div class="o_setting_right_pane">
                                    <label for="module_currency_rate_live"/>
                                    <div class="text-muted" id="update_currency_live">
                                        Update exchange rates automatically
                                    </div>
                                </div>
                            </div>
                        </div>
                        <t groups="account.group_account_user">
                            <h2>Fiscal Periods</h2>
                            <div class="row mt16 o_settings_container" id="accounting_reports">
                                <div class="col-12 col-lg-6 o_setting_box" id="fiscalyear" invisible="1" groups="account.group_account_user"/>
                                <div class="col-12 col-lg-6 o_setting_box" id="dynamic_report" invisible="1" groups="account.group_account_user">
                                    <div class="o_setting_left_pane">
                                        <field name="module_account_reports" widget="upgrade_boolean"/>
                                    </div>
                                    <div class="o_setting_right_pane">
                                        <label for="module_account_reports"/>
                                        <div class="text-muted" id="account_reports">
                                            Navigate easily through reports and see what is behind the numbers
                                        </div>
                                    </div>
                                </div>
                            </div>
                        </t>
                        <h2>Customer Payments</h2>
                        <div class="row mt16 o_settings_container">
                            <div class="col-12 col-lg-6 o_setting_box" id="account_followup" title="This feature is useful if you issue a high amounts of invoices.">
                                <div class="o_setting_left_pane">
                                    <field name="module_account_reports_followup" widget="upgrade_boolean"/>
                                </div>
                                <div class="o_setting_right_pane">
                                    <label for="module_account_reports_followup"/>
                                    <div class="text-muted">
                                        Use follow-up levels and schedule actions
                                    </div>
                                    <div id="account_reports_followup" class="content-group" attrs="{'invisible': [('module_account_reports_followup', '=', False)]}">
                                        <div class="text-warning mt16 mb4">
                                            Save this page and come back here to set up the feature.
                                        </div>
                                    </div>
                                </div>
                            </div>
                            <div class="col-12 col-lg-6 o_setting_box">
                                <div class="o_setting_left_pane">
                                    <field name="module_account_payment"/>
                                </div>
                                <div class="o_setting_right_pane">
                                    <label for="module_account_payment"/>
                                    <div class="text-muted">
                                        Let your customers pay their invoices online
                                    </div>
                                </div>
                            </div>
                            <div class="col-12 col-lg-6 o_setting_box" groups="account.group_account_user">
                                <div class="o_setting_left_pane">
                                    <field name="module_account_batch_payment" widget="upgrade_boolean"/>
                                </div>
                                <div class="o_setting_right_pane">
                                    <label for="module_account_batch_deposit" string="Batch Payments"/>
                                    <div class="text-muted">
                                        Group payments into a single batch to ease the reconciliation process
                                    </div>
                                </div>
                            </div>
                            <div class="col-12 col-lg-6 o_setting_box" title="If you check this box, you will be able to collect payments using SEPA Direct Debit mandates.">
                                <div class="o_setting_left_pane">
                                    <field name="module_account_sepa_direct_debit" class="oe_inline" widget="upgrade_boolean"/>
                                </div>
                                <div class="o_setting_right_pane" name="sepa_direct_debit_right_pane">
                                    <label string="SEPA Direct Debit (SDD)" for="module_account_sepa"/>
                                    <span class="fa fa-lg fa-building-o" title="Values set here are company-specific." aria-label="Values set here are company-specific." groups="base.group_multi_company" role="img"/>
                                    <div class="text-muted">
                                        Collect customer payments in one-click using Euro SEPA Service
                                    </div>
                                    <div class="content-group" attrs="{'invisible': [('module_account_sepa_direct_debit', '=', False)]}">
                                        <div class="text-warning mt16 mb4">
                                            Save this page and come back here to set up the feature.
                                        </div>
                                    </div>
                                </div>
                            </div>
                            <div class="col-xs-12 col-md-6 o_setting_box">
                                <div class="o_setting_left_pane"/>
                                <div class="o_setting_right_pane">
                                    <label for="invoice_reference_type"/>
                                    <div class="text-muted">
                                        Default payment communication on customer invoices
                                    </div>
                                    <div class="content-group">
                                        <div class="row mt16 ml4">
                                            <field name="invoice_reference_type"/>
                                        </div>
                                    </div>
                                </div>
                            </div>
                            <div class="col-xs-12 col-md-6 o_setting_box" title="Add an EPC QR code to your invoices so that your customers can pay instantly with their mobile banking application. EPC QR codes are used by many European banks to process SEPA payments.">
                                <div class="o_setting_left_pane">
                                    <field name="qr_code" class="oe_inline" widget="upgrade_boolean"/>
                                </div>
                                <div class="o_setting_right_pane" name="qr_code_right_pane">
                                    <label string="SEPA QR Code" for="qr_code"/>
                                    <span class="fa fa-lg fa-building-o" title="Values set here are company-specific." aria-label="Values set here are company-specific." groups="base.group_multi_company" role="img"/>
                                    <div class="text-muted">
                                        Add a payment QR code to your invoices
                                    </div>
                                </div>
                            </div>
                        </div>

                        <h2>Supplier Payments</h2>
                        <div class="row mt16 o_settings_container">
                            <div class="col-12 col-lg-6 o_setting_box" groups="account.group_account_user">
                                <div class="o_setting_left_pane">
                                    <field name="module_account_check_printing" widget="upgrade_boolean"/>
                                </div>
                                <div class="o_setting_right_pane">
                                    <label string="Checks" for="module_account_check_printing"/>
                                    <span class="fa fa-lg fa-building-o" title="Values set here are company-specific." aria-label="Values set here are company-specific." groups="base.group_multi_company" role="img"/>
                                    <div class="text-muted" id="print_bills_payment">
                                        Print checks to pay your vendors
                                    </div>
                                </div>
                            </div>
                            <div class="col-12 col-lg-6 o_setting_box" title="If you check this box, you will be able to register your payment using SEPA.">
                                <div class="o_setting_left_pane">
                                    <field name="module_account_sepa" widget="upgrade_boolean"/>
                                </div>
                                <div class="o_setting_right_pane" name="sepa_right_pane">
                                    <label for="module_account_sepa"/>
                                    <span class="fa fa-lg fa-building-o" title="Values set here are company-specific." aria-label="Values set here are company-specific." groups="base.group_multi_company" role="img"/>
                                    <div class="text-muted">
                                        Pay your bills in one-click using Euro SEPA Service
                                    </div>
                                </div>
                            </div>
                        </div>

                        <t groups="account.group_account_user">
                            <h2>Bank &amp; Cash</h2>
                            <div class="row mt16 o_settings_container" id="bank_cash">
                                <div class="col-12 col-lg-6 o_setting_box" id="account_yodlee" title="Get your bank statements automatically imported every 4 hours, or in one-click, using Yodlee and Plaid services. Once installed, set “Bank Feeds” to “Bank Synchronization” in bank account settings. Then, click “Configure” on the online account to enter your bank credentials.">
                                    <div class="o_setting_left_pane">
                                        <field name="module_account_yodlee" widget="upgrade_boolean"/>
                                    </div>
                                    <div class="o_setting_right_pane">
                                        <label for="module_account_yodlee" string="Automatic Import"/>
                                        <div class="text-muted">
                                            Import your bank statements automatically
                                        </div>
                                    </div>
                                </div>
                                <div class="col-12 col-lg-6 o_setting_box" title="Once installed, set 'Bank Feeds' to 'File Import' in bank account settings.This adds a button to import from the Accounting dashboard.">
                                    <div class="o_setting_left_pane">
                                        <field name="module_account_bank_statement_import_csv" widget="upgrade_boolean"/>
                                    </div>
                                    <div class="o_setting_right_pane">
                                        <label for="module_account_bank_statement_import_csv" string="CSV Import"/>
                                        <div class="text-muted">
                                            Import your bank statements in CSV
                                        </div>
                                    </div>
                                </div>
                                <div class="col-12 col-lg-6 o_setting_box" title="Once installed, set 'Bank Feeds' to 'File Import' in bank account settings.This adds a button to import from the Accounting dashboard.">
                                    <div class="o_setting_left_pane">
                                        <field name="module_account_bank_statement_import_qif" widget="upgrade_boolean"/>
                                    </div>
                                    <div class="o_setting_right_pane">
                                        <label for="module_account_bank_statement_import_qif" string="QIF Import"/>
                                        <div class="text-muted">
                                            Import your bank statements in QIF
                                        </div>
                                    </div>
                                </div>
                                <div class="col-12 col-lg-6 o_setting_box" title="Once installed, set 'Bank Feeds' to 'File Import' in bank account settings.This adds a button to import from the Accounting dashboard.">
                                    <div class="o_setting_left_pane">
                                        <field name="module_account_bank_statement_import_ofx" widget="upgrade_boolean"/>
                                    </div>
                                    <div class="o_setting_right_pane">
                                        <label for="module_account_bank_statement_import_ofx" string="OFX Import"/>
                                        <div class="text-muted">
                                            Import your bank statements in OFX
                                        </div>
                                    </div>
                                </div>
                                <div class="col-12 col-lg-6 o_setting_box" title="Once installed, set 'Bank Feeds' to 'File Import' in bank account settings.This adds a button to import from the Accounting dashboard.">
                                    <div class="o_setting_left_pane">
                                        <field name="module_account_bank_statement_import_camt" widget="upgrade_boolean"/>
                                    </div>
                                    <div class="o_setting_right_pane">
                                        <label for="module_account_bank_statement_import_camt" string="CAMT Import"/>
                                        <div class="text-muted">
                                            Import your bank statements in CAMT.053
                                        </div>
                                    </div>
                                </div>
                            </div>
                        </t>
                        <h2>Analytics</h2>
                        <div class="row mt16 o_settings_container" id="analytic">
                            <div class="col-12 col-lg-6 o_setting_box" title="Allows you to use the analytic accounting." groups="account.group_account_user">
                                <div class="o_setting_left_pane">
                                    <field name="group_analytic_accounting"/>
                                </div>
                                <div class="o_setting_right_pane">
                                    <label for="group_analytic_accounting"/>
                                    <div class="text-muted">
                                        Track costs &amp; revenues by project, department, etc.
                                    </div>
                                    <div class="content-group" attrs="{'invisible': [('group_analytic_accounting', '=', False)]}">
                                        <div class="mt16" id="analytic_account_link">
                                            <button name="%(analytic.action_analytic_account_form)d" icon="fa-arrow-right" type="action" string="Analytic Accounts" class="btn-link"/>
                                        </div>
                                        <div id="analytic_account_groups_link">
                                            <button name="%(analytic.account_analytic_group_action)d" icon="fa-arrow-right" type="action" string="Analytic Account Groups" class="btn-link"/>
                                        </div>
                                    </div>
                                </div>
                            </div>
                            <div class="col-12 col-lg-6 o_setting_box" groups="account.group_account_user">
                                <div class="o_setting_left_pane">
                                    <field name="group_analytic_tags"/>
                                </div>
                                <div class="o_setting_right_pane">
                                    <label for="group_analytic_tags"/>
                                    <div class="text-muted">
                                        Allows to tag analytic entries and to manage analytic distributions
                                    </div>
                                    <div class="content-group" attrs="{'invisible': [('group_analytic_tags', '=', False)]}">
                                        <div class="mt16">
                                            <button name="%(analytic.account_analytic_tag_action)d" icon="fa-arrow-right" type="action" string="Analytic Tags" class="btn-link"/>
                                        </div>
                                    </div>
                                </div>
                            </div>
                            <div class="col-12 col-lg-6 o_setting_box" id="account_budget" title="This allows accountants to manage analytic and crossovered budgets. Once the master budgets and the budgets are defined, the project managers can set the planned amount on each analytic account." groups="account.group_account_user">
                                <div class="o_setting_left_pane">
                                    <field name="module_account_budget" widget="upgrade_boolean"/>
                                </div>
                                <div class="o_setting_right_pane">
                                    <label for="module_account_budget"/>
                                    <div class="text-muted">
                                        Use budgets to compare actual with expected revenues and costs
                                    </div>
                                    <div id="msg_account_budget" class="content-group" attrs="{'invisible': [('module_account_budget', '=', False)]}">
                                        <div class="text-warning mt16 mb4">
                                            Save this page and come back here to set up the feature.
                                        </div>
                                    </div>
                                </div>
                            </div>
                            <div class="col-12 col-lg-6 o_setting_box">
                                <div class="o_setting_left_pane">
                                    <field name="module_product_margin"/>
                                </div>
                                <div class="o_setting_right_pane">
                                    <label for="module_product_margin" string="Margin Analysis"/>
                                    <div class="text-muted">
                                        Monitor your product margins from invoices
                                    </div>
                                </div>
                            </div>
                        </div>
                       <h2>Default Sending Options</h2>
                        <div class="row mt16 o_settings_container" id="send_default">
                            <div class="col-12 col-lg-6 o_setting_box">
                                <div class="o_setting_left_pane">
                                    <field name="invoice_is_print"/>
                                </div>
                                <div class="o_setting_right_pane">
                                    <label for="invoice_is_print"/>
                                    <span class="fa fa-lg fa-building-o" title="Values set here are company-specific."/>
                                </div>
                            </div>
                            <div class="col-12 col-lg-6 o_setting_box">
                                <div class="o_setting_left_pane">
                                    <field name="invoice_is_email"/>
                                </div>
                                <div class="o_setting_right_pane">
                                    <label for="invoice_is_email"/>
                                    <span class="fa fa-lg fa-building-o" title="Values set here are company-specific."/>
                                </div>
                            </div>
                        </div>
                        <h2>Invoices</h2>
                        <div class="row mt16 o_settings_container" id="invoicing_settings">
                            <div class="col-12 col-lg-6 o_setting_box">
                                <div class="o_setting_left_pane">
                                </div>
                                <div class="o_setting_right_pane">
                                    <label for="show_line_subtotals_tax_selection"/>
                                    <div class="text-muted">
                                        Line subtotals tax display
                                    </div>
                                    <div class="mt16">
                                        <field name="show_line_subtotals_tax_selection" class="o_light_label" widget="radio"/>
                                        <field name="group_show_line_subtotals_tax_excluded" invisible="1"/>
                                        <field name="group_show_line_subtotals_tax_included" invisible="1"/>
                                    </div>
                                </div>
                            </div>
                            <div class="col-12 col-lg-6 o_setting_box">
                                <div class="o_setting_left_pane">
                                    <field name="group_warning_account"/>
                                </div>
                                <div class="o_setting_right_pane">
                                    <label for="group_warning_account" string="Warnings"/>
                                    <div class="text-muted">
                                        Get warnings when invoicing specific customers
                                    </div>
                                </div>
                            </div>
                            <div class="col-12 col-lg-6 o_setting_box">
                                <div class="o_setting_left_pane">
                                    <field name="group_cash_rounding"/>
                                </div>
                                <div class="o_setting_right_pane">
                                    <label for="group_cash_rounding"/>
                                    <div class="text-muted">
                                        Define the smallest coinage of the currency used to pay by cash.
                                    </div>
                                    <div>
                                        <button name="%(account.rounding_list_action)d" icon="fa-arrow-right"
                                                type="action" string="Cash Roundings" class="btn-link"
                                                attrs="{'invisible': [('group_cash_rounding', '=', False)]}"/>
                                    </div>
                                </div>
                            </div>
                            <div class="col-xs-12 col-md-6 o_setting_box" >
                                <div class="o_setting_left_pane">
                                    <field name="module_account_intrastat" widget="upgrade_boolean"/>
                                </div>
                                <div class="o_setting_right_pane" name="intrastat_right_pane">
                                    <label for="module_account_intrastat"/>
                                    <div class="text-muted">
                                        Collect information and produce statistics on the trade in goods in Europe with intrastat.
                                    </div>
                                </div>
                            </div>
                            <div class="col-xs-12 col-md-6 o_setting_box">
                                <div class="o_setting_left_pane">
                                    <field name="group_products_in_bills"/>
                                </div>
                                <div class="o_setting_right_pane">
                                    <label for="group_products_in_bills"/>
                                    <div class="text-muted">
                                        Disable to have a simplified view of vendor bills, without the products.
                                    </div>
                                </div>
                            </div>
                        </div>
                        <h2 groups="account.group_account_user">Automated Entries</h2>
                        <div class="row mt16 o_settings_container" id="recommended_apps" groups="account.group_account_user">
                            <div class="col-12 col-lg-6 o_setting_box" id="asset_types" title="This allows you to manage the assets owned by a company or a person. It keeps track of the depreciation occurred on those assets, and creates account move for those depreciation lines.">
                                <div class="o_setting_left_pane">
                                    <field name="module_account_asset" widget="upgrade_boolean"/>
                                </div>
                                <div class="o_setting_right_pane">
                                    <label for="module_account_asset"/>
                                    <div class="text-muted">
                                        Use depreciation boards, automate amortization entries
                                    </div>
                                    <div id="msg_account_asset" class="content-group" attrs="{'invisible': [('module_account_asset', '=', False)]}">
                                        <div class="text-warning mt16 mb4">
                                            Save this page and come back here to set up the feature.
                                        </div>
                                    </div>
                                </div>
                            </div>
                            <div class="col-12 col-lg-6 o_setting_box" title="This allows you to manage the revenue recognition on selling products. It keeps track of the installments occurred on those revenue recognitions, and creates account moves for those installment lines.">
                                <div class="o_setting_left_pane">
                                    <field name="module_account_deferred_revenue" widget="upgrade_boolean"/>
                                </div>
                                <div class="o_setting_right_pane">
                                    <label for="module_account_deferred_revenue" string="Deferred Revenues Management"/>
                                    <div class="text-muted">
                                        Automate deferred revenues entries for multi-year contracts
                                    </div>
                                    <div id="msg_automate_deferred_revenues" class="content-group" attrs="{'invisible': [('module_account_deferred_revenue', '=', False)]}">
                                        <div class="text-warning mt16 mb4">
                                            Save this page and come back here to set up the feature.
                                        </div>
                                    </div>
                                </div>
                            </div>
                        </div>
                        <h2>Autocomplete Vendor Bills (OCR + AI)</h2>
                        <div class="row mt16 o_settings_container" id="account_ocr_settings">
                            <div class="col-12 col-lg-6 o_setting_box">
                                <div class="o_setting_left_pane">
                                    <field name="module_account_invoice_extract" widget="upgrade_boolean"/>
                                </div>
                                <div class="o_setting_right_pane">
                                    <label for="module_account_invoice_extract"/>
                                    <div class="text-muted">
                                        When receiving an email with a bill, or uploading scanned bills, Odoo will parse them (OCR) and auto-complete (AI) Draft Bills to validate.
                                    </div>
                                    <div id="msg_invoice_extract" class="content-group" attrs="{'invisible': [('module_account_invoice_extract', '=', False)]}">
                                        <div class="text-warning mt16 mb4">
                                            Save this page and come back here to set up the feature.
                                        </div>
                                    </div>
                                </div>
                            </div>
                        </div>
                    </div>
                </xpath>
            </field>
        </record>

        <record id="action_account_config" model="ir.actions.act_window">
            <field name="name">Settings</field>
            <field name="type">ir.actions.act_window</field>
            <field name="res_model">res.config.settings</field>
            <field name="view_mode">form</field>
            <field name="target">inline</field>
            <field name="context">{'module' : 'account'}</field>
        </record>

        <menuitem id="menu_account_config" name="Settings" parent="menu_finance_configuration"
            sequence="0" action="action_account_config" groups="base.group_system"/>
    </data>
</odoo><|MERGE_RESOLUTION|>--- conflicted
+++ resolved
@@ -96,10 +96,6 @@
                                 </div>
                                 <div class="o_setting_right_pane" name="account_taxcloud_right_pane">
                                     <label for="module_account_taxcloud" string="TaxCloud"/>
-<<<<<<< HEAD
-                                    <span class="fa fa-lg fa-building-o" title="Values set here are company-specific." aria-label="Values set here are company-specific." groups="base.group_multi_company" role="img"/>
-=======
->>>>>>> 2c495502
                                     <div class="text-muted">
                                         Compute tax rates based on U.S. ZIP codes
                                     </div>
