--- conflicted
+++ resolved
@@ -24,6 +24,7 @@
 
 from openerp import models, fields, api, _
 from openerp.exceptions import except_orm, Warning, RedirectWarning
+from openerp.tools import float_compare
 import openerp.addons.decimal_precision as dp
 
 # mapping invoice type to journal type
@@ -705,6 +706,7 @@
                 account_invoice_tax.create(tax)
         else:
             tax_key = []
+            precision = self.env['decimal.precision'].precision_get('Account')
             for tax in self.tax_line:
                 if tax.manual:
                     continue
@@ -713,14 +715,8 @@
                 if key not in compute_taxes:
                     raise except_orm(_('Warning!'), _('Global taxes defined, but they are not in invoice lines !'))
                 base = compute_taxes[key]['base']
-<<<<<<< HEAD
-                if abs(base - tax.base) > company_currency.rounding:
+                if float_compare(abs(base - tax.base), company_currency.rounding, precision_digits=precision) == 1:
                     raise except_orm(_('Warning!'), _('Tax base different!\nClick on compute to update the tax base.'))
-=======
-                precision = self.pool.get('decimal.precision').precision_get(cr, uid, 'Account')
-                if float_compare(abs(base - tax.base), company_currency.rounding, precision_digits=precision) == 1:
-                    raise osv.except_osv(_('Warning!'), _('Tax base different!\nClick on compute to update the tax base.'))
->>>>>>> db759948
             for key in compute_taxes:
                 if key not in tax_key:
                     raise except_orm(_('Warning!'), _('Taxes are missing!\nClick on compute button.'))
