# Translation of OpenERP Server.
# This file contains the translation of the following modules:
#	* account
#
msgid ""
msgstr ""
"Project-Id-Version: OpenERP Server 6.0dev\n"
"Report-Msgid-Bugs-To: support@openerp.com\n"
"POT-Creation-Date: 2010-11-18 16:11+0000\n"
<<<<<<< HEAD
"PO-Revision-Date: 2010-11-22 07:09+0000\n"
=======
"PO-Revision-Date: 2010-11-24 07:48+0000\n"
>>>>>>> cc7031ec
"Last-Translator: OpenERP Administrators <Unknown>\n"
"Language-Team: \n"
"MIME-Version: 1.0\n"
"Content-Type: text/plain; charset=UTF-8\n"
"Content-Transfer-Encoding: 8bit\n"
<<<<<<< HEAD
"X-Launchpad-Export-Date: 2010-11-23 05:01+0000\n"
=======
"X-Launchpad-Export-Date: 2010-11-25 04:54+0000\n"
>>>>>>> cc7031ec
"X-Generator: Launchpad (build Unknown)\n"

#. module: account
#: model:process.transition,name:account.process_transition_supplierreconcilepaid0
msgid "System payment"
msgstr "Płatność systemowa"

#. module: account
#: view:account.journal:0
msgid "Other Configuration"
msgstr "Inna konfiguracja"

#. module: account
#: code:addons/account/wizard/account_open_closed_fiscalyear.py:0
#, python-format
msgid "No journal for ending writing has been defined for the fiscal year"
msgstr ""
"Nie został zdefiniowany dziennik dla zapisów końcowych dla roku podatkowego"

#. module: account
#: code:addons/account/account.py:0
#, python-format
msgid ""
"You cannot remove/deactivate an account which is set as a property to any "
"Partner."
msgstr ""

#. module: account
#: view:account.move.reconcile:0
msgid "Journal Entry Reconcile"
msgstr "Uzgodnienie zapisu dziennika"

#. module: account
#: field:account.installer.modules,account_voucher:0
msgid "Voucher Management"
msgstr ""

#. module: account
#: view:account.account:0
#: view:account.bank.statement:0
#: view:account.move:0
#: view:account.move.line:0
msgid "Account Statistics"
msgstr "Statystyki kont"

#. module: account
#: field:account.invoice,residual:0
#: field:report.invoice.created,residual:0
msgid "Residual"
msgstr "Pozostało"

#. module: account
#: code:addons/account/invoice.py:0
#, python-format
msgid "Please define sequence on invoice journal"
msgstr "Zdefiniuj numeracjędla dziennika faktur"

#. module: account
#: constraint:account.period:0
msgid "Error ! The duration of the Period(s) is/are invalid. "
msgstr "Błąd! Długość okresu jest niedozwolona. "

#. module: account
#: field:account.analytic.line,currency_id:0
msgid "Account currency"
msgstr "Waluta konta"

#. module: account
#: view:account.tax:0
msgid "Children Definition"
msgstr "Definicja podrzędnych"

#. module: account
#: model:ir.model,name:account.model_report_aged_receivable
msgid "Aged Receivable Till Today"
msgstr "Wiekowane należności do dzisiaj"

#. module: account
#: field:account.partner.ledger,reconcil:0
msgid "Include Reconciled Entries"
msgstr "Włączając uzgodnione zapisy"

#. module: account
#: model:process.transition,name:account.process_transition_invoiceimport0
msgid "Import from invoice or payment"
msgstr "Importuj z faktur lub płatności"

#. module: account
#: model:ir.model,name:account.model_wizard_multi_charts_accounts
msgid "wizard.multi.charts.accounts"
msgstr "wizard.multi.charts.accounts"

#. module: account
#: view:account.move:0
msgid "Total Debit"
msgstr "Suma Winien"

#. module: account
#: view:account.unreconcile:0
msgid ""
"If you unreconciliate transactions, you must also verify all the actions "
"that are linked to those transactions because they will not be disabled"
msgstr ""
"Jeśli skasujesz uzgodnienie transakcji, to musisz również sprawdzić akcje "
"związane z tymi transakcjami, ponieważ one nie będą usunięte."

#. module: account
#: report:account.tax.code.entries:0
msgid "Accounting Entries-"
msgstr "Zapisy na koncie -"

#. module: account
#: code:addons/account/account.py:0
#, python-format
msgid "You can not delete posted movement: \"%s\"!"
msgstr "Nie możesz usunąć zaksięgowanych zmian: \"%s\"!"

#. module: account
#: field:account.invoice.line,origin:0
msgid "Origin"
msgstr "Pochodzenie"

#. module: account
#: view:account.account:0
#: field:account.account,reconcile:0
#: view:account.automatic.reconcile:0
#: field:account.move.line,reconcile_id:0
#: view:account.move.line.reconcile:0
#: view:account.move.line.reconcile.writeoff:0
msgid "Reconcile"
msgstr "Uzgodnienie"

#. module: account
#: field:account.bank.statement.line,ref:0
#: field:account.entries.report,ref:0
#: field:account.move,ref:0
#: view:account.move.line:0
#: field:account.move.line,ref:0
#: field:account.subscription,ref:0
msgid "Reference"
msgstr "Odnośnik"

#. module: account
#: view:account.open.closed.fiscalyear:0
msgid "Choose Fiscal Year "
msgstr "Wybierz rok podatkowy "

#. module: account
#: field:account.fiscal.position.account,account_src_id:0
#: field:account.fiscal.position.account.template,account_src_id:0
msgid "Account Source"
msgstr "Źródło konta"

#. module: account
#: model:ir.actions.act_window,name:account.act_acc_analytic_acc_5_report_hr_timesheet_invoice_journal
msgid "All Analytic Entries"
msgstr "Wszystkie zapisy analityczne"

#. module: account
#: model:ir.actions.act_window,name:account.action_view_created_invoice_dashboard
msgid "Invoices Created Within Past 15 Days"
msgstr "Faktury utworzone w ostatnich 15. dniach."

#. module: account
#: selection:account.account.type,sign:0
msgid "Negative"
msgstr "Ujemne"

#. module: account
#: help:account.analytic.journal,type:0
msgid ""
"Gives the type of the analytic journal. When it needs for a document (eg: an "
"invoice) to create analytic entries, OpenERP will look for a matching "
"journal of the same type."
msgstr ""
"Określa typ dziennika analitycznego. Jeśli będzie potrzebne utworzenie "
"zapisów analitycznych (np. dla faktur), to OpenERP będzie szukał dziennika "
"tego samego typu."

#. module: account
#: model:ir.actions.act_window,name:account.action_account_tax_template_form
#: model:ir.ui.menu,name:account.menu_action_account_tax_template_form
msgid "Tax Templates"
msgstr "Szablony podatków"

#. module: account
#: view:account.invoice.report:0
msgid "supplier"
msgstr "dostawca"

#. module: account
#: model:account.journal,name:account.refund_expenses_journal
msgid "Expenses Credit Notes Journal - (test)"
msgstr ""

#. module: account
#: model:ir.model,name:account.model_account_tax
msgid "account.tax"
msgstr "account.tax"

#. module: account
#: code:addons/account/account.py:0
#, python-format
msgid ""
"No period defined for this date: %s !\n"
"Please create a fiscal year."
msgstr ""
"Nie zdefiniowano okresu dla tej daty: %s !\n"
"Utwórz rok podatkowy."

#. module: account
#: model:ir.model,name:account.model_account_move_line_reconcile_select
msgid "Move line reconcile select"
msgstr ""

#. module: account
#: help:account.model.line,sequence:0
msgid ""
"The sequence field is used to order the resources from lower sequences to "
"higher ones"
msgstr ""
"Pole numeracji jest stosowane do porządkowania zasobów od numeru najniższego "
"do najwyższego"

#. module: account
#: help:account.tax.code,notprintable:0
#: help:account.tax.code.template,notprintable:0
msgid ""
"Check this box if you don't want any VAT related to this Tax Code to appear "
"on invoices"
msgstr ""
"Zaznacz tę opcję, jeśli nie chcesz, aby jakikolwiek VAT związany z tym "
"rejestrem podatkowym pojawił się na fakturach."

#. module: account
#: code:addons/account/invoice.py:0
#, python-format
msgid "Invoice '%s' is paid partially: %s%s of %s%s (%s%s remaining)"
msgstr ""
"Faktura '%s' została zapłacona cześciowo: %s%s z %s%s (pozostało %s%s)"

#. module: account
#: model:process.transition,note:account.process_transition_supplierentriesreconcile0
msgid "Accounting entries are an input of the reconciliation."
msgstr "Zapisy są elementem uzgodnień"

#. module: account
#: model:ir.ui.menu,name:account.menu_finance_management_belgian_reports
msgid "Belgian Reports"
msgstr "Raporty belgijskie"

#. module: account
#: code:addons/account/account_move_line.py:0
#, python-format
msgid "You can not add/modify entries in a closed journal."
msgstr "Nie możesz dodawać lub modyfikować zapisów w zamkniętym dzienniku."

#. module: account
#: view:account.bank.statement:0
msgid "Calculated Balance"
msgstr "Obliczony bilans"

#. module: account
#: model:ir.actions.act_window,name:account.action_account_use_model_create_entry
#: model:ir.actions.act_window,name:account.action_view_account_use_model
#: model:ir.ui.menu,name:account.menu_action_manual_recurring
msgid "Manual Recurring"
msgstr "Ręczna rekurencja"

#. module: account
#: view:account.fiscalyear.close.state:0
msgid "Close Fiscalyear"
msgstr "Zamknięty rok podatkowy"

#. module: account
#: field:account.automatic.reconcile,allow_write_off:0
msgid "Allow write off"
msgstr "Pozwól na odpisy"

#. module: account
#: view:account.analytic.chart:0
msgid "Select the Period for Analysis"
msgstr "Wybierz okres do analizy"

#. module: account
#: view:account.move.line:0
msgid "St."
msgstr "Zest."

#. module: account
#: code:addons/account/invoice.py:0
#, python-format
msgid "Invoice line account company does not match with invoice company."
msgstr "Firma w pozycji faktury nie odpowiada firmie w fakturze."

#. module: account
#: field:account.journal.column,field:0
msgid "Field Name"
msgstr "Nazwa pola"

#. module: account
#: help:account.installer,charts:0
msgid ""
"Installs localized accounting charts to match as closely as possible the "
"accounting needs of your company based on your country."
msgstr ""
"Instaluje zlokalizowany plan kont, aby odpowiadać najlepiej, jak to tylko "
"możliwe, wymaganiom księgowym w twojej firmie w oparciu o kraj, w którym "
"firma funkcjonuje."

#. module: account
#: code:addons/account/wizard/account_move_journal.py:0
#, python-format
msgid ""
"Can't find any account journal of %s type for this company.\n"
"\n"
"You can create one in the menu: \n"
"Configuration/Financial Accounting/Accounts/Journals."
msgstr ""

#. module: account
#: model:ir.model,name:account.model_account_unreconcile
msgid "Account Unreconcile"
msgstr "Kasowanie uzgodnień konta"

#. module: account
#: view:product.product:0
#: view:product.template:0
msgid "Purchase Properties"
msgstr "Właściwości zakupu"

#. module: account
#: help:account.account.type,sign:0
msgid ""
"Allows you to change the sign of the balance amount displayed in the "
"reports, so that you can see positive figures instead of negative ones in "
"expenses accounts."
msgstr ""
"Pozwala zmienić znak w saldach drukowanych w raportach, abyś widział(a) "
"liczby dodatnie zamiast ujemnych na kontach wydatkowych."

#. module: account
#: selection:account.entries.report,month:0
#: selection:account.invoice.report,month:0
#: selection:analytic.entries.report,month:0
#: selection:report.account.sales,month:0
#: selection:report.account_type.sales,month:0
msgid "June"
msgstr "Czerwiec"

#. module: account
#: model:ir.actions.act_window,help:account.action_account_moves_bank
msgid ""
"This view is used by accountants in order to record entries massively in "
"OpenERP. Journal items are created by OpenERP if you use Bank Statements, "
"Cash Registers, or Customer/Supplier payments."
msgstr ""

#. module: account
#: model:ir.model,name:account.model_account_tax_template
msgid "account.tax.template"
msgstr ""

#. module: account
#: model:ir.model,name:account.model_account_bank_accounts_wizard
msgid "account.bank.accounts.wizard"
msgstr "account.bank.accounts.wizard"

#. module: account
#: field:account.move.line,date_created:0
#: field:account.move.reconcile,create_date:0
msgid "Creation date"
msgstr "Data utworzenia"

#. module: account
#: selection:account.journal,type:0
msgid "Purchase Refund"
msgstr "Korekta zakupu"

#. module: account
#: selection:account.journal,type:0
msgid "Opening/Closing Situation"
msgstr ""

#. module: account
#: help:account.journal,currency:0
msgid "The currency used to enter statement"
msgstr "Waluta zastosowana do wprowadzenia wyciągu"

#. module: account
#: field:account.open.closed.fiscalyear,fyear_id:0
msgid "Fiscal Year to Open"
msgstr "Rok podatkowy do otwarcia"

#. module: account
#: help:account.journal,sequence_id:0
msgid ""
"This field contains the informatin related to the numbering of the journal "
"entries of this journal."
msgstr ""

#. module: account
#: field:account.journal,default_debit_account_id:0
msgid "Default Debit Account"
msgstr "Domyślne konto Winien"

#. module: account
#: view:account.move:0
msgid "Total Credit"
msgstr "Suma Ma"

#. module: account
#: selection:account.account.type,sign:0
msgid "Positive"
msgstr "Dodatnie"

#. module: account
#: view:account.move.line.unreconcile.select:0
msgid "Open For Unreconciliation"
msgstr ""

#. module: account
#: field:account.fiscal.position.template,chart_template_id:0
#: field:account.tax.template,chart_template_id:0
#: field:wizard.multi.charts.accounts,chart_template_id:0
msgid "Chart Template"
msgstr "Szablon planu kont"

#. module: account
#: help:account.model.line,amount_currency:0
msgid "The amount expressed in an optional other currency."
msgstr "Wartość wyrażona w ewentualnej innej walucie."

#. module: account
#: model:ir.actions.act_window,help:account.action_move_journal_line
msgid ""
"A journal entry consists of several journal items, each of which is either a "
"debit or a credit. OpenERP creates automatically one journal entry per "
"accounting document: invoices, refund, supplier payment, bank statements, "
"etc."
msgstr ""

#. module: account
#: help:account.journal.period,state:0
msgid ""
"When journal period is created. The state is 'Draft'. If a report is printed "
"it comes to 'Printed' state. When all transactions are done, it comes in "
"'Done' state."
msgstr ""

#. module: account
#: model:ir.actions.act_window,help:account.action_account_tax_chart
msgid ""
"Chart of Taxes is a tree view reflecting the structure of the Tax Cases (or "
"tax codes) and shows the current tax situation. The tax chart represents the "
"amount of each area of the tax declaration for your country. It’s presented "
"in a hierarchical structure, which can be modified to fit your needs."
msgstr ""

#. module: account
#: view:account.analytic.line:0
#: field:account.automatic.reconcile,journal_id:0
#: view:account.bank.statement:0
#: field:account.bank.statement,journal_id:0
#: report:account.central.journal:0
#: view:account.entries.report:0
#: field:account.entries.report,journal_id:0
#: view:account.invoice:0
#: field:account.invoice,journal_id:0
#: view:account.invoice.report:0
#: field:account.invoice.report,journal_id:0
#: field:account.journal.period,journal_id:0
#: report:account.journal.period.print:0
#: view:account.model:0
#: field:account.model,journal_id:0
#: view:account.move:0
#: field:account.move,journal_id:0
#: field:account.move.bank.reconcile,journal_id:0
#: view:account.move.line:0
#: field:account.move.line,journal_id:0
#: report:account.third_party_ledger:0
#: report:account.third_party_ledger_other:0
#: view:analytic.entries.report:0
#: field:analytic.entries.report,journal_id:0
#: model:ir.model,name:account.model_account_journal
#: field:validate.account.move,journal_id:0
msgid "Journal"
msgstr "Dziennik"

#. module: account
#: model:ir.model,name:account.model_account_invoice_confirm
msgid "Confirm the selected invoices"
msgstr ""

#. module: account
#: field:account.addtmpl.wizard,cparent_id:0
msgid "Parent target"
msgstr ""

#. module: account
#: help:account.aged.trial.balance,chart_account_id:0
#: help:account.balance.report,chart_account_id:0
#: help:account.bs.report,chart_account_id:0
#: help:account.central.journal,chart_account_id:0
#: help:account.common.account.report,chart_account_id:0
#: help:account.common.journal.report,chart_account_id:0
#: help:account.common.partner.report,chart_account_id:0
#: help:account.common.report,chart_account_id:0
#: help:account.general.journal,chart_account_id:0
#: help:account.partner.balance,chart_account_id:0
#: help:account.partner.ledger,chart_account_id:0
#: help:account.pl.report,chart_account_id:0
#: help:account.print.journal,chart_account_id:0
#: help:account.report.general.ledger,chart_account_id:0
#: help:account.vat.declaration,chart_account_id:0
msgid "Select Charts of Accounts"
msgstr ""

#. module: account
#: view:product.product:0
msgid "Purchase Taxes"
msgstr "Podatki w zakupach"

#. module: account
#: model:ir.model,name:account.model_account_invoice_refund
msgid "Invoice Refund"
msgstr ""

#. module: account
#: report:account.overdue:0
msgid "Li."
msgstr ""

#. module: account
#: field:account.automatic.reconcile,unreconciled:0
msgid "Not reconciled transactions"
msgstr "Nie uzgodnione transakcje"

#. module: account
#: code:addons/account/account_cash_statement.py:0
#, python-format
msgid "CashBox Balance is not matching with Calculated Balance !"
msgstr ""

#. module: account
#: view:account.fiscal.position:0
#: field:account.fiscal.position,tax_ids:0
#: field:account.fiscal.position.template,tax_ids:0
msgid "Tax Mapping"
msgstr "Mapowanie podatków"

#. module: account
#: model:ir.model,name:account.model_account_installer_modules
msgid "account.installer.modules"
msgstr ""

#. module: account
#: model:ir.actions.act_window,name:account.action_account_fiscalyear_close_state
#: model:ir.ui.menu,name:account.menu_wizard_fy_close_state
msgid "Close a Fiscal Year"
msgstr "Zamknij rok podatkowy"

#. module: account
#: model:process.transition,note:account.process_transition_confirmstatementfromdraft0
msgid "The accountant confirms the statement."
msgstr ""

#. module: account
#: selection:account.balance.report,display_account:0
#: selection:account.bs.report,display_account:0
#: selection:account.common.account.report,display_account:0
#: selection:account.pl.report,display_account:0
#: selection:account.report.general.ledger,display_account:0
#: selection:account.tax,type_tax_use:0
#: selection:account.tax.template,type_tax_use:0
msgid "All"
msgstr "Wszystko"

#. module: account
#: field:account.invoice.report,address_invoice_id:0
msgid "Invoice Address Name"
msgstr ""

#. module: account
#: selection:account.installer,period:0
msgid "3 Monthly"
msgstr ""

#. module: account
#: view:account.unreconcile.reconcile:0
msgid ""
"If you unreconciliate transactions, you must also verify all the actions "
"that are linked to those transactions because they will not be disable"
msgstr ""
"Jeśli skasujesz uzgodnienie transakcji, to musisz sprawdzić wszystkie akcje "
"powiązane z tymi transakcjami, ponieważ one nie zostaną zdezaktywowane."

#. module: account
#: view:analytic.entries.report:0
msgid "   30 Days   "
msgstr ""

#. module: account
#: field:ir.sequence,fiscal_ids:0
msgid "Sequences"
msgstr "Numeracje"

#. module: account
#: view:account.fiscal.position.template:0
msgid "Taxes Mapping"
msgstr "Mapowanie podatków"

#. module: account
#: report:account.central.journal:0
msgid "Centralized Journal"
msgstr ""

#. module: account
#: field:account.invoice.tax,tax_amount:0
msgid "Tax Code Amount"
msgstr "Kwota do rejestru podatku"

#. module: account
#: code:addons/account/account.py:0
#: code:addons/account/installer.py:0
#, python-format
msgid "SAJ"
msgstr "DS"

#. module: account
#: help:account.bank.statement,balance_end_real:0
msgid "closing balance entered by the cashbox verifier"
msgstr ""

#. module: account
#: view:account.period:0
#: view:account.period.close:0
msgid "Close Period"
msgstr "Zamknij okres"

#. module: account
#: model:ir.model,name:account.model_account_common_partner_report
msgid "Account Common Partner Report"
msgstr ""

#. module: account
#: field:account.fiscalyear.close,period_id:0
msgid "Opening Entries Period"
msgstr "Okres zapisów otwarcia"

#. module: account
#: model:ir.model,name:account.model_account_journal_period
msgid "Journal Period"
msgstr ""

#. module: account
#: code:addons/account/account_move_line.py:0
#, python-format
msgid "To reconcile the entries company should be the same for all entries"
msgstr ""

#. module: account
#: constraint:account.account:0
#: constraint:account.tax.code:0
msgid "Error ! You can not create recursive accounts."
msgstr "Błąd ! Nie możesz tworzyć kont rekurencyjnych."

#. module: account
#: model:ir.model,name:account.model_account_report_general_ledger
msgid "General Ledger Report"
msgstr ""

#. module: account
#: view:account.invoice:0
msgid "Re-Open"
msgstr "Otwórz ponownie"

#. module: account
#: view:account.use.model:0
msgid "Are you sure you want to create entries?"
msgstr "Jesteś pewna, że chcesz utworzyć zapisy?"

#. module: account
#: selection:account.bank.accounts.wizard,account_type:0
msgid "Check"
msgstr ""

#. module: account
#: field:account.partner.reconcile.process,today_reconciled:0
msgid "Partners Reconciled Today"
msgstr ""

#. module: account
#: code:addons/account/account_bank_statement.py:0
#, python-format
msgid "The statement balance is incorrect !\n"
msgstr "Bilans zestawienia jest nieprawidłowy !\n"

#. module: account
#: selection:account.payment.term.line,value:0
#: selection:account.tax.template,type:0
msgid "Percent"
msgstr "Procentowo"

#. module: account
#: model:ir.ui.menu,name:account.menu_finance_charts
msgid "Charts"
msgstr "Plany kont"

#. module: account
#: code:addons/account/project/wizard/project_account_analytic_line.py:0
#: model:ir.model,name:account.model_project_account_analytic_line
#, python-format
msgid "Analytic Entries by line"
msgstr ""

#. module: account
#: code:addons/account/wizard/account_change_currency.py:0
#, python-format
msgid "You can only change currency for Draft Invoice !"
msgstr ""

#. module: account
#: view:account.analytic.journal:0
#: field:account.analytic.journal,type:0
#: field:account.bank.statement.line,type:0
#: field:account.invoice,type:0
#: view:account.invoice.report:0
#: field:account.invoice.report,type:0
#: view:account.journal:0
#: field:account.journal,type:0
#: field:account.move.reconcile,type:0
#: field:report.invoice.created,type:0
msgid "Type"
msgstr "Typ"

#. module: account
#: model:ir.model,name:account.model_account_subscription_line
msgid "Account Subscription Line"
msgstr "Pozycja konta subskrypcji"

#. module: account
#: help:account.invoice,reference:0
msgid "The partner reference of this invoice."
msgstr "Nr faktury u partnera"

#. module: account
#: view:account.move.line.unreconcile.select:0
#: view:account.unreconcile:0
#: view:account.unreconcile.reconcile:0
#: model:ir.model,name:account.model_account_move_line_unreconcile_select
msgid "Unreconciliation"
msgstr "Kasowanie uzgodnień"

#. module: account
#: constraint:ir.ui.view:0
msgid "Invalid XML for View Architecture!"
msgstr "XML niewłaściwy dla tej architektury wyświetlania!"

#. module: account
#: model:ir.model,name:account.model_account_analytic_Journal_report
msgid "Account Analytic Journal"
msgstr ""

#. module: account
#: model:ir.model,name:account.model_account_automatic_reconcile
msgid "Automatic Reconcile"
msgstr ""

#. module: account
#: view:account.payment.term.line:0
msgid "Due date Computation"
msgstr ""

#. module: account
#: report:account.analytic.account.quantity_cost_ledger:0
msgid "J.C./Move name"
msgstr ""

#. module: account
#: selection:account.entries.report,month:0
#: selection:account.invoice.report,month:0
#: selection:analytic.entries.report,month:0
#: selection:report.account.sales,month:0
#: selection:report.account_type.sales,month:0
msgid "September"
msgstr ""

#. module: account
#: selection:account.subscription,period_type:0
msgid "days"
msgstr "dni"

#. module: account
#: help:account.account.template,nocreate:0
msgid ""
"If checked, the new chart of accounts will not contain this by default."
msgstr ""

#. module: account
#: code:addons/account/wizard/account_invoice_refund.py:0
#, python-format
msgid ""
"Can not %s invoice which is already reconciled, invoice should be "
"unreconciled first. You can only Refund this invoice"
msgstr ""

#. module: account
#: model:ir.actions.act_window,name:account.action_subscription_form_new
msgid "New Subscription"
msgstr "Nowa Subskrypcja"

#. module: account
#: view:account.payment.term:0
msgid "Computation"
msgstr "Obliczenia"

#. module: account
#: view:account.move.line:0
msgid "Next Partner to reconcile"
msgstr ""

#. module: account
#: code:addons/account/account_move_line.py:0
#, python-format
msgid ""
"You can not do this modification on a confirmed entry ! Please note that you "
"can just change some non important fields !"
msgstr ""
"Nie możesz dokonywac modyfikacji na potwierdzonym zapisie ! Możesz tylko "
"zmieniać niektóre mało znaczące pola !"

#. module: account
#: view:account.invoice.report:0
#: field:account.invoice.report,delay_to_pay:0
msgid "Avg. Delay To Pay"
msgstr ""

#. module: account
#: model:ir.actions.act_window,name:account.action_account_tax_chart
#: model:ir.actions.act_window,name:account.action_tax_code_tree
#: model:ir.ui.menu,name:account.menu_action_tax_code_tree
msgid "Chart of Taxes"
msgstr "Struktura ewidencji podatkowej"

#. module: account
#: view:account.fiscalyear:0
msgid "Create 3 Months Periods"
msgstr "Utwórz okresy 3 miesięczne"

#. module: account
#: report:account.overdue:0
msgid "Due"
msgstr "Termin"

#. module: account
#: report:account.overdue:0
msgid ""
"Exception made of a mistake of our side, it seems that the following bills "
"stay unpaid. Please, take appropriate measures in order to carry out this "
"payment in the next 8 days."
msgstr ""
"Prosze wybaczyć, jeśli się mylimy, ale wydaję się nam, że następujące "
"płatności nie zostały uregulowane. Proszę wykonać niezbędne działania, aby "
"płatność została uregulowana w ciągu 8 dni."

#. module: account
#: view:account.invoice.report:0
#: field:account.invoice.report,price_total_tax:0
msgid "Total With Tax"
msgstr ""

#. module: account
#: view:account.invoice:0
#: view:account.move:0
#: view:validate.account.move:0
#: view:validate.account.move.lines:0
msgid "Approve"
msgstr ""

#. module: account
#: view:account.invoice:0
#: view:account.move:0
#: view:report.invoice.created:0
msgid "Total Amount"
msgstr "Suma kwot"

#. module: account
#: selection:account.account,type:0
#: selection:account.account.template,type:0
#: selection:account.entries.report,type:0
msgid "Consolidation"
msgstr "Konsolidacja"

#. module: account
#: view:account.analytic.line:0
#: view:account.entries.report:0
#: view:account.invoice.report:0
#: view:account.move.line:0
msgid "Extended Filters..."
msgstr ""

#. module: account
#: selection:account.journal,type:0
msgid "Sale Refund"
msgstr ""

#. module: account
#: model:process.node,note:account.process_node_accountingstatemententries0
msgid "Bank statement"
msgstr ""

#. module: account
#: field:account.analytic.line,move_id:0
msgid "Move Line"
msgstr "Pozycja zapisu"

#. module: account
#: help:account.move.line,tax_amount:0
msgid ""
"If the Tax account is a tax code account, this field will contain the taxed "
"amount.If the tax account is base tax code, this field will contain the "
"basic amount(without tax)."
msgstr ""

#. module: account
#: view:account.analytic.line:0
msgid "Purchases"
msgstr ""

#. module: account
#: field:account.model,lines_id:0
msgid "Model Entries"
msgstr "Zapisy modelu"

#. module: account
#: field:account.account,code:0
#: report:account.account.balance:0
#: field:account.account.template,code:0
#: field:account.account.type,code:0
#: report:account.analytic.account.balance:0
#: report:account.analytic.account.inverted.balance:0
#: report:account.analytic.account.journal:0
#: field:account.analytic.line,code:0
#: field:account.fiscalyear,code:0
#: report:account.general.journal:0
#: field:account.journal,code:0
#: report:account.partner.balance:0
#: field:account.period,code:0
msgid "Code"
msgstr "Kod"

#. module: account
#: code:addons/account/account.py:0
#: code:addons/account/account_bank_statement.py:0
#: code:addons/account/account_move_line.py:0
#: code:addons/account/invoice.py:0
#: code:addons/account/wizard/account_use_model.py:0
#, python-format
msgid "No Analytic Journal !"
msgstr "Brak dziennika analitycznego !"

#. module: account
#: report:account.partner.balance:0
#: model:ir.actions.act_window,name:account.action_account_partner_balance
#: model:ir.actions.report.xml,name:account.account_3rdparty_account_balance
#: model:ir.ui.menu,name:account.menu_account_partner_balance_report
msgid "Partner Balance"
msgstr "Saldo partnera"

#. module: account
#: field:account.bank.accounts.wizard,acc_name:0
msgid "Account Name."
msgstr ""

#. module: account
#: field:account.chart.template,property_reserve_and_surplus_account:0
#: field:res.company,property_reserve_and_surplus_account:0
msgid "Reserve and Profit/Loss Account"
msgstr ""

#. module: account
#: field:report.account.receivable,name:0
msgid "Week of Year"
msgstr "Tydzień roku"

#. module: account
#: field:account.bs.report,display_type:0
#: field:account.pl.report,display_type:0
#: field:account.report.general.ledger,landscape:0
msgid "Landscape Mode"
msgstr "Poziomo"

#. module: account
#: model:account.account.type,name:account.account_type_liability
msgid "Bilanzkonten - Passiva - Kapitalkonten"
msgstr ""

#. module: account
#: view:board.board:0
msgid "Customer Invoices to Approve"
msgstr ""

#. module: account
#: help:account.fiscalyear.close,fy_id:0
msgid "Select a Fiscal year to close"
msgstr ""

#. module: account
#: help:account.account,user_type:0
#: help:account.account.template,user_type:0
msgid ""
"These types are defined according to your country. The type contains more "
"information about the account and its specificities."
msgstr ""

#. module: account
#: view:account.tax:0
msgid "Applicability Options"
msgstr ""

#. module: account
#: report:account.partner.balance:0
msgid "In dispute"
msgstr "Sporne"

#. module: account
#: model:ir.actions.act_window,name:account.action_view_bank_statement_tree
#: model:ir.ui.menu,name:account.journal_cash_move_lines
msgid "Cash Registers"
msgstr ""

#. module: account
#: selection:account.account.type,report_type:0
msgid "Profit & Loss (Expense Accounts)"
msgstr ""

#. module: account
#: report:account.analytic.account.journal:0
#: report:account.journal.period.print:0
#: report:account.move.voucher:0
#: report:account.third_party_ledger:0
#: report:account.third_party_ledger_other:0
msgid "-"
msgstr ""

#. module: account
#: view:account.analytic.account:0
msgid "Manager"
msgstr ""

#. module: account
#: view:account.subscription.generate:0
msgid "Generate Entries before:"
msgstr ""

#. module: account
#: selection:account.bank.accounts.wizard,account_type:0
msgid "Bank"
msgstr ""

#. module: account
#: field:account.period,date_start:0
msgid "Start of Period"
msgstr "Początek okresu"

#. module: account
#: model:process.transition,name:account.process_transition_confirmstatementfromdraft0
msgid "Confirm statement"
msgstr ""

#. module: account
#: field:account.fiscal.position.tax,tax_dest_id:0
#: field:account.fiscal.position.tax.template,tax_dest_id:0
msgid "Replacement Tax"
msgstr "Podatek docelowy"

#. module: account
#: selection:account.move.line,centralisation:0
msgid "Credit Centralisation"
msgstr "Centralizacja Ma"

#. module: account
#: view:account.invoice.cancel:0
msgid "Cancel Invoices"
msgstr ""

#. module: account
#: view:account.unreconcile.reconcile:0
msgid "Unreconciliation transactions"
msgstr "Transakcje kasowania uzgodnień"

#. module: account
#: field:account.invoice.tax,tax_code_id:0
#: field:account.tax,description:0
#: field:account.tax.template,tax_code_id:0
#: model:ir.model,name:account.model_account_tax_code
msgid "Tax Code"
msgstr "Rejestr podatku"

#. module: account
#: field:account.account,currency_mode:0
msgid "Outgoing Currencies Rate"
msgstr "Kurs dla op. wychodzacych"

#. module: account
#: help:account.move.line,move_id:0
msgid "The move of this entry line."
msgstr "Zapis dla tej pozycji."

#. module: account
#: field:account.move.line.reconcile,trans_nbr:0
msgid "# of Transaction"
msgstr "Numer Transakcji"

#. module: account
#: report:account.general.ledger:0
#: report:account.tax.code.entries:0
#: report:account.third_party_ledger:0
#: report:account.third_party_ledger_other:0
msgid "Entry Label"
msgstr "Etykieta zapisu"

#. module: account
#: code:addons/account/account.py:0
#, python-format
msgid "You can not modify/delete a journal with entries for this period !"
msgstr "Nie mozesz modyfikować/usuwać dziennika z zapisami dla tego okresu !"

#. module: account
#: help:account.invoice,origin:0
#: help:account.invoice.line,origin:0
msgid "Reference of the document that produced this invoice."
msgstr "Oznaczenie dokumentu, z którego utworzono tę fakturę."

#. module: account
#: view:account.analytic.line:0
#: view:account.journal:0
msgid "Others"
msgstr "Inne"

#. module: account
#: code:addons/account/invoice.py:0
#, python-format
msgid "UnknownError"
msgstr ""

#. module: account
#: view:account.account:0
#: report:account.account.balance:0
#: view:account.analytic.line:0
#: field:account.automatic.reconcile,writeoff_acc_id:0
#: field:account.bank.statement.line,account_id:0
#: view:account.entries.report:0
#: field:account.entries.report,account_id:0
#: field:account.invoice,account_id:0
#: field:account.invoice.line,account_id:0
#: field:account.invoice.report,account_id:0
#: field:account.journal,account_control_ids:0
#: field:account.model.line,account_id:0
#: view:account.move.line:0
#: field:account.move.line,account_id:0
#: field:account.move.line.reconcile.select,account_id:0
#: field:account.move.line.unreconcile.select,account_id:0
#: report:account.third_party_ledger:0
#: report:account.third_party_ledger_other:0
#: view:analytic.entries.report:0
#: field:analytic.entries.report,account_id:0
#: model:ir.model,name:account.model_account_account
#: field:report.account.sales,account_id:0
msgid "Account"
msgstr "Konto"

#. module: account
#: field:account.tax,include_base_amount:0
msgid "Included in base amount"
msgstr ""

#. module: account
#: view:account.entries.report:0
#: model:ir.actions.act_window,name:account.action_account_entries_report_all
#: model:ir.ui.menu,name:account.menu_action_account_entries_report_all
msgid "Entries Analysis"
msgstr ""

#. module: account
#: field:account.account,level:0
msgid "Level"
msgstr ""

#. module: account
#: report:account.invoice:0
#: view:account.invoice:0
#: field:account.invoice.line,invoice_line_tax_id:0
#: view:account.move:0
#: view:account.move.line:0
#: model:ir.actions.act_window,name:account.action_tax_form
#: model:ir.ui.menu,name:account.account_template_taxes
#: model:ir.ui.menu,name:account.menu_action_tax_form
#: model:ir.ui.menu,name:account.menu_tax_report
#: model:ir.ui.menu,name:account.next_id_27
msgid "Taxes"
msgstr "Podatki"

#. module: account
#: code:addons/account/wizard/account_report_common.py:0
#, python-format
msgid "Select a starting and an ending period"
msgstr ""

#. module: account
#: model:ir.model,name:account.model_account_account_template
msgid "Templates for Accounts"
msgstr "Szablony dla kont"

#. module: account
#: view:account.tax.code.template:0
msgid "Search tax template"
msgstr ""

#. module: account
#: view:account.move.reconcile:0
#: model:ir.actions.act_window,name:account.action_account_reconcile_select
#: model:ir.actions.act_window,name:account.action_view_account_move_line_reconcile
msgid "Reconcile Entries"
msgstr "Uzgodnij zapisy"

#. module: account
#: model:ir.actions.report.xml,name:account.account_overdue
#: view:res.company:0
msgid "Overdue Payments"
msgstr "Płatności przeterminowane"

#. module: account
#: report:account.third_party_ledger:0
#: report:account.third_party_ledger_other:0
msgid "Initial Balance"
msgstr ""

#. module: account
#: view:account.invoice:0
msgid "Reset to Draft"
msgstr ""

#. module: account
#: view:wizard.multi.charts.accounts:0
msgid "Bank Information"
msgstr "Informacja o banku"

#. module: account
#: view:account.aged.trial.balance:0
#: view:account.common.report:0
msgid "Report Options"
msgstr "Opcje raportu"

#. module: account
#: model:ir.model,name:account.model_account_entries_report
msgid "Journal Items Analysis"
msgstr ""

#. module: account
#: model:ir.ui.menu,name:account.next_id_22
msgid "Partners"
msgstr ""

#. module: account
#: view:account.bank.statement:0
#: model:ir.model,name:account.model_account_bank_statement
#: model:process.node,name:account.process_node_accountingstatemententries0
#: model:process.node,name:account.process_node_bankstatement0
#: model:process.node,name:account.process_node_supplierbankstatement0
msgid "Bank Statement"
msgstr "Wyciąg bankowy"

#. module: account
#: view:res.partner:0
msgid "Bank account owner"
msgstr "Właściciel konta bankowego"

#. module: account
#: field:res.partner,property_account_receivable:0
msgid "Account Receivable"
msgstr "Konto należności"

#. module: account
#: field:account.installer,config_logo:0
#: field:account.installer.modules,config_logo:0
#: field:wizard.multi.charts.accounts,config_logo:0
msgid "Image"
msgstr ""

#. module: account
#: code:addons/account/account_move_line.py:0
#, python-format
msgid "You can not use this general account in this journal !"
msgstr "Nie możesz stosować głównego konta w tym dzienniku !"

#. module: account
#: selection:account.balance.report,display_account:0
#: selection:account.bs.report,display_account:0
#: selection:account.common.account.report,display_account:0
#: selection:account.partner.balance,display_partner:0
#: selection:account.pl.report,display_account:0
#: selection:account.report.general.ledger,display_account:0
msgid "With balance is not equal to 0"
msgstr "Z saldem różnym od zera"

#. module: account
#: view:account.tax:0
msgid "Search Taxes"
msgstr ""

#. module: account
#: model:ir.model,name:account.model_account_analytic_cost_ledger
msgid "Account Analytic Cost Ledger"
msgstr ""

#. module: account
#: view:account.model:0
msgid "Create entries"
msgstr "Utwórz zapisy"

#. module: account
#: field:account.entries.report,nbr:0
msgid "# of Items"
msgstr ""

#. module: account
#: field:account.automatic.reconcile,max_amount:0
msgid "Maximum write-off amount"
msgstr "Maksymalna wartość odpisu"

#. module: account
#: view:account.invoice:0
msgid "Compute Taxes"
msgstr "Oblicz podatki"

#. module: account
#: field:wizard.multi.charts.accounts,code_digits:0
msgid "# of Digits"
msgstr "# cyfr"

#. module: account
#: field:account.journal,entry_posted:0
msgid "Skip 'Draft' State for Manual Entries"
msgstr ""

#. module: account
#: view:account.bank.statement:0
msgid "Entry encoding"
msgstr "Wprowadzanie zapisów"

#. module: account
#: view:account.invoice.report:0
#: field:account.invoice.report,price_total:0
msgid "Total Without Tax"
msgstr ""

#. module: account
#: view:account.entries.report:0
msgid "# of Entries "
msgstr ""

#. module: account
#: model:ir.model,name:account.model_temp_range
msgid "A Temporary table used for Dashboard view"
msgstr ""

#. module: account
#: model:ir.actions.act_window,name:account.action_invoice_tree4
#: model:ir.ui.menu,name:account.menu_action_invoice_tree4
msgid "Supplier Refunds"
msgstr "Faktury korygujące od dostawców"

#. module: account
#: view:account.payment.term.line:0
msgid ""
"Example: at 14 net days 2 percents, remaining amount at 30 days end of month."
msgstr ""

#. module: account
#: code:addons/account/invoice.py:0
#, python-format
msgid ""
"Cannot create the invoice !\n"
"The payment term defined gives a computed amount greater than the total "
"invoiced amount."
msgstr ""

#. module: account
#: model:ir.actions.act_window,help:account.action_invoice_tree1
msgid ""
"Customer Invoices allows you create and manage invoices issued to your "
"customers. OpenERP generates draft of invoices automatically so that you "
"only have to confirm them before sending them to your customers."
msgstr ""

#. module: account
#: field:account.installer.modules,account_anglo_saxon:0
msgid "Anglo-Saxon Accounting"
msgstr ""

#. module: account
#: selection:account.account,type:0
#: selection:account.account.template,type:0
#: selection:account.bank.statement,state:0
#: selection:account.entries.report,type:0
#: view:account.fiscalyear:0
#: selection:account.fiscalyear,state:0
#: selection:account.period,state:0
msgid "Closed"
msgstr "Zamknięte"

#. module: account
#: model:ir.ui.menu,name:account.menu_finance_recurrent_entries
msgid "Recurring Entries"
msgstr ""

#. module: account
#: model:ir.model,name:account.model_account_fiscal_position_template
msgid "Template for Fiscal Position"
msgstr "Szablon dla obszaru podatkowego"

#. module: account
#: model:account.tax.code,name:account.account_tax_code_0
msgid "Tax Code Test"
msgstr ""

#. module: account
#: field:account.automatic.reconcile,reconciled:0
msgid "Reconciled transactions"
msgstr "Uzgodnione transakcje"

#. module: account
#: field:account.journal.view,columns_id:0
msgid "Columns"
msgstr "Kolumny"

#. module: account
#: report:account.overdue:0
msgid "."
msgstr ""

#. module: account
#: view:account.analytic.cost.ledger.journal.report:0
msgid "and Journals"
msgstr "i dzienniki"

#. module: account
#: field:account.journal,groups_id:0
msgid "Groups"
msgstr "Grupy"

#. module: account
#: field:account.invoice,amount_untaxed:0
#: field:report.invoice.created,amount_untaxed:0
msgid "Untaxed"
msgstr "Netto"

#. module: account
#: view:account.partner.reconcile.process:0
msgid "Go to next partner"
msgstr ""

#. module: account
#: view:account.bank.statement:0
msgid "Search Bank Statements"
msgstr ""

#. module: account
#: view:account.chart.template:0
#: field:account.chart.template,property_account_payable:0
msgid "Payable Account"
msgstr "Konto zobowiązań"

#. module: account
#: field:account.tax,account_paid_id:0
#: field:account.tax.template,account_paid_id:0
msgid "Refund Tax Account"
msgstr "Konto podatku dla korekt"

#. module: account
#: view:account.bank.statement:0
#: field:account.bank.statement,line_ids:0
msgid "Statement lines"
msgstr "Pozycje wyciągu"

#. module: account
#: report:account.analytic.account.cost_ledger:0
msgid "Date/Code"
msgstr ""

#. module: account
#: field:account.analytic.line,general_account_id:0
#: view:analytic.entries.report:0
#: field:analytic.entries.report,general_account_id:0
msgid "General Account"
msgstr "Konto ogólne"

#. module: account
#: field:res.partner,debit_limit:0
msgid "Payable Limit"
msgstr "Limit zobowiązań"

#. module: account
#: report:account.invoice:0
#: view:account.invoice:0
#: view:account.invoice.report:0
#: field:account.move.line,invoice:0
#: model:ir.model,name:account.model_account_invoice
#: model:res.request.link,name:account.req_link_invoice
msgid "Invoice"
msgstr "Faktura"

#. module: account
#: model:process.node,note:account.process_node_analytic0
#: model:process.node,note:account.process_node_analyticcost0
msgid "Analytic costs to invoice"
msgstr ""

#. module: account
#: view:ir.sequence:0
msgid "Fiscal Year Sequence"
msgstr "Numeracja lat podatkowych"

#. module: account
#: field:wizard.multi.charts.accounts,seq_journal:0
msgid "Separated Journal Sequences"
msgstr "Oddzielne numeracje dzienników"

#. module: account
#: constraint:ir.model:0
msgid ""
"The Object name must start with x_ and not contain any special character !"
msgstr ""
"Nazwa obiektu musi zaczynać się od x_ oraz nie może zawierać znaków "
"specjalnych !"

#. module: account
#: view:account.invoice:0
msgid "Responsible"
msgstr ""

#. module: account
#: report:account.overdue:0
msgid "Sub-Total :"
msgstr "Suma częściowa :"

#. module: account
#: model:ir.actions.act_window,name:account.action_report_account_type_sales_tree_all
msgid "Sales by Account Type"
msgstr ""

#. module: account
#: view:account.invoice.refund:0
msgid ""
"Cancel Invoice: Creates the refund invoice, validate and reconcile it to "
"cancel the current invoice."
msgstr ""

#. module: account
#: model:ir.ui.menu,name:account.periodical_processing_invoicing
msgid "Invoicing"
msgstr ""

#. module: account
#: field:account.chart.template,tax_code_root_id:0
msgid "Root Tax Code"
msgstr "Główny rejestr podatkowy"

#. module: account
#: field:account.partner.ledger,initial_balance:0
#: field:account.report.general.ledger,initial_balance:0
msgid "Include initial balances"
msgstr "Włącz bilanse otwarcia"

#. module: account
#: field:account.tax.code,sum:0
msgid "Year Sum"
msgstr "Suma roku"

#. module: account
#: model:ir.actions.report.xml,name:account.report_account_voucher_new
msgid "Print Voucher"
msgstr ""

#. module: account
#: view:account.change.currency:0
msgid "This wizard will change the currency of the invoice"
msgstr ""

#. module: account
#: model:ir.actions.act_window,help:account.action_account_chart
msgid ""
"Display your company chart of accounts per fiscal year and filter by period. "
"Have a complete tree view of all journal items per account code by clicking "
"on an account."
msgstr ""

#. module: account
#: constraint:account.fiscalyear:0
msgid "Error! You cannot define overlapping fiscal years"
msgstr ""

#. module: account
#: code:addons/account/account_move_line.py:0
#, python-format
msgid "The account is not defined to be reconciled !"
msgstr "To konto nie zostało zdefiniowane do uzgodnień !"

#. module: account
#: field:account.cashbox.line,pieces:0
msgid "Values"
msgstr ""

#. module: account
#: view:res.partner:0
msgid "Supplier Debit"
msgstr "Dostawca Winien"

#. module: account
#: help:account.model.line,quantity:0
msgid "The optional quantity on entries"
msgstr "Opcjonalne ilości na zapisach"

#. module: account
#: model:ir.actions.act_window,name:account.act_account_partner_account_move_all
msgid "Receivables & Payables"
msgstr "Należności i zobowiązania"

#. module: account
#: code:addons/account/account_move_line.py:0
#, python-format
msgid "You have to provide an account for the write off entry !"
msgstr "Musisz podać konto dla zapisu odpisu !"

#. module: account
#: model:ir.model,name:account.model_account_common_journal_report
msgid "Account Common Journal Report"
msgstr ""

#. module: account
#: selection:account.partner.balance,display_partner:0
msgid "All Partners"
msgstr ""

#. module: account
#: report:account.move.voucher:0
msgid "Ref. :"
msgstr ""

#. module: account
#: view:account.analytic.chart:0
msgid "Analytic Account Charts"
msgstr "Plany kont analitycznych"

#. module: account
#: view:account.analytic.line:0
msgid "My Entries"
msgstr ""

#. module: account
#: report:account.overdue:0
msgid "Customer Ref:"
msgstr "Odnośnik klienta:"

#. module: account
#: code:addons/account/account_cash_statement.py:0
#, python-format
msgid "User %s does not have rights to access %s journal !"
msgstr ""

#. module: account
#: help:account.period,special:0
msgid "These periods can overlap."
msgstr "Te okresy mogą na siebie zachodzić."

#. module: account
#: model:process.node,name:account.process_node_draftstatement0
msgid "Draft statement"
msgstr "Projekt wyciągu"

#. module: account
#: view:account.tax:0
msgid "Tax Declaration: Credit Notes"
msgstr ""

#. module: account
#: code:addons/account/account.py:0
#, python-format
msgid "You cannot deactivate an account that contains account moves."
msgstr "Nie możesz dezaktywować konta zawierającego zapisy."

#. module: account
#: field:account.move.line.reconcile,credit:0
msgid "Credit amount"
msgstr "Kwota Ma"

#. module: account
#: code:addons/account/account.py:0
#, python-format
msgid ""
"You cannot change the type of account from 'Closed' to any other type which "
"contains account entries!"
msgstr ""
"Nie możesz zmienić typ konta z 'zamknięty' na inny, który zawiera zapisy !"

#. module: account
#: view:res.company:0
msgid "Reserve And Profit/Loss Account"
msgstr ""

#. module: account
#: view:account.invoice.report:0
#: model:ir.actions.act_window,name:account.action_account_invoice_report_all
#: model:ir.ui.menu,name:account.menu_action_account_invoice_report_all
msgid "Invoices Analysis"
msgstr ""

#. module: account
#: report:account.journal.period.print:0
msgid "A/c No."
msgstr "Nr konta"

#. module: account
#: model:ir.model,name:account.model_account_period_close
msgid "period close"
msgstr ""

#. module: account
#: view:account.installer:0
msgid "Configure Fiscal Year"
msgstr ""

#. module: account
#: model:ir.actions.act_window,name:account.action_project_account_analytic_line_form
msgid "Entries By Line"
msgstr ""

#. module: account
#: report:account.tax.code.entries:0
msgid "A/c Code"
msgstr ""

#. module: account
#: field:account.invoice,move_id:0
#: field:account.invoice,move_name:0
msgid "Journal Entry"
msgstr ""

#. module: account
#: view:account.tax:0
msgid "Tax Declaration: Invoices"
msgstr ""

#. module: account
#: field:account.cashbox.line,subtotal:0
msgid "Sub Total"
msgstr ""

#. module: account
#: view:account.account:0
msgid "Treasury Analysis"
msgstr ""

#. module: account
#: view:account.analytic.account:0
msgid "Analytic account"
msgstr "Konto analityczne"

#. module: account
#: code:addons/account/account_bank_statement.py:0
#, python-format
msgid "Please verify that an account is defined in the journal."
msgstr "Sprawdź, czy konto jest zdefiniowane w dzienniku."

#. module: account
#: selection:account.entries.report,move_line_state:0
#: selection:account.move.line,state:0
msgid "Valid"
msgstr "Ważna"

#. module: account
#: model:ir.actions.act_window,name:account.action_account_print_journal
#: model:ir.model,name:account.model_account_print_journal
msgid "Account Print Journal"
msgstr ""

#. module: account
#: model:ir.model,name:account.model_product_category
msgid "Product Category"
msgstr ""

#. module: account
#: selection:account.account.type,report_type:0
msgid "/"
msgstr ""

#. module: account
#: field:account.bs.report,reserve_account_id:0
msgid "Reserve & Profit/Loss Account"
msgstr ""

#. module: account
#: help:account.bank.statement,balance_end:0
msgid "Closing balance based on Starting Balance and Cash Transactions"
msgstr ""

#. module: account
#: model:process.node,note:account.process_node_reconciliation0
#: model:process.node,note:account.process_node_supplierreconciliation0
msgid "Comparison between accounting and payment entries"
msgstr ""

#. module: account
#: view:account.tax:0
#: view:account.tax.template:0
msgid "Tax Definition"
msgstr "Definicja podatku"

#. module: account
#: help:wizard.multi.charts.accounts,seq_journal:0
msgid ""
"Check this box if you want to use a different sequence for each created "
"journal. Otherwise, all will use the same sequence."
msgstr ""
"Zaznacz tę opcję, jeśli chcesz stosować inną numerację dla każdego "
"utworzonego dziennika. Inaczej wszystkie będą stosować tę samą numeracje."

#. module: account
#: help:account.partner.ledger,amount_currency:0
#: help:account.report.general.ledger,amount_currency:0
msgid ""
"It adds the currency column if the currency is different then the company "
"currency"
msgstr ""

#. module: account
#: help:account.journal,allow_date:0
msgid ""
"If set to True then do not accept the entry if the entry date is not into "
"the period dates"
msgstr ""

#. module: account
#: model:ir.actions.act_window,name:account.action_account_pl_report
msgid "Account Profit And Loss"
msgstr ""

#. module: account
#: view:account.account:0
#: view:account.account.template:0
#: selection:account.aged.trial.balance,result_selection:0
#: selection:account.common.partner.report,result_selection:0
#: selection:account.partner.balance,result_selection:0
#: selection:account.partner.ledger,result_selection:0
msgid "Payable Accounts"
msgstr "Konta zobowiązań"

#. module: account
#: view:account.account:0
#: selection:account.aged.trial.balance,result_selection:0
#: selection:account.common.partner.report,result_selection:0
#: selection:account.partner.balance,result_selection:0
#: selection:account.partner.ledger,result_selection:0
#: model:ir.actions.act_window,name:account.action_aged_receivable
msgid "Receivable Accounts"
msgstr "Konta należności"

#. module: account
#: report:account.move.voucher:0
msgid "Canceled"
msgstr ""

#. module: account
#: view:account.invoice:0
#: view:report.invoice.created:0
msgid "Untaxed Amount"
msgstr "Kwota bez podatku"

#. module: account
#: help:account.bank.statement,name:0
msgid ""
"if you give the Name other then /, its created Accounting Entries Move will "
"be with same name as statement name. This allows the statement entries to "
"have the same references than the statement itself"
msgstr ""

#. module: account
#: model:ir.actions.act_window,name:account.action_account_unreconcile
#: model:ir.actions.act_window,name:account.action_account_unreconcile_reconcile
#: model:ir.actions.act_window,name:account.action_account_unreconcile_select
msgid "Unreconcile Entries"
msgstr "Skasuj uzgodnienie zapisów"

#. module: account
#: field:account.move.reconcile,line_partial_ids:0
msgid "Partial Entry lines"
msgstr "Pozycje zapisów częściowych"

#. module: account
#: view:account.fiscalyear:0
msgid "Fiscalyear"
msgstr "Rok podatkowy"

#. module: account
#: view:account.journal.select:0
#: view:project.account.analytic.line:0
msgid "Open Entries"
msgstr "Zapisy otwarte"

#. module: account
#: model:ir.actions.act_window,help:account.action_invoice_tree4
msgid ""
"A vendor refund is a credit note from your supplier indicating that he "
"refunds part or totality of the invoice sent to you."
msgstr ""

#. module: account
#: field:account.automatic.reconcile,account_ids:0
msgid "Accounts to Reconcile"
msgstr ""

#. module: account
#: model:process.transition,note:account.process_transition_filestatement0
msgid "Import of the statement in the system from an electronic file"
msgstr ""

#. module: account
#: model:process.node,name:account.process_node_importinvoice0
msgid "Import from invoice"
msgstr ""

#. module: account
#: selection:account.entries.report,month:0
#: selection:account.invoice.report,month:0
#: selection:analytic.entries.report,month:0
#: selection:report.account.sales,month:0
#: selection:report.account_type.sales,month:0
msgid "January"
msgstr ""

#. module: account
#: view:account.journal:0
msgid "Validations"
msgstr ""

#. module: account
#: model:account.journal,name:account.close_journal
msgid "End of Year"
msgstr ""

#. module: account
#: view:account.entries.report:0
msgid "This F.Year"
msgstr ""

#. module: account
#: view:account.tax.chart:0
msgid "Account tax charts"
msgstr ""

#. module: account
#: constraint:account.period:0
msgid ""
"Invalid period ! Some periods overlap or the date period is not in the scope "
"of the fiscal year. "
msgstr ""
"Niepoprawny okres ! Niektóre okresy zachodzą na siebie lub data okresu jest "
"spoza roku podatkowego. "

#. module: account
#: selection:account.invoice,state:0
#: view:account.invoice.report:0
#: selection:account.invoice.report,state:0
#: selection:report.invoice.created,state:0
msgid "Pro-forma"
msgstr "Pro-forma"

#. module: account
#: code:addons/account/installer.py:0
#, python-format
msgid " Journal"
msgstr ""

#. module: account
#: code:addons/account/account.py:0
#, python-format
msgid ""
"There is no default default debit account defined \n"
"on journal \"%s\""
msgstr ""

#. module: account
#: help:account.account,type:0
#: help:account.account.template,type:0
#: help:account.entries.report,type:0
msgid ""
"This type is used to differentiate types with special effects in OpenERP: "
"view can not have entries, consolidation are accounts that can have children "
"accounts for multi-company consolidations, payable/receivable are for "
"partners accounts (for debit/credit computations), closed for depreciated "
"accounts."
msgstr ""

#. module: account
#: view:account.chart.template:0
msgid "Search Chart of Account Templates"
msgstr ""

#. module: account
#: view:account.account.type:0
#: field:account.account.type,note:0
#: view:account.analytic.account:0
#: report:account.invoice:0
#: field:account.invoice,name:0
#: field:account.invoice.line,name:0
#: field:account.invoice.refund,description:0
#: report:account.overdue:0
#: field:account.payment.term,note:0
#: view:account.tax.code:0
#: field:account.tax.code,info:0
#: view:account.tax.code.template:0
#: field:account.tax.code.template,info:0
#: field:analytic.entries.report,name:0
#: field:report.invoice.created,name:0
msgid "Description"
msgstr "Opis"

#. module: account
#: code:addons/account/account.py:0
#: code:addons/account/installer.py:0
#, python-format
msgid "ECNJ"
msgstr ""

#. module: account
#: view:account.subscription:0
#: selection:account.subscription,state:0
msgid "Running"
msgstr "Uruchomione"

#. module: account
#: view:account.chart.template:0
#: field:product.category,property_account_income_categ:0
#: field:product.template,property_account_income:0
msgid "Income Account"
msgstr "Konto przychodów"

#. module: account
#: code:addons/account/invoice.py:0
#, python-format
msgid "There is no Accounting Journal of type Sale/Purchase defined!"
msgstr "Brak dziennika typu Sprzedaż/Zakupy!"

#. module: account
#: view:product.category:0
msgid "Accounting Properties"
msgstr "Właściwości księgowości"

#. module: account
#: report:account.general.ledger:0
#: report:account.journal.period.print:0
#: field:account.print.journal,sort_selection:0
msgid "Entries Sorted By"
msgstr "Zapisy sortowane wg"

#. module: account
#: field:account.change.currency,currency_id:0
msgid "Change to"
msgstr ""

#. module: account
#: view:account.entries.report:0
msgid "# of Products Qty "
msgstr ""

#. module: account
#: model:ir.model,name:account.model_product_template
msgid "Product Template"
msgstr ""

#. module: account
#: report:account.account.balance:0
#: report:account.central.journal:0
#: view:account.entries.report:0
#: field:account.entries.report,fiscalyear_id:0
#: field:account.fiscalyear,name:0
#: report:account.general.journal:0
#: report:account.general.ledger:0
#: field:account.journal.period,fiscalyear_id:0
#: report:account.journal.period.print:0
#: report:account.partner.balance:0
#: field:account.period,fiscalyear_id:0
#: field:account.sequence.fiscalyear,fiscalyear_id:0
#: report:account.third_party_ledger:0
#: report:account.third_party_ledger_other:0
#: report:account.vat.declaration:0
#: model:ir.model,name:account.model_account_fiscalyear
msgid "Fiscal Year"
msgstr "Rok podatkowy"

#. module: account
#: help:account.aged.trial.balance,fiscalyear_id:0
#: help:account.balance.report,fiscalyear_id:0
#: help:account.bs.report,fiscalyear_id:0
#: help:account.central.journal,fiscalyear_id:0
#: help:account.common.account.report,fiscalyear_id:0
#: help:account.common.journal.report,fiscalyear_id:0
#: help:account.common.partner.report,fiscalyear_id:0
#: help:account.common.report,fiscalyear_id:0
#: help:account.general.journal,fiscalyear_id:0
#: help:account.partner.balance,fiscalyear_id:0
#: help:account.partner.ledger,fiscalyear_id:0
#: help:account.pl.report,fiscalyear_id:0
#: help:account.print.journal,fiscalyear_id:0
#: help:account.report.general.ledger,fiscalyear_id:0
#: help:account.vat.declaration,fiscalyear_id:0
msgid "Keep empty for all open fiscal year"
msgstr "Pozostaw puste dla wszystkich otwartych lat podatkowych"

#. module: account
#: model:ir.model,name:account.model_account_move
msgid "Account Entry"
msgstr "Zapis na koncie"

#. module: account
#: field:account.sequence.fiscalyear,sequence_main_id:0
msgid "Main Sequence"
msgstr "Sekwencja główna"

#. module: account
#: field:account.invoice,payment_term:0
#: field:account.invoice.report,payment_term:0
#: view:account.payment.term:0
#: field:account.payment.term,name:0
#: view:account.payment.term.line:0
#: field:account.payment.term.line,payment_id:0
#: model:ir.model,name:account.model_account_payment_term
#: field:res.partner,property_payment_term:0
msgid "Payment Term"
msgstr "Warunki płatności"

#. module: account
#: model:ir.actions.act_window,name:account.action_account_fiscal_position_form
#: model:ir.ui.menu,name:account.menu_action_account_fiscal_position_form
msgid "Fiscal Positions"
msgstr "Obszary podatkowe"

#. module: account
#: field:account.period.close,sure:0
msgid "Check this box"
msgstr "Zaznacz tę opcję"

#. module: account
#: view:account.common.report:0
msgid "Filters"
msgstr "Filtry"

#. module: account
#: view:account.bank.statement:0
#: selection:account.bank.statement,state:0
#: view:account.fiscalyear:0
#: selection:account.fiscalyear,state:0
#: selection:account.invoice,state:0
#: selection:account.invoice.report,state:0
#: view:account.open.closed.fiscalyear:0
#: selection:account.period,state:0
#: selection:report.invoice.created,state:0
msgid "Open"
msgstr "Otwarty"

#. module: account
#: model:process.node,note:account.process_node_draftinvoices0
#: model:process.node,note:account.process_node_supplierdraftinvoices0
msgid "Draft state of an invoice"
msgstr ""

#. module: account
#: help:account.account,reconcile:0
msgid ""
"Check this if the user is allowed to reconcile entries in this account."
msgstr ""
"Zaznacz tę opcję, jeśli chcesz, aby użytkownik miał prawo uzgadniać zapisy "
"tego konta."

#. module: account
#: view:account.partner.reconcile.process:0
msgid "Partner Reconciliation"
msgstr ""

#. module: account
#: field:account.tax,tax_code_id:0
#: view:account.tax.code:0
msgid "Account Tax Code"
msgstr "Rejestr podatkowy"

#. module: account
#: code:addons/account/invoice.py:0
#, python-format
msgid ""
"Can't find any account journal of %s type for this company.\n"
"\n"
"You can create one in the menu: \n"
"Configuration\\Financial Accounting\\Accounts\\Journals."
msgstr ""

#. module: account
#: field:account.invoice.tax,base_code_id:0
#: field:account.tax.template,base_code_id:0
msgid "Base Code"
msgstr "Rejestr podstawy"

#. module: account
#: help:account.invoice.tax,sequence:0
msgid "Gives the sequence order when displaying a list of invoice tax."
msgstr ""

#. module: account
#: field:account.tax,base_sign:0
#: field:account.tax,ref_base_sign:0
#: field:account.tax.template,base_sign:0
#: field:account.tax.template,ref_base_sign:0
msgid "Base Code Sign"
msgstr "Znak dla rejestru podstawy"

#. module: account
#: view:account.vat.declaration:0
msgid ""
"This menu prints a VAT declaration based on invoices or payments. Select one "
"or several periods of the fiscal year. The information required for a tax "
"declaration is automatically generated by OpenERP from invoices (or "
"payments, in some countries). This data is updated in real time. That’s very "
"useful because it enables you to preview at any time the tax that you owe at "
"the start and end of the month or quarter."
msgstr ""

#. module: account
#: selection:account.move.line,centralisation:0
msgid "Debit Centralisation"
msgstr "Centralizacja Winien"

#. module: account
#: view:account.invoice.confirm:0
#: model:ir.actions.act_window,name:account.action_account_invoice_confirm
msgid "Confirm Draft Invoices"
msgstr ""

#. module: account
#: field:account.entries.report,day:0
#: view:account.invoice.report:0
#: field:account.invoice.report,day:0
#: view:analytic.entries.report:0
#: field:analytic.entries.report,day:0
msgid "Day"
msgstr ""

#. module: account
#: model:ir.actions.act_window,name:account.act_account_renew_view
msgid "Accounts to Renew"
msgstr ""

#. module: account
#: model:ir.model,name:account.model_account_model_line
msgid "Account Model Entries"
msgstr "Zapisy modelu kont"

#. module: account
#: code:addons/account/account.py:0
#: code:addons/account/installer.py:0
#, python-format
msgid "EXJ"
msgstr "DZ"

#. module: account
#: field:product.template,supplier_taxes_id:0
msgid "Supplier Taxes"
msgstr "Podatki dostawcy"

#. module: account
#: help:account.invoice,date_due:0
#: help:account.invoice,payment_term:0
msgid ""
"If you use payment terms, the due date will be computed automatically at the "
"generation of accounting entries. If you keep the payment term and the due "
"date empty, it means direct payment. The payment term may compute several "
"due dates, for example 50% now, 50% in one month."
msgstr ""
"Jeśli stosujesz warunki płatności, to data zapłaty będzie wyliczana "
"automatycznie przy generowaniu zapisów na koncie. Jeśli pozostawisz puste "
"warunki płatności i datę zapłaty, to będzie oznaczać płatność "
"natychmiastową. Warunki płatności mogą wyliczyć wiele dat zapłaty. Np. 50% "
"teraz i 50% w ciągu miesiąca."

#. module: account
#: view:account.analytic.cost.ledger.journal.report:0
msgid "Select period"
msgstr "Wybierz okres"

#. module: account
#: model:ir.ui.menu,name:account.menu_account_pp_statements
msgid "Statements"
msgstr ""

#. module: account
#: report:account.analytic.account.journal:0
msgid "Move Name"
msgstr "Nazwa zapisu"

#. module: account
#: help:res.partner,property_account_position:0
msgid ""
"The fiscal position will determine taxes and the accounts used for the "
"partner."
msgstr ""

#. module: account
#: model:account.account.type,name:account.account_type_tax
#: report:account.invoice:0
#: field:account.invoice,amount_tax:0
#: field:account.move.line,account_tax_id:0
msgid "Tax"
msgstr "Podatek"

#. module: account
#: view:account.analytic.account:0
#: field:account.bank.statement.line,analytic_account_id:0
#: field:account.entries.report,analytic_account_id:0
#: field:account.invoice.line,account_analytic_id:0
#: field:account.model.line,analytic_account_id:0
#: field:account.move.line,analytic_account_id:0
#: field:account.move.line.reconcile.writeoff,analytic_id:0
msgid "Analytic Account"
msgstr "Konto analityczne"

#. module: account
#: view:account.account:0
#: view:account.journal:0
#: model:ir.actions.act_window,name:account.action_account_form
#: model:ir.ui.menu,name:account.account_account_menu
#: model:ir.ui.menu,name:account.account_template_accounts
#: model:ir.ui.menu,name:account.menu_action_account_form
#: model:ir.ui.menu,name:account.menu_analytic
msgid "Accounts"
msgstr ""

#. module: account
#: code:addons/account/invoice.py:0
#, python-format
msgid "Configuration Error!"
msgstr "Błąd konfiguracji!"

#. module: account
#: view:account.invoice.report:0
#: field:account.invoice.report,price_average:0
msgid "Average Price"
msgstr ""

#. module: account
#: report:account.move.voucher:0
#: report:account.overdue:0
msgid "Date:"
msgstr "Data:"

#. module: account
#: code:addons/account/account.py:0
#, python-format
msgid ""
"You cannot modify company of this journal as its related record exist in "
"Entry Lines"
msgstr ""

#. module: account
#: view:account.tax:0
msgid "Accounting Information"
msgstr ""

#. module: account
#: view:account.tax:0
#: view:account.tax.template:0
msgid "Special Computation"
msgstr "Specjalne Obliczenie"

#. module: account
#: view:account.move.bank.reconcile:0
#: model:ir.actions.act_window,name:account.action_account_bank_reconcile_tree
msgid "Bank reconciliation"
msgstr "Uzgodnienie banku"

#. module: account
#: report:account.invoice:0
msgid "Disc.(%)"
msgstr "Up.(%)"

#. module: account
#: report:account.general.ledger:0
#: report:account.overdue:0
msgid "Ref"
msgstr "Odnośnik"

#. module: account
#: help:account.move.line,tax_code_id:0
msgid "The Account can either be a base tax code or a tax code account."
msgstr ""

#. module: account
#: sql_constraint:ir.module.module:0
msgid "The certificate ID of the module must be unique !"
msgstr ""

#. module: account
#: model:ir.ui.menu,name:account.menu_automatic_reconcile
msgid "Automatic Reconciliation"
msgstr ""

#. module: account
#: field:account.invoice,reconciled:0
msgid "Paid/Reconciled"
msgstr "Zapłacone/Uzgodnione"

#. module: account
#: field:account.tax,ref_base_code_id:0
#: field:account.tax.template,ref_base_code_id:0
msgid "Refund Base Code"
msgstr "Rejestr podstawy dla korekt"

#. module: account
#: model:ir.actions.act_window,name:account.action_bank_statement_periodic_tree
#: model:ir.actions.act_window,name:account.action_bank_statement_tree
#: model:ir.ui.menu,name:account.menu_bank_statement_tree
msgid "Bank Statements"
msgstr ""

#. module: account
#: selection:account.tax.template,applicable_type:0
msgid "True"
msgstr "Prawda"

#. module: account
#: view:account.bank.statement:0
#: view:account.common.report:0
#: view:account.move:0
#: view:account.move.line:0
msgid "Dates"
msgstr ""

#. module: account
#: field:account.tax,parent_id:0
#: field:account.tax.template,parent_id:0
msgid "Parent Tax Account"
msgstr "Podatek nadrzędny"

#. module: account
#: view:account.subscription.generate:0
msgid ""
"Automatically generate entries based on what has been entered in the  system "
"before a specific date."
msgstr ""

#. module: account
#: view:account.aged.trial.balance:0
#: model:ir.actions.act_window,name:account.action_account_aged_balance_view
#: model:ir.ui.menu,name:account.menu_aged_trial_balance
msgid "Aged Partner Balance"
msgstr "Saldo przeterminowanych płatności partnera"

#. module: account
#: model:process.transition,name:account.process_transition_entriesreconcile0
#: model:process.transition,name:account.process_transition_supplierentriesreconcile0
msgid "Accounting entries"
msgstr ""

#. module: account
#: field:account.invoice.line,discount:0
msgid "Discount (%)"
msgstr "Upust (%)"

#. module: account
#: help:account.journal,entry_posted:0
msgid ""
"Check this box if you don't want new journal entries to pass through the "
"'draft' state and instead goes directly to the 'posted state' without any "
"manual validation. \n"
"Note that journal entries that are automatically created by the system are "
"always skipping that state."
msgstr ""

#. module: account
#: model:ir.actions.server,name:account.ir_actions_server_action_wizard_multi_chart
#: model:ir.ui.menu,name:account.menu_act_ir_actions_bleble
msgid "New Company Financial Setting"
msgstr ""

#. module: account
#: model:ir.actions.act_window,name:account.action_report_account_sales_tree_all
#: view:report.account.sales:0
#: view:report.account_type.sales:0
msgid "Sales by Account"
msgstr ""

#. module: account
#: view:account.use.model:0
msgid "This wizard will create recurring accounting entries"
msgstr ""

#. module: account
#: code:addons/account/account.py:0
#, python-format
msgid "No sequence defined on the journal !"
msgstr ""

#. module: account
#: report:account.invoice:0
msgid "Cancelled Invoice"
msgstr ""

#. module: account
#: code:addons/account/account.py:0
#: code:addons/account/account_bank_statement.py:0
#: code:addons/account/account_move_line.py:0
#: code:addons/account/invoice.py:0
#: code:addons/account/wizard/account_use_model.py:0
#, python-format
msgid "You have to define an analytic journal on the '%s' journal!"
msgstr "Musisz zdefiniować dziennik analityczny dla dziennika '%s' !"

#. module: account
#: view:account.invoice.tax:0
#: model:ir.actions.act_window,name:account.action_tax_code_list
#: model:ir.ui.menu,name:account.menu_action_tax_code_list
msgid "Tax codes"
msgstr "Rejestry podatkowe"

#. module: account
#: model:ir.ui.menu,name:account.menu_finance_receivables
msgid "Customers"
msgstr ""

#. module: account
#: report:account.analytic.account.cost_ledger:0
#: report:account.analytic.account.journal:0
#: report:account.analytic.account.quantity_cost_ledger:0
msgid "Period to"
msgstr "Okres do"

#. module: account
#: selection:account.entries.report,month:0
#: selection:account.invoice.report,month:0
#: selection:analytic.entries.report,month:0
#: selection:report.account.sales,month:0
#: selection:report.account_type.sales,month:0
msgid "August"
msgstr ""

#. module: account
#: code:addons/account/account_bank_statement.py:0
#, python-format
msgid ""
"The expected balance (%.2f) is different than the computed one. (%.2f)"
msgstr "Spodziewane saldo (%.2f) jest inne od obliczonego. (%.2f)"

#. module: account
#: model:process.transition,note:account.process_transition_paymentreconcile0
msgid "Payment entries are the second input of the reconciliation."
msgstr ""

#. module: account
#: report:account.move.voucher:0
msgid "Number:"
msgstr ""

#. module: account
#: selection:account.print.journal,sort_selection:0
msgid "Reference Number"
msgstr "Numer odnośnika"

#. module: account
#: selection:account.entries.report,month:0
#: selection:account.invoice.report,month:0
#: selection:analytic.entries.report,month:0
#: selection:report.account.sales,month:0
#: selection:report.account_type.sales,month:0
msgid "October"
msgstr ""

#. module: account
#: help:account.move.line,quantity:0
msgid ""
"The optional quantity expressed by this line, eg: number of product sold. "
"The quantity is not a legal requirement but is very useful for some reports."
msgstr ""

#. module: account
#: view:account.payment.term.line:0
msgid "Line 2:"
msgstr ""

#. module: account
#: field:account.journal.column,required:0
msgid "Required"
msgstr "Wymagane"

#. module: account
#: view:account.chart.template:0
#: field:product.category,property_account_expense_categ:0
#: field:product.template,property_account_expense:0
msgid "Expense Account"
msgstr "Konto wydatków"

#. module: account
#: help:account.invoice,period_id:0
msgid "Keep empty to use the period of the validation(invoice) date."
msgstr "Pozostaw puste, aby stosować okres z daty zatwierdzenia (faktury)."

#. module: account
#: field:account.invoice.tax,base_amount:0
msgid "Base Code Amount"
msgstr "Kwota do rejestru podstawy"

#. module: account
#: model:account.account.type,name:account.account_type_view
msgid "Ansicht"
msgstr ""

#. module: account
#: field:wizard.multi.charts.accounts,sale_tax:0
msgid "Default Sale Tax"
msgstr ""

#. module: account
#: help:account.model.line,date_maturity:0
msgid ""
"The maturity date of the generated entries for this model. You can choose "
"between the creation date or the creation date of the entries plus the "
"partner payment terms."
msgstr ""

#. module: account
#: model:ir.ui.menu,name:account.menu_finance_accounting
msgid "Financial Accounting"
msgstr "Księgowość"

#. module: account
#: model:ir.ui.menu,name:account.menu_account_pl_report
msgid "Profit And Loss"
msgstr ""

#. module: account
#: view:account.fiscal.position:0
#: field:account.fiscal.position,name:0
#: field:account.fiscal.position.account,position_id:0
#: field:account.fiscal.position.tax,position_id:0
#: field:account.fiscal.position.tax.template,position_id:0
#: view:account.fiscal.position.template:0
#: field:account.invoice,fiscal_position:0
#: field:account.invoice.report,fiscal_position:0
#: model:ir.model,name:account.model_account_fiscal_position
#: field:res.partner,property_account_position:0
msgid "Fiscal Position"
msgstr "Obszar podatkowy"

#. module: account
#: help:account.partner.ledger,initial_balance:0
#: help:account.report.general.ledger,initial_balance:0
msgid ""
"It adds initial balance row on report which display previous sum amount of "
"debit/credit/balance"
msgstr ""

#. module: account
#: view:account.analytic.line:0
#: model:ir.actions.act_window,name:account.action_account_analytic_line_form
#: model:ir.actions.act_window,name:account.action_account_tree1
msgid "Analytic Entries"
msgstr "Zapisy analityczne"

#. module: account
#: code:addons/account/account.py:0
#, python-format
msgid ""
"No fiscal year defined for this date !\n"
"Please create one."
msgstr ""
"Nie zdefiniowano roku podatkowego dla tej daty !\n"
"Proszę utworzyć rok podatkowy."

#. module: account
#: selection:account.invoice,type:0
#: selection:account.invoice.report,type:0
#: model:process.process,name:account.process_process_invoiceprocess0
#: selection:report.invoice.created,type:0
msgid "Customer Invoice"
msgstr "Faktura dla klienta"

#. module: account
#: help:account.tax.template,include_base_amount:0
msgid ""
"Set if the amount of tax must be included in the base amount before "
"computing the next taxes."
msgstr ""
"Ustaw, jeśli podatek ma być włączony do kwoty bazowej przed obliczeniem "
"następnych podatków."

#. module: account
#: help:account.journal,user_id:0
msgid "The user responsible for this journal"
msgstr "Użytkownik odpowiedzialny za ten dziennik"

#. module: account
#: view:account.period:0
msgid "Search Period"
msgstr ""

#. module: account
#: view:account.change.currency:0
msgid "Invoice Currency"
msgstr ""

#. module: account
#: field:account.payment.term,line_ids:0
msgid "Terms"
msgstr "Warunki"

#. module: account
#: field:account.bank.statement,total_entry_encoding:0
msgid "Cash Transaction"
msgstr ""

#. module: account
#: view:res.partner:0
msgid "Bank account"
msgstr "Konto bankowe"

#. module: account
#: field:account.chart.template,tax_template_ids:0
msgid "Tax Template List"
msgstr "Lista szablonów podatków"

#. module: account
#: help:account.account,currency_mode:0
msgid ""
"This will select how the current currency rate for outgoing transactions is "
"computed. In most countries the legal method is \"average\" but only a few "
"software systems are able to manage this. So if you import from another "
"software system you may have to use the rate at date. Incoming transactions "
"always use the rate at date."
msgstr ""
"To pozwala wybrać sposób wyliczania kursu waluty dla transakcji wyjściowych. "
"W wielu krajach dozwolona jest metoda \"średnia\", ale niewiele programów "
"potrafi ją obsługiwać. Jesli importujesz z innego oprogramowania, to "
"możliwe, że będziesz musiał(a) stosować kurs dnia. Transakcje wchodzące "
"zawsze stosują kurs dnia."

#. module: account
#: help:wizard.multi.charts.accounts,code_digits:0
msgid "No. of Digits to use for account code"
msgstr "Liczba cyfr stosowana do numeru konta"

#. module: account
#: field:account.payment.term.line,name:0
msgid "Line Name"
msgstr "Nazwa pozycji"

#. module: account
#: view:account.fiscalyear:0
msgid "Search Fiscalyear"
msgstr ""

#. module: account
#: selection:account.tax,applicable_type:0
msgid "Always"
msgstr ""

#. module: account
#: view:account.analytic.line:0
msgid "Total Quantity"
msgstr ""

#. module: account
#: field:account.move.line.reconcile.writeoff,writeoff_acc_id:0
msgid "Write-Off account"
msgstr "Konto odpisów"

#. module: account
#: field:account.model.line,model_id:0
#: view:account.subscription:0
#: field:account.subscription,model_id:0
msgid "Model"
msgstr "Model"

#. module: account
#: help:account.invoice.tax,base_code_id:0
msgid "The account basis of the tax declaration."
msgstr "Rejestr podstawy podatku"

#. module: account
#: selection:account.account,type:0
#: selection:account.account.template,type:0
#: model:account.account.type,name:account.account_type_root
#: selection:account.entries.report,type:0
msgid "View"
msgstr "Widok"

#. module: account
#: code:addons/account/account.py:0
#: code:addons/account/installer.py:0
#, python-format
msgid "BNK"
msgstr ""

#. module: account
#: field:account.move.line,analytic_lines:0
msgid "Analytic lines"
msgstr "Pozycje analityczne"

#. module: account
#: model:process.node,name:account.process_node_electronicfile0
msgid "Electronic File"
msgstr "Plik"

#. module: account
#: view:res.partner:0
msgid "Customer Credit"
msgstr "Kredyt klienta"

#. module: account
#: model:ir.model,name:account.model_account_tax_code_template
msgid "Tax Code Template"
msgstr "Szablon rejestru podatkowego"

#. module: account
#: view:account.subscription:0
msgid "Starts on"
msgstr ""

#. module: account
#: model:ir.model,name:account.model_account_partner_ledger
msgid "Account Partner Ledger"
msgstr ""

#. module: account
#: help:account.journal.column,sequence:0
msgid "Gives the sequence order to journal column."
msgstr ""

#. module: account
#: view:account.tax.template:0
msgid "Tax Declaration"
msgstr "Rejestry podatkowe"

#. module: account
#: help:account.account,currency_id:0
#: help:account.account.template,currency_id:0
#: help:account.bank.accounts.wizard,currency_id:0
msgid "Forces all moves for this account to have this secondary currency."
msgstr ""

#. module: account
#: model:ir.actions.act_window,help:account.action_validate_account_move_line
msgid ""
"This wizard will validate all journal entries of a particular journal and "
"period. Once journal entries are validated, you can not update them anymore."
msgstr ""

#. module: account
#: model:ir.actions.act_window,name:account.action_account_chart_template_form
#: model:ir.ui.menu,name:account.menu_action_account_chart_template_form
msgid "Chart of Accounts Templates"
msgstr "Szablony planu kont"

#. module: account
#: model:ir.actions.act_window,name:account.action_wizard_multi_chart
msgid "Generate Chart of Accounts from a Chart Template"
msgstr "Wygeneruj plan kont z szablonu"

#. module: account
#: model:ir.model,name:account.model_account_unreconcile_reconcile
msgid "Account Unreconcile Reconcile"
msgstr ""

#. module: account
#: help:account.account.type,close_method:0
msgid ""
"Set here the method that will be used to generate the end of year journal "
"entries for all the accounts of this type.\n"
"\n"
" 'None' means that nothing will be done.\n"
" 'Balance' will generally be used for cash accounts.\n"
" 'Detail' will copy each existing journal item of the previous year, even "
"the reconciled ones.\n"
" 'Unreconciled' will copy only the journal items that were unreconciled on "
"the first day of the new fiscal year."
msgstr ""

#. module: account
#: view:account.tax:0
#: view:account.tax.template:0
msgid "Keep empty to use the expense account"
msgstr "Zostaw puste żeby używać konta kosztowego"

#. module: account
#: field:account.aged.trial.balance,journal_ids:0
#: field:account.analytic.cost.ledger.journal.report,journal:0
#: field:account.balance.report,journal_ids:0
#: field:account.bs.report,journal_ids:0
#: field:account.central.journal,journal_ids:0
#: field:account.common.account.report,journal_ids:0
#: field:account.common.journal.report,journal_ids:0
#: field:account.common.partner.report,journal_ids:0
#: view:account.common.report:0
#: field:account.common.report,journal_ids:0
#: report:account.general.journal:0
#: field:account.general.journal,journal_ids:0
#: report:account.general.ledger:0
#: view:account.journal.period:0
#: report:account.partner.balance:0
#: field:account.partner.balance,journal_ids:0
#: field:account.partner.ledger,journal_ids:0
#: field:account.pl.report,journal_ids:0
#: field:account.print.journal,journal_ids:0
#: field:account.report.general.ledger,journal_ids:0
#: field:account.vat.declaration,journal_ids:0
#: model:ir.actions.act_window,name:account.action_account_journal_form
#: model:ir.actions.act_window,name:account.action_account_journal_period_tree
#: model:ir.actions.report.xml,name:account.account_journal
#: model:ir.ui.menu,name:account.menu_account_print_journal
#: model:ir.ui.menu,name:account.menu_action_account_journal_form
#: model:ir.ui.menu,name:account.menu_journals_report
msgid "Journals"
msgstr "Dzienniki"

#. module: account
#: field:account.partner.reconcile.process,to_reconcile:0
msgid "Remaining Partners"
msgstr ""

#. module: account
#: view:account.subscription:0
#: field:account.subscription,lines_id:0
msgid "Subscription Lines"
msgstr "Pozycje subskrypcji"

#. module: account
#: selection:account.analytic.journal,type:0
#: view:account.journal:0
#: selection:account.journal,type:0
#: view:account.model:0
#: selection:account.tax,type_tax_use:0
#: view:account.tax.template:0
#: selection:account.tax.template,type_tax_use:0
msgid "Purchase"
msgstr "Zakup"

#. module: account
#: model:ir.actions.act_window,name:account.action_account_installer
msgid "Accounting Application Configuration"
msgstr ""

#. module: account
#: model:ir.actions.act_window,name:account.open_board_account
#: model:ir.ui.menu,name:account.menu_board_account
msgid "Accounting Dashboard"
msgstr "Konsola księgowości"

#. module: account
#: field:account.bank.statement,balance_start:0
msgid "Starting Balance"
msgstr "Saldo początkowe"

#. module: account
#: code:addons/account/invoice.py:0
#, python-format
msgid "No Partner Defined !"
msgstr "Nie zdefiniowano partnera !"

#. module: account
#: model:ir.actions.act_window,name:account.action_account_period_close
#: model:ir.actions.act_window,name:account.action_account_period_tree
#: model:ir.ui.menu,name:account.menu_action_account_period_close_tree
msgid "Close a Period"
msgstr "Zamknij okres"

#. module: account
#: field:account.analytic.balance,empty_acc:0
msgid "Empty Accounts ? "
msgstr "Puste konta ? "

#. module: account
#: report:account.overdue:0
msgid "VAT:"
msgstr "VAT:"

#. module: account
#: help:account.analytic.line,amount_currency:0
msgid ""
"The amount expressed in the related account currency if not equal to the "
"company one."
msgstr ""

#. module: account
#: report:account.move.voucher:0
msgid "Journal:"
msgstr ""

#. module: account
#: view:account.bank.statement:0
#: selection:account.bank.statement,state:0
#: view:account.invoice:0
#: selection:account.invoice,state:0
#: view:account.invoice.report:0
#: selection:account.invoice.report,state:0
#: selection:account.journal.period,state:0
#: report:account.move.voucher:0
#: view:account.subscription:0
#: selection:account.subscription,state:0
#: selection:report.invoice.created,state:0
msgid "Draft"
msgstr "Projekt"

#. module: account
#: model:ir.actions.act_window,name:account.action_account_configuration_installer
msgid "Accounting Chart Configuration"
msgstr ""

#. module: account
#: field:account.tax.code,notprintable:0
#: field:account.tax.code.template,notprintable:0
msgid "Not Printable in Invoice"
msgstr "Nie drukowane na fakturze"

#. module: account
#: report:account.vat.declaration:0
#: field:account.vat.declaration,chart_tax_id:0
msgid "Chart of Tax"
msgstr ""

#. module: account
#: view:account.journal:0
msgid "Search Account Journal"
msgstr ""

#. module: account
#: model:ir.actions.act_window,name:account.action_invoice_tree_pending_invoice
msgid "Pending Invoice"
msgstr ""

#. module: account
#: selection:account.subscription,period_type:0
msgid "year"
msgstr "rok"

#. module: account
#: report:account.move.voucher:0
msgid "Authorised Signatory"
msgstr ""

#. module: account
#: view:validate.account.move.lines:0
msgid ""
"All selected journal entries will be validated and posted. It means you "
"won't be able to modify their accounting fields anymore."
msgstr ""

#. module: account
#: code:addons/account/invoice.py:0
#, python-format
msgid "Cannot delete invoice(s) that are already opened or paid !"
msgstr "Nie można usuwać faktur już otwartych lub zapłaconych !"

#. module: account
#: report:account.account.balance.landscape:0
msgid "Total :"
msgstr "Suma :"

#. module: account
#: model:ir.actions.report.xml,name:account.account_transfers
msgid "Transfers"
msgstr "Przelewy"

#. module: account
#: view:account.payment.term.line:0
msgid "  value amount: n.a"
msgstr ""

#. module: account
#: view:account.chart:0
msgid "Account charts"
msgstr "Plany kont"

#. module: account
#: report:account.vat.declaration:0
msgid "Tax Amount"
msgstr "Kwota podatku"

#. module: account
#: view:account.installer:0
msgid "Your bank and cash accounts"
msgstr ""

#. module: account
#: view:account.move:0
msgid "Search Move"
msgstr ""

#. module: account
#: field:account.tax.code,name:0
#: field:account.tax.code.template,name:0
msgid "Tax Case Name"
msgstr "Nazwa rejestru"

#. module: account
#: report:account.invoice:0
#: model:process.node,name:account.process_node_draftinvoices0
msgid "Draft Invoice"
msgstr "Projekt faktury"

#. module: account
#: code:addons/account/wizard/account_invoice_state.py:0
#, python-format
msgid ""
"Selected Invoice(s) cannot be cancelled as they are already in 'Cancelled' "
"or 'Done' state!"
msgstr ""

#. module: account
#: code:addons/account/account.py:0
#, python-format
msgid ""
"You cannot change the type of account from '%s' to '%s' type as it contains "
"account entries!"
msgstr ""
"Nie możesz zmienić typu konta z '%s' na '%s', jeśli ten nowy typ zawiera "
"zapisy."

#. module: account
#: field:account.invoice.report,state:0
msgid "Invoice State"
msgstr ""

#. module: account
#: view:account.invoice.report:0
#: field:account.invoice.report,categ_id:0
msgid "Category of Product"
msgstr ""

#. module: account
#: view:account.move:0
#: field:account.move,narration:0
#: view:account.move.line:0
#: field:account.move.line,narration:0
msgid "Narration"
msgstr ""

#. module: account
#: view:account.addtmpl.wizard:0
#: model:ir.actions.act_window,name:account.action_account_addtmpl_wizard_form
msgid "Create Account"
msgstr ""

#. module: account
#: model:ir.model,name:account.model_report_account_type_sales
msgid "Report of the Sales by Account Type"
msgstr ""

#. module: account
#: selection:account.account.type,close_method:0
msgid "Detail"
msgstr "Szczegół"

#. module: account
#: model:ir.actions.act_window,help:account.action_invoice_tree2
msgid ""
"Supplier Invoices allows you to enter and manage invoices issued by your "
"suppliers. OpenERP generates draft of supplier invoices automatically so "
"that you can control what you received from your supplier according to what "
"you purchased or received."
msgstr ""

#. module: account
#: report:account.invoice:0
msgid "VAT :"
msgstr "NIP :"

#. module: account
#: field:account.installer,charts:0
#: model:ir.actions.act_window,name:account.action_account_chart
#: model:ir.actions.act_window,name:account.action_account_tree
#: model:ir.ui.menu,name:account.menu_action_account_tree2
msgid "Chart of Accounts"
msgstr "Plan kont"

#. module: account
#: view:account.tax.chart:0
msgid "(If you do not select period it will take all open periods)"
msgstr ""

#. module: account
#: field:account.journal,centralisation:0
msgid "Centralised counterpart"
msgstr "Centralizacja przeciwnej strony"

#. module: account
#: model:ir.model,name:account.model_account_partner_reconcile_process
msgid "Reconcilation Process partner by partner"
msgstr ""

#. module: account
#: selection:account.automatic.reconcile,power:0
msgid "2"
msgstr ""

#. module: account
#: view:account.chart:0
msgid "(If you do not select Fiscal year it will take all open fiscal years)"
msgstr ""
"(Jeśli nie wybierzesz roku podatkowego to będą brane pod uwagę wszystkie "
"lata podatkowe)"

#. module: account
#: selection:account.aged.trial.balance,filter:0
#: report:account.analytic.account.journal:0
#: selection:account.balance.report,filter:0
#: field:account.bank.statement,date:0
#: field:account.bank.statement.line,date:0
#: selection:account.bs.report,filter:0
#: selection:account.central.journal,filter:0
#: selection:account.common.account.report,filter:0
#: selection:account.common.journal.report,filter:0
#: selection:account.common.partner.report,filter:0
#: selection:account.common.report,filter:0
#: view:account.entries.report:0
#: field:account.entries.report,date:0
#: selection:account.general.journal,filter:0
#: report:account.general.ledger:0
#: field:account.invoice.report,date:0
#: report:account.journal.period.print:0
#: view:account.move:0
#: field:account.move,date:0
#: field:account.move.line.reconcile.writeoff,date_p:0
#: report:account.overdue:0
#: selection:account.partner.balance,filter:0
#: selection:account.partner.ledger,filter:0
#: selection:account.pl.report,filter:0
#: selection:account.print.journal,filter:0
#: selection:account.print.journal,sort_selection:0
#: selection:account.report.general.ledger,filter:0
#: selection:account.report.general.ledger,sortby:0
#: field:account.subscription.generate,date:0
#: field:account.subscription.line,date:0
#: report:account.tax.code.entries:0
#: report:account.third_party_ledger:0
#: report:account.third_party_ledger_other:0
#: selection:account.vat.declaration,filter:0
#: field:analytic.entries.report,date:0
msgid "Date"
msgstr "Data"

#. module: account
#: view:account.unreconcile:0
#: view:account.unreconcile.reconcile:0
msgid "Unreconcile"
msgstr "Skasuj uzgodnienie"

#. module: account
#: code:addons/account/wizard/account_fiscalyear_close.py:0
#, python-format
msgid "The journal must have default credit and debit account"
msgstr "Dziennik musi mieć domyślne konto Winien i Ma."

#. module: account
#: view:account.chart.template:0
msgid "Chart of Accounts Template"
msgstr "Szablon planów kont"

#. module: account
#: code:addons/account/account.py:0
#, python-format
msgid ""
"Maturity date of entry line generated by model line '%s' of model '%s' is "
"based on partner payment term!\n"
"Please define partner on it!"
msgstr ""

#. module: account
#: code:addons/account/account_move_line.py:0
#, python-format
msgid "Some entries are already reconciled !"
msgstr "Niektóre zapisy są już uzgodnione"

#. module: account
#: code:addons/account/account.py:0
#, python-format
msgid ""
"You cannot validate a Journal Entry unless all journal items are in same "
"chart of accounts !"
msgstr ""

#. module: account
#: view:account.tax:0
msgid "Account Tax"
msgstr "Podatki"

#. module: account
#: model:ir.ui.menu,name:account.menu_finance_reporting_budgets
msgid "Budgets"
msgstr ""

#. module: account
#: selection:account.aged.trial.balance,filter:0
#: selection:account.balance.report,filter:0
#: selection:account.bs.report,filter:0
#: selection:account.central.journal,filter:0
#: selection:account.common.account.report,filter:0
#: selection:account.common.journal.report,filter:0
#: selection:account.common.partner.report,filter:0
#: selection:account.common.report,filter:0
#: selection:account.general.journal,filter:0
#: selection:account.partner.balance,filter:0
#: selection:account.partner.ledger,filter:0
#: selection:account.pl.report,filter:0
#: selection:account.print.journal,filter:0
#: selection:account.report.general.ledger,filter:0
#: selection:account.vat.declaration,filter:0
msgid "No Filters"
msgstr ""

#. module: account
#: selection:account.analytic.journal,type:0
msgid "Situation"
msgstr "Sytuacja"

#. module: account
#: view:res.partner:0
msgid "History"
msgstr ""

#. module: account
#: help:account.tax,applicable_type:0
#: help:account.tax.template,applicable_type:0
msgid ""
"If not applicable (computed through a Python code), the tax won't appear on "
"the invoice."
msgstr ""
"Jeśli nie dotyczy (obliczenia są zdefiniowane w kodzie Pythona), to podatek "
"nie pojawi się na fakturze."

#. module: account
#: view:account.tax:0
#: view:account.tax.template:0
msgid "Applicable Code (if type=code)"
msgstr "Właściwy kod (jeśli typ = kod)"

#. module: account
#: view:account.invoice.report:0
#: field:account.invoice.report,product_qty:0
msgid "Qty"
msgstr ""

#. module: account
#: report:account.journal.period.print:0
msgid "Move/Entry label"
msgstr ""

#. module: account
#: field:account.invoice.report,address_contact_id:0
msgid "Contact Address Name"
msgstr ""

#. module: account
#: field:account.move.line,blocked:0
msgid "Litigation"
msgstr "Spór sądowy"

#. module: account
#: view:account.analytic.line:0
msgid "Search Analytic Lines"
msgstr ""

#. module: account
#: field:res.partner,property_account_payable:0
msgid "Account Payable"
msgstr "Konto zobowiązań"

#. module: account
#: constraint:account.move:0
msgid ""
"You cannot create entries on different periods/journals in the same move"
msgstr ""

#. module: account
#: model:process.node,name:account.process_node_supplierpaymentorder0
msgid "Payment Order"
msgstr "Polecenie płatności"

#. module: account
#: help:account.account.template,reconcile:0
msgid ""
"Check this option if you want the user to reconcile entries in this account."
msgstr ""
"Zaznacz tę opcję, jeśli chcesz, aby użytkownik uzgadniał zapisy na tym "
"koncie."

#. module: account
#: model:ir.actions.report.xml,name:account.account_account_balance_landscape
msgid "Account balance"
msgstr "Saldo konta"

#. module: account
#: report:account.invoice:0
#: field:account.invoice.line,price_unit:0
msgid "Unit Price"
msgstr "Cena jedn."

#. module: account
#: code:addons/account/account_move_line.py:0
#, python-format
msgid "Unable to change tax !"
msgstr "Nie można zmienić podatku !"

#. module: account
#: field:analytic.entries.report,nbr:0
msgid "#Entries"
msgstr ""

#. module: account
#: view:account.account:0
#: field:account.account,user_type:0
#: view:account.account.template:0
#: field:account.account.template,user_type:0
#: view:account.account.type:0
#: field:account.bank.accounts.wizard,account_type:0
#: field:account.entries.report,user_type:0
#: model:ir.model,name:account.model_account_account_type
#: field:report.account.receivable,type:0
#: field:report.account_type.sales,user_type:0
msgid "Account Type"
msgstr "Typ konta"

#. module: account
#: view:account.state.open:0
msgid "Open Invoice"
msgstr "Otwórz fakturę"

#. module: account
#: field:account.invoice.tax,factor_tax:0
msgid "Multipication factor Tax code"
msgstr ""

#. module: account
#: view:account.fiscal.position:0
msgid "Mapping"
msgstr ""

#. module: account
#: field:account.account,name:0
#: field:account.account.template,name:0
#: report:account.analytic.account.inverted.balance:0
#: field:account.bank.statement,name:0
#: field:account.chart.template,name:0
#: field:account.model.line,name:0
#: field:account.move.line,name:0
#: field:account.move.reconcile,name:0
#: field:account.subscription,name:0
msgid "Name"
msgstr "Nazwa"

#. module: account
#: model:ir.model,name:account.model_account_aged_trial_balance
msgid "Account Aged Trial balance Report"
msgstr ""

#. module: account
#: field:account.move.line,date:0
msgid "Effective date"
msgstr "Data realizacji"

#. module: account
#: code:addons/account/wizard/account_move_bank_reconcile.py:0
#, python-format
msgid "Standard Encoding"
msgstr "Wprowadzanie standardowe"

#. module: account
#: help:account.journal,analytic_journal_id:0
msgid "Journal for analytic entries"
msgstr ""

#. module: account
#: model:ir.actions.act_window,help:account.action_invoice_tree3
msgid ""
"Customer Refunds helps you manage the credit notes issued/to be issued for "
"your customers. A refund invoice is a document that cancels an invoice or a "
"part of it. You can easily generate refunds and reconcile them from the "
"invoice form."
msgstr ""

#. module: account
#: model:ir.ui.menu,name:account.menu_finance
#: model:process.node,name:account.process_node_accountingentries0
#: model:process.node,name:account.process_node_supplieraccountingentries0
#: view:product.product:0
#: view:product.template:0
#: view:res.partner:0
msgid "Accounting"
msgstr "Księgowość"

#. module: account
#: help:account.central.journal,amount_currency:0
#: help:account.common.journal.report,amount_currency:0
#: help:account.general.journal,amount_currency:0
#: help:account.print.journal,amount_currency:0
msgid ""
"Print Report with the currency column if the currency is different then the "
"company currency"
msgstr ""

#. module: account
#: report:account.journal.period.print:0
msgid "Entry No"
msgstr ""

#. module: account
#: view:account.analytic.line:0
msgid "General Accounting"
msgstr ""

#. module: account
#: report:account.overdue:0
msgid "Balance :"
msgstr "Saldo :"

#. module: account
#: help:account.fiscalyear.close,journal_id:0
msgid ""
"The best practice here is to use a journal dedicated to contain the opening "
"entries of all fiscal years. Note that you should define it with default "
"debit/credit accounts, of type 'situation' and with a centralized "
"counterpart."
msgstr ""

#. module: account
#: view:account.installer:0
#: view:account.installer.modules:0
#: view:wizard.multi.charts.accounts:0
msgid "title"
msgstr ""

#. module: account
#: view:account.invoice:0
#: view:account.period:0
#: view:account.subscription:0
msgid "Set to Draft"
msgstr "Ustaw na projekt"

#. module: account
#: model:ir.actions.act_window,name:account.action_subscription_form
msgid "Recurring Lines"
msgstr ""

#. module: account
#: field:account.partner.balance,display_partner:0
msgid "Display Partners"
msgstr ""

#. module: account
#: view:account.invoice:0
msgid "Validate"
msgstr "Zatwierdź"

#. module: account
#: model:ir.actions.act_window,help:account.action_account_invoice_report_all
msgid ""
"From this report, you can have an overview of the amount invoiced to your "
"customer as well as payment delays. The tool search can also be used to "
"personalise your Invoices reports and so, match this analysis to your needs."
msgstr ""

#. module: account
#: view:account.invoice.confirm:0
msgid "Confirm Invoices"
msgstr ""

#. module: account
#: selection:account.account,currency_mode:0
msgid "Average Rate"
msgstr "Kurs średni"

#. module: account
#: view:account.state.open:0
msgid "(Invoice should be unreconciled if you want to open it)"
msgstr "(Faktura musi mieć skasowane uzgodnienia, jeśli chcesz ją otworzyć)"

#. module: account
#: field:account.aged.trial.balance,period_from:0
#: field:account.balance.report,period_from:0
#: field:account.bs.report,period_from:0
#: field:account.central.journal,period_from:0
#: field:account.chart,period_from:0
#: field:account.common.account.report,period_from:0
#: field:account.common.journal.report,period_from:0
#: field:account.common.partner.report,period_from:0
#: field:account.common.report,period_from:0
#: field:account.general.journal,period_from:0
#: field:account.partner.balance,period_from:0
#: field:account.partner.ledger,period_from:0
#: field:account.pl.report,period_from:0
#: field:account.print.journal,period_from:0
#: field:account.report.general.ledger,period_from:0
#: field:account.vat.declaration,period_from:0
msgid "Start period"
msgstr ""

#. module: account
#: field:account.tax,name:0
#: field:account.tax.template,name:0
#: report:account.vat.declaration:0
msgid "Tax Name"
msgstr "Nazwa podatku"

#. module: account
#: model:ir.ui.menu,name:account.menu_finance_configuration
#: view:res.company:0
msgid "Configuration"
msgstr "Konfiguracja"

#. module: account
#: model:account.payment.term,name:account.account_payment_term
msgid "30 Days End of Month"
msgstr "30 dni od końca miesiąca"

#. module: account
#: model:ir.actions.act_window,name:account.action_account_analytic_balance
#: model:ir.actions.report.xml,name:account.account_analytic_account_balance
msgid "Analytic Balance"
msgstr "Bilans analityczny"

#. module: account
#: code:addons/account/report/account_balance_sheet.py:0
#: code:addons/account/report/account_profit_loss.py:0
#, python-format
msgid "Net Loss"
msgstr ""

#. module: account
#: view:account.tax.template:0
msgid "Search Tax Templates"
msgstr ""

#. module: account
#: model:ir.ui.menu,name:account.periodical_processing_journal_entries_validation
msgid "Draft Entries"
msgstr ""

#. module: account
#: field:account.account,shortcut:0
#: field:account.account.template,shortcut:0
msgid "Shortcut"
msgstr "Skrót"

#. module: account
#: code:addons/account/invoice.py:0
#, python-format
msgid ""
"The Payment Term of Supplier does not have Payment Term Lines(Computation) "
"defined !"
msgstr "W warunkach płatności dostawcy nie wporwadzono pozycji !"

#. module: account
#: report:account.account.balance:0
#: model:ir.actions.act_window,name:account.action_account_balance_menu
#: model:ir.actions.report.xml,name:account.account_account_balance
#: model:ir.ui.menu,name:account.menu_general_Balance_report
msgid "Trial Balance"
msgstr ""

#. module: account
#: model:ir.model,name:account.model_account_invoice_cancel
msgid "Cancel the Selected Invoices"
msgstr ""

#. module: account
#: selection:account.automatic.reconcile,power:0
msgid "3"
msgstr ""

#. module: account
#: model:process.transition,note:account.process_transition_supplieranalyticcost0
msgid ""
"Analytic costs (timesheets, some purchased products, ...) come from analytic "
"accounts. These generate draft supplier invoices."
msgstr ""

#. module: account
#: view:account.bank.statement:0
msgid "Close CashBox"
msgstr ""

#. module: account
#: view:account.invoice.report:0
#: field:account.invoice.report,due_delay:0
msgid "Avg. Due Delay"
msgstr ""

#. module: account
#: view:account.entries.report:0
msgid "Acc.Type"
msgstr ""

#. module: account
#: code:addons/account/invoice.py:0
#, python-format
msgid "Global taxes defined, but are not in invoice lines !"
msgstr "Zdefiniowano globalne podatki, ale nie ma ich w pozycjach faktury !"

#. module: account
#: field:account.entries.report,month:0
#: view:account.invoice.report:0
#: field:account.invoice.report,month:0
#: view:analytic.entries.report:0
#: field:analytic.entries.report,month:0
#: field:report.account.sales,month:0
#: field:report.account_type.sales,month:0
msgid "Month"
msgstr "Miesiąc"

#. module: account
#: field:account.account,note:0
#: field:account.account.template,note:0
msgid "Note"
msgstr "Uwaga"

#. module: account
#: view:account.analytic.account:0
msgid "Overdue Account"
msgstr ""

#. module: account
#: selection:account.invoice,state:0
#: report:account.overdue:0
msgid "Paid"
msgstr "Zapłacono"

#. module: account
#: field:account.invoice,tax_line:0
msgid "Tax Lines"
msgstr "Pozycje podatkowe"

#. module: account
#: field:account.tax,base_code_id:0
msgid "Account Base Code"
msgstr ""

#. module: account
#: help:account.move,state:0
msgid ""
"All manually created new journal entry are usually in the state 'Unposted', "
"but you can set the option to skip that state on the related journal. In "
"that case, they will be behave as journal entries automatically created by "
"the system on document validation (invoices, bank statements...) and will be "
"created in 'Posted' state."
msgstr ""

#. module: account
#: code:addons/account/account_analytic_line.py:0
#, python-format
msgid "There is no expense account defined for this product: \"%s\" (id:%d)"
msgstr ""

#. module: account
#: view:res.partner:0
msgid "Customer Accounting Properties"
msgstr "Właściwości księgowe klienta"

#. module: account
#: field:account.invoice.tax,name:0
msgid "Tax Description"
msgstr "Podatek"

#. module: account
#: selection:account.aged.trial.balance,target_move:0
#: selection:account.balance.report,target_move:0
#: selection:account.bs.report,target_move:0
#: selection:account.central.journal,target_move:0
#: selection:account.chart,target_move:0
#: selection:account.common.account.report,target_move:0
#: selection:account.common.journal.report,target_move:0
#: selection:account.common.partner.report,target_move:0
#: selection:account.common.report,target_move:0
#: selection:account.general.journal,target_move:0
#: selection:account.partner.balance,target_move:0
#: selection:account.partner.ledger,target_move:0
#: selection:account.pl.report,target_move:0
#: selection:account.print.journal,target_move:0
#: selection:account.report.general.ledger,target_move:0
#: selection:account.tax.chart,target_move:0
#: selection:account.vat.declaration,target_move:0
msgid "All Posted Entries"
msgstr "Wszystkie zaksięgowane zapisy"

#. module: account
#: code:addons/account/account_bank_statement.py:0
#, python-format
msgid "Statement %s is confirmed, journal items are created."
msgstr ""

#. module: account
#: constraint:account.fiscalyear:0
msgid "Error! The duration of the Fiscal Year is invalid. "
msgstr ""

#. module: account
#: field:report.aged.receivable,name:0
msgid "Month Range"
msgstr "Zakres miesięcy"

#. module: account
#: help:account.analytic.balance,empty_acc:0
msgid "Check if you want to display Accounts with 0 balance too."
msgstr "Zaznacz, jeśli chcesz wyświetlać konta z saldem zerowym."

#. module: account
#: view:account.account.template:0
msgid "Default taxes"
msgstr ""

#. module: account
#: code:addons/account/invoice.py:0
#, python-format
msgid "Free Reference"
msgstr "Odnośnik"

#. module: account
#: model:ir.ui.menu,name:account.menu_finance_periodical_processing
msgid "Periodical Processing"
msgstr "Procesy okresowe"

#. module: account
#: help:account.move.line,state:0
msgid ""
"When new move line is created the state will be 'Draft'.\n"
"* When all the payments are done it will be in 'Valid' state."
msgstr ""

#. module: account
#: field:account.journal,view_id:0
msgid "Display Mode"
msgstr ""

#. module: account
#: model:process.node,note:account.process_node_importinvoice0
msgid "Statement from invoice or payment"
msgstr ""

#. module: account
#: view:account.payment.term.line:0
msgid "  day of the month: 0"
msgstr ""

#. module: account
#: model:ir.model,name:account.model_account_chart
msgid "Account chart"
msgstr ""

#. module: account
#: report:account.account.balance.landscape:0
#: report:account.analytic.account.balance:0
#: report:account.central.journal:0
msgid "Account Name"
msgstr "Nazwa konta"

#. module: account
#: help:account.fiscalyear.close,report_name:0
msgid "Give name of the new entries"
msgstr ""

#. module: account
#: model:ir.model,name:account.model_account_invoice_report
msgid "Invoices Statistics"
msgstr ""

#. module: account
#: model:process.transition,note:account.process_transition_paymentorderreconcilation0
msgid "Bank statements are entered in the system."
msgstr ""

#. module: account
#: code:addons/account/wizard/account_reconcile.py:0
#, python-format
msgid "Reconcile Writeoff"
msgstr ""

#. module: account
#: code:addons/account/invoice.py:0
#, python-format
msgid ""
"Tax base different !\n"
"Click on compute to update tax base"
msgstr ""
"Bazy do podatku się różnią !\n"
"Naciśnij na 'Oblicz', aby zaktualizować bazę do podatku"

#. module: account
#: view:account.account.template:0
msgid "Account Template"
msgstr "Szablon konta"

#. module: account
#: view:account.bank.statement:0
#: field:account.bank.statement,balance_end_real:0
msgid "Closing Balance"
msgstr "Bilans zamknięcia"

#. module: account
#: code:addons/account/report/common_report_header.py:0
#, python-format
msgid "Not implemented"
msgstr ""

#. module: account
#: model:ir.model,name:account.model_account_journal_select
msgid "Account Journal Select"
msgstr ""

#. module: account
#: view:account.tax.template:0
msgid "Credit Notes"
msgstr "Korekty"

#. module: account
#: code:addons/account/account.py:0
#: code:addons/account/wizard/account_use_model.py:0
#, python-format
msgid "Unable to find a valid period !"
msgstr "Nie można znaleźć dozwolonego okresu !"

#. module: account
#: report:account.tax.code.entries:0
msgid "Voucher No"
msgstr "Nr dowodu kasowego"

#. module: account
#: view:wizard.multi.charts.accounts:0
msgid "res_config_contents"
msgstr ""

#. module: account
#: view:account.unreconcile:0
msgid "Unreconciliate transactions"
msgstr ""

#. module: account
#: view:account.use.model:0
msgid "Create Entries From Models"
msgstr "Utwórz zapisy z modeli"

#. module: account
#: field:account.account.template,reconcile:0
msgid "Allow Reconciliation"
msgstr "Zezwól na uzgodnienie"

#. module: account
#: model:ir.actions.act_window,help:account.action_subscription_form
msgid ""
"A recurring entry is a payment related entry that occurs on a recurrent "
"basis from a specific date corresponding to the signature of a contract or "
"an agreement with a customer or a supplier. With Define Recurring Entries, "
"you can create them in the system in order to automate their entries in the "
"system."
msgstr ""

#. module: account
#: view:account.analytic.account:0
msgid "Analytic Account Statistics"
msgstr "Statystyka konta analitycznego"

#. module: account
#: report:account.vat.declaration:0
#: field:account.vat.declaration,based_on:0
msgid "Based On"
msgstr ""

#. module: account
#: field:account.tax,price_include:0
msgid "Tax Included in Price"
msgstr "Podatek wliczony w cenę"

#. module: account
#: model:ir.model,name:account.model_account_analytic_cost_ledger_journal_report
msgid "Account Analytic Cost Ledger For Journal Report"
msgstr ""

#. module: account
#: model:ir.actions.act_window,name:account.action_model_form
#: model:ir.ui.menu,name:account.menu_action_model_form
msgid "Recurring Models"
msgstr ""

#. module: account
#: selection:account.automatic.reconcile,power:0
msgid "4"
msgstr ""

#. module: account
#: view:account.invoice:0
msgid "Change"
msgstr "Zmień"

#. module: account
#: code:addons/account/account.py:0
#: code:addons/account/account_move_line.py:0
#: code:addons/account/invoice.py:0
#: code:addons/account/wizard/account_automatic_reconcile.py:0
#: code:addons/account/wizard/account_fiscalyear_close.py:0
#: code:addons/account/wizard/account_move_journal.py:0
#: code:addons/account/wizard/account_report_aged_partner_balance.py:0
#, python-format
msgid "UserError"
msgstr ""

#. module: account
#: field:account.journal,type_control_ids:0
msgid "Type Controls"
msgstr "Kontrole typów"

#. module: account
#: help:account.journal,default_credit_account_id:0
msgid "It acts as a default account for credit amount"
msgstr ""

#. module: account
#: help:account.partner.ledger,reconcil:0
msgid "Consider reconciled entries"
msgstr ""

#. module: account
#: model:ir.actions.act_window,name:account.action_validate_account_move_line
#: model:ir.ui.menu,name:account.menu_validate_account_moves
#: view:validate.account.move:0
#: view:validate.account.move.lines:0
msgid "Post Journal Entries"
msgstr ""

#. module: account
#: selection:account.invoice,state:0
#: selection:account.invoice.report,state:0
#: selection:report.invoice.created,state:0
msgid "Cancelled"
msgstr "Anulowano"

#. module: account
#: help:account.bank.statement,balance_end_cash:0
msgid "Closing balance based on cashBox"
msgstr ""

#. module: account
#: code:addons/account/invoice.py:0
#, python-format
msgid ""
"Please verify the price of the invoice !\n"
"The real total does not match the computed total."
msgstr ""
"Zweryfikuj ceny na fakturze !\n"
"Suma rzeczywista nie odpowiada wartości wyliczonej."

#. module: account
#: view:account.subscription.generate:0
#: model:ir.actions.act_window,name:account.action_account_subscription_generate
#: model:ir.ui.menu,name:account.menu_generate_subscription
msgid "Generate Entries"
msgstr ""

#. module: account
#: help:account.vat.declaration,chart_tax_id:0
msgid "Select Charts of Taxes"
msgstr ""

#. module: account
#: view:account.fiscal.position:0
#: field:account.fiscal.position,account_ids:0
#: field:account.fiscal.position.template,account_ids:0
msgid "Account Mapping"
msgstr "Mapowanie konta"

#. module: account
#: selection:account.bank.statement.line,type:0
#: view:account.invoice:0
#: view:account.invoice.report:0
#: code:addons/account/invoice.py:0
#, python-format
msgid "Customer"
msgstr "Klient"

#. module: account
#: view:account.bank.statement:0
msgid "Confirmed"
msgstr ""

#. module: account
#: constraint:ir.ui.menu:0
msgid "Error ! You can not create recursive Menu."
msgstr ""

#. module: account
#: code:addons/account/invoice.py:0
#, python-format
msgid "You must define an analytic journal of type '%s' !"
msgstr "Musisz zdefiniować dziennik analityczny typu '%s' !"

#. module: account
#: code:addons/account/account.py:0
#, python-format
msgid ""
"Couldn't create move with currency different from the secondary currency of "
"the account \"%s - %s\". Clear the secondary currency field of the account "
"definition if you want to accept all currencies."
msgstr ""

#. module: account
#: help:account.payment.term,active:0
msgid ""
"If the active field is set to true, it will allow you to hide the payment "
"term without removing it."
msgstr ""

#. module: account
#: field:account.invoice.refund,date:0
msgid "Operation date"
msgstr "Data operacji"

#. module: account
#: field:account.tax,ref_tax_code_id:0
#: field:account.tax.template,ref_tax_code_id:0
msgid "Refund Tax Code"
msgstr "Rejestr podatku w korektach"

#. module: account
#: view:validate.account.move:0
msgid ""
"All draft account entries in this journal and period will be validated. It "
"means you won't be able to modify their accounting fields anymore."
msgstr ""

#. module: account
#: report:account.account.balance.landscape:0
msgid "Account Balance -"
msgstr "Saldo konta -"

#. module: account
#: code:addons/account/invoice.py:0
#, python-format
msgid "Invoice "
msgstr ""

#. module: account
#: field:account.automatic.reconcile,date1:0
msgid "Starting Date"
msgstr ""

#. module: account
#: field:account.chart.template,property_account_income:0
msgid "Income Account on Product Template"
msgstr "Konto dochodu w szablonie produktu"

#. module: account
#: help:res.partner,last_reconciliation_date:0
msgid ""
"Date on which the partner accounting entries were reconciled last time"
msgstr ""

#. module: account
#: field:account.fiscalyear.close,fy2_id:0
msgid "New Fiscal Year"
msgstr "Nowy rok podatkowy"

#. module: account
#: view:account.invoice:0
#: view:account.tax.template:0
#: selection:account.vat.declaration,based_on:0
#: model:ir.actions.act_window,name:account.act_res_partner_2_account_invoice_opened
#: model:ir.actions.act_window,name:account.action_invoice_tree
#: model:ir.actions.report.xml,name:account.account_invoices
#: view:report.invoice.created:0
#: field:res.partner,invoice_ids:0
msgid "Invoices"
msgstr "Faktury"

#. module: account
#: view:account.invoice:0
#: field:account.invoice,user_id:0
#: view:account.invoice.report:0
#: field:account.invoice.report,user_id:0
msgid "Salesman"
msgstr ""

#. module: account
#: view:account.invoice.report:0
msgid "Invoiced"
msgstr ""

#. module: account
#: view:account.use.model:0
msgid "Use Model"
msgstr "Zastosuj model"

#. module: account
#: view:account.state.open:0
msgid "No"
msgstr "Nie"

#. module: account
#: help:account.invoice.tax,tax_code_id:0
msgid "The tax basis of the tax declaration."
msgstr "Rejestr podstawy podatku do ewidencji podatkowej."

#. module: account
#: view:account.addtmpl.wizard:0
msgid "Add"
msgstr ""

#. module: account
#: help:account.invoice,date_invoice:0
msgid "Keep empty to use the current date"
msgstr "Pozostaw puste, aby stosować bieżącą datę"

#. module: account
#: selection:account.journal,type:0
msgid "Bank and Cheques"
msgstr ""

#. module: account
#: view:account.period.close:0
msgid "Are you sure ?"
msgstr "Na pewno?"

#. module: account
#: help:account.move.line,statement_id:0
msgid "The bank statement used for bank reconciliation"
msgstr "Wyciąg bankowy zastosowany do uzgodnień bankowych"

#. module: account
#: model:process.transition,note:account.process_transition_suppliercustomerinvoice0
msgid "Draft invoices are validated. "
msgstr ""

#. module: account
#: view:account.bank.statement:0
#: view:account.subscription:0
msgid "Compute"
msgstr "Oblicz"

#. module: account
#: field:account.tax,type_tax_use:0
msgid "Tax Application"
msgstr "Zastosowanie podatku"

#. module: account
#: view:account.move:0
#: view:account.move.line:0
#: code:addons/account/wizard/account_move_journal.py:0
#: model:ir.actions.act_window,name:account.act_account_journal_2_account_move_line
#: model:ir.actions.act_window,name:account.act_account_move_to_account_move_line_open
#: model:ir.actions.act_window,name:account.act_account_partner_account_move
#: model:ir.actions.act_window,name:account.action_account_manual_reconcile
#: model:ir.actions.act_window,name:account.action_account_moves_all_a
#: model:ir.actions.act_window,name:account.action_account_moves_bank
#: model:ir.actions.act_window,name:account.action_account_moves_purchase
#: model:ir.actions.act_window,name:account.action_account_moves_sale
#: model:ir.actions.act_window,name:account.action_move_line_search
#: model:ir.actions.act_window,name:account.action_move_line_select
#: model:ir.actions.act_window,name:account.action_move_line_tree1
#: model:ir.actions.act_window,name:account.action_tax_code_line_open
#: model:ir.model,name:account.model_account_move_line
#: model:ir.ui.menu,name:account.menu_action_account_moves_all
#: model:ir.ui.menu,name:account.menu_action_account_moves_bank
#: model:ir.ui.menu,name:account.menu_eaction_account_moves_purchase
#: model:ir.ui.menu,name:account.menu_eaction_account_moves_sale
#, python-format
msgid "Journal Items"
msgstr ""

#. module: account
#: selection:account.account.type,report_type:0
msgid "Balance Sheet (Assets Accounts)"
msgstr ""

#. module: account
#: report:account.tax.code.entries:0
msgid "Third Party (Country)"
msgstr ""

#. module: account
#: code:addons/account/account.py:0
#: code:addons/account/account_move_line.py:0
#: code:addons/account/report/common_report_header.py:0
#: code:addons/account/wizard/account_change_currency.py:0
#: code:addons/account/wizard/account_move_bank_reconcile.py:0
#: code:addons/account/wizard/account_open_closed_fiscalyear.py:0
#: code:addons/account/wizard/account_report_common.py:0
#, python-format
msgid "Error"
msgstr "Błąd"

#. module: account
#: field:account.analytic.Journal.report,date2:0
#: field:account.analytic.balance,date2:0
#: field:account.analytic.cost.ledger,date2:0
#: field:account.analytic.cost.ledger.journal.report,date2:0
#: field:account.analytic.inverted.balance,date2:0
msgid "End of period"
msgstr "Koniec okresu"

#. module: account
#: view:res.partner:0
msgid "Bank Details"
msgstr "Szczegóły banku"

#. module: account
#: code:addons/account/invoice.py:0
#, python-format
msgid "Taxes missing !"
msgstr "Brak podatków !"

#. module: account
#: model:ir.actions.act_window,help:account.action_account_analytic_journal_tree
msgid ""
"To print an analytics (or costs) journal for a given period. The report give "
"code, move name, account number, general amount and analytic amount."
msgstr ""

#. module: account
#: help:account.journal,refund_journal:0
msgid "Fill this if the journal is to be used for refunds of invoices."
msgstr ""

#. module: account
#: view:account.fiscalyear.close:0
msgid "Generate Fiscal Year Opening Entries"
msgstr "Generuj zapisy otwarcia roku podatkowego"

#. module: account
#: field:account.journal,group_invoice_lines:0
msgid "Group Invoice Lines"
msgstr ""

#. module: account
#: view:account.invoice.cancel:0
#: view:account.invoice.confirm:0
msgid "Close"
msgstr "Zamknięte"

#. module: account
#: field:account.bank.statement.line,move_ids:0
msgid "Moves"
msgstr "Zapisy"

#. module: account
#: model:ir.actions.act_window,name:account.action_account_vat_declaration
#: model:ir.model,name:account.model_account_vat_declaration
msgid "Account Vat Declaration"
msgstr ""

#. module: account
#: view:account.period:0
msgid "To Close"
msgstr ""

#. module: account
#: field:account.journal,allow_date:0
msgid "Check Date not in the Period"
msgstr ""

#. module: account
#: code:addons/account/account.py:0
#, python-format
msgid ""
"You can not modify a posted entry of this journal !\n"
"You should set the journal to allow cancelling entries if you want to do "
"that."
msgstr ""
"Nie możesz modyfikować zaksięgowanych zapisów w tym dzienniku !\n"
"Powinieneś ustawić dziennik, aby zezwalał na anulowanie zapisów, jeśli to "
"robić."

#. module: account
#: model:ir.ui.menu,name:account.account_template_folder
msgid "Templates"
msgstr "Szablony"

#. module: account
#: field:account.tax,child_ids:0
msgid "Child Tax Accounts"
msgstr "Podatki podrzędne"

#. module: account
#: code:addons/account/account.py:0
#, python-format
msgid "Start period should be smaller then End period"
msgstr ""

#. module: account
#: selection:account.automatic.reconcile,power:0
msgid "5"
msgstr ""

#. module: account
#: report:account.analytic.account.balance:0
msgid "Analytic Balance -"
msgstr "Bilans analityczny -"

#. module: account
#: report:account.account.balance:0
#: field:account.aged.trial.balance,target_move:0
#: field:account.balance.report,target_move:0
#: field:account.bs.report,target_move:0
#: report:account.central.journal:0
#: field:account.central.journal,target_move:0
#: field:account.chart,target_move:0
#: field:account.common.account.report,target_move:0
#: field:account.common.journal.report,target_move:0
#: field:account.common.partner.report,target_move:0
#: field:account.common.report,target_move:0
#: report:account.general.journal:0
#: field:account.general.journal,target_move:0
#: report:account.general.ledger:0
#: report:account.journal.period.print:0
#: report:account.partner.balance:0
#: field:account.partner.balance,target_move:0
#: field:account.partner.ledger,target_move:0
#: field:account.pl.report,target_move:0
#: field:account.print.journal,target_move:0
#: field:account.report.general.ledger,target_move:0
#: field:account.tax.chart,target_move:0
#: report:account.third_party_ledger:0
#: report:account.third_party_ledger_other:0
#: field:account.vat.declaration,target_move:0
msgid "Target Moves"
msgstr "Zapisy docelowe"

#. module: account
#: field:account.subscription,period_type:0
msgid "Period Type"
msgstr "Typ okresu"

#. module: account
#: view:account.invoice:0
#: field:account.invoice,payment_ids:0
#: selection:account.vat.declaration,based_on:0
msgid "Payments"
msgstr "Płatności"

#. module: account
#: field:account.subscription.line,move_id:0
msgid "Entry"
msgstr "Zapis"

#. module: account
#: field:account.tax,python_compute_inv:0
#: field:account.tax.template,python_compute_inv:0
msgid "Python Code (reverse)"
msgstr "Kod Pythona (reverse)"

#. module: account
#: view:account.journal.column:0
#: model:ir.model,name:account.model_account_journal_column
msgid "Journal Column"
msgstr "Kolumna dziennika"

#. module: account
#: model:ir.actions.act_window,help:account.action_account_fiscalyear_form
msgid ""
"Define your company's fiscal year depending on the period you have chosen to "
"follow. A fiscal year is a 1 year period over which a company budgets its "
"spending. It may run over any period of 12 months. The fiscal year is "
"referred to by the date in which it ends. For example, if a company's fiscal "
"year ends November 30, 2011, then everything between December 1, 2010 and "
"November 30, 2011  would be referred to as FY 2011. Not using the actual "
"calendar year gives many companies an advantage, allowing them to close "
"their books at a time which is most convenient for them."
msgstr ""

#. module: account
#: model:ir.actions.act_window,name:account.action_payment_term_form
#: model:ir.ui.menu,name:account.menu_action_payment_term_form
msgid "Payment Terms"
msgstr "Warunki płatności"

#. module: account
#: field:account.journal.column,name:0
msgid "Column Name"
msgstr "Nazwa kolumny"

#. module: account
#: field:account.entries.report,year:0
#: view:account.invoice.report:0
#: field:account.invoice.report,year:0
#: view:analytic.entries.report:0
#: field:analytic.entries.report,year:0
#: field:report.account.sales,name:0
#: field:report.account_type.sales,name:0
msgid "Year"
msgstr ""

#. module: account
#: field:account.bank.statement,starting_details_ids:0
msgid "Opening Cashbox"
msgstr ""

#. module: account
#: view:account.payment.term.line:0
msgid "Line 1:"
msgstr ""

#. module: account
#: code:addons/account/account.py:0
#, python-format
msgid "Integrity Error !"
msgstr "Błąd integracji !"

#. module: account
#: field:account.tax.template,description:0
msgid "Internal Name"
msgstr "Nazwa wewnętrzna"

#. module: account
#: selection:account.subscription,period_type:0
msgid "month"
msgstr "miesiąc"

#. module: account
#: code:addons/account/account_bank_statement.py:0
#, python-format
msgid "Journal Item \"%s\" is not valid"
msgstr ""

#. module: account
#: view:account.payment.term:0
msgid "Description on invoices"
msgstr "Opis do faktur"

#. module: account
#: constraint:ir.actions.act_window:0
msgid "Invalid model name in the action definition."
msgstr "Nieprawidłowa nazwa modelu w definicji akcji."

#. module: account
#: field:account.partner.reconcile.process,next_partner_id:0
msgid "Next Partner to Reconcile"
msgstr ""

#. module: account
#: field:account.invoice.tax,account_id:0
#: field:account.move.line,tax_code_id:0
msgid "Tax Account"
msgstr "Konto/rejestr podatkowy"

#. module: account
#: view:account.automatic.reconcile:0
msgid "Reconciliation result"
msgstr "Rezultat uzgodnienia"

#. module: account
#: model:ir.actions.act_window,name:account.action_account_bs_report
#: model:ir.ui.menu,name:account.menu_account_bs_report
msgid "Balance Sheet"
msgstr ""

#. module: account
#: model:ir.ui.menu,name:account.final_accounting_reports
msgid "Accounting Reports"
msgstr ""

#. module: account
#: field:account.move,line_id:0
#: view:analytic.entries.report:0
#: model:ir.actions.act_window,name:account.act_account_acount_move_line_open
#: model:ir.actions.act_window,name:account.action_move_line_form
msgid "Entries"
msgstr "Zapisy"

#. module: account
#: view:account.entries.report:0
msgid "This Period"
msgstr ""

#. module: account
#: field:account.analytic.line,product_uom_id:0
#: field:account.move.line,product_uom_id:0
msgid "UoM"
msgstr "JM"

#. module: account
#: code:addons/account/wizard/account_invoice_refund.py:0
#, python-format
msgid "No Period found on Invoice!"
msgstr "Brak okresu w fakturze !"

#. module: account
#: view:account.tax:0
#: view:account.tax.template:0
msgid "Compute Code (if type=code)"
msgstr "Oblicz kod (jeśli typ = kod)"

#. module: account
#: selection:account.analytic.journal,type:0
#: view:account.journal:0
#: selection:account.journal,type:0
#: view:account.model:0
#: selection:account.tax,type_tax_use:0
#: view:account.tax.template:0
#: selection:account.tax.template,type_tax_use:0
msgid "Sale"
msgstr "Sprzedaż"

#. module: account
#: view:account.analytic.line:0
#: field:account.bank.statement.line,amount:0
#: report:account.invoice:0
#: field:account.invoice.tax,amount:0
#: view:account.move:0
#: field:account.move,amount:0
#: view:account.move.line:0
#: field:account.tax,amount:0
#: field:account.tax.template,amount:0
#: view:analytic.entries.report:0
#: field:analytic.entries.report,amount:0
msgid "Amount"
msgstr "Kwota"

#. module: account
#: code:addons/account/wizard/account_fiscalyear_close.py:0
#, python-format
msgid "End of Fiscal Year Entry"
msgstr "Zapis końca roku podatkowego"

#. module: account
#: model:process.transition,name:account.process_transition_customerinvoice0
#: model:process.transition,name:account.process_transition_paymentorderreconcilation0
#: model:process.transition,name:account.process_transition_statemententries0
#: model:process.transition,name:account.process_transition_suppliercustomerinvoice0
#: model:process.transition,name:account.process_transition_suppliervalidentries0
#: model:process.transition,name:account.process_transition_validentries0
msgid "Validation"
msgstr ""

#. module: account
#: help:account.invoice,reconciled:0
msgid ""
"The Journal Entry of the invoice have been totally reconciled with one or "
"several Journal Entries of payment."
msgstr ""

#. module: account
#: field:account.tax,child_depend:0
#: field:account.tax.template,child_depend:0
msgid "Tax on Children"
msgstr "Podatek na podrzędnych"

#. module: account
#: code:addons/account/account.py:0
#: code:addons/account/wizard/account_use_model.py:0
#, python-format
msgid "No period found !"
msgstr "Brak okresu !"

#. module: account
#: field:account.journal,update_posted:0
msgid "Allow Cancelling Entries"
msgstr "Zezwól na anulowanie zapisów"

#. module: account
#: field:account.tax.code,sign:0
msgid "Coefficent for parent"
msgstr ""

#. module: account
#: report:account.partner.balance:0
msgid "(Account/Partner) Name"
msgstr "Nazwa (konta/partnera)"

#. module: account
#: view:account.bank.statement:0
msgid "Transaction"
msgstr ""

#. module: account
#: help:account.tax,base_code_id:0
#: help:account.tax,ref_base_code_id:0
#: help:account.tax,ref_tax_code_id:0
#: help:account.tax,tax_code_id:0
#: help:account.tax.template,base_code_id:0
#: help:account.tax.template,ref_base_code_id:0
#: help:account.tax.template,ref_tax_code_id:0
#: help:account.tax.template,tax_code_id:0
msgid "Use this code for the VAT declaration."
msgstr "Użyj tego rejestru do deklaracji VAT."

#. module: account
#: view:account.move.line:0
msgid "Debit/Credit"
msgstr ""

#. module: account
#: view:report.hr.timesheet.invoice.journal:0
msgid "Analytic Entries Stats"
msgstr "Statystyka zapisów analitycznych"

#. module: account
#: model:ir.actions.act_window,name:account.action_account_tax_code_template_form
#: model:ir.ui.menu,name:account.menu_action_account_tax_code_template_form
msgid "Tax Code Templates"
msgstr "Szablony rejestrów podatkowych"

#. module: account
#: model:ir.model,name:account.model_account_installer
msgid "account.installer"
msgstr ""

#. module: account
#: field:account.tax.template,include_base_amount:0
msgid "Include in Base Amount"
msgstr "Włącz do wartości bazowej"

#. module: account
#: help:account.payment.term.line,days:0
msgid ""
"Number of days to add before computation of the day of month.If Date=15/01, "
"Number of Days=22, Day of Month=-1, then the due date is 28/02."
msgstr ""
"Liczba dni do dodania przed obliczeniem dnia miesiąca. Jeśli data = 15.01, "
"Liczba dni = 22, Dzień miesiąca = -1, to data zapłaty jest 28.02."

#. module: account
#: code:addons/account/account.py:0
#: code:addons/account/installer.py:0
#, python-format
msgid "Bank Journal "
msgstr "Dziennik banku "

#. module: account
#: sql_constraint:ir.rule:0
msgid "Rule must have at least one checked access right !"
msgstr ""

#. module: account
#: view:account.journal:0
msgid "Entry Controls"
msgstr "Sprawdzanie zapisów"

#. module: account
#: view:account.analytic.chart:0
#: view:project.account.analytic.line:0
msgid "(Keep empty to open the current situation)"
msgstr "(Pozostaw puste, aby otworzyć bieżącą sytuację)"

#. module: account
#: field:account.analytic.Journal.report,date1:0
#: field:account.analytic.balance,date1:0
#: field:account.analytic.cost.ledger,date1:0
#: field:account.analytic.cost.ledger.journal.report,date1:0
#: field:account.analytic.inverted.balance,date1:0
msgid "Start of period"
msgstr "Początek okresu"

#. module: account
#: code:addons/account/account_move_line.py:0
#, python-format
msgid ""
"You can not do this modification on a reconciled entry ! Please note that "
"you can just change some non important fields !"
msgstr ""
"Nie możesz modyfikować uzgodnionego zapisu ! Możesz zmieniać jedynie "
"niektóre mniej znaczące pola."

#. module: account
#: model:ir.model,name:account.model_account_common_account_report
msgid "Account Common Account Report"
msgstr ""

#. module: account
#: field:account.bank.statement.line,name:0
msgid "Communication"
msgstr ""

#. module: account
#: model:ir.ui.menu,name:account.menu_analytic_accounting
msgid "Analytic Accounting"
msgstr "Księgowość analityczna"

#. module: account
#: help:product.template,property_account_expense:0
msgid ""
"This account will be used for invoices instead of the default one to value "
"expenses for the current product"
msgstr ""

#. module: account
#: selection:account.invoice,type:0
#: selection:account.invoice.report,type:0
#: selection:report.invoice.created,type:0
msgid "Customer Refund"
msgstr "Korekta dla klienta"

#. module: account
#: view:account.account:0
#: field:account.account,tax_ids:0
#: field:account.account.template,tax_ids:0
msgid "Default Taxes"
msgstr "Domyślne podatki"

#. module: account
#: field:account.tax,ref_tax_sign:0
#: field:account.tax,tax_sign:0
#: field:account.tax.template,ref_tax_sign:0
#: field:account.tax.template,tax_sign:0
msgid "Tax Code Sign"
msgstr "Znak dla rejestru podatku"

#. module: account
#: model:ir.model,name:account.model_report_invoice_created
msgid "Report of Invoices Created within Last 15 days"
msgstr "Raport faktur z ostatnich 15. miesięcy."

#. module: account
#: field:account.fiscalyear,end_journal_period_id:0
msgid "End of Year Entries Journal"
msgstr "Dziennik zapisów końca roku"

#. module: account
#: code:addons/account/account_bank_statement.py:0
#: code:addons/account/invoice.py:0
#: code:addons/account/wizard/account_move_journal.py:0
#, python-format
msgid "Configuration Error !"
msgstr "Błąd konfiguracji !"

#. module: account
#: help:account.partner.reconcile.process,to_reconcile:0
msgid ""
"This is the remaining partners for who you should check if there is "
"something to reconcile or not. This figure already count the current partner "
"as reconciled."
msgstr ""

#. module: account
#: view:account.subscription.line:0
msgid "Subscription lines"
msgstr "pozycje subskrypcji"

#. module: account
#: field:account.entries.report,quantity:0
msgid "Products Quantity"
msgstr ""

#. module: account
#: view:account.entries.report:0
#: selection:account.entries.report,move_state:0
#: view:account.move:0
#: selection:account.move,state:0
#: view:account.move.line:0
msgid "Unposted"
msgstr ""

#. module: account
#: view:account.change.currency:0
#: model:ir.actions.act_window,name:account.action_account_change_currency
#: model:ir.model,name:account.model_account_change_currency
msgid "Change Currency"
msgstr ""

#. module: account
#: model:process.node,note:account.process_node_accountingentries0
#: model:process.node,note:account.process_node_supplieraccountingentries0
msgid "Accounting entries."
msgstr ""

#. module: account
#: view:account.invoice:0
msgid "Payment Date"
msgstr ""

#. module: account
#: selection:account.automatic.reconcile,power:0
msgid "6"
msgstr "6"

#. module: account
#: view:account.analytic.account:0
#: model:ir.actions.act_window,name:account.action_account_analytic_account_form
#: model:ir.actions.act_window,name:account.action_analytic_open
#: model:ir.ui.menu,name:account.account_analytic_def_account
msgid "Analytic Accounts"
msgstr "Konta analityczne"

#. module: account
#: help:account.account.type,report_type:0
msgid ""
"According value related accounts will be display on respective reports "
"(Balance Sheet Profit & Loss Account)"
msgstr ""

#. module: account
#: field:account.report.general.ledger,sortby:0
msgid "Sort By"
msgstr ""

#. module: account
#: code:addons/account/account.py:0
#, python-format
msgid ""
"There is no default default credit account defined \n"
"on journal \"%s\""
msgstr ""

#. module: account
#: field:account.entries.report,amount_currency:0
#: field:account.model.line,amount_currency:0
#: field:account.move.line,amount_currency:0
msgid "Amount Currency"
msgstr "Kwota w walucie"

#. module: account
#: code:addons/account/wizard/account_validate_account_move.py:0
#, python-format
msgid ""
"Specified Journal does not have any account move entries in draft state for "
"this period"
msgstr ""
"Podany dziennik nie zawiera żadnych zapisów konta w stanie Projekt dla tego "
"okresu"

#. module: account
#: model:ir.actions.act_window,name:account.action_view_move_line
msgid "Lines to reconcile"
msgstr ""

#. module: account
#: report:account.analytic.account.balance:0
#: report:account.analytic.account.inverted.balance:0
#: report:account.analytic.account.quantity_cost_ledger:0
#: report:account.invoice:0
#: field:account.invoice.line,quantity:0
#: field:account.model.line,quantity:0
#: field:account.move.line,quantity:0
#: view:analytic.entries.report:0
#: field:analytic.entries.report,unit_amount:0
#: field:report.account.sales,quantity:0
#: field:report.account_type.sales,quantity:0
msgid "Quantity"
msgstr "Ilość"

#. module: account
#: view:account.move.line:0
msgid "Number (Move)"
msgstr ""

#. module: account
#: view:account.invoice.refund:0
msgid "Refund Invoice Options"
msgstr ""

#. module: account
#: help:account.automatic.reconcile,power:0
msgid ""
"Number of partial amounts that can be combined to find a balance point can "
"be chosen as the power of the automatic reconciliation"
msgstr ""

#. module: account
#: help:account.payment.term.line,sequence:0
msgid ""
"The sequence field is used to order the payment term lines from the lowest "
"sequences to the higher ones"
msgstr ""
"Pole sekwencji jest stosowane do porządkowania warunków płatności od "
"sekwencji najniższej do najwyższej."

#. module: account
#: view:account.fiscal.position.template:0
#: field:account.fiscal.position.template,name:0
msgid "Fiscal Position Template"
msgstr "Szablon obszaru podatkowego"

#. module: account
#: view:account.analytic.chart:0
#: view:account.chart:0
#: view:account.tax.chart:0
msgid "Open Charts"
msgstr "Otwórz plany kont"

#. module: account
#: view:account.fiscalyear.close.state:0
msgid ""
"If no additional entries should be recorded on a fiscal year, you can close "
"it from here. It will close all opened periods in this year that will make "
"impossible any new entry record. Close a fiscal year when you need to "
"finalize your end of year results definitive "
msgstr ""

#. module: account
#: field:account.central.journal,amount_currency:0
#: field:account.common.journal.report,amount_currency:0
#: field:account.general.journal,amount_currency:0
#: field:account.partner.ledger,amount_currency:0
#: field:account.print.journal,amount_currency:0
#: field:account.report.general.ledger,amount_currency:0
msgid "With Currency"
msgstr "Z walutą"

#. module: account
#: view:account.bank.statement:0
msgid "Open CashBox"
msgstr ""

#. module: account
#: view:account.move.line.reconcile:0
msgid "Reconcile With Write-Off"
msgstr "Uzgodnij z odpisami"

#. module: account
#: selection:account.payment.term.line,value:0
#: selection:account.tax,type:0
msgid "Fixed Amount"
msgstr "Kwota stała"

#. module: account
#: view:account.subscription:0
msgid "Valid Up to"
msgstr ""

#. module: account
#: view:account.journal:0
msgid "Invoicing Data"
msgstr ""

#. module: account
#: model:ir.actions.act_window,name:account.action_account_automatic_reconcile
msgid "Account Automatic Reconcile"
msgstr ""

#. module: account
#: view:account.move:0
#: view:account.move.line:0
msgid "Journal Item"
msgstr ""

#. module: account
#: model:ir.model,name:account.model_account_move_journal
msgid "Move journal"
msgstr ""

#. module: account
#: model:ir.actions.act_window,name:account.action_account_fiscalyear_close
#: model:ir.ui.menu,name:account.menu_wizard_fy_close
msgid "Generate Opening Entries"
msgstr ""

#. module: account
#: code:addons/account/account_move_line.py:0
#, python-format
msgid "Already Reconciled!"
msgstr ""

#. module: account
#: help:account.tax,type:0
msgid "The computation method for the tax amount."
msgstr "Metoda obliczeń dla podatku"

#. module: account
#: help:account.installer.modules,account_anglo_saxon:0
msgid ""
"This module will support the Anglo-Saxons accounting methodology by changing "
"the accounting logic with stock transactions."
msgstr ""

#. module: account
#: field:report.invoice.created,create_date:0
msgid "Create Date"
msgstr "Data utworzenia"

#. module: account
#: view:account.analytic.journal:0
#: model:ir.actions.act_window,name:account.action_account_analytic_journal_form
#: model:ir.ui.menu,name:account.account_def_analytic_journal
msgid "Analytic Journals"
msgstr ""

#. module: account
#: field:account.account,child_id:0
msgid "Child Accounts"
msgstr "Konta podrzędne"

#. module: account
#: view:account.move.line.reconcile:0
msgid "Write-Off"
msgstr "Odpis"

#. module: account
#: field:res.partner,debit:0
msgid "Total Payable"
msgstr "Suma zobowiązań"

#. module: account
#: model:ir.actions.act_window,name:account.action_account_analytic_account_line_extended_form
msgid "account.analytic.line.extended"
msgstr "account.analytic.line.extended"

#. module: account
#: selection:account.bank.statement.line,type:0
#: view:account.invoice:0
#: code:addons/account/invoice.py:0
#, python-format
msgid "Supplier"
msgstr "Dostawca"

#. module: account
#: model:account.account.type,name:account.account_type_asset
msgid "Bilanzkonten - Aktiva - Vermögenskonten"
msgstr ""

#. module: account
#: selection:account.entries.report,month:0
#: selection:account.invoice.report,month:0
#: selection:analytic.entries.report,month:0
#: selection:report.account.sales,month:0
#: selection:report.account_type.sales,month:0
msgid "March"
msgstr ""

#. module: account
#: view:report.account.receivable:0
msgid "Accounts by type"
msgstr "Konta wg typu"

#. module: account
#: report:account.analytic.account.journal:0
msgid "Account n°"
msgstr "Nr konta"

#. module: account
#: help:account.installer.modules,account_payment:0
msgid ""
"Streamlines invoice payment and creates hooks to plug automated payment "
"systems in."
msgstr ""

#. module: account
#: field:account.payment.term.line,value:0
msgid "Valuation"
msgstr ""

#. module: account
#: selection:account.aged.trial.balance,result_selection:0
#: selection:account.common.partner.report,result_selection:0
#: selection:account.partner.balance,result_selection:0
#: selection:account.partner.ledger,result_selection:0
msgid "Receivable and Payable Accounts"
msgstr "Konta należności i zobowiązań"

#. module: account
#: field:account.fiscal.position.account.template,position_id:0
msgid "Fiscal Mapping"
msgstr "Mapowanie fiskalne"

#. module: account
#: model:ir.actions.act_window,name:account.action_account_state_open
#: model:ir.model,name:account.model_account_state_open
msgid "Account State Open"
msgstr ""

#. module: account
#: report:account.analytic.account.quantity_cost_ledger:0
msgid "Max Qty:"
msgstr "Il. maks."

#. module: account
#: view:account.invoice.refund:0
msgid "Refund Invoice"
msgstr "Faktura korygująca"

#. module: account
#: field:account.invoice,address_invoice_id:0
msgid "Invoice Address"
msgstr "Adres faktury"

#. module: account
#: model:ir.actions.act_window,help:account.action_account_entries_report_all
msgid ""
"From this view, have an analysis of your different financial accounts. The "
"document shows your debit and credit taking in consideration some criteria "
"you can choose by using the search tool."
msgstr ""

#. module: account
#: help:account.partner.reconcile.process,progress:0
msgid ""
"Shows you the progress made today on the reconciliation process. Given by \n"
"Partners Reconciled Today \\ (Remaining Partners + Partners Reconciled Today)"
msgstr ""

#. module: account
#: help:account.payment.term.line,value:0
msgid ""
"Select here the kind of valuation related to this payment term line. Note "
"that you should have your last line with the type 'Balance' to ensure that "
"the whole amount will be threated."
msgstr ""

#. module: account
#: field:account.invoice,period_id:0
#: field:account.invoice.report,period_id:0
#: field:report.account.sales,period_id:0
#: field:report.account_type.sales,period_id:0
msgid "Force Period"
msgstr "Wymuś okres"

#. module: account
#: view:account.invoice.report:0
#: field:account.invoice.report,nbr:0
msgid "# of Lines"
msgstr ""

#. module: account
#: code:addons/account/wizard/account_change_currency.py:0
#, python-format
msgid "New currency is not confirured properly !"
msgstr ""

#. module: account
#: field:account.aged.trial.balance,filter:0
#: field:account.balance.report,filter:0
#: field:account.bs.report,filter:0
#: field:account.central.journal,filter:0
#: field:account.common.account.report,filter:0
#: field:account.common.journal.report,filter:0
#: field:account.common.partner.report,filter:0
#: field:account.common.report,filter:0
#: field:account.general.journal,filter:0
#: field:account.partner.balance,filter:0
#: field:account.partner.ledger,filter:0
#: field:account.pl.report,filter:0
#: field:account.print.journal,filter:0
#: field:account.report.general.ledger,filter:0
#: field:account.vat.declaration,filter:0
msgid "Filter by"
msgstr ""

#. module: account
#: code:addons/account/account_move_line.py:0
#, python-format
msgid "You can not use an inactive account!"
msgstr "Nie możesz używać nieaktywnego konta!"

#. module: account
#: code:addons/account/account_move_line.py:0
#, python-format
msgid "Entries are not of the same account or already reconciled ! "
msgstr "Zapisy nie są z tego samego konta lub zostały już uzgodnione ! "

#. module: account
#: help:account.tax,active:0
msgid ""
"If the active field is set to true, it will allow you to hide the tax "
"without removing it."
msgstr ""

#. module: account
#: field:account.tax,account_collected_id:0
#: field:account.tax.template,account_collected_id:0
msgid "Invoice Tax Account"
msgstr "Konto podatku dla faktur"

#. module: account
#: model:ir.actions.act_window,name:account.action_account_general_journal
#: model:ir.model,name:account.model_account_general_journal
msgid "Account General Journal"
msgstr ""

#. module: account
#: field:account.payment.term.line,days:0
msgid "Number of Days"
msgstr "Liczba dni"

#. module: account
#: selection:account.automatic.reconcile,power:0
msgid "7"
msgstr ""

#. module: account
#: code:addons/account/account_bank_statement.py:0
#: code:addons/account/invoice.py:0
#, python-format
msgid "Invalid action !"
msgstr "Niedozwolona akcja !"

#. module: account
#: model:ir.model,name:account.model_account_fiscal_position_tax_template
msgid "Template Tax Fiscal Position"
msgstr ""

#. module: account
#: help:account.tax,name:0
msgid "This name will be displayed on reports"
msgstr "Ta nazwa będzie widoczna w raportach"

#. module: account
#: report:account.analytic.account.cost_ledger:0
#: report:account.analytic.account.quantity_cost_ledger:0
msgid "Printing date"
msgstr "Data druku"

#. module: account
#: selection:account.account.type,close_method:0
#: selection:account.tax,type:0
#: selection:account.tax.template,type:0
msgid "None"
msgstr "Brak"

#. module: account
#: view:analytic.entries.report:0
msgid "  365 Days  "
msgstr ""

#. module: account
#: model:ir.actions.act_window,name:account.action_invoice_tree3
#: model:ir.ui.menu,name:account.menu_action_invoice_tree3
msgid "Customer Refunds"
msgstr "Faktury korygujące dla klienta"

#. module: account
#: view:account.payment.term.line:0
msgid "Amount Computation"
msgstr ""

#. module: account
#: field:account.journal.period,name:0
msgid "Journal-Period Name"
msgstr "Dziennik - nazwa okresu"

#. module: account
#: field:account.invoice.tax,factor_base:0
msgid "Multipication factor for Base code"
msgstr ""

#. module: account
#: code:addons/account/wizard/account_report_common.py:0
#, python-format
msgid "not implemented"
msgstr ""

#. module: account
#: help:account.journal,company_id:0
msgid "Company related to this journal"
msgstr ""

#. module: account
#: code:addons/account/wizard/account_invoice_state.py:0
#, python-format
msgid ""
"Selected Invoice(s) cannot be confirmed as they are not in 'Draft' or 'Pro-"
"Forma' state!"
msgstr ""

#. module: account
#: report:account.invoice:0
msgid "Fiscal Position Remark :"
msgstr "Uwaga do obszaru podatkowego :"

#. module: account
#: view:analytic.entries.report:0
#: model:ir.actions.act_window,name:account.action_analytic_entries_report
#: model:ir.ui.menu,name:account.menu_action_analytic_entries_report
msgid "Analytic Entries Analysis"
msgstr ""

#. module: account
#: model:ir.actions.act_window,help:account.action_bank_statement_tree
msgid ""
"A bank statement is a summary of all financial transactions occurring over a "
"given period of time on a deposit account, a credit card, or any other type "
"of account. Start by encoding the starting and closing balance, then record "
"all lines of your statement. When you are in the Payment column of the a "
"line, you can press F1 to open the reconciliation form."
msgstr ""

#. module: account
#: selection:account.aged.trial.balance,direction_selection:0
msgid "Past"
msgstr "Przeszłość"

#. module: account
#: model:ir.actions.act_window,name:account.action_bank_statement_reconciliation_form
msgid "Statements reconciliation"
msgstr "Uzgodnienie wyciagów"

#. module: account
#: view:account.analytic.line:0
msgid "Analytic Entry"
msgstr "Zapis analityczny"

#. module: account
#: view:res.company:0
#: field:res.company,overdue_msg:0
msgid "Overdue Payments Message"
msgstr "Komunikat przeterminowanych płatności"

#. module: account
#: field:account.entries.report,date_created:0
msgid "Date Created"
msgstr ""

#. module: account
#: field:account.payment.term.line,value_amount:0
msgid "Value Amount"
msgstr "Kwota"

#. module: account
#: help:account.journal,code:0
msgid ""
"The code will be used to generate the numbers of the journal entries of this "
"journal."
msgstr ""

#. module: account
#: view:account.invoice:0
msgid "(keep empty to use the current period)"
msgstr "(pozostaw puste, aby stosować bieżący okres)"

#. module: account
#: model:process.transition,note:account.process_transition_supplierreconcilepaid0
msgid ""
"As soon as the reconciliation is done, the invoice's state turns to “done” "
"(i.e. paid) in the system."
msgstr ""

#. module: account
#: code:addons/account/invoice.py:0
#, python-format
msgid "is validated."
msgstr ""

#. module: account
#: view:account.chart.template:0
#: field:account.chart.template,account_root_id:0
msgid "Root Account"
msgstr "Konto główne"

#. module: account
#: field:res.partner,last_reconciliation_date:0
msgid "Latest Reconciliation Date"
msgstr ""

#. module: account
#: model:ir.model,name:account.model_account_analytic_line
msgid "Analytic Line"
msgstr ""

#. module: account
#: field:product.template,taxes_id:0
msgid "Customer Taxes"
msgstr "Podatki klienta"

#. module: account
#: view:account.addtmpl.wizard:0
msgid "Create an Account based on this template"
msgstr ""

#. module: account
#: view:account.account.type:0
#: view:account.tax.code:0
msgid "Reporting Configuration"
msgstr ""

#. module: account
#: field:account.tax,type:0
#: field:account.tax.template,type:0
msgid "Tax Type"
msgstr "Typ podatku"

#. module: account
#: model:ir.actions.act_window,name:account.action_account_template_form
#: model:ir.ui.menu,name:account.menu_action_account_template_form
msgid "Account Templates"
msgstr "Szablony kont"

#. module: account
#: report:account.vat.declaration:0
msgid "Tax Statement"
msgstr ""

#. module: account
#: model:ir.model,name:account.model_res_company
msgid "Companies"
msgstr ""

#. module: account
#: code:addons/account/account.py:0
#, python-format
msgid ""
"You cannot modify Company of account as its related record exist in Entry "
"Lines"
msgstr ""

#. module: account
#: help:account.fiscalyear.close.state,fy_id:0
msgid "Select a fiscal year to close"
msgstr ""

#. module: account
#: help:account.chart.template,tax_template_ids:0
msgid "List of all the taxes that have to be installed by the wizard"
msgstr ""
"Lista wszystkich podatków, które mają być zainstalowane przez kreatora"

#. module: account
#: model:ir.actions.report.xml,name:account.account_intracom
msgid "IntraCom"
msgstr ""

#. module: account
#: view:account.move.line.reconcile.writeoff:0
msgid "Information addendum"
msgstr "Uzupełnienie informacji"

#. module: account
#: field:account.aged.trial.balance,fiscalyear_id:0
#: field:account.balance.report,fiscalyear_id:0
#: field:account.bs.report,fiscalyear_id:0
#: field:account.central.journal,fiscalyear_id:0
#: field:account.chart,fiscalyear:0
#: field:account.common.account.report,fiscalyear_id:0
#: field:account.common.journal.report,fiscalyear_id:0
#: field:account.common.partner.report,fiscalyear_id:0
#: field:account.common.report,fiscalyear_id:0
#: field:account.general.journal,fiscalyear_id:0
#: field:account.partner.balance,fiscalyear_id:0
#: field:account.partner.ledger,fiscalyear_id:0
#: field:account.pl.report,fiscalyear_id:0
#: field:account.print.journal,fiscalyear_id:0
#: field:account.report.general.ledger,fiscalyear_id:0
#: field:account.vat.declaration,fiscalyear_id:0
msgid "Fiscal year"
msgstr "Rok podatkowy"

#. module: account
#: view:account.move.reconcile:0
msgid "Partial Reconcile Entries"
msgstr "Zapisy częściowo uzgodnione"

#. module: account
#: view:account.addtmpl.wizard:0
#: view:account.aged.trial.balance:0
#: view:account.analytic.Journal.report:0
#: view:account.analytic.balance:0
#: view:account.analytic.chart:0
#: view:account.analytic.cost.ledger:0
#: view:account.analytic.cost.ledger.journal.report:0
#: view:account.analytic.inverted.balance:0
#: view:account.automatic.reconcile:0
#: view:account.bank.statement:0
#: view:account.change.currency:0
#: view:account.chart:0
#: view:account.common.report:0
#: view:account.fiscalyear.close:0
#: view:account.fiscalyear.close.state:0
#: view:account.invoice:0
#: view:account.invoice.refund:0
#: selection:account.invoice.refund,filter_refund:0
#: view:account.journal.select:0
#: view:account.move:0
#: view:account.move.bank.reconcile:0
#: view:account.move.line.reconcile:0
#: view:account.move.line.reconcile.select:0
#: view:account.move.line.reconcile.writeoff:0
#: view:account.move.line.unreconcile.select:0
#: view:account.open.closed.fiscalyear:0
#: view:account.partner.reconcile.process:0
#: view:account.period.close:0
#: view:account.subscription.generate:0
#: view:account.tax.chart:0
#: view:account.unreconcile:0
#: view:account.unreconcile.reconcile:0
#: view:account.use.model:0
#: view:account.vat.declaration:0
#: view:project.account.analytic.line:0
#: view:validate.account.move:0
#: view:validate.account.move.lines:0
msgid "Cancel"
msgstr "Anuluj"

#. module: account
#: field:account.account.type,name:0
msgid "Acc. Type Name"
msgstr "Nazwa typu konta"

#. module: account
#: selection:account.account,type:0
#: selection:account.account.template,type:0
#: model:account.account.type,name:account.account_type_receivable
#: selection:account.entries.report,type:0
msgid "Receivable"
msgstr "Należności"

#. module: account
#: view:account.invoice:0
msgid "Other Info"
msgstr "Inne informacje"

#. module: account
#: field:account.journal,default_credit_account_id:0
msgid "Default Credit Account"
msgstr "Domyślne konto Ma"

#. module: account
#: view:account.payment.term.line:0
msgid "  number of days: 30"
msgstr ""

#. module: account
#: help:account.analytic.line,currency_id:0
msgid "The related account currency if not equal to the company one."
msgstr ""

#. module: account
#: view:account.analytic.account:0
msgid "Current"
msgstr ""

#. module: account
#: view:account.bank.statement:0
msgid "CashBox"
msgstr ""

#. module: account
#: model:account.account.type,name:account.account_type_cash_equity
msgid "Equity"
msgstr "Kapitał własny"

#. module: account
#: selection:account.tax,type:0
msgid "Percentage"
msgstr "Procentowo"

#. module: account
#: selection:account.report.general.ledger,sortby:0
msgid "Journal & Partner"
msgstr ""

#. module: account
#: field:account.automatic.reconcile,power:0
msgid "Power"
msgstr "Moc"

#. module: account
#: field:account.invoice.refund,filter_refund:0
msgid "Refund Type"
msgstr ""

#. module: account
#: report:account.invoice:0
msgid "Price"
msgstr "Cena"

#. module: account
#: view:project.account.analytic.line:0
msgid "View Account Analytic Lines"
msgstr "Wyświetl pozycje kont analitycznych"

#. module: account
#: selection:account.account.type,report_type:0
msgid "Balance Sheet (Liability Accounts)"
msgstr ""

#. module: account
#: field:account.invoice,internal_number:0
#: field:report.invoice.created,number:0
msgid "Invoice Number"
msgstr "Numer faktury"

#. module: account
#: help:account.tax,include_base_amount:0
msgid ""
"Indicates if the amount of tax must be included in the base amount for the "
"computation of the next taxes"
msgstr ""

#. module: account
#: model:ir.actions.act_window,name:account.action_account_partner_reconcile
msgid "Reconciliation: Go to Next Partner"
msgstr ""

#. module: account
#: model:ir.actions.act_window,name:account.action_account_analytic_invert_balance
#: model:ir.actions.report.xml,name:account.account_analytic_account_inverted_balance
msgid "Inverted Analytic Balance"
msgstr "Odwrotny bilans analityczny"

#. module: account
#: field:account.tax.template,applicable_type:0
msgid "Applicable Type"
msgstr "Dozwolony typ"

#. module: account
#: field:account.invoice,reference:0
#: field:account.invoice.line,invoice_id:0
msgid "Invoice Reference"
msgstr "Odnośnik faktury"

#. module: account
#: help:account.tax.template,sequence:0
msgid ""
"The sequence field is used to order the taxes lines from lower sequences to "
"higher ones. The order is important if you have a tax that has several tax "
"children. In this case, the evaluation order is important."
msgstr ""
"Pole numeracji jest stosowane do uporządkowania podatków od numeru "
"najniższego do najwyższego. Kolejność jest istotna jeśli stosujesz podatki z "
"wieloma podrzędnymi. W takim przypadku kolejność obliczeń ma znaczenie."

#. module: account
#: selection:account.account,type:0
#: selection:account.account.template,type:0
#: view:account.journal:0
msgid "Liquidity"
msgstr ""

#. module: account
#: model:ir.actions.act_window,name:account.action_account_analytic_journal_open_form
#: model:ir.ui.menu,name:account.account_analytic_journal_entries
msgid "Analytic Journal Items"
msgstr ""

#. module: account
#: view:account.fiscalyear.close:0
msgid ""
"This wizard will generate the end of year journal entries of selected fiscal "
"year. Note that you can run this wizard many times for the same fiscal year: "
"it will simply replace the old opening entries with the new ones."
msgstr ""

#. module: account
#: model:ir.ui.menu,name:account.menu_finance_bank_and_cash
msgid "Bank and Cash"
msgstr ""

#. module: account
#: model:ir.actions.act_window,help:account.action_analytic_entries_report
msgid ""
"From this view, have an analysis of your different analytic entries "
"following the analytic account you defined matching your business need. Use "
"the tool search to analyse information about analytic entries generated in "
"the system."
msgstr ""

#. module: account
#: sql_constraint:account.journal:0
msgid "The name of the journal must be unique per company !"
msgstr ""

#. module: account
#: field:account.account.template,nocreate:0
msgid "Optional create"
msgstr ""

#. module: account
#: code:addons/account/invoice.py:0
#, python-format
msgid "Can not find account chart for this company, Please Create account."
msgstr ""

#. module: account
#: code:addons/account/wizard/account_report_aged_partner_balance.py:0
#, python-format
msgid "Enter a Start date !"
msgstr ""

#. module: account
#: report:account.invoice:0
#: selection:account.invoice,type:0
#: selection:account.invoice.report,type:0
#: selection:report.invoice.created,type:0
msgid "Supplier Refund"
msgstr "Korekta od dostawcy"

#. module: account
#: model:ir.ui.menu,name:account.menu_dashboard_acc
msgid "Dashboard"
msgstr ""

#. module: account
#: help:account.journal.period,active:0
msgid ""
"If the active field is set to true, it will allow you to hide the journal "
"period without removing it."
msgstr ""

#. module: account
#: field:account.bank.statement,move_line_ids:0
msgid "Entry lines"
msgstr "Pozycje zapisu"

#. module: account
#: field:account.move.line,centralisation:0
msgid "Centralisation"
msgstr "Centralizacja"

#. module: account
#: view:account.account:0
#: view:account.account.template:0
#: view:account.analytic.account:0
#: view:account.analytic.journal:0
#: view:account.analytic.line:0
#: view:account.bank.statement:0
#: view:account.chart.template:0
#: view:account.entries.report:0
#: view:account.fiscalyear:0
#: view:account.invoice:0
#: view:account.invoice.report:0
#: view:account.journal:0
#: view:account.model:0
#: view:account.move:0
#: view:account.move.line:0
#: view:account.subscription:0
#: view:account.tax.code.template:0
#: view:analytic.entries.report:0
msgid "Group By..."
msgstr ""

#. module: account
#: field:account.journal.column,readonly:0
msgid "Readonly"
msgstr "Tylko odczyt"

#. module: account
#: model:ir.model,name:account.model_account_pl_report
msgid "Account Profit And Loss Report"
msgstr ""

#. module: account
#: field:account.invoice.line,uos_id:0
msgid "Unit of Measure"
msgstr "Jedn. miary"

#. module: account
#: constraint:account.payment.term.line:0
#: code:addons/account/account.py:0
#, python-format
msgid ""
"Percentages for Payment Term Line must be between 0 and 1, Example: 0.02 for "
"2% "
msgstr ""
"Procent dla pozycji warunków płatności musi być pomiędzy 0 a 1, Przykład: "
"0,22 dla 22% "

#. module: account
#: model:ir.model,name:account.model_account_sequence_fiscalyear
msgid "account.sequence.fiscalyear"
msgstr ""

#. module: account
#: report:account.analytic.account.journal:0
#: view:account.analytic.journal:0
#: field:account.analytic.line,journal_id:0
#: field:account.journal,analytic_journal_id:0
#: model:ir.actions.act_window,name:account.action_account_analytic_journal
#: model:ir.actions.report.xml,name:account.analytic_journal_print
msgid "Analytic Journal"
msgstr "Dziennik analityczny"

#. module: account
#: view:account.entries.report:0
msgid "Reconciled"
msgstr ""

#. module: account
#: report:account.invoice:0
#: field:account.invoice.tax,base:0
msgid "Base"
msgstr "Baza"

#. module: account
#: field:account.model,name:0
msgid "Model Name"
msgstr "Nazwa modelu"

#. module: account
#: field:account.chart.template,property_account_expense_categ:0
msgid "Expense Category Account"
msgstr "Konto wydatków dla kategorii"

#. module: account
#: view:account.bank.statement:0
msgid "Cash Transactions"
msgstr ""

#. module: account
#: code:addons/account/wizard/account_state_open.py:0
#, python-format
msgid "Invoice is already reconciled"
msgstr "Faktura jest już uzgodniona"

#. module: account
#: view:board.board:0
msgid "Aged receivables"
msgstr "Przeterminowane wierzytelności"

#. module: account
#: view:account.account:0
#: view:account.account.template:0
#: view:account.bank.statement:0
#: field:account.bank.statement.line,note:0
#: view:account.fiscal.position:0
#: field:account.fiscal.position,note:0
#: view:account.invoice.line:0
#: field:account.invoice.line,note:0
msgid "Notes"
msgstr "Uwagi"

#. module: account
#: model:ir.model,name:account.model_analytic_entries_report
msgid "Analytic Entries Statistics"
msgstr ""

#. module: account
#: code:addons/account/account_analytic_line.py:0
#: code:addons/account/account_move_line.py:0
#, python-format
msgid "Entries: "
msgstr "Zapisy: "

#. module: account
#: view:account.use.model:0
msgid "Create manual recurring entries in a chosen journal."
msgstr ""

#. module: account
#: code:addons/account/account.py:0
#, python-format
msgid "Couldn't create move between different companies"
msgstr "Nie można tworzyć zapisów pomiędzy różnymi firmami"

#. module: account
#: model:ir.actions.act_window,help:account.action_account_bank_reconcile_tree
msgid ""
"Bank Reconciliation consists of verifying that your bank statement "
"corresponds with the entries (or records) of that account in your accounting "
"system."
msgstr ""

#. module: account
#: model:process.node,note:account.process_node_draftstatement0
msgid "State is draft"
msgstr ""

#. module: account
#: view:account.move.line:0
msgid "Total debit"
msgstr "Suma Winien"

#. module: account
#: code:addons/account/account_move_line.py:0
#, python-format
msgid "Entry \"%s\" is not valid !"
msgstr "Zapis \"%s\" jest niedozwolony !"

#. module: account
#: report:account.invoice:0
msgid "Fax :"
msgstr "Faks :"

#. module: account
#: help:res.partner,property_account_receivable:0
msgid ""
"This account will be used instead of the default one as the receivable "
"account for the current partner"
msgstr ""
"To konto będzie stosowane zamiast domyślnego jako konto należności dla "
"bieżącego partnera"

#. module: account
#: field:account.tax,python_applicable:0
#: field:account.tax,python_compute:0
#: selection:account.tax,type:0
#: selection:account.tax.template,applicable_type:0
#: field:account.tax.template,python_applicable:0
#: field:account.tax.template,python_compute:0
#: selection:account.tax.template,type:0
msgid "Python Code"
msgstr "Kod Python"

#. module: account
#: code:addons/account/wizard/account_report_balance_sheet.py:0
#, python-format
msgid ""
"Please define the Reserve and Profit/Loss account for current user company !"
msgstr ""

#. module: account
#: help:account.journal,update_posted:0
msgid ""
"Check this box if you want to allow the cancellation the entries related to "
"this journal or of the invoice related to this journal"
msgstr ""

#. module: account
#: view:account.fiscalyear.close:0
msgid "Create"
msgstr "Utwórz"

#. module: account
#: model:process.transition.action,name:account.process_transition_action_createentries0
msgid "Create entry"
msgstr "Utwórz zapis"

#. module: account
#: view:account.payment.term.line:0
msgid "  valuation: percent"
msgstr ""

#. module: account
#: field:account.installer,bank_accounts_id:0
msgid "Your Bank and Cash Accounts"
msgstr ""

#. module: account
#: code:addons/account/account.py:0
#: code:addons/account/account_analytic_line.py:0
#: code:addons/account/account_bank_statement.py:0
#: code:addons/account/account_cash_statement.py:0
#: code:addons/account/account_move_line.py:0
#: code:addons/account/invoice.py:0
#: code:addons/account/wizard/account_invoice_refund.py:0
#: code:addons/account/wizard/account_use_model.py:0
#, python-format
msgid "Error !"
msgstr "Błąd !"

#. module: account
#: view:account.vat.declaration:0
#: model:ir.actions.report.xml,name:account.account_vat_declaration
#: model:ir.ui.menu,name:account.menu_account_vat_declaration
msgid "Taxes Report"
msgstr "Raport podatkowy"

#. module: account
#: selection:account.journal.period,state:0
msgid "Printed"
msgstr "Wydrukowano"

#. module: account
#: view:account.analytic.line:0
msgid "Project line"
msgstr "Pozycja projektu"

#. module: account
#: field:account.invoice.tax,manual:0
msgid "Manual"
msgstr "Ręcznie"

#. module: account
#: view:account.automatic.reconcile:0
msgid ""
"For an invoice to be considered as paid, the invoice entries must be "
"reconciled with counterparts, usually payments. With the automatic "
"reconciliation functionality, OpenERP makes its own search for entries to "
"reconcile in a series of accounts. It finds entries for each partner where "
"the amounts correspond."
msgstr ""

#. module: account
#: view:account.move:0
#: field:account.move,to_check:0
msgid "To Review"
msgstr ""

#. module: account
#: view:account.bank.statement:0
#: view:account.move:0
#: model:ir.actions.act_window,name:account.action_move_journal_line
#: model:ir.ui.menu,name:account.menu_action_move_journal_line_form
#: model:ir.ui.menu,name:account.menu_finance_entries
msgid "Journal Entries"
msgstr ""

#. module: account
#: help:account.partner.ledger,page_split:0
msgid "Display Ledger Report with One partner per page"
msgstr ""

#. module: account
#: view:account.state.open:0
msgid "Yes"
msgstr "Tak"

#. module: account
#: code:addons/account/wizard/account_validate_account_move.py:0
#, python-format
msgid ""
"Selected Entry Lines does not have any account move enties in draft state"
msgstr ""

#. module: account
#: selection:account.aged.trial.balance,target_move:0
#: selection:account.balance.report,target_move:0
#: selection:account.bs.report,target_move:0
#: selection:account.central.journal,target_move:0
#: selection:account.chart,target_move:0
#: selection:account.common.account.report,target_move:0
#: selection:account.common.journal.report,target_move:0
#: selection:account.common.partner.report,target_move:0
#: selection:account.common.report,target_move:0
#: selection:account.general.journal,target_move:0
#: selection:account.partner.balance,target_move:0
#: selection:account.partner.ledger,target_move:0
#: selection:account.pl.report,target_move:0
#: selection:account.print.journal,target_move:0
#: selection:account.report.general.ledger,target_move:0
#: selection:account.tax.chart,target_move:0
#: selection:account.vat.declaration,target_move:0
#: model:ir.actions.report.xml,name:account.account_move_line_list
msgid "All Entries"
msgstr "Wszystkie zapisy"

#. module: account
#: view:account.journal.select:0
msgid "Journal Select"
msgstr ""

#. module: account
#: code:addons/account/wizard/account_change_currency.py:0
#, python-format
msgid "Currnt currency is not confirured properly !"
msgstr ""

#. module: account
#: model:ir.model,name:account.model_account_move_reconcile
msgid "Account Reconciliation"
msgstr "Uzgodnienie konta"

#. module: account
#: model:ir.model,name:account.model_account_fiscal_position_tax
msgid "Taxes Fiscal Position"
msgstr ""

#. module: account
#: report:account.general.ledger:0
#: model:ir.actions.act_window,name:account.action_account_general_ledger_menu
#: model:ir.actions.report.xml,name:account.account_general_ledger
#: model:ir.ui.menu,name:account.menu_general_ledger
msgid "General Ledger"
msgstr "Księga główna"

#. module: account
#: model:process.transition,note:account.process_transition_paymentorderbank0
msgid "The payment order is sent to the bank."
msgstr ""

#. module: account
#: help:account.move,to_check:0
msgid ""
"Check this box if you are unsure of that journal entry and if you want to "
"note it as 'to be reviewed' by an accounting expert."
msgstr ""

#. module: account
#: help:account.installer.modules,account_voucher:0
msgid ""
"Account Voucher module includes all the basic requirements of Voucher "
"Entries for Bank, Cash, Sales, Purchase, Expenses, Contra, etc... "
msgstr ""

#. module: account
#: view:account.chart.template:0
msgid "Properties"
msgstr "Właściwości"

#. module: account
#: model:ir.model,name:account.model_account_tax_chart
msgid "Account tax chart"
msgstr ""

#. module: account
#: view:account.bank.statement:0
msgid "Select entries"
msgstr "Wybierz zapisy"

#. module: account
#: code:addons/account/account.py:0
#, python-format
msgid ""
"You can specify year, month and date in the name of the model using the "
"following labels:\n"
"\n"
"%(year)s: To Specify Year \n"
"%(month)s: To Specify Month \n"
"%(date)s: Current Date\n"
"\n"
"e.g. My model on %(date)s"
msgstr ""

#. module: account
#: model:ir.actions.act_window,name:account.action_aged_income
msgid "Income Accounts"
msgstr "Konta dochodowe"

#. module: account
#: help:report.invoice.created,origin:0
msgid "Reference of the document that generated this invoice report."
msgstr ""

#. module: account
#: field:account.tax.code,child_ids:0
#: field:account.tax.code.template,child_ids:0
msgid "Child Codes"
msgstr "Rejestry podrzędne"

#. module: account
#: model:account.journal,name:account.refund_sales_journal
msgid "Sales Credit Note Journal - (test)"
msgstr ""

#. module: account
#: code:addons/account/invoice.py:0
#: code:addons/account/wizard/account_invoice_refund.py:0
#, python-format
msgid "Data Insufficient !"
msgstr "Zbyt mało danych !"

#. module: account
#: model:ir.actions.act_window,name:account.action_invoice_tree1
#: model:ir.ui.menu,name:account.menu_action_invoice_tree1
msgid "Customer Invoices"
msgstr "Faktury dla klientów"

#. module: account
#: field:account.move.line.reconcile,writeoff:0
msgid "Write-Off amount"
msgstr "Kwota odpisu"

#. module: account
#: view:account.analytic.line:0
msgid "Sales"
msgstr ""

#. module: account
#: model:account.journal,name:account.cash_journal
msgid "Cash Journal - (test)"
msgstr ""

#. module: account
#: selection:account.invoice.report,state:0
#: selection:account.journal.period,state:0
#: selection:account.subscription,state:0
#: selection:report.invoice.created,state:0
msgid "Done"
msgstr "Wykonano"

#. module: account
#: model:process.transition,note:account.process_transition_invoicemanually0
msgid "A statement with manual entries becomes a draft statement."
msgstr ""

#. module: account
#: view:account.aged.trial.balance:0
msgid ""
"Aged Partner Balance is a more detailed report of your receivables by "
"intervals. When opening that report, OpenERP asks for the name of the "
"company, the fiscal period and the size of the interval to be analyzed (in "
"days). OpenERP then calculates a table of credit balance by period. So if "
"you request an interval of 30 days OpenERP generates an analysis of "
"creditors for the past month, past two months, and so on. "
msgstr ""

#. module: account
#: model:ir.actions.act_window,help:account.action_account_journal_view
msgid ""
"Here you can personalize and create each view of your financial journals by "
"selecting the fields you want to appear and the sequence they will appear."
msgstr ""

#. module: account
#: field:account.invoice,origin:0
#: field:report.invoice.created,origin:0
msgid "Source Document"
msgstr ""

#. module: account
#: model:ir.actions.act_window,help:account.action_account_period_form
msgid ""
"Here, you can define a period, an interval of time between successive "
"closings of the books of your company. An accounting period typically is a "
"month or a quarter, corresponding to the tax year used by the business. "
"Create and manage them from here and decide whether a period should be left "
"open or closed depending on your company's activities over a specific period."
msgstr ""

#. module: account
#: model:ir.actions.act_window,name:account.act_account_acount_move_line_open_unreconciled
msgid "Unreconciled Entries"
msgstr ""

#. module: account
#: model:ir.ui.menu,name:account.menu_menu_Bank_process
msgid "Statements Reconciliation"
msgstr ""

#. module: account
#: report:account.invoice:0
msgid "Taxes:"
msgstr "Podatki:"

#. module: account
#: help:account.tax,amount:0
msgid "For taxes of type percentage, enter % ratio between 0-1."
msgstr ""

#. module: account
#: field:account.entries.report,product_uom_id:0
#: view:analytic.entries.report:0
#: field:analytic.entries.report,product_uom_id:0
msgid "Product UOM"
msgstr ""

#. module: account
#: selection:account.automatic.reconcile,power:0
msgid "9"
msgstr ""

#. module: account
#: help:account.invoice.refund,date:0
msgid ""
"This date will be used as the invoice date for Refund Invoice and Period "
"will be chosen accordingly!"
msgstr ""
"Ta data będzie zastosowana jako data faktury dla korekty, a okres zostanie "
"wybrany odpowiednio."

#. module: account
#: field:account.aged.trial.balance,period_length:0
msgid "Period length (days)"
msgstr "Długość okresu (w dniach)"

#. module: account
#: model:ir.actions.act_window,name:account.act_account_invoice_partner_relation
msgid "Monthly Turnover"
msgstr ""

#. module: account
#: view:account.move:0
#: view:account.move.line:0
msgid "Analytic Lines"
msgstr "Pozycje analityczne"

#. module: account
#: model:ir.actions.act_window,help:account.action_account_analytic_account_tree2
msgid ""
"The normal chart of accounts has a structure defined by the legal "
"requirement of the country. The analytic chart of account structure should "
"reflect your own business needs in term of costs/revenues reporting. They "
"are usually structured by contracts, projects, products or departements. "
"Most of the OpenERP operations (invoices, timesheets, expenses, etc) "
"generate analytic entries on the related account."
msgstr ""

#. module: account
#: field:account.analytic.journal,line_ids:0
#: field:account.tax.code,line_ids:0
msgid "Lines"
msgstr "Pozycje"

#. module: account
#: model:account.journal,name:account.bank_journal
msgid "Bank Journal - (test)"
msgstr ""

#. module: account
#: code:addons/account/invoice.py:0
#, python-format
msgid ""
"Can not find account chart for this company in invoice line account, Please "
"Create account."
msgstr ""

#. module: account
#: view:account.tax.template:0
msgid "Account Tax Template"
msgstr "Szablon podatku"

#. module: account
#: view:account.journal.select:0
msgid "Are you sure you want to open Journal Entries?"
msgstr ""

#. module: account
#: view:account.state.open:0
msgid "Are you sure you want to open this invoice ?"
msgstr "Jesteś pewna(wien), że chcesz otworzyć tę fakturę ?"

#. module: account
#: model:ir.actions.report.xml,name:account.account_central_journal
#: model:ir.ui.menu,name:account.menu_account_central_journal
msgid "Central Journals"
msgstr ""

#. module: account
#: field:account.account.template,parent_id:0
msgid "Parent Account Template"
msgstr "Szablon konta nadrzędnego"

#. module: account
#: model:account.account.type,name:account.account_type_income
msgid "Erfolgskonten - Erlöse"
msgstr ""

#. module: account
#: view:account.bank.statement:0
#: field:account.bank.statement.line,statement_id:0
#: field:account.move.line,statement_id:0
#: model:process.process,name:account.process_process_statementprocess0
msgid "Statement"
msgstr "Wyciąg"

#. module: account
#: help:account.journal,default_debit_account_id:0
msgid "It acts as a default account for debit amount"
msgstr ""

#. module: account
#: model:ir.module.module,description:account.module_meta_information
msgid ""
"Financial and accounting module that covers:\n"
"    General accountings\n"
"    Cost / Analytic accounting\n"
"    Third party accounting\n"
"    Taxes management\n"
"    Budgets\n"
"    Customer and Supplier Invoices\n"
"    Bank statements\n"
"    Reconciliation process by partner\n"
"    Creates a dashboard for accountants that includes:\n"
"    * List of uninvoiced quotations\n"
"    * Graph of aged receivables\n"
"    * Graph of aged incomes\n"
"\n"
"The processes like maintaining of general ledger is done through the defined "
"financial Journals (entry move line or\n"
"grouping is maintained through journal) for a particular financial year and "
"for preparation of vouchers there is a\n"
"module named account_voucher.\n"
"    "
msgstr ""

#. module: account
#: report:account.invoice:0
#: view:account.invoice:0
#: field:account.invoice,date_invoice:0
#: view:account.invoice.report:0
#: field:report.invoice.created,date_invoice:0
msgid "Invoice Date"
msgstr "Data faktury"

#. module: account
#: help:res.partner,credit:0
msgid "Total amount this customer owes you."
msgstr "Suma, którą klient jest winien"

#. module: account
#: model:ir.model,name:account.model_ir_sequence
msgid "ir.sequence"
msgstr ""

#. module: account
#: field:account.journal.period,icon:0
msgid "Icon"
msgstr "Ikona"

#. module: account
#: model:ir.actions.act_window,help:account.action_view_bank_statement_tree
msgid ""
"Cash Register allows you to manage cash entries in your cash journals."
msgstr ""

#. module: account
#: view:account.automatic.reconcile:0
#: view:account.use.model:0
msgid "Ok"
msgstr "Ok"

#. module: account
#: code:addons/account/report/account_partner_balance.py:0
#, python-format
msgid "Unknown Partner"
msgstr ""

#. module: account
#: view:account.bank.statement:0
msgid "Opening Balance"
msgstr ""

#. module: account
#: help:account.journal,centralisation:0
msgid ""
"Check this box to determine that each entry of this journal won't create a "
"new counterpart but will share the same counterpart. This is used in fiscal "
"year closing."
msgstr ""
"Oznacz tę opcję, aby dla wszystkich zapisów tego dziennika stosować to samo "
"konto przeciwstawne (nie tworzyć oddzielnego dla każdego zapisu). To się "
"stosuje przy zamykaniu roku podatkowego."

#. module: account
#: field:account.bank.statement,closing_date:0
msgid "Closed On"
msgstr ""

#. module: account
#: model:ir.model,name:account.model_account_bank_statement_line
msgid "Bank Statement Line"
msgstr "Pozycja wyciągu bankowego"

#. module: account
#: field:account.automatic.reconcile,date2:0
msgid "Ending Date"
msgstr ""

#. module: account
#: field:account.invoice.report,uom_name:0
msgid "Default UoM"
msgstr ""

#. module: account
#: field:wizard.multi.charts.accounts,purchase_tax:0
msgid "Default Purchase Tax"
msgstr ""

#. module: account
#: view:account.bank.statement:0
msgid "Confirm"
msgstr "Potwierdź"

#. module: account
#: help:account.invoice,partner_bank_id:0
msgid ""
"Bank Account Number, Company bank account if Invoice is customer or supplier "
"refund, otherwise Partner bank account number."
msgstr ""

#. module: account
#: help:account.tax,domain:0
#: help:account.tax.template,domain:0
msgid ""
"This field is only used if you develop your own module allowing developers "
"to create specific taxes in a custom domain."
msgstr ""
"To pole jest stosowane, jeśli tworzysz własny moduł pozwalający tworzyć "
"specyficzne podatki we własnej domenie."

#. module: account
#: code:addons/account/account.py:0
#, python-format
msgid "You should have chosen periods that belongs to the same company"
msgstr ""

#. module: account
#: field:account.fiscalyear.close,report_name:0
msgid "Name of new entries"
msgstr "Nazwa nowych zapisów"

#. module: account
#: view:account.use.model:0
msgid "Create Entries"
msgstr "Utwórz zapisy"

#. module: account
#: model:ir.ui.menu,name:account.menu_finance_reporting
msgid "Reporting"
msgstr "Raportowanie"

#. module: account
#: sql_constraint:account.journal:0
msgid "The code of the journal must be unique per company !"
msgstr ""

#. module: account
#: field:account.bank.statement,ending_details_ids:0
msgid "Closing Cashbox"
msgstr ""

#. module: account
#: view:account.journal:0
msgid "Account Journal"
msgstr "Dziennik kont"

#. module: account
#: model:process.node,name:account.process_node_paidinvoice0
#: model:process.node,name:account.process_node_supplierpaidinvoice0
msgid "Paid invoice"
msgstr "Faktura zapłacona"

#. module: account
#: help:account.partner.reconcile.process,next_partner_id:0
msgid ""
"This field shows you the next partner that will be automatically chosen by "
"the system to go through the reconciliation process, based on the latest day "
"it have been reconciled."
msgstr ""

#. module: account
#: field:account.move.line.reconcile.writeoff,comment:0
msgid "Comment"
msgstr "Komentarz"

#. module: account
#: field:account.tax,domain:0
#: field:account.tax.template,domain:0
msgid "Domain"
msgstr "Domena"

#. module: account
#: model:ir.model,name:account.model_account_use_model
msgid "Use model"
msgstr ""

#. module: account
#: model:ir.actions.act_window,help:account.action_account_moves_all_a
#: model:ir.actions.act_window,help:account.action_account_moves_purchase
msgid ""
"This view is used by accountants in order to record entries massively in "
"OpenERP. If you want to record a supplier invoice, start by recording the "
"line of the expense account, OpenERP will propose to you automatically the "
"Tax related to this account and the counter-part \"Account Payable\"."
msgstr ""

#. module: account
#: help:res.company,property_reserve_and_surplus_account:0
msgid ""
"This Account is used for transferring Profit/Loss(If It is Profit: Amount "
"will be added, Loss : Amount will be deducted.), Which is calculated from "
"Profit & Loss Report"
msgstr ""

#. module: account
#: view:account.invoice.line:0
#: field:account.invoice.tax,invoice_id:0
#: model:ir.model,name:account.model_account_invoice_line
msgid "Invoice Line"
msgstr "Pozycja faktury"

#. module: account
#: field:account.balance.report,display_account:0
#: field:account.bs.report,display_account:0
#: field:account.common.account.report,display_account:0
#: field:account.pl.report,display_account:0
#: field:account.report.general.ledger,display_account:0
msgid "Display accounts"
msgstr "Wyświetl konta"

#. module: account
#: field:account.account.type,sign:0
msgid "Sign on Reports"
msgstr "Znak w raportach"

#. module: account
#: code:addons/account/account_cash_statement.py:0
#, python-format
msgid "You can not have two open register for the same journal"
msgstr ""

#. module: account
#: view:account.payment.term.line:0
msgid "  day of the month= -1"
msgstr ""

#. module: account
#: help:account.journal,type:0
msgid ""
"Select 'Sale' for Sale journal to be used at the time of making invoice. "
"Select 'Purchase' for Purchase Journal to be used at the time of approving "
"purchase order. Select 'Cash' to be used at the time of making payment. "
"Select 'General' for miscellaneous operations. Select 'Opening/Closing "
"Situation' to be used at the time of new fiscal year creation or end of year "
"entries generation."
msgstr ""

#. module: account
#: report:account.invoice:0
#: view:account.invoice:0
#: report:account.move.voucher:0
msgid "PRO-FORMA"
msgstr "PRO-FORMA"

#. module: account
#: help:account.installer.modules,account_followup:0
msgid ""
"Helps you generate reminder letters for unpaid invoices, including multiple "
"levels of reminding and customized per-partner policies."
msgstr ""

#. module: account
#: selection:account.entries.report,move_line_state:0
#: view:account.move.line:0
#: selection:account.move.line,state:0
msgid "Unbalanced"
msgstr ""

#. module: account
#: selection:account.move.line,centralisation:0
msgid "Normal"
msgstr "Normalne"

#. module: account
#: view:account.move.line:0
msgid "Optional Information"
msgstr "Informacje dodatkowe"

#. module: account
#: view:account.analytic.line:0
#: field:account.bank.statement,user_id:0
#: view:account.journal:0
#: field:account.journal,user_id:0
#: view:analytic.entries.report:0
#: field:analytic.entries.report,user_id:0
msgid "User"
msgstr "Użytkownik"

#. module: account
#: report:account.general.journal:0
msgid ":"
msgstr ""

#. module: account
#: selection:account.account,currency_mode:0
msgid "At Date"
msgstr "Dla daty"

#. module: account
#: help:account.move.line,date_maturity:0
msgid ""
"This field is used for payable and receivable journal entries. You can put "
"the limit date for the payment of this line."
msgstr ""

#. module: account
#: code:addons/account/account_move_line.py:0
#, python-format
msgid "Bad account !"
msgstr "Złe konto !"

#. module: account
#: code:addons/account/account.py:0
#: code:addons/account/installer.py:0
#, python-format
msgid "Sales Journal"
msgstr "Dziennik sprzedaży"

#. module: account
#: model:ir.model,name:account.model_account_invoice_tax
msgid "Invoice Tax"
msgstr "Podatek faktury"

#. module: account
#: code:addons/account/account_move_line.py:0
#, python-format
msgid "No piece number !"
msgstr "Brak ilości !"

#. module: account
#: model:account.journal,name:account.expenses_journal
msgid "Expenses Journal - (test)"
msgstr ""

#. module: account
#: sql_constraint:ir.model.fields:0
msgid "Size of the field can never be less than 1 !"
msgstr ""

#. module: account
#: view:product.product:0
#: view:product.template:0
msgid "Sales Properties"
msgstr "Właściwości sprzedaży"

#. module: account
#: model:ir.ui.menu,name:account.menu_manual_reconcile
msgid "Manual Reconciliation"
msgstr ""

#. module: account
#: report:account.overdue:0
msgid "Total amount due:"
msgstr "Suma kwot do zapłacenia:"

#. module: account
#: field:account.analytic.chart,to_date:0
#: field:project.account.analytic.line,to_date:0
msgid "To"
msgstr "Do"

#. module: account
#: field:account.fiscalyear.close,fy_id:0
#: field:account.fiscalyear.close.state,fy_id:0
msgid "Fiscal Year to close"
msgstr "Rok podatkowy do zamknięcia"

#. module: account
#: view:account.invoice.cancel:0
#: model:ir.actions.act_window,name:account.action_account_invoice_cancel
msgid "Cancel Selected Invoices"
msgstr ""

#. module: account
#: selection:account.entries.report,month:0
#: selection:account.invoice.report,month:0
#: selection:analytic.entries.report,month:0
#: selection:report.account.sales,month:0
#: selection:report.account_type.sales,month:0
msgid "May"
msgstr ""

#. module: account
#: model:ir.model,name:account.model_account_chart_template
msgid "Templates for Account Chart"
msgstr "Szablon planu kont"

#. module: account
#: field:account.tax.code,code:0
#: field:account.tax.code.template,code:0
msgid "Case Code"
msgstr "Kod rejestru"

#. module: account
#: view:validate.account.move:0
msgid "Post Journal Entries of a Journal"
msgstr ""

#. module: account
#: view:product.product:0
msgid "Sale Taxes"
msgstr "Podatki sprzedaży"

#. module: account
#: model:account.journal,name:account.sales_journal
msgid "Sales Journal - (test)"
msgstr ""

#. module: account
#: model:account.account.type,name:account.account_type_cash_moves
#: selection:account.analytic.journal,type:0
#: selection:account.bank.accounts.wizard,account_type:0
#: selection:account.entries.report,type:0
#: selection:account.journal,type:0
msgid "Cash"
msgstr "Gotówka"

#. module: account
#: field:account.fiscal.position.account,account_dest_id:0
#: field:account.fiscal.position.account.template,account_dest_id:0
msgid "Account Destination"
msgstr "Konto docelowe"

#. module: account
#: model:process.node,note:account.process_node_supplierpaymentorder0
msgid "Payment of invoices"
msgstr ""

#. module: account
#: field:account.bank.statement.line,sequence:0
#: field:account.invoice.tax,sequence:0
#: view:account.journal:0
#: field:account.journal.column,sequence:0
#: field:account.model.line,sequence:0
#: field:account.payment.term.line,sequence:0
#: field:account.sequence.fiscalyear,sequence_id:0
#: field:account.tax,sequence:0
#: field:account.tax.template,sequence:0
msgid "Sequence"
msgstr "Numeracja"

#. module: account
#: model:ir.model,name:account.model_account_bs_report
msgid "Account Balance Sheet Report"
msgstr ""

#. module: account
#: help:account.tax,price_include:0
msgid ""
"Check this if the price you use on the product and invoices includes this "
"tax."
msgstr ""
"Zaznacz to, jeśli cena stosowana do produktu i faktur zawiera ten podatek."

#. module: account
#: view:report.account_type.sales:0
msgid "Sales by Account type"
msgstr ""

#. module: account
#: help:account.invoice,move_id:0
msgid "Link to the automatically generated Journal Items."
msgstr ""

#. module: account
#: selection:account.installer,period:0
msgid "Monthly"
msgstr ""

#. module: account
#: view:account.payment.term.line:0
msgid "  number of days: 14"
msgstr ""

#. module: account
#: field:account.partner.reconcile.process,progress:0
msgid "Progress"
msgstr ""

#. module: account
#: field:account.account,parent_id:0
#: view:account.analytic.account:0
msgid "Parent"
msgstr "Nadrzędne"

#. module: account
#: field:account.installer.modules,account_analytic_plans:0
msgid "Multiple Analytic Plans"
msgstr ""

#. module: account
#: help:account.payment.term.line,days2:0
msgid ""
"Day of the month, set -1 for the last day of the current month. If it's "
"positive, it gives the day of the next month. Set 0 for net days (otherwise "
"it's based on the beginning of the month)."
msgstr ""
"Dzień miesiąca. Ustaw -1 dla ostatniego dnia bieżącego miesiąca. Jeśli "
"dodatnie, to oznacza dzień w następnym miesiącu. Ustaw 0 dla dni od dzisiaj "
"(Inaczej data będzie liczona od początku bieżąceho miesiąca)."

#. module: account
#: model:ir.ui.menu,name:account.menu_finance_legal_statement
msgid "Legal Reports"
msgstr ""

#. module: account
#: field:account.tax.code,sum_period:0
msgid "Period Sum"
msgstr "Suma okresu"

#. module: account
#: help:account.tax,sequence:0
msgid ""
"The sequence field is used to order the tax lines from the lowest sequences "
"to the higher ones. The order is important if you have a tax with several "
"tax children. In this case, the evaluation order is important."
msgstr ""
"Pole numeracji  jest stosowane do ustalania kolejności pozycji podatkowych "
"od najniższej do najwyższej. Kolejność jest istotna, jeśli masz podatki z "
"podatkami podrzędnymi."

#. module: account
#: model:ir.model,name:account.model_account_cashbox_line
msgid "CashBox Line"
msgstr ""

#. module: account
#: report:account.third_party_ledger:0
#: report:account.third_party_ledger_other:0
#: model:ir.actions.report.xml,name:account.account_3rdparty_ledger
#: model:ir.ui.menu,name:account.menu_account_partner_ledger
msgid "Partner Ledger"
msgstr "Księga partnera"

#. module: account
#: report:account.account.balance.landscape:0
msgid "Year :"
msgstr "Rok :"

#. module: account
#: selection:account.tax.template,type:0
msgid "Fixed"
msgstr "Stały"

#. module: account
#: code:addons/account/account.py:0
#: code:addons/account/account_move_line.py:0
#: code:addons/account/invoice.py:0
#, python-format
msgid "Warning !"
msgstr "Ostrzeżenie !"

#. module: account
#: field:account.entries.report,move_line_state:0
msgid "State of Move Line"
msgstr ""

#. module: account
#: model:ir.model,name:account.model_account_move_line_reconcile
#: model:ir.model,name:account.model_account_move_line_reconcile_writeoff
msgid "Account move line reconcile"
msgstr ""

#. module: account
#: view:account.subscription.generate:0
#: model:ir.model,name:account.model_account_subscription_generate
msgid "Subscription Compute"
msgstr "Oblicz subskrypcję"

#. module: account
#: report:account.move.voucher:0
msgid "Amount (in words) :"
msgstr ""

#. module: account
#: model:account.account.type,name:account.account_type_other
msgid "Jahresabschlusskonten u. Statistik"
msgstr ""

#. module: account
#: field:account.bank.statement.line,partner_id:0
#: view:account.entries.report:0
#: field:account.entries.report,partner_id:0
#: report:account.general.ledger:0
#: view:account.invoice:0
#: field:account.invoice,partner_id:0
#: field:account.invoice.line,partner_id:0
#: view:account.invoice.report:0
#: field:account.invoice.report,partner_id:0
#: report:account.journal.period.print:0
#: field:account.model.line,partner_id:0
#: view:account.move:0
#: field:account.move,partner_id:0
#: view:account.move.line:0
#: field:account.move.line,partner_id:0
#: view:analytic.entries.report:0
#: field:analytic.entries.report,partner_id:0
#: model:ir.model,name:account.model_res_partner
#: field:report.invoice.created,partner_id:0
msgid "Partner"
msgstr "Partner"

#. module: account
#: constraint:account.analytic.account:0
msgid "Error! You can not create recursive analytic accounts."
msgstr "Błąd! Nie możesz tworzyć rekurencyjnych kont analitycznych"

#. module: account
#: help:account.change.currency,currency_id:0
msgid "Select a currency to apply on the invoice"
msgstr ""

#. module: account
#: code:addons/account/wizard/account_invoice_refund.py:0
#, python-format
msgid "Can not %s draft/proforma/cancel invoice."
msgstr "Nie można %s faktury projektowanej/proforma/anulowanej."

#. module: account
#: code:addons/account/invoice.py:0
#, python-format
msgid "No Invoice Lines !"
msgstr ""

#. module: account
#: view:account.bank.statement:0
#: field:account.bank.statement,state:0
#: field:account.entries.report,move_state:0
#: view:account.fiscalyear:0
#: field:account.fiscalyear,state:0
#: view:account.invoice:0
#: field:account.invoice,state:0
#: view:account.invoice.report:0
#: field:account.journal.period,state:0
#: field:account.move,state:0
#: view:account.move.line:0
#: field:account.move.line,state:0
#: field:account.period,state:0
#: view:account.subscription:0
#: field:account.subscription,state:0
#: field:report.invoice.created,state:0
msgid "State"
msgstr "Stan"

#. module: account
#: help:account.open.closed.fiscalyear,fyear_id:0
msgid ""
"Select Fiscal Year which you want to remove entries for its End of year "
"entries journal"
msgstr ""

#. module: account
#: field:account.tax.template,type_tax_use:0
msgid "Tax Use In"
msgstr "Podatek zastosowany w"

#. module: account
#: model:ir.actions.act_window,help:account.action_account_journal_form
msgid ""
"Create and manage your company's financial journals from this menu. A "
"journal is a business diary in which all financial data related to the day "
"to day business transactions of your company is recorded using double-entry "
"book keeping system. Depending on the nature of its activities and number of "
"daily transactions, a company may keep several  types of specialized "
"journals such as a cash journal, purchases journal, and sales journal."
msgstr ""

#. module: account
#: code:addons/account/account_bank_statement.py:0
#, python-format
msgid "The account entries lines are not in valid state."
msgstr "Pozycje zapisów konta są w niedozwolonym stanie"

#. module: account
#: field:account.account.type,close_method:0
msgid "Deferral Method"
msgstr "Metoda odroczeń"

#. module: account
#: code:addons/account/invoice.py:0
#, python-format
msgid "Invoice '%s' is paid."
msgstr ""

#. module: account
#: model:process.node,note:account.process_node_electronicfile0
msgid "Automatic entry"
msgstr ""

#. module: account
#: view:account.invoice.line:0
msgid "Line"
msgstr "Pozycja"

#. module: account
#: help:product.template,property_account_income:0
msgid ""
"This account will be used for invoices instead of the default one to value "
"sales for the current product"
msgstr ""

#. module: account
#: help:account.journal,group_invoice_lines:0
msgid ""
"If this box is checked, the system will try to group the accounting lines "
"when generating them from invoices."
msgstr ""
"Jeśli ta opcja jest zaznaczona, to system będzie próbował grupować pozycje "
"księgowań w trakcie generacji ich z faktur."

#. module: account
#: help:account.period,state:0
msgid ""
"When monthly periods are created. The state is 'Draft'. At the end of "
"monthly period it is in 'Done' state."
msgstr ""

#. module: account
#: report:account.analytic.account.inverted.balance:0
msgid "Inverted Analytic Balance -"
msgstr "Odwrotny bilans analityczny"

#. module: account
#: view:account.move.bank.reconcile:0
msgid "Open for bank reconciliation"
msgstr "Otwarte dla uzgodnienia bankowego"

#. module: account
#: field:account.partner.ledger,page_split:0
msgid "One Partner Per Page"
msgstr "Jeden partner na stronę"

#. module: account
#: field:account.account,child_parent_ids:0
#: field:account.account.template,child_parent_ids:0
msgid "Children"
msgstr "Podrzędne"

#. module: account
#: view:account.analytic.account:0
msgid "Associated Partner"
msgstr "Przypisany partner"

#. module: account
#: code:addons/account/invoice.py:0
#, python-format
msgid "You must first select a partner !"
msgstr "Musisz najpierw wybrać partnera"

#. module: account
#: view:account.invoice:0
#: field:account.invoice,comment:0
msgid "Additional Information"
msgstr "Informacje dodatkowe"

#. module: account
#: view:account.installer:0
msgid "Bank and Cash Accounts"
msgstr ""

#. module: account
#: view:account.invoice.report:0
#: field:account.invoice.report,residual:0
msgid "Total Residual"
msgstr ""

#. module: account
#: model:process.node,note:account.process_node_invoiceinvoice0
#: model:process.node,note:account.process_node_supplierinvoiceinvoice0
msgid "Invoice's state is Open"
msgstr ""

#. module: account
#: report:account.analytic.account.cost_ledger:0
#: report:account.analytic.account.quantity_cost_ledger:0
#: model:ir.actions.act_window,name:account.action_account_analytic_cost
#: model:ir.actions.report.xml,name:account.account_analytic_account_cost_ledger
msgid "Cost Ledger"
msgstr "Rejestr kosztów"

#. module: account
#: sql_constraint:res.groups:0
msgid "The name of the group must be unique !"
msgstr ""

#. module: account
#: view:account.invoice:0
msgid "Proforma"
msgstr ""

#. module: account
#: report:account.analytic.account.cost_ledger:0
msgid "J.C. /Move name"
msgstr ""

#. module: account
#: model:ir.model,name:account.model_account_open_closed_fiscalyear
msgid "Choose Fiscal Year"
msgstr "Wybierz rok podatkowy"

#. module: account
#: code:addons/account/account.py:0
#: code:addons/account/installer.py:0
#, python-format
msgid "Purchase Refund Journal"
msgstr ""

#. module: account
#: help:account.tax.template,amount:0
msgid "For Tax Type percent enter % ratio between 0-1."
msgstr "Dla podatku o typie Procentowo wprowadź liczbę od 0 do 1"

#. module: account
#: selection:account.automatic.reconcile,power:0
msgid "8"
msgstr ""

#. module: account
#: view:account.invoice.refund:0
msgid ""
"Modify Invoice: Cancels the current invoice and creates a new copy of it "
"ready for editing."
msgstr ""

#. module: account
#: model:ir.module.module,shortdesc:account.module_meta_information
msgid "Accounting and Financial Management"
msgstr ""

#. module: account
#: model:process.node,name:account.process_node_manually0
msgid "Manually"
msgstr "Ręcznie"

#. module: account
#: field:account.automatic.reconcile,period_id:0
#: view:account.bank.statement:0
#: field:account.bank.statement,period_id:0
#: view:account.entries.report:0
#: field:account.entries.report,period_id:0
#: view:account.fiscalyear:0
#: view:account.invoice:0
#: view:account.invoice.report:0
#: field:account.journal.period,period_id:0
#: view:account.move:0
#: field:account.move,period_id:0
#: view:account.move.line:0
#: field:account.move.line,period_id:0
#: view:account.period:0
#: field:account.subscription,period_nbr:0
#: field:account.tax.chart,period_id:0
#: field:validate.account.move,period_id:0
msgid "Period"
msgstr "Okres"

#. module: account
#: report:account.invoice:0
msgid "Net Total:"
msgstr "Suma netto:"

#. module: account
#: model:ir.ui.menu,name:account.menu_finance_generic_reporting
msgid "Generic Reporting"
msgstr ""

#. module: account
#: field:account.move.line.reconcile.writeoff,journal_id:0
msgid "Write-Off Journal"
msgstr "Dziennik odpisów"

#. module: account
#: help:res.partner,property_payment_term:0
msgid ""
"This payment term will be used instead of the default one for the current "
"partner"
msgstr ""
"Te warunki płatności będą stosowane zamiast domyślnych dla bieżącego partnera"

#. module: account
#: view:account.tax.template:0
msgid "Compute Code for Taxes included prices"
msgstr "Wylicz kod dla cen z podatkiem"

#. module: account
#: field:account.chart.template,property_account_income_categ:0
msgid "Income Category Account"
msgstr "Konto dochodów dla kategorii"

#. module: account
#: model:ir.actions.act_window,name:account.action_account_fiscal_position_template_form
#: model:ir.ui.menu,name:account.menu_action_account_fiscal_position_form_template
msgid "Fiscal Position Templates"
msgstr "Szablony obszarów podatkowych"

#. module: account
#: view:account.entries.report:0
msgid "Int.Type"
msgstr ""

#. module: account
#: field:account.move.line,tax_amount:0
msgid "Tax/Base Amount"
msgstr "Kwota podstawy podatkowej"

#. module: account
#: model:ir.actions.act_window,help:account.action_account_vat_declaration
msgid ""
"This menu print a VAT declaration based on invoices or payments. You can "
"select one or several periods of the fiscal year. Information required for a "
"tax declaration is automatically generated by OpenERP from invoices (or "
"payments, in some countries). This data is updated in real time. That’s very "
"useful because it enables you to preview at any time the tax that you owe at "
"the start and end of the month or quarter."
msgstr ""

#. module: account
#: report:account.invoice:0
msgid "Tel. :"
msgstr "Tel. :"

#. module: account
#: field:account.account,company_currency_id:0
msgid "Company Currency"
msgstr "Waluta firmy"

#. module: account
#: report:account.general.ledger:0
#: report:account.partner.balance:0
#: report:account.third_party_ledger:0
#: report:account.third_party_ledger_other:0
msgid "Chart of Account"
msgstr ""

#. module: account
#: model:process.node,name:account.process_node_paymententries0
#: model:process.transition,name:account.process_transition_reconcilepaid0
msgid "Payment"
msgstr ""

#. module: account
#: model:ir.actions.act_window,help:account.action_account_journal_period_tree
msgid ""
"You can look up individual account entries by searching for useful "
"information. To search for account entries, open a journal, then select a "
"record line."
msgstr ""

#. module: account
#: help:product.category,property_account_income_categ:0
msgid ""
"This account will be used for invoices to value sales for the current "
"product category"
msgstr ""

#. module: account
#: field:account.move.line,reconcile_partial_id:0
#: view:account.move.line.reconcile:0
msgid "Partial Reconcile"
msgstr "Uzgodnienie częściowe"

#. module: account
#: model:ir.model,name:account.model_account_analytic_inverted_balance
msgid "Account Analytic Inverted Balance"
msgstr ""

#. module: account
#: model:ir.model,name:account.model_account_common_report
msgid "Account Common Report"
msgstr ""

#. module: account
#: model:process.transition,name:account.process_transition_filestatement0
msgid "Automatic import of the bank sta"
msgstr ""

#. module: account
#: model:ir.actions.act_window,name:account.action_account_journal_view
#: model:ir.ui.menu,name:account.menu_action_account_journal_view
msgid "Journal Views"
msgstr ""

#. module: account
#: model:ir.model,name:account.model_account_move_bank_reconcile
msgid "Move bank reconcile"
msgstr ""

#. module: account
#: model:ir.actions.act_window,name:account.action_account_type_form
#: model:ir.ui.menu,name:account.menu_action_account_type_form
msgid "Account Types"
msgstr "Typy kont"

#. module: account
#: code:addons/account/invoice.py:0
#, python-format
msgid "Cannot create invoice move on centralised journal"
msgstr "Nie można utworzyć zapisów faktury na zcentralizowanym dzienniku"

#. module: account
#: field:account.account.type,report_type:0
msgid "P&L / BS Category"
msgstr ""

#. module: account
#: view:account.automatic.reconcile:0
#: view:account.move:0
#: view:account.move.line:0
#: view:account.move.line.reconcile:0
#: view:account.move.line.reconcile.select:0
#: code:addons/account/wizard/account_move_line_reconcile_select.py:0
#: model:ir.ui.menu,name:account.periodical_processing_reconciliation
#: model:process.node,name:account.process_node_reconciliation0
#: model:process.node,name:account.process_node_supplierreconciliation0
#, python-format
msgid "Reconciliation"
msgstr "Uzgodnienie"

#. module: account
#: view:account.chart.template:0
#: field:account.chart.template,property_account_receivable:0
msgid "Receivable Account"
msgstr "Konto należności"

#. module: account
#: view:account.bank.statement:0
msgid "CashBox Balance"
msgstr ""

#. module: account
#: model:ir.model,name:account.model_account_fiscalyear_close_state
msgid "Fiscalyear Close state"
msgstr ""

#. module: account
#: field:account.invoice.refund,journal_id:0
#: field:account.journal,refund_journal:0
msgid "Refund Journal"
msgstr "Dziennik korekt"

#. module: account
#: report:account.account.balance:0
#: report:account.central.journal:0
#: report:account.general.journal:0
#: report:account.general.ledger:0
#: report:account.partner.balance:0
#: report:account.third_party_ledger:0
#: report:account.third_party_ledger_other:0
msgid "Filter By"
msgstr ""

#. module: account
#: view:account.entries.report:0
#: view:board.board:0
#: model:ir.actions.act_window,name:account.action_company_analysis_tree
msgid "Company Analysis"
msgstr ""

#. module: account
#: help:account.invoice,account_id:0
msgid "The partner account used for this invoice."
msgstr "Konto partnera stosowane dla tej faktury"

#. module: account
#: field:account.tax.code,parent_id:0
#: view:account.tax.code.template:0
#: field:account.tax.code.template,parent_id:0
msgid "Parent Code"
msgstr "Rejestr nadrzędny"

#. module: account
#: model:ir.model,name:account.model_account_payment_term_line
msgid "Payment Term Line"
msgstr "Pozycja warunków płatności"

#. module: account
#: code:addons/account/account.py:0
#: code:addons/account/installer.py:0
#, python-format
msgid "Purchase Journal"
msgstr "Dziennik zakupów"

#. module: account
#: view:account.invoice.refund:0
msgid "Refund Invoice: Creates the refund invoice, ready for editing."
msgstr ""

#. module: account
#: field:account.invoice.line,price_subtotal:0
msgid "Subtotal"
msgstr ""

#. module: account
#: report:account.invoice:0
msgid "Partner Ref."
msgstr "Odn. partnera"

#. module: account
#: view:account.vat.declaration:0
msgid "Print Tax Statement"
msgstr ""

#. module: account
#: view:account.model.line:0
msgid "Journal Entry Model Line"
msgstr ""

#. module: account
#: view:account.invoice:0
#: field:account.invoice,date_due:0
#: view:account.invoice.report:0
#: field:account.invoice.report,date_due:0
#: field:report.invoice.created,date_due:0
msgid "Due Date"
msgstr "Data zapłaty"

#. module: account
#: model:ir.ui.menu,name:account.menu_finance_payables
msgid "Suppliers"
msgstr ""

#. module: account
#: constraint:account.move:0
msgid ""
"You cannot create more than one move per period on centralized journal"
msgstr ""

#. module: account
#: view:account.journal:0
msgid "Accounts Type Allowed (empty for no control)"
msgstr "Dozwolone typy kont (puste = bez sprawdzania)"

#. module: account
#: view:res.partner:0
msgid "Supplier Accounting Properties"
msgstr "Właściwości konta dostawcy"

#. module: account
#: view:account.payment.term.line:0
msgid "  valuation: balance"
msgstr ""

#. module: account
#: view:account.tax.code:0
msgid "Statistics"
msgstr ""

#. module: account
#: field:account.analytic.chart,from_date:0
#: field:project.account.analytic.line,from_date:0
msgid "From"
msgstr "Od"

#. module: account
#: model:ir.model,name:account.model_account_fiscalyear_close
msgid "Fiscalyear Close"
msgstr ""

#. module: account
#: model:ir.actions.act_window,help:account.action_account_type_form
msgid ""
"An account type is a name or code given to an account that indicates its "
"purpose. For example, the account type could be linked to an asset account, "
"expense account or payable account. From this view, you can create and "
"manage the account types you need to be used for your company management."
msgstr ""

#. module: account
#: model:ir.actions.act_window,name:account.act_account_journal_2_account_invoice_opened
msgid "Unpaid Invoices"
msgstr ""

#. module: account
#: field:account.move.line.reconcile,debit:0
msgid "Debit amount"
msgstr "Kwota Winien"

#. module: account
#: view:board.board:0
#: model:ir.actions.act_window,name:account.action_treasory_graph
msgid "Treasury"
msgstr ""

#. module: account
#: view:account.aged.trial.balance:0
#: view:account.analytic.Journal.report:0
#: view:account.analytic.balance:0
#: view:account.analytic.cost.ledger:0
#: view:account.analytic.cost.ledger.journal.report:0
#: view:account.analytic.inverted.balance:0
#: view:account.common.report:0
msgid "Print"
msgstr "Drukuj"

#. module: account
#: view:account.journal:0
msgid "Accounts Allowed (empty for no control)"
msgstr "Dozwolone konta (puste = bez kontroli)"

#. module: account
#: model:ir.actions.act_window,name:account.action_account_analytic_account_tree2
#: model:ir.actions.act_window,name:account.action_account_analytic_chart
#: model:ir.ui.menu,name:account.menu_action_analytic_account_tree2
msgid "Chart of Analytic Accounts"
msgstr ""

#. module: account
#: model:ir.ui.menu,name:account.menu_configuration_misc
msgid "Miscellaneous"
msgstr ""

#. module: account
#: help:res.partner,debit:0
msgid "Total amount you have to pay to this supplier."
msgstr "Suma kwot, którą musisz zapłacić temu dostawcy."

#. module: account
#: model:process.node,name:account.process_node_analytic0
#: model:process.node,name:account.process_node_analyticcost0
msgid "Analytic Costs"
msgstr ""

#. module: account
#: field:account.analytic.journal,name:0
#: report:account.general.journal:0
#: field:account.journal,name:0
msgid "Journal Name"
msgstr "Nazwa dziennika"

#. module: account
#: help:account.move.line,blocked:0
msgid ""
"You can check this box to mark this journal item as a litigation with the "
"associated partner"
msgstr ""

#. module: account
#: help:account.invoice,internal_number:0
msgid ""
"Unique number of the invoice, computed automatically when the invoice is "
"created."
msgstr "Unikalny numer faktury, nadawany automatycznie przy jej tworzeniu."

#. module: account
#: code:addons/account/account_move_line.py:0
#, python-format
msgid "Bad account!"
msgstr "Złe konto!"

#. module: account
#: help:account.chart,fiscalyear:0
msgid "Keep empty for all open fiscal years"
msgstr ""

#. module: account
#: code:addons/account/account_move_line.py:0
#, python-format
msgid "The account move (%s) for centralisation has been confirmed!"
msgstr ""

#. module: account
#: help:account.move.line,amount_currency:0
msgid ""
"The amount expressed in an optional other currency if it is a multi-currency "
"entry."
msgstr "Wartość wyrażona w drugiej walucie, jeśli zapis jest wielowalutowy."

#. module: account
#: view:account.account:0
#: report:account.analytic.account.journal:0
#: field:account.bank.statement,currency:0
#: report:account.central.journal:0
#: view:account.entries.report:0
#: field:account.entries.report,currency_id:0
#: report:account.general.journal:0
#: report:account.general.ledger:0
#: field:account.invoice,currency_id:0
#: field:account.invoice.report,currency_id:0
#: field:account.journal,currency:0
#: report:account.journal.period.print:0
#: field:account.model.line,currency_id:0
#: view:account.move:0
#: view:account.move.line:0
#: field:account.move.line,currency_id:0
#: report:account.third_party_ledger:0
#: report:account.third_party_ledger_other:0
#: field:analytic.entries.report,currency_id:0
#: field:report.account.sales,currency_id:0
#: field:report.account_type.sales,currency_id:0
#: field:report.invoice.created,currency_id:0
msgid "Currency"
msgstr "Waluta"

#. module: account
#: help:account.bank.statement.line,sequence:0
msgid ""
"Gives the sequence order when displaying a list of bank statement lines."
msgstr ""

#. module: account
#: model:process.transition,note:account.process_transition_validentries0
msgid "Accountant validates the accounting entries coming from the invoice."
msgstr ""

#. module: account
#: model:ir.actions.act_window,name:account.act_account_acount_move_line_reconcile_open
msgid "Reconciled entries"
msgstr "Zapisy uzgodnione"

#. module: account
#: field:account.invoice,address_contact_id:0
msgid "Contact Address"
msgstr "Adres kontaktu"

#. module: account
#: help:account.invoice,state:0
msgid ""
" * The 'Draft' state is used when a user is encoding a new and unconfirmed "
"Invoice.             \n"
"* The 'Pro-forma' when invoice is in Pro-forma state,invoice does not have "
"an invoice number.             \n"
"* The 'Open' state is used when user create invoice,a invoice number is "
"generated.Its in open state till user does not pay invoice.             \n"
"* The 'Paid' state is set automatically when invoice is paid.            \n"
"* The 'Cancelled' state is used when user cancel invoice."
msgstr ""

#. module: account
#: field:account.invoice.refund,period:0
msgid "Force period"
msgstr "Wymuś okres"

#. module: account
#: model:ir.model,name:account.model_account_partner_balance
msgid "Print Account Partner Balance"
msgstr ""

#. module: account
#: field:res.partner,contract_ids:0
msgid "Contracts"
msgstr ""

#. module: account
#: field:account.cashbox.line,ending_id:0
#: field:account.cashbox.line,starting_id:0
#: field:account.entries.report,reconcile_id:0
msgid "unknown"
msgstr ""

#. module: account
#: field:account.fiscalyear.close,journal_id:0
msgid "Opening Entries Journal"
msgstr "Otwieranie dziennika zapisów"

#. module: account
#: model:process.transition,note:account.process_transition_customerinvoice0
msgid "Draft invoices are checked, validated and printed."
msgstr ""

#. module: account
#: help:account.chart.template,property_reserve_and_surplus_account:0
msgid ""
"This Account is used for transferring Profit/Loss(If It is Profit: Amount "
"will be added, Loss: Amount will be deducted.), Which is calculated from "
"Profilt & Loss Report"
msgstr ""

#. module: account
#: field:account.invoice,reference_type:0
msgid "Reference Type"
msgstr "Typ odnośnika"

#. module: account
#: help:account.bs.report,reserve_account_id:0
msgid ""
"This Account is used for trasfering Profit/Loss(If It is Profit: Amount will "
"be added, Loss : Amount will be duducted.), Which is calculated from Profilt "
"& Loss Report"
msgstr ""

#. module: account
#: view:account.analytic.cost.ledger.journal.report:0
msgid "Cost Ledger for period"
msgstr ""

#. module: account
#: help:account.tax,child_depend:0
#: help:account.tax.template,child_depend:0
msgid ""
"Set if the tax computation is based on the computation of child taxes rather "
"than on the total amount."
msgstr ""
"Zazancz, jeśli obliczanie podatku ma być przeprowadzone na składnikach "
"podatku, a nie na sumie końcowej."

#. module: account
#: selection:account.tax,applicable_type:0
msgid "Given by Python Code"
msgstr ""

#. module: account
#: field:account.analytic.journal,code:0
msgid "Journal Code"
msgstr "Kod dziennika"

#. module: account
#: help:account.tax.code,sign:0
msgid ""
"You can specify here the coefficient that will be used when consolidating "
"the amount of this case into its parent. For example, set 1/-1 if you want "
"to add/substract it."
msgstr ""

#. module: account
#: view:account.invoice:0
msgid "Residual Amount"
msgstr ""

#. module: account
#: view:account.bank.statement:0
#: field:account.invoice,move_lines:0
#: field:account.move.reconcile,line_id:0
msgid "Entry Lines"
msgstr "Pozycje zapisu"

#. module: account
#: model:ir.actions.act_window,name:account.action_open_journal_button
#: model:ir.actions.act_window,name:account.action_validate_account_move
msgid "Open Journal"
msgstr "Otwórz dziennik"

#. module: account
#: report:account.analytic.account.journal:0
msgid "KI"
msgstr ""

#. module: account
#: report:account.analytic.account.cost_ledger:0
#: report:account.analytic.account.journal:0
#: report:account.analytic.account.quantity_cost_ledger:0
msgid "Period from"
msgstr "Okres od"

#. module: account
#: code:addons/account/account.py:0
#: code:addons/account/installer.py:0
#, python-format
msgid "Sales Refund Journal"
msgstr ""

#. module: account
#: code:addons/account/account.py:0
#, python-format
msgid ""
"You cannot modify company of this period as its related record exist in "
"Entry Lines"
msgstr ""

#. module: account
#: view:account.move:0
#: view:account.move.line:0
#: view:account.payment.term:0
msgid "Information"
msgstr "Informacja"

#. module: account
#: model:process.node,note:account.process_node_bankstatement0
msgid "Registered payment"
msgstr ""

#. module: account
#: view:account.fiscalyear.close.state:0
msgid "Close states of Fiscal year and periods"
msgstr ""

#. module: account
#: view:account.analytic.line:0
msgid "Product Information"
msgstr ""

#. module: account
#: report:account.analytic.account.journal:0
#: view:account.move:0
#: view:account.move.line:0
#: model:ir.ui.menu,name:account.next_id_40
msgid "Analytic"
msgstr "Analityczne"

#. module: account
#: model:process.node,name:account.process_node_invoiceinvoice0
#: model:process.node,name:account.process_node_supplierinvoiceinvoice0
msgid "Create Invoice"
msgstr "Utwórz fakturę"

#. module: account
#: field:account.installer,purchase_tax:0
msgid "Purchase Tax(%)"
msgstr ""

#. module: account
#: code:addons/account/invoice.py:0
#, python-format
msgid "Please create some invoice lines."
msgstr ""

#. module: account
#: model:ir.actions.act_window,help:account.action_tax_code_list
msgid ""
"A tax code is a reference of a tax that will be taken out of a gross income "
"depending on the country and sometimes industry sector. OpenERP allows you "
"to define and manage them from this menu."
msgstr ""

#. module: account
#: report:account.overdue:0
msgid "Dear Sir/Madam,"
msgstr "Droga(i) Pani(e)"

#. module: account
#: model:ir.actions.act_window,help:account.action_account_form
msgid ""
"Create and manage accounts you will need to record financial entries in. "
"Accounts are financial records of your company that register all financial "
"transactions. Companies present their annual accounts in two main parts: the "
"balance sheet and the income statement (profit and loss account). The annual "
"accounts of a company are required by law to disclose a certain amount of "
"information. They have to be certified by an external auditor yearly."
msgstr ""

#. module: account
#: code:addons/account/account.py:0
#: code:addons/account/installer.py:0
#, python-format
msgid "SCNJ"
msgstr ""

#. module: account
#: model:process.transition,note:account.process_transition_analyticinvoice0
msgid ""
"Analytic costs (timesheets, some purchased products, ...) come from analytic "
"accounts. These generate draft invoices."
msgstr ""

#. module: account
#: help:account.journal,view_id:0
msgid ""
"Gives the view used when writing or browsing entries in this journal. The "
"view tells OpenERP which fields should be visible, required or readonly and "
"in which order. You can create your own view for a faster encoding in each "
"journal."
msgstr ""

#. module: account
#: field:account.period,date_stop:0
#: model:ir.ui.menu,name:account.menu_account_end_year_treatments
msgid "End of Period"
msgstr "Koniec okresu"

#. module: account
#: field:account.installer.modules,account_followup:0
msgid "Followups Management"
msgstr ""

#. module: account
#: report:account.account.balance:0
#: report:account.central.journal:0
#: report:account.general.journal:0
#: report:account.general.ledger:0
#: report:account.journal.period.print:0
#: report:account.partner.balance:0
#: report:account.third_party_ledger:0
#: report:account.third_party_ledger_other:0
#: report:account.vat.declaration:0
msgid "Start Period"
msgstr ""

#. module: account
#: code:addons/account/account.py:0
#, python-format
msgid "Cannot locate parent code for template account!"
msgstr ""

#. module: account
#: field:account.aged.trial.balance,direction_selection:0
msgid "Analysis Direction"
msgstr "Kierunek analizy"

#. module: account
#: field:res.partner,ref_companies:0
msgid "Companies that refers to partner"
msgstr "Firmy odnośne do partnera"

#. module: account
#: view:account.journal:0
#: field:account.journal.column,view_id:0
#: view:account.journal.view:0
#: field:account.journal.view,name:0
#: model:ir.model,name:account.model_account_journal_view
msgid "Journal View"
msgstr "Widok dziennika"

#. module: account
#: view:account.move.line:0
msgid "Total credit"
msgstr "Suma Ma"

#. module: account
#: model:process.transition,note:account.process_transition_suppliervalidentries0
msgid "Accountant validates the accounting entries coming from the invoice. "
msgstr ""

#. module: account
#: code:addons/account/invoice.py:0
#, python-format
msgid ""
"You cannot cancel the Invoice which is Partially Paid! You need to "
"unreconcile concerned payment entries!"
msgstr ""
"Nie możesz anulować faktury, która została częściowo zapłacona! Musisz "
"skasować uzgodnienia zapisów płatności!"

#. module: account
#: report:account.overdue:0
msgid "Best regards."
msgstr "Pozdrowienia"

#. module: account
#: constraint:ir.rule:0
msgid "Rules are not supported for osv_memory objects !"
msgstr ""

#. module: account
#: view:account.invoice:0
msgid "Unpaid"
msgstr ""

#. module: account
#: model:ir.actions.act_window,help:account.action_tax_code_tree
msgid ""
"The chart of taxes is used to generate your periodic tax statement. You will "
"see here the taxes with codes related to your legal statement according to "
"your country."
msgstr ""

#. module: account
#: report:account.overdue:0
msgid "Document: Customer account statement"
msgstr "Dokument: Zestawienie kont klienta"

#. module: account
#: code:addons/account/wizard/account_change_currency.py:0
#, python-format
msgid "Current currency is not confirured properly !"
msgstr ""

#. module: account
#: view:account.account.template:0
msgid "Receivale Accounts"
msgstr ""

#. module: account
#: report:account.move.voucher:0
msgid "Particulars"
msgstr ""

#. module: account
#: report:account.invoice:0
msgid "Document"
msgstr "Dokument"

#. module: account
#: selection:account.account.type,report_type:0
msgid "Profit & Loss (Income Accounts)"
msgstr ""

#. module: account
#: view:account.tax:0
#: view:account.tax.template:0
msgid "Keep empty to use the income account"
msgstr "Pozostaw puste, aby stosować konto dochodowe"

#. module: account
#: field:account.account,balance:0
#: report:account.account.balance:0
#: report:account.account.balance.landscape:0
#: selection:account.account.type,close_method:0
#: report:account.analytic.account.balance:0
#: report:account.analytic.account.cost_ledger:0
#: report:account.analytic.account.inverted.balance:0
#: field:account.bank.statement,balance_end:0
#: field:account.bank.statement,balance_end_cash:0
#: report:account.central.journal:0
#: field:account.entries.report,balance:0
#: report:account.general.journal:0
#: report:account.general.ledger:0
#: report:account.journal.period.print:0
#: field:account.move.line,balance:0
#: report:account.partner.balance:0
#: selection:account.payment.term.line,value:0
#: selection:account.tax,type:0
#: report:account.third_party_ledger:0
#: report:account.third_party_ledger_other:0
#: field:report.account.receivable,balance:0
#: field:report.aged.receivable,balance:0
msgid "Balance"
msgstr "Saldo"

#. module: account
#: model:process.node,note:account.process_node_supplierbankstatement0
msgid "Manually or automatically entered in the system"
msgstr ""

#. module: account
#: report:account.account.balance:0
#: report:account.general.ledger:0
msgid "Display Account"
msgstr ""

#. module: account
#: report:account.tax.code.entries:0
msgid "("
msgstr ""

#. module: account
#: selection:account.invoice.refund,filter_refund:0
msgid "Modify"
msgstr ""

#. module: account
#: view:account.account.type:0
msgid "Closing Method"
msgstr ""

#. module: account
#: model:ir.actions.act_window,help:account.action_account_partner_balance
msgid ""
"This report is analysis by partner. It is a PDF report containing one line "
"per partner representing the cumulative credit balance."
msgstr ""

#. module: account
#: selection:account.account,type:0
#: selection:account.account.template,type:0
#: model:account.account.type,name:account.account_type_payable
#: selection:account.entries.report,type:0
msgid "Payable"
msgstr "Zobowiązania"

#. module: account
#: view:report.account.sales:0
#: view:report.account_type.sales:0
#: view:report.hr.timesheet.invoice.journal:0
msgid "This Year"
msgstr ""

#. module: account
#: view:board.board:0
msgid "Account Board"
msgstr "Konsola kont"

#. module: account
#: view:account.model:0
#: field:account.model,legend:0
msgid "Legend"
msgstr "Legenda"

#. module: account
#: model:ir.actions.act_window,help:account.action_account_moves_sale
msgid ""
"This view is used by accountants in order to record entries massively in "
"OpenERP. If you want to record a customer invoice, select the journal and "
"the period in the search toolbar. Then, start by recording the entry line of "
"the income account. OpenERP will propose to you automatically the Tax "
"related to this account and the counter-part \"Account receivable\"."
msgstr ""

#. module: account
#: code:addons/account/account_bank_statement.py:0
#, python-format
msgid "Cannot delete bank statement(s) which are already confirmed !"
msgstr ""

#. module: account
#: code:addons/account/wizard/account_automatic_reconcile.py:0
#, python-format
msgid "You must select accounts to reconcile"
msgstr "Musisz wybrać konta do uzgodnienia"

#. module: account
#: model:ir.actions.act_window,name:account.action_account_receivable_graph
msgid "Balance by Type of Account"
msgstr "Bilans wg typów kont"

#. module: account
#: model:process.transition,note:account.process_transition_entriesreconcile0
msgid "Accounting entries are the first input of the reconciliation."
msgstr ""

#. module: account
#: report:account.move.voucher:0
msgid "Receiver's Signature"
msgstr ""

#. module: account
#: report:account.journal.period.print:0
msgid "Filters By"
msgstr ""

#. module: account
#: model:process.node,note:account.process_node_manually0
#: model:process.transition,name:account.process_transition_invoicemanually0
msgid "Manual entry"
msgstr ""

#. module: account
#: report:account.general.ledger:0
#: field:account.move.line,move_id:0
#: field:analytic.entries.report,move_id:0
msgid "Move"
msgstr "Zapis"

#. module: account
#: code:addons/account/account_move_line.py:0
#, python-format
msgid "You can not change the tax, you should remove and recreate lines !"
msgstr ""
"Nie możesz zmieniać podatku. Powinnaś(nieneś) usunąć pozycję i utworzyć nową "
"!"

#. module: account
#: report:account.central.journal:0
msgid "A/C No."
msgstr ""

#. module: account
#: model:ir.actions.act_window,name:account.act_account_journal_2_account_bank_statement
msgid "Bank statements"
msgstr "Wyciąg bankowy"

#. module: account
#: help:account.addtmpl.wizard,cparent_id:0
msgid ""
"Creates an account with the selected template under this existing parent."
msgstr ""

#. module: account
#: sql_constraint:ir.module.module:0
msgid "The name of the module must be unique !"
msgstr ""

#. module: account
#: selection:account.model.line,date_maturity:0
msgid "Date of the day"
msgstr "Data"

#. module: account
#: code:addons/account/wizard/account_move_bank_reconcile.py:0
#, python-format
msgid ""
"You have to define the bank account\n"
"in the journal definition for reconciliation."
msgstr ""
"W definicji dziennika musisz zdefiniować \n"
"konto bankowe do uzgodnień."

#. module: account
#: view:account.move.line.reconcile:0
msgid "Reconciliation transactions"
msgstr "Transakcje uzgodnień"

#. module: account
#: model:ir.actions.act_window,name:account.action_account_common_menu
msgid "Common Report"
msgstr ""

#. module: account
#: view:account.account:0
#: field:account.account,child_consol_ids:0
msgid "Consolidated Children"
msgstr "Skonsolidowane podrzędne"

#. module: account
#: code:addons/account/wizard/account_fiscalyear_close.py:0
#, python-format
msgid ""
"The journal must have centralised counterpart without the Skipping draft "
"state option checked!"
msgstr ""

#. module: account
#: model:process.node,note:account.process_node_paymententries0
#: model:process.transition,name:account.process_transition_paymentorderbank0
#: model:process.transition,name:account.process_transition_paymentreconcile0
msgid "Payment entries"
msgstr ""

#. module: account
#: selection:account.entries.report,month:0
#: selection:account.invoice.report,month:0
#: selection:analytic.entries.report,month:0
#: selection:report.account.sales,month:0
#: selection:report.account_type.sales,month:0
msgid "July"
msgstr ""

#. module: account
#: view:account.account:0
msgid "Chart of accounts"
msgstr "Plan kont"

#. module: account
#: field:account.subscription.line,subscription_id:0
msgid "Subscription"
msgstr "Subskrypcja"

#. module: account
#: model:ir.model,name:account.model_account_analytic_balance
msgid "Account Analytic Balance"
msgstr ""

#. module: account
#: report:account.account.balance:0
#: report:account.central.journal:0
#: report:account.general.journal:0
#: report:account.general.ledger:0
#: report:account.journal.period.print:0
#: report:account.partner.balance:0
#: report:account.third_party_ledger:0
#: report:account.third_party_ledger_other:0
#: report:account.vat.declaration:0
msgid "End Period"
msgstr ""

#. module: account
#: field:account.aged.trial.balance,chart_account_id:0
#: field:account.balance.report,chart_account_id:0
#: field:account.bs.report,chart_account_id:0
#: field:account.central.journal,chart_account_id:0
#: field:account.common.account.report,chart_account_id:0
#: field:account.common.journal.report,chart_account_id:0
#: field:account.common.partner.report,chart_account_id:0
#: field:account.common.report,chart_account_id:0
#: field:account.general.journal,chart_account_id:0
#: field:account.partner.balance,chart_account_id:0
#: field:account.partner.ledger,chart_account_id:0
#: field:account.pl.report,chart_account_id:0
#: field:account.print.journal,chart_account_id:0
#: field:account.report.general.ledger,chart_account_id:0
#: field:account.vat.declaration,chart_account_id:0
msgid "Chart of account"
msgstr ""

#. module: account
#: field:account.move.line,date_maturity:0
msgid "Due date"
msgstr ""

#. module: account
#: view:account.move.journal:0
msgid "Standard entries"
msgstr "Zapisy standardowe"

#. module: account
#: model:ir.model,name:account.model_account_subscription
msgid "Account Subscription"
msgstr "Konto subskrypcji"

#. module: account
#: field:account.model.line,date_maturity:0
#: report:account.overdue:0
msgid "Maturity date"
msgstr "Data zapłaty"

#. module: account
#: view:account.subscription:0
msgid "Entry Subscription"
msgstr "Zapis subskrypcji"

#. module: account
#: report:account.account.balance:0
#: field:account.aged.trial.balance,date_from:0
#: field:account.balance.report,date_from:0
#: field:account.bs.report,date_from:0
#: report:account.central.journal:0
#: field:account.central.journal,date_from:0
#: field:account.common.account.report,date_from:0
#: field:account.common.journal.report,date_from:0
#: field:account.common.partner.report,date_from:0
#: field:account.common.report,date_from:0
#: field:account.fiscalyear,date_start:0
#: report:account.general.journal:0
#: field:account.general.journal,date_from:0
#: report:account.general.ledger:0
#: field:account.installer,date_start:0
#: report:account.journal.period.print:0
#: report:account.partner.balance:0
#: field:account.partner.balance,date_from:0
#: field:account.partner.ledger,date_from:0
#: field:account.pl.report,date_from:0
#: field:account.print.journal,date_from:0
#: field:account.report.general.ledger,date_from:0
#: field:account.subscription,date_start:0
#: report:account.third_party_ledger:0
#: report:account.third_party_ledger_other:0
#: field:account.vat.declaration,date_from:0
msgid "Start Date"
msgstr "Data początkowa"

#. module: account
#: model:process.node,name:account.process_node_supplierdraftinvoices0
msgid "Draft Invoices"
msgstr "Projekty faktur"

#. module: account
#: selection:account.account.type,close_method:0
#: view:account.entries.report:0
#: view:account.move.line:0
msgid "Unreconciled"
msgstr "Skasowano uzgodnienie"

#. module: account
#: code:addons/account/invoice.py:0
#, python-format
msgid "Bad total !"
msgstr "Zła suma !"

#. module: account
#: field:account.journal,sequence_id:0
msgid "Entry Sequence"
msgstr "Numeracja zapisów"

#. module: account
#: model:ir.actions.act_window,help:account.action_account_period_tree
msgid ""
"A period is a fiscal period of time during which accounting entries should "
"be recorded for accounting related activities. Monthly period is the norm "
"but depending on your countries or company needs, you could also have "
"quarterly periods. Closing a period will make it impossible to record new "
"accounting entries, all new entries should then be made on the following "
"open period. Close a period when you do not want to record new entries and "
"want to lock this period for tax related calculation."
msgstr ""

#. module: account
#: view:account.analytic.account:0
msgid "Pending"
msgstr "Oczekujący"

#. module: account
#: model:process.transition,name:account.process_transition_analyticinvoice0
#: model:process.transition,name:account.process_transition_supplieranalyticcost0
msgid "From analytic accounts"
msgstr ""

#. module: account
#: field:account.installer.modules,account_payment:0
msgid "Suppliers Payment Management"
msgstr ""

#. module: account
#: help:account.analytic.journal,active:0
msgid ""
"If the active field is set to true, it will allow you to hide the analytic "
"journal without removing it."
msgstr ""

#. module: account
#: field:account.period,name:0
msgid "Period Name"
msgstr "Nazwa okresu"

#. module: account
#: report:account.analytic.account.quantity_cost_ledger:0
msgid "Code/Date"
msgstr "Kod/Data"

#. module: account
#: field:account.account,active:0
#: field:account.analytic.journal,active:0
#: field:account.journal.period,active:0
#: field:account.payment.term,active:0
#: field:account.tax,active:0
msgid "Active"
msgstr "Aktywne"

#. module: account
#: code:addons/account/account.py:0
#, python-format
msgid ""
"You cannot validate a non-balanced entry !\n"
"Make sure you have configured Payment Term properly !\n"
"It should contain atleast one Payment Term Line with type \"Balance\" !"
msgstr ""

#. module: account
#: help:res.partner,property_account_payable:0
msgid ""
"This account will be used instead of the default one as the payable account "
"for the current partner"
msgstr ""
"To konto będzie stosowane, zamiast domyślnego, jako konto zobowiązań dla "
"tego partnera"

#. module: account
#: field:account.period,special:0
msgid "Opening/Closing Period"
msgstr "Otwieranie/zamykanie okresu"

#. module: account
#: field:account.account,currency_id:0
#: field:account.account.template,currency_id:0
#: field:account.bank.accounts.wizard,currency_id:0
msgid "Secondary Currency"
msgstr "Waluta dodatkowa"

#. module: account
#: model:ir.model,name:account.model_validate_account_move
msgid "Validate Account Move"
msgstr ""

#. module: account
#: field:account.account,credit:0
#: report:account.account.balance:0
#: report:account.account.balance.landscape:0
#: report:account.analytic.account.balance:0
#: report:account.analytic.account.cost_ledger:0
#: report:account.analytic.account.inverted.balance:0
#: report:account.central.journal:0
#: field:account.entries.report,credit:0
#: report:account.general.journal:0
#: report:account.general.ledger:0
#: report:account.journal.period.print:0
#: field:account.model.line,credit:0
#: field:account.move.line,credit:0
#: report:account.move.voucher:0
#: report:account.partner.balance:0
#: report:account.tax.code.entries:0
#: report:account.third_party_ledger:0
#: report:account.third_party_ledger_other:0
#: report:account.vat.declaration:0
#: field:report.account.receivable,credit:0
msgid "Credit"
msgstr "Ma"

#. module: account
#: help:account.invoice.refund,journal_id:0
msgid ""
"You can select here the journal to use for the refund invoice that will be "
"created. If you leave that field empty, it will use the same journal as the "
"current invoice."
msgstr ""

#. module: account
#: report:account.move.voucher:0
msgid "Through :"
msgstr ""

#. module: account
#: model:ir.actions.report.xml,name:account.account_general_journal
#: model:ir.ui.menu,name:account.menu_account_general_journal
msgid "General Journals"
msgstr ""

#. module: account
#: view:account.model:0
msgid "Journal Entry Model"
msgstr ""

#. module: account
#: code:addons/account/wizard/account_use_model.py:0
#, python-format
msgid ""
"Maturity date of entry line generated by model line '%s' is based on partner "
"payment term!\n"
"Please define partner on it!"
msgstr ""

#. module: account
#: field:account.cashbox.line,number:0
#: field:account.invoice,number:0
#: field:account.move,name:0
msgid "Number"
msgstr "Liczba"

#. module: account
#: report:account.analytic.account.journal:0
#: selection:account.analytic.journal,type:0
#: selection:account.bank.statement.line,type:0
#: selection:account.journal,type:0
msgid "General"
msgstr "Ogólne"

#. module: account
#: selection:account.aged.trial.balance,filter:0
#: selection:account.balance.report,filter:0
#: selection:account.bs.report,filter:0
#: selection:account.central.journal,filter:0
#: view:account.chart:0
#: selection:account.common.account.report,filter:0
#: selection:account.common.journal.report,filter:0
#: selection:account.common.partner.report,filter:0
#: view:account.common.report:0
#: selection:account.common.report,filter:0
#: view:account.fiscalyear:0
#: field:account.fiscalyear,period_ids:0
#: selection:account.general.journal,filter:0
#: field:account.installer,period:0
#: selection:account.partner.balance,filter:0
#: selection:account.partner.ledger,filter:0
#: selection:account.pl.report,filter:0
#: selection:account.print.journal,filter:0
#: selection:account.report.general.ledger,filter:0
#: report:account.vat.declaration:0
#: view:account.vat.declaration:0
#: selection:account.vat.declaration,filter:0
#: model:ir.actions.act_window,name:account.action_account_period_form
#: model:ir.ui.menu,name:account.menu_action_account_period_form
#: model:ir.ui.menu,name:account.next_id_23
msgid "Periods"
msgstr "Okresy"

#. module: account
#: field:account.invoice.report,currency_rate:0
msgid "Currency Rate"
msgstr ""

#. module: account
#: help:account.payment.term.line,value_amount:0
msgid "For Value percent enter % ratio between 0-1."
msgstr "Dla wartości procentowej wprowadź liczbę 0-1."

#. module: account
#: selection:account.entries.report,month:0
#: selection:account.invoice.report,month:0
#: selection:analytic.entries.report,month:0
#: selection:report.account.sales,month:0
#: selection:report.account_type.sales,month:0
msgid "April"
msgstr ""

#. module: account
#: view:account.move.line.reconcile.select:0
msgid "Open for Reconciliation"
msgstr ""

#. module: account
#: field:account.account,parent_left:0
msgid "Parent Left"
msgstr "Lewy nadrzędny"

#. module: account
#: help:account.invoice.refund,filter_refund:0
msgid ""
"Refund invoice base on this type. You can not Modify and Cancel if the "
"invoice is already reconciled"
msgstr ""

#. module: account
#: help:account.installer.modules,account_analytic_plans:0
msgid ""
"Allows invoice lines to impact multiple analytic accounts simultaneously."
msgstr ""

#. module: account
#: field:account.installer,sale_tax:0
msgid "Sale Tax(%)"
msgstr ""

#. module: account
#: model:ir.actions.act_window,name:account.action_invoice_tree2
#: model:ir.ui.menu,name:account.menu_action_invoice_tree2
msgid "Supplier Invoices"
msgstr "Faktury od dostawców"

#. module: account
#: view:account.analytic.line:0
#: field:account.analytic.line,product_id:0
#: view:account.entries.report:0
#: field:account.entries.report,product_id:0
#: field:account.invoice.line,product_id:0
#: view:account.invoice.report:0
#: field:account.invoice.report,product_id:0
#: field:account.move.line,product_id:0
#: view:analytic.entries.report:0
#: field:analytic.entries.report,product_id:0
#: field:report.account.sales,product_id:0
#: field:report.account_type.sales,product_id:0
msgid "Product"
msgstr "Produkt"

#. module: account
#: model:ir.actions.act_window,help:account.action_validate_account_move
msgid ""
"The validation of journal entries process is also called 'ledger posting' "
"and is the process of transferring debit and credit amounts from a journal "
"of original entry to a ledger book."
msgstr ""

#. module: account
#: report:account.tax.code.entries:0
msgid ")"
msgstr ""

#. module: account
#: model:ir.model,name:account.model_account_period
msgid "Account period"
msgstr "Okres konta"

#. module: account
#: view:account.subscription:0
msgid "Remove Lines"
msgstr "Usuń pozycje"

#. module: account
#: selection:account.account,type:0
#: selection:account.account.template,type:0
#: selection:account.entries.report,type:0
msgid "Regular"
msgstr ""

#. module: account
#: view:account.account:0
#: field:account.account,type:0
#: view:account.account.template:0
#: field:account.account.template,type:0
#: field:account.entries.report,type:0
msgid "Internal Type"
msgstr "Typ wewnętrzny"

#. module: account
#: report:account.move.voucher:0
msgid "State:"
msgstr ""

#. module: account
#: model:ir.actions.act_window,name:account.action_subscription_form_running
msgid "Running Subscriptions"
msgstr "Działające subskrypcje"

#. module: account
#: view:report.account.sales:0
#: view:report.account_type.sales:0
#: view:report.hr.timesheet.invoice.journal:0
msgid "This Month"
msgstr "Bieżący miesiąc"

#. module: account
#: view:account.analytic.Journal.report:0
#: view:account.analytic.balance:0
#: view:account.analytic.cost.ledger:0
#: view:account.analytic.inverted.balance:0
#: model:ir.actions.act_window,name:account.action_account_partner_ledger
msgid "Select Period"
msgstr "Wybierz okres"

#. module: account
#: view:account.entries.report:0
#: selection:account.entries.report,move_state:0
#: view:account.move:0
#: selection:account.move,state:0
#: view:account.move.line:0
#: report:account.move.voucher:0
msgid "Posted"
msgstr "Zaksięgowano"

#. module: account
#: report:account.account.balance:0
#: field:account.aged.trial.balance,date_to:0
#: field:account.balance.report,date_to:0
#: field:account.bs.report,date_to:0
#: report:account.central.journal:0
#: field:account.central.journal,date_to:0
#: field:account.common.account.report,date_to:0
#: field:account.common.journal.report,date_to:0
#: field:account.common.partner.report,date_to:0
#: field:account.common.report,date_to:0
#: field:account.fiscalyear,date_stop:0
#: report:account.general.journal:0
#: field:account.general.journal,date_to:0
#: report:account.general.ledger:0
#: field:account.installer,date_stop:0
#: report:account.journal.period.print:0
#: report:account.partner.balance:0
#: field:account.partner.balance,date_to:0
#: field:account.partner.ledger,date_to:0
#: field:account.pl.report,date_to:0
#: field:account.print.journal,date_to:0
#: field:account.report.general.ledger,date_to:0
#: report:account.third_party_ledger:0
#: report:account.third_party_ledger_other:0
#: field:account.vat.declaration,date_to:0
msgid "End Date"
msgstr "Data końcowa"

#. module: account
#: model:ir.actions.act_window,name:account.action_account_open_closed_fiscalyear
msgid "Cancel Opening Entries"
msgstr "Anuluj zapisy otwarcia"

#. module: account
#: field:account.payment.term.line,days2:0
msgid "Day of the Month"
msgstr "Dzień miesiąca"

#. module: account
#: field:account.fiscal.position.tax,tax_src_id:0
#: field:account.fiscal.position.tax.template,tax_src_id:0
msgid "Tax Source"
msgstr "Podatek źródłowy"

#. module: account
#: code:addons/account/report/account_balance_sheet.py:0
#: code:addons/account/report/account_profit_loss.py:0
#, python-format
msgid "Net Profit"
msgstr ""

#. module: account
#: view:ir.sequence:0
msgid "Fiscal Year Sequences"
msgstr "Numeracje roku podatkowego"

#. module: account
#: help:account.model,name:0
msgid "This is a model for recurring accounting entries"
msgstr "To jest model dla rekurencyjnych zapisów księgowych"

#. module: account
#: code:addons/account/account_analytic_line.py:0
#, python-format
msgid "There is no income account defined for this product: \"%s\" (id:%d)"
msgstr ""

#. module: account
#: model:ir.actions.report.xml,name:account.account_3rdparty_ledger_other
msgid "Partner Other Ledger"
msgstr "Rejestr innego partnera"

#. module: account
#: report:account.third_party_ledger:0
#: report:account.third_party_ledger_other:0
msgid "JNRL"
msgstr "DZ"

#. module: account
#: view:account.payment.term.line:0
msgid "  value amount: 0.02"
msgstr ""

#. module: account
#: view:account.fiscalyear:0
#: view:account.move:0
#: view:account.move.line:0
#: view:account.period:0
msgid "States"
msgstr "Stany"

#. module: account
#: report:account.analytic.account.balance:0
#: report:account.analytic.account.inverted.balance:0
#: report:account.analytic.account.quantity_cost_ledger:0
#: view:account.analytic.line:0
#: view:account.bank.statement:0
#: field:account.invoice,amount_total:0
#: field:account.invoice,check_total:0
#: field:report.account.sales,amount_total:0
#: field:report.account_type.sales,amount_total:0
#: field:report.invoice.created,amount_total:0
msgid "Total"
msgstr "Suma"

#. module: account
#: help:account.account,active:0
msgid ""
"If the active field is set to true, it will allow you to hide the account "
"without removing it."
msgstr ""

#. module: account
#: field:account.account,company_id:0
#: field:account.analytic.journal,company_id:0
#: field:account.bank.statement,company_id:0
#: field:account.bank.statement.line,company_id:0
#: view:account.entries.report:0
#: field:account.entries.report,company_id:0
#: field:account.fiscal.position,company_id:0
#: field:account.fiscalyear,company_id:0
#: field:account.installer,company_id:0
#: field:account.invoice,company_id:0
#: field:account.invoice.line,company_id:0
#: view:account.invoice.report:0
#: field:account.invoice.report,company_id:0
#: field:account.invoice.tax,company_id:0
#: view:account.journal:0
#: field:account.journal,company_id:0
#: field:account.journal.period,company_id:0
#: field:account.model,company_id:0
#: field:account.move,company_id:0
#: field:account.move.line,company_id:0
#: field:account.period,company_id:0
#: field:account.tax,company_id:0
#: field:account.tax.code,company_id:0
#: view:analytic.entries.report:0
#: field:analytic.entries.report,company_id:0
#: field:wizard.multi.charts.accounts,company_id:0
msgid "Company"
msgstr "Firma"

#. module: account
#: model:ir.ui.menu,name:account.menu_action_subscription_form
msgid "Define Recurring Entries"
msgstr ""

#. module: account
#: field:account.entries.report,date_maturity:0
msgid "Date Maturity"
msgstr ""

#. module: account
#: help:account.bank.statement,total_entry_encoding:0
msgid "Total cash transactions"
msgstr ""

#. module: account
#: help:account.partner.reconcile.process,today_reconciled:0
msgid ""
"This figure depicts the total number of partners that have gone throught the "
"reconciliation process today. The current partner is counted as already "
"processed."
msgstr ""

#. module: account
#: view:account.fiscalyear:0
msgid "Create Monthly Periods"
msgstr "Utwórz okresy miesięczne"

#. module: account
#: field:account.tax.code.template,sign:0
msgid "Sign For Parent"
msgstr ""

#. module: account
#: model:ir.model,name:account.model_account_balance_report
msgid "Trial Balance Report"
msgstr ""

#. module: account
#: model:ir.actions.act_window,name:account.action_bank_statement_draft_tree
msgid "Draft statements"
msgstr "Projekty wyciągów"

#. module: account
#: model:process.transition,note:account.process_transition_statemententries0
msgid ""
"Manual or automatic creation of payment entries according to the statements"
msgstr ""

#. module: account
#: view:account.invoice:0
msgid "Invoice lines"
msgstr "Pozycje faktury"

#. module: account
#: field:account.aged.trial.balance,period_to:0
#: field:account.balance.report,period_to:0
#: field:account.bs.report,period_to:0
#: field:account.central.journal,period_to:0
#: field:account.chart,period_to:0
#: field:account.common.account.report,period_to:0
#: field:account.common.journal.report,period_to:0
#: field:account.common.partner.report,period_to:0
#: field:account.common.report,period_to:0
#: field:account.general.journal,period_to:0
#: field:account.partner.balance,period_to:0
#: field:account.partner.ledger,period_to:0
#: field:account.pl.report,period_to:0
#: field:account.print.journal,period_to:0
#: field:account.report.general.ledger,period_to:0
#: field:account.vat.declaration,period_to:0
msgid "End period"
msgstr ""

#. module: account
#: code:addons/account/account_move_line.py:0
#: code:addons/account/wizard/account_invoice_state.py:0
#: code:addons/account/wizard/account_report_balance_sheet.py:0
#: code:addons/account/wizard/account_state_open.py:0
#: code:addons/account/wizard/account_validate_account_move.py:0
#, python-format
msgid "Warning"
msgstr "Ostrzeżenie"

#. module: account
#: model:ir.model,name:account.model_account_analytic_journal
msgid "account.analytic.journal"
msgstr ""

#. module: account
#: report:account.move.voucher:0
msgid "On Account of :"
msgstr ""

#. module: account
#: view:account.automatic.reconcile:0
#: view:account.move.line.reconcile.writeoff:0
msgid "Write-Off Move"
msgstr "Zapis odpisu"

#. module: account
#: model:process.node,note:account.process_node_paidinvoice0
msgid "Invoice's state is Done"
msgstr ""

#. module: account
#: model:ir.model,name:account.model_report_account_sales
msgid "Report of the Sales by Account"
msgstr ""

#. module: account
#: model:ir.model,name:account.model_account_fiscal_position_account
msgid "Accounts Fiscal Position"
msgstr ""

#. module: account
#: report:account.invoice:0
#: view:account.invoice:0
#: selection:account.invoice,type:0
#: selection:account.invoice.report,type:0
#: model:process.process,name:account.process_process_supplierinvoiceprocess0
#: selection:report.invoice.created,type:0
msgid "Supplier Invoice"
msgstr "Faktura od dostawcy"

#. module: account
#: field:account.account,debit:0
#: report:account.account.balance:0
#: report:account.account.balance.landscape:0
#: report:account.analytic.account.balance:0
#: report:account.analytic.account.cost_ledger:0
#: report:account.analytic.account.inverted.balance:0
#: report:account.central.journal:0
#: field:account.entries.report,debit:0
#: report:account.general.journal:0
#: report:account.general.ledger:0
#: report:account.journal.period.print:0
#: field:account.model.line,debit:0
#: field:account.move.line,debit:0
#: report:account.move.voucher:0
#: report:account.partner.balance:0
#: report:account.tax.code.entries:0
#: report:account.third_party_ledger:0
#: report:account.third_party_ledger_other:0
#: report:account.vat.declaration:0
#: field:report.account.receivable,debit:0
msgid "Debit"
msgstr "Winien"

#. module: account
#: field:account.invoice,invoice_line:0
msgid "Invoice Lines"
msgstr "Pozycje faktury"

#. module: account
#: help:product.category,property_account_expense_categ:0
msgid ""
"This account will be used for invoices to value expenses for the current "
"product category"
msgstr ""

#. module: account
#: view:account.subscription:0
msgid "Recurring"
msgstr ""

#. module: account
#: code:addons/account/account_move_line.py:0
#, python-format
msgid "Entry is already reconciled"
msgstr "Zapis jest już uzgodniony"

#. module: account
#: model:ir.model,name:account.model_report_account_receivable
msgid "Receivable accounts"
msgstr "Konta należności"

#. module: account
#: selection:account.model.line,date_maturity:0
msgid "Partner Payment Term"
msgstr "Warunki płatności dla partnera"

#. module: account
#: field:temp.range,name:0
msgid "Range"
msgstr "Zakres"

#. module: account
#: code:addons/account/account_move_line.py:0
#, python-format
msgid ""
"Can not create an automatic sequence for this piece !\n"
"\n"
"Put a sequence in the journal definition for automatic numbering or create a "
"sequence manually for this piece."
msgstr ""
"Nie można utworzyć automatycznej numeracji dal tego elementu !\n"
"\n"
"Zdefiniuj numerację w dzienniku, aby numerować automatycznie lub utwórz "
"numerację ręcznie dla tego elementu."

#. module: account
#: selection:account.balance.report,display_account:0
#: selection:account.bs.report,display_account:0
#: selection:account.common.account.report,display_account:0
#: selection:account.pl.report,display_account:0
#: selection:account.report.general.ledger,display_account:0
msgid "With movements"
msgstr "Ze zmianami stanu"

#. module: account
#: view:account.analytic.account:0
msgid "Account Data"
msgstr "Dane konta"

#. module: account
#: view:account.tax.code.template:0
msgid "Account Tax Code Template"
msgstr "Szablon rejestru konta podatkowego"

#. module: account
#: model:account.account.type,name:account.account_type_expense
msgid "Erfolgskonten - Aufwendungen"
msgstr ""

#. module: account
#: selection:account.entries.report,month:0
#: selection:account.invoice.report,month:0
#: selection:analytic.entries.report,month:0
#: selection:report.account.sales,month:0
#: selection:report.account_type.sales,month:0
msgid "December"
msgstr ""

#. module: account
#: model:ir.actions.act_window,name:account.action_account_analytic_journal_tree
#: model:ir.ui.menu,name:account.account_analytic_journal_print
msgid "Print Analytic Journals"
msgstr "Drukuj dzienniki analityczne"

#. module: account
#: view:account.analytic.line:0
msgid "Fin.Account"
msgstr ""

#. module: account
#: model:ir.actions.act_window,name:account.action_aged_receivable_graph
#: view:report.aged.receivable:0
msgid "Aged Receivable"
msgstr "Wiekowane należności"

#. module: account
#: field:account.tax,applicable_type:0
msgid "Applicability"
msgstr ""

#. module: account
#: code:addons/account/wizard/account_move_journal.py:0
#, python-format
msgid "This period is already closed !"
msgstr "Ten okres jest już zamknięty !"

#. module: account
#: help:account.move.line,currency_id:0
msgid "The optional other currency if it is a multi-currency entry."
msgstr "Ewnetualna druga waluta jeśli ten zapis jest wielowalutowy."

#. module: account
#: model:process.transition,note:account.process_transition_invoiceimport0
msgid ""
"Import of the statement in the system from a supplier or customer invoice"
msgstr ""

#. module: account
#: model:ir.ui.menu,name:account.menu_finance_periodical_processing_billing
msgid "Billing"
msgstr ""

#. module: account
#: model:account.journal,name:account.check_journal
msgid "Checks Journal - (test)"
msgstr ""

#. module: account
#: view:account.account:0
msgid "Parent Account"
msgstr ""

#. module: account
#: model:ir.model,name:account.model_account_analytic_chart
msgid "Account Analytic Chart"
msgstr ""

#. module: account
#: help:account.invoice,residual:0
msgid "Remaining amount due."
msgstr "Pozostała kwota do zapłaty"

#. module: account
#: model:ir.ui.menu,name:account.menu_finance_statistic_report_statement
msgid "Statistic Reports"
msgstr ""

#. module: account
#: field:account.installer,progress:0
#: field:account.installer.modules,progress:0
#: field:wizard.multi.charts.accounts,progress:0
msgid "Configuration Progress"
msgstr ""

#. module: account
#: view:account.fiscal.position.template:0
msgid "Accounts Mapping"
msgstr "Mapowanie kont"

#. module: account
#: code:addons/account/invoice.py:0
#, python-format
msgid "Invoice '%s' is waiting for validation."
msgstr ""

#. module: account
#: selection:account.entries.report,month:0
#: selection:account.invoice.report,month:0
#: selection:analytic.entries.report,month:0
#: selection:report.account.sales,month:0
#: selection:report.account_type.sales,month:0
msgid "November"
msgstr ""

#. module: account
#: sql_constraint:account.account:0
msgid "The code of the account must be unique per company !"
msgstr ""

#. module: account
#: help:account.invoice.line,account_id:0
msgid "The income or expense account related to the selected product."
msgstr "Konto dochodów i wydatków związane z wybranym produktem."

#. module: account
#: code:addons/account/account_move_line.py:0
#, python-format
msgid "The date of your Journal Entry is not in the defined period!"
msgstr ""

#. module: account
#: field:account.subscription,period_total:0
msgid "Number of Periods"
msgstr "Liczba okresów"

#. module: account
#: report:account.general.journal:0
msgid "General Journal"
msgstr "Stany dzienników"

#. module: account
#: view:account.invoice:0
msgid "Search Invoice"
msgstr ""

#. module: account
#: report:account.invoice:0
#: view:account.invoice:0
#: view:account.invoice.refund:0
#: selection:account.invoice.refund,filter_refund:0
#: view:account.invoice.report:0
#: model:ir.actions.act_window,name:account.action_account_invoice_refund
msgid "Refund"
msgstr "Korekta"

#. module: account
#: field:wizard.multi.charts.accounts,bank_accounts_id:0
msgid "Bank Accounts"
msgstr "Konta bankowe"

#. module: account
#: field:res.partner,credit:0
msgid "Total Receivable"
msgstr "Suma należności"

#. module: account
#: view:account.account:0
#: view:account.account.template:0
#: view:account.journal:0
#: view:account.move.line:0
msgid "General Information"
msgstr "Informacje ogólne"

#. module: account
#: view:account.move:0
#: view:account.move.line:0
msgid "Accounting Documents"
msgstr ""

#. module: account
#: model:ir.model,name:account.model_validate_account_move_lines
msgid "Validate Account Move Lines"
msgstr ""

#. module: account
#: model:ir.actions.act_window,name:account.action_account_analytic_cost_ledger_journal
#: model:ir.actions.report.xml,name:account.account_analytic_account_quantity_cost_ledger
msgid "Cost Ledger (Only quantities)"
msgstr "Rejestr kosztów (tylko ilości)"

#. module: account
#: model:process.node,note:account.process_node_supplierpaidinvoice0
msgid "Invoice's state is Done."
msgstr ""

#. module: account
#: model:process.transition,note:account.process_transition_reconcilepaid0
msgid "As soon as the reconciliation is done, the invoice can be paid."
msgstr ""

#. module: account
#: view:account.account.template:0
msgid "Search Account Templates"
msgstr ""

#. module: account
#: view:account.invoice.tax:0
msgid "Manual Invoice Taxes"
msgstr "Ręczne podatki faktur"

#. module: account
#: model:ir.ui.menu,name:account.menu_low_level
msgid "Low Level"
msgstr ""

#. module: account
#: report:account.analytic.account.cost_ledger:0
#: report:account.analytic.account.quantity_cost_ledger:0
#: report:account.central.journal:0
#: report:account.general.journal:0
#: report:account.invoice:0
#: report:account.partner.balance:0
msgid "Total:"
msgstr "Suma:"

#. module: account
#: field:account.account,parent_right:0
msgid "Parent Right"
msgstr ""

#. module: account
#: model:ir.model,name:account.model_account_addtmpl_wizard
msgid "account.addtmpl.wizard"
msgstr ""

#. module: account
#: field:account.aged.trial.balance,result_selection:0
#: field:account.common.partner.report,result_selection:0
#: report:account.partner.balance:0
#: field:account.partner.balance,result_selection:0
#: field:account.partner.ledger,result_selection:0
#: report:account.third_party_ledger:0
#: report:account.third_party_ledger_other:0
msgid "Partner's"
msgstr ""

#. module: account
#: model:ir.actions.act_window,name:account.action_account_fiscalyear_form
#: view:ir.sequence:0
#: model:ir.ui.menu,name:account.menu_action_account_fiscalyear_form
msgid "Fiscal Years"
msgstr "Lata podatkowe"

#. module: account
#: field:account.analytic.line,ref:0
#: report:account.third_party_ledger:0
#: report:account.third_party_ledger_other:0
msgid "Ref."
msgstr "Odn."

#. module: account
#: field:account.use.model,model:0
#: model:ir.model,name:account.model_account_model
msgid "Account Model"
msgstr "Model konta"

#. module: account
#: selection:account.entries.report,month:0
#: selection:account.invoice.report,month:0
#: selection:analytic.entries.report,month:0
#: selection:report.account.sales,month:0
#: selection:report.account_type.sales,month:0
msgid "February"
msgstr ""

#. module: account
#: field:account.bank.accounts.wizard,bank_account_id:0
#: view:account.chart.template:0
#: field:account.chart.template,bank_account_view_id:0
#: field:account.invoice,partner_bank_id:0
#: field:account.invoice.report,partner_bank_id:0
msgid "Bank Account"
msgstr "Konto bankowe"

#. module: account
#: model:ir.actions.act_window,name:account.action_account_central_journal
#: model:ir.model,name:account.model_account_central_journal
msgid "Account Central Journal"
msgstr ""

#. module: account
#: report:account.overdue:0
msgid "Maturity"
msgstr "Termin płatności"

#. module: account
#: selection:account.aged.trial.balance,direction_selection:0
msgid "Future"
msgstr "Przyszłość"

#. module: account
#: view:account.move.line:0
msgid "Search Journal Items"
msgstr ""

#. module: account
#: help:account.tax,base_sign:0
#: help:account.tax,ref_base_sign:0
#: help:account.tax,ref_tax_sign:0
#: help:account.tax,tax_sign:0
#: help:account.tax.template,base_sign:0
#: help:account.tax.template,ref_base_sign:0
#: help:account.tax.template,ref_tax_sign:0
#: help:account.tax.template,tax_sign:0
msgid "Usually 1 or -1."
msgstr "Zwykle 1 lub -1."

#. module: account
#: model:ir.model,name:account.model_account_fiscal_position_account_template
msgid "Template Account Fiscal Mapping"
msgstr "Szablon mapowania fiskalnego konta"

#. module: account
#: field:account.chart.template,property_account_expense:0
msgid "Expense Account on Product Template"
msgstr "Konto wydatków dla szablonu produktu"

#. module: account
#: field:account.analytic.line,amount_currency:0
msgid "Amount currency"
msgstr ""

#. module: account
#: code:addons/account/wizard/account_report_aged_partner_balance.py:0
#, python-format
msgid "You must enter a period length that cannot be 0 or below !"
msgstr "Musisz wprowadzić długość okresu, który nie może być 0 lub mniej !"

#. module: account
#: code:addons/account/account.py:0
#, python-format
msgid "You cannot remove an account which has account entries!. "
msgstr "Nie możesz usunąć konta, które zawiera zapisy!. "

#~ msgid "Contact"
#~ msgstr "Kontakt"

#~ msgid "Status"
#~ msgstr "Stan"

#~ msgid "Tax Report"
#~ msgstr "Sprawozdanie podatkowe"

#~ msgid "New Customer Invoice"
#~ msgstr "Nowa Faktura Klienta"

#~ msgid "Other"
#~ msgstr "Inne"

#~ msgid "Unpaid Supplier Invoices"
#~ msgstr "Niezapłacone faktury dostawców"

#~ msgid "Print Taxes Report"
#~ msgstr "Drukuj raport podatkowy"

#~ msgid "Entries Encoding"
#~ msgstr "Wprowadzanie zapisów"

#~ msgid "Select Message"
#~ msgstr "Wybierz wiadomość"

#~ msgid "Unreconciled entries"
#~ msgstr "Zapisy nieuzgodnione"

#~ msgid "Charts of Account"
#~ msgstr "Plan kont"

#~ msgid ""
#~ "Gives the view used when writing or browsing entries in this journal. The "
#~ "view tell Open ERP which fields should be visible, required or readonly and "
#~ "in which order. You can create your own view for a faster encoding in each "
#~ "journal."
#~ msgstr ""
#~ "Dodaje widok stosowany do wpisywania lub przglądania zapisów w tym "
#~ "dzienniku. Widok mówi OpenERP, które pola mają być widoczne, wymagane lub "
#~ "nie zmieniane i w jakim porządku. Możesz utworzyć swój własny widok do "
#~ "szybszego wprowadzania w każdym dzienniku."

#~ msgid "Recurrent Entries"
#~ msgstr "Zapisy rekurencyjne"

#, python-format
#~ msgid "No analytic journal !"
#~ msgstr "Brak dziennika analitycznego !"

#~ msgid "Payment Reconcilation"
#~ msgstr "Uzgadnianie płatności"

#~ msgid "Printing Date"
#~ msgstr "Data wydruku"

#~ msgid "Partner account"
#~ msgstr "Konto partnera"

#~ msgid "Partial Payment"
#~ msgstr "Płatność częściowa"

#, python-format
#~ msgid "The opening journal must not have any entry in the new fiscal year !"
#~ msgstr ""
#~ "Otwierany dziennik nie może zawierać zapisów w nowym roku fiskalnym !"

#, python-format
#~ msgid "No Data Available"
#~ msgstr "Brak daty"

#~ msgid "Cancel Invoice"
#~ msgstr "Anuluj fakturę"

#~ msgid "Select Chart of Accounts"
#~ msgstr "Wybierz plan kont"

#~ msgid ""
#~ "If a default tax is given in the partner it only overrides taxes from "
#~ "accounts (or products) in the same group."
#~ msgstr ""
#~ "Jeśli jest ustawiony u partnera podatek domyślny, to zakrywa on tylko "
#~ "podatki z kont (lub produktów) z tej samej grupy."

#~ msgid "End date"
#~ msgstr "Data końcowa"

#~ msgid "Printing Date :"
#~ msgstr "Data druku :"

#~ msgid "Standard entry"
#~ msgstr "Zapis standardowy"

#~ msgid "New Analytic Account"
#~ msgstr "Nowe konto analityczne"

#~ msgid "Parent Analytic Account"
#~ msgstr "Nadrzędne konto analityczne"

#~ msgid "Continue"
#~ msgstr "Kontynuuj"

#~ msgid "Value"
#~ msgstr "Wartość"

#~ msgid "Display History"
#~ msgstr "Wyświetl historię"

#~ msgid "Display accounts "
#~ msgstr "Wyświetl konta "

#~ msgid ""
#~ "The partner bank account to pay\n"
#~ "Keep empty to use the default"
#~ msgstr ""
#~ "Konto bankowe partnera do płatności\n"
#~ "Pozostaw puste, by stosować domyślne"

#~ msgid "VAT"
#~ msgstr "VAT"

#~ msgid "Account Number"
#~ msgstr "Numer konta"

#~ msgid "Skip"
#~ msgstr "Pomiń"

#~ msgid "Next"
#~ msgstr "Następne"

#~ msgid "Start date"
#~ msgstr "Data początkowa"

#~ msgid "Account Manager"
#~ msgstr "Główna(y) księgowa(y)"

#~ msgid "Pay invoice"
#~ msgstr "Zapłać fakturę"

#~ msgid "Sort by:"
#~ msgstr "Porządkuj wg:"

#, python-format
#~ msgid "No sequence defined in the journal !"
#~ msgstr "Brak sekwencji dla dziennika !"

#~ msgid "          Start date"
#~ msgstr "          Data początkowa"

#~ msgid "Options"
#~ msgstr "Opcje"

#~ msgid "Unpaid invoices"
#~ msgstr "Niezapłacone faktury"

#~ msgid "Date Invoiced"
#~ msgstr "Data fakturowania"

#~ msgid "All periods if empty"
#~ msgstr "Jeśli puste, to wszystkie okresy"

#~ msgid "Liability"
#~ msgstr "Pasywa"

#~ msgid "Create a Fiscal Year"
#~ msgstr "Utwórz rok podatkowy"

#~ msgid "Account No."
#~ msgstr "Nr konta"

#~ msgid "Automatic reconciliation"
#~ msgstr "Automatyczne uzgodnienie"

#~ msgid "Entries Encoding by Line"
#~ msgstr "Wprowadzanie zapisów wg pozycji"

#~ msgid "Entries Reconcile"
#~ msgstr "Uzgadnianie zapisów"

#~ msgid "The amount in the currency of the journal"
#~ msgstr "Wartości w walucie dziennika"

#~ msgid "Taxes Reports"
#~ msgstr "Raporty podatkowe"

#, python-format
#~ msgid "Already Reconciled"
#~ msgstr "Już uzgodnione"

#~ msgid "Analytic Chart of Accounts"
#~ msgstr "Analityczny plan kont"

#~ msgid "Account Analytic Lines Analysis"
#~ msgstr "Analiza pozycji analitycznych konta"

#~ msgid "Partner ID"
#~ msgstr "ID partnera"

#~ msgid "Analytic account costs and revenues"
#~ msgstr "Konto analityczne kosztów i dochodów"

#~ msgid "Full Account Name"
#~ msgstr "Pełna nazwa konta"

#~ msgid "Open State"
#~ msgstr "Stan otwarty"

#, python-format
#~ msgid "No records found for your selection!"
#~ msgstr "Nie znaleziono rekordu dla twojej selekcji!"

#, python-format
#~ msgid "Unable to reconcile entry \"%s\": %.2f"
#~ msgstr "Nie można uzgodnić zapisu \"%s\": %.2f"

#~ msgid "Analytic Journal -"
#~ msgstr "Dziennik analityczny -"

#~ msgid "Cancel selected invoices"
#~ msgstr "Anuluj zaznaczone faktury"

#~ msgid "By Date and Period"
#~ msgstr "Wg daty i okresu"

#~ msgid "Financial Management"
#~ msgstr "Księgowość"

#~ msgid "Close Fiscal Year with new entries"
#~ msgstr "Zamknij rok podatkowy z nowymi zapisami"

#~ msgid "Additionnal Information"
#~ msgstr "Dodatkowe informacje"

#~ msgid "Real Entries"
#~ msgstr "Zapisy rzeczywiste"

#~ msgid "Partner Accounts"
#~ msgstr "Konta partnera"

#~ msgid "Import invoice"
#~ msgstr "Importuj fakturę"

#~ msgid "Filter on Periods"
#~ msgstr "Filtruj wg okresów"

#~ msgid "Invoice line"
#~ msgstr "Pozycja faktury"

#~ msgid "Pay and reconcile"
#~ msgstr "Zapłać i uzgodnij"

#~ msgid "Journal code"
#~ msgstr "Kod dziennika"

#~ msgid "Entry Name"
#~ msgstr "Nazwa zapisu"

#~ msgid "Define Fiscal Years and Select Charts of Account"
#~ msgstr "Definiuj rok podatkowy i wybierz plan kont"

#~ msgid "Write-Off Period"
#~ msgstr "Okres odpisu"

#~ msgid "By date"
#~ msgstr "Wg daty"

#~ msgid "Select Chart"
#~ msgstr "Wybierz plan"

#~ msgid "Account Configure Wizard "
#~ msgstr "Kreator konfiguracji konta "

#~ msgid "Payment Entries"
#~ msgstr "Zapisy płatności"

#~ msgid ""
#~ "Financial and accounting module that covers:\n"
#~ "    General accounting\n"
#~ "    Cost / Analytic accounting\n"
#~ "    Third party accounting\n"
#~ "    Taxes management\n"
#~ "    Budgets\n"
#~ "    Customer and Supplier Invoices\n"
#~ "    Bank statements\n"
#~ "    "
#~ msgstr ""
#~ "Moduł finasowo-księgowy który obejmuje:\n"
#~ "    Księgowść ogólną\n"
#~ "    Księgowość kosztową i analityczną\n"
#~ "    Księgowość podniotów zewnętrznych\n"
#~ "    Wyliczanie podatków\n"
#~ "    Budżetowanie\n"
#~ "    Obsługę faktur klientów i dostawców\n"
#~ "    Wyciągi bankowe\n"
#~ "    "

#~ msgid ""
#~ "If no account is specified, the reconciliation will be made using every "
#~ "accounts that can be reconcilied"
#~ msgstr ""
#~ "Jeśli nie podano żadnego konta, to uzgodnienie zostanie dokonane na każdym "
#~ "koncie, które może podlegać uzgodnieniu"

#~ msgid "By Period"
#~ msgstr "Wg okresów"

#~ msgid "Maximum Quantity"
#~ msgstr "Ilość maksymalna"

#~ msgid "Base on"
#~ msgstr "Bazując na"

#~ msgid "The currency of the journal"
#~ msgstr "Waluta dziennika"

#~ msgid "Search Entries"
#~ msgstr "Szukaj zapisów"

#~ msgid "Name of the fiscal year as displayed in reports."
#~ msgstr "Nazwa roku podatkowego do drukowania w raportach."

#~ msgid "Unpaid Customer Invoices"
#~ msgstr "Nie zapłacone faktury dla klienta"

#~ msgid "The sequence gives the display order for a list of journals"
#~ msgstr "Numeracja ustala porządek wyświetlania listy dzienników"

#~ msgid "Payment date"
#~ msgstr "Data zapłaty"

#~ msgid "Canceled Invoice"
#~ msgstr "Anulowana faktura"

#~ msgid "Accounting Entries"
#~ msgstr "Zapisy księgowe"

#~ msgid "Date Start"
#~ msgstr "Data rozpoczęcia"

#~ msgid "Quantities"
#~ msgstr "Ilości"

#~ msgid "General Ledger -"
#~ msgstr "Księga główna"

#~ msgid "The date of the generated entries"
#~ msgstr "Data wygenerowanych zapisów"

#~ msgid "Modify Invoice"
#~ msgstr "Modyfikuj fakturę"

#~ msgid ""
#~ "This will automatically configure your chart of accounts, bank accounts, "
#~ "taxes and journals according to the selected template"
#~ msgstr ""
#~ "To automatycznie skonfiguruje twój plan kont, konta bankowe, podatki i "
#~ "dzienniki w zależności od wybranego szablonu"

#~ msgid "By Date"
#~ msgstr "Wg daty"

#~ msgid "Crebit"
#~ msgstr "Ma"

#~ msgid "Journal name"
#~ msgstr "Nazwa dziennika"

#~ msgid "Analytic Entries by Journal"
#~ msgstr "Pozycje analityczne wg dziennika"

#~ msgid ""
#~ "Indicate if the amount of tax must be included in the base amount for the "
#~ "computation of the next taxes"
#~ msgstr ""
#~ "Oznacza, że podatek ma być wliczony w kwotę bazową do obliczenia następnych "
#~ "podatków"

#~ msgid "Import from invoices or payments"
#~ msgstr "Importuj z faktur lub płatności"

#~ msgid "Journal - Period"
#~ msgstr "Dziennik - Okres"

#~ msgid "Reconcile entries"
#~ msgstr "Uzgodnij zapisy"

#, python-format
#~ msgid "Date not in a defined fiscal year"
#~ msgstr "Data poza rokiem podatkowym"

#~ msgid "Account cost and revenue by journal (This Month)"
#~ msgstr "Koszty i przychody na koncie wg dziennika (w tym miesiącu)"

#~ msgid "OK"
#~ msgstr "OK"

#~ msgid "Analytic Check"
#~ msgstr "Kontrola analityczna"

#~ msgid "Select parent account"
#~ msgstr "Wybierz konto nadrzędne"

#~ msgid "All Months"
#~ msgstr "Wszystkie miesiące"

#~ msgid "Group invoice lines"
#~ msgstr "Grupuj pozycje faktury"

#~ msgid "Tax Group"
#~ msgstr "Grupa podatku"

#~ msgid "Select Date-Period"
#~ msgstr "Wybierz datę-okres"

#~ msgid "Maintains Invoice sequences with Fiscal Year"
#~ msgstr "Utrzymuje numerację faktur z rokiem podatkowym"

#~ msgid "Import invoices"
#~ msgstr "Importuj faktury"

#~ msgid "Full Payment"
#~ msgstr "Pełna płatność"

#~ msgid "Write-Off journal"
#~ msgstr "Dziennik odpisów"

#~ msgid "Choose Journal and Payment Date"
#~ msgstr "Wybierz dziennik i datę płatności"

#~ msgid "Page"
#~ msgstr "Strona"

#~ msgid "Analytic Journal Definition"
#~ msgstr "Definicja dziennika analitycznego"

#~ msgid "The sequence used for invoice numbers in this journal."
#~ msgstr "Numeracja stosowana dla numerów faktur w tym dzienniku"

#~ msgid "Error ! The duration of the Fiscal Year is invalid. "
#~ msgstr "Błąd ! Długość roku podatkowego jest niedozwolona. "

#~ msgid "List of Accounts"
#~ msgstr "Lista kont"

#~ msgid "Print VAT Decl."
#~ msgstr "Drukuj dekl. VAT"

#~ msgid "Current Date"
#~ msgstr "Bieżąca data"

#~ msgid "Account Configure"
#~ msgstr "Konfiguracja konta"

#~ msgid "Financial Accounts"
#~ msgstr "Konta finansowe"

#~ msgid "Print Journal -"
#~ msgstr "Drukuj dziennik -"

#~ msgid "Models Definition"
#~ msgstr "Definicje modeli"

#~ msgid "Accounting and financial management"
#~ msgstr "Księgowość i zarządzanie finansami"

#~ msgid "Reconcile Entries."
#~ msgstr "Uzgodnij zapisy"

#~ msgid "Name of the fiscal year as displayed on screens."
#~ msgstr "Nazwa roku podatkowego wyświetlana na ekranie"

#~ msgid "Account Code"
#~ msgstr "Kod konta"

#~ msgid ""
#~ "The optional quantity expressed by this line, eg: number of product sold. "
#~ "The quantity is not a legal requirement but is very usefull for some reports."
#~ msgstr ""
#~ "Ewentualna ilość wyrażona w tej pozycji, czyli liczba sprzedanych produktów. "
#~ "Nie jest to wymagane prawnie, ale może być bardzo użyteczne w niektórych "
#~ "raportach."

#~ msgid "All account entries"
#~ msgstr "Wszystkie zapisy konta"

#~ msgid "Supplier invoice"
#~ msgstr "Faktura od dostawcy"

#~ msgid "New Supplier Invoice"
#~ msgstr "Nowa faktura od dostawcy"

#~ msgid "Invoice import"
#~ msgstr "Import faktury"

#~ msgid "Reconciliation of entries from invoice(s) and payment(s)"
#~ msgstr "Uzgodnienie zapisów z faktur i płatności"

#~ msgid "Customer Invoice Process"
#~ msgstr "Proces faktury dla klienta"

#~ msgid "Are you sure you want to refund this invoice ?"
#~ msgstr "Jesteś pewna(ien), że chcesz korygować tę fakturę ?"

#~ msgid "Import Invoice"
#~ msgstr "Importuj fakturę"

#~ msgid "Supplier Invoice Process"
#~ msgstr "Proces faktury dostawcy"

#~ msgid "(Keep empty for all open fiscal years)"
#~ msgstr "(Pozostaw puste dla wszystkich otwartych lat podatkowych)"

#~ msgid "Keep empty if the fiscal year belongs to several companies."
#~ msgstr "Pozostaw puste, jeśli rok podatkowy należy do kilku firm."

#~ msgid "Movement"
#~ msgstr "Zmiany stanu"

#~ msgid "Unpaid Supplier Refunds"
#~ msgstr "Niezapłacone korekty od dostawcy"

#~ msgid "Error: BVR reference is required."
#~ msgstr "Błąd: Wymagana jest referencja BVR."

#~ msgid "New Customer Refund"
#~ msgstr "Nowa korekta dla klienta"

#~ msgid "Invoice Ref"
#~ msgstr "Odnośnik faktury"

#~ msgid "New Supplier Refund"
#~ msgstr "Nowa korekta od dostawcy"

#~ msgid "Unpaid Customer Refunds"
#~ msgstr "Niezapłacone korekty dla klienta"

#~ msgid "Confirm draft invoices"
#~ msgstr "Zatwierdź projekty faktur"

#~ msgid "Draft Customer Invoices"
#~ msgstr "Projekty faktur dla klienta"

#, python-format
#~ msgid "Can not pay draft/proforma/cancel invoice."
#~ msgstr "Nie można zapłacić faktur projektowanych/proforma/anulowanych."

#~ msgid ""
#~ "All draft account entries in this journal and period will be validated. It "
#~ "means you won't be able to modify their accouting fields."
#~ msgstr ""
#~ "Wszystkie projekty zapisów na koncie w tym dzienniku zostaną zatwierdzone. "
#~ "Oznacza to, że nie będziesz mogła modyfikować tych pól księgowych."

#~ msgid "Skip 'Draft' State for Created Entries"
#~ msgstr "Pomiń stan 'Projekt' dla tworzonych zapisów"

#~ msgid "Aged Trial Balance"
#~ msgstr "Bilans próbny wiekowania"

#~ msgid "Entry label"
#~ msgstr "Etykieta zapisu"

#~ msgid "Encode manually the statement"
#~ msgstr "Wprowadź ręcznie zestawienie"

#~ msgid "Import from your bank statements"
#~ msgstr "Importuj z wyciągu bankowego"

#~ msgid "Manually statement"
#~ msgstr "Zestawienie ręczne"

#~ msgid "Import file from your bank statement"
#~ msgstr "Importuj plik wyciągu bankowego"

#~ msgid "File statement"
#~ msgstr "Zestawienie w pliku"

#~ msgid "Legal Statements"
#~ msgstr "Zestawienia dla urzędu"

#~ msgid ""
#~ "Check this box if you want to print all entries when printing the General "
#~ "Ledger, otherwise it will only print its balance."
#~ msgstr ""
#~ "Zaznacz tę opcję, jeśli chcesz drukować wszystkie zapisy w trakcie "
#~ "drukowania księgi głównej. W przeciwnym przypadku będą drukowane tylko salda."

#~ msgid "Print Aged Trial Balance"
#~ msgstr "Drukuj bilans próbny wiekowania"

#~ msgid "Account Balance"
#~ msgstr "Saldo konta"

#~ msgid "Account Num."
#~ msgstr "Nr konta"

#~ msgid "Contra"
#~ msgstr "Przeciwny"

#~ msgid "Bank Reconciliation"
#~ msgstr "Uzgodnienie z bankiem"

#~ msgid "Generate entries before:"
#~ msgstr "Generuj zapisy przed:"

#~ msgid "Amount paid"
#~ msgstr "Kwota zapłacona"

#~ msgid "Compute Entry Dates"
#~ msgstr "Oblicz daty zapisów"

#~ msgid "Account to reconcile"
#~ msgstr "Konto do uzgodnienia"

#~ msgid "Total quantity"
#~ msgstr "Suma ilości"

#~ msgid "Gives the sequence order when displaying a list of account types."
#~ msgstr "Ustala kolejność wyświetlania listy typów kont."

#~ msgid "Costs & Revenues"
#~ msgstr "Koszty i przychody"

#~ msgid "Cost Legder for period"
#~ msgstr "Rejestr kosztów dla okresu"

#~ msgid "Valid Entries"
#~ msgstr "Ważna zapisy"

#~ msgid "Date or Code"
#~ msgstr "Data lub kod"

#~ msgid "To Be Verified"
#~ msgstr "Do weryfikacji"

#~ msgid "Untaxed amount"
#~ msgstr "Kwota bez podatku"

#~ msgid "Expense"
#~ msgstr "Wydatki"

#~ msgid "Payment Reconcile"
#~ msgstr "Uzgodnienie płatności"

#, python-format
#~ msgid "Your journal must have a default credit and debit account."
#~ msgstr "Twój dziennik musi mieć domyślne konto Winien i Ma."

#, python-format
#~ msgid "Date to must be set between %s and %s"
#~ msgstr "Data musi być ustawiona między %s a %s"

#~ msgid "Entry Model"
#~ msgstr "Model zapisu"

#~ msgid "3 Months"
#~ msgstr "3 miesiące"

#~ msgid "Cash Payment"
#~ msgstr "Płatność gotówkowa"

#~ msgid "End of Year Treatments"
#~ msgstr "Zamykanie roku"

#~ msgid "Bank Payment"
#~ msgstr "Płatność bankowa"

#~ msgid "Entry Model Line"
#~ msgstr "Pozycja modelu zapisu"

#~ msgid "Number of entries are generated"
#~ msgstr "Generuje się dużo zapisów"

#~ msgid "Date payment"
#~ msgstr "Data płatności"

#~ msgid "Payment amount"
#~ msgstr "Kwota płatności"

#~ msgid "Total amount"
#~ msgstr "Suma kwot"

#~ msgid "Journal Purchase"
#~ msgstr "Dziennik zakupów"

#~ msgid "_Cancel"
#~ msgstr "_Anuluj"

#~ msgid "Journal Sale"
#~ msgstr "Dziennik sprzedaży"

#~ msgid ""
#~ "This field is used for payable and receivable entries. You can put the limit "
#~ "date for the payment of this entry line."
#~ msgstr ""
#~ "To pole jest stosowane dla zapisów należności i zobowiązań. Możesz wstawić "
#~ "datę graniczną dla zapłaty dla tej pozycji zapisu."

#~ msgid "Receivable and Payable"
#~ msgstr "Należności i zobowiązania"

#~ msgid "Accounting Statement"
#~ msgstr "Zestawienie księgowe"

#~ msgid "Reconcile Paid"
#~ msgstr "Uzgodnij zapłacone"

#~ msgid "Total entries"
#~ msgstr "Suma zapisów"

#~ msgid "Analytic Invoice"
#~ msgstr "Faktura analityczna"

#~ msgid "Grand total"
#~ msgstr "Suma końcowa"

#~ msgid "Voucher Nb"
#~ msgstr "Nr vouchera"

#~ msgid "Bank Receipt"
#~ msgstr "Potwierdzenie bankowe"

#~ msgid "Select invoices you want to pay and manages advances"
#~ msgstr "Wybierz faktury, które chcesz opłacić i zarządać zaliczkami"

#~ msgid "Close states"
#~ msgstr "Zamknij stany"

#~ msgid "        Start date"
#~ msgstr "        Data początkowa"

#~ msgid "Include in base amount"
#~ msgstr "Włącz do kwoty bazowej"

#~ msgid "Open for reconciliation"
#~ msgstr "Otwarte do uzgodnienia"

#~ msgid "No Filter"
#~ msgstr "Brak filtra"

#~ msgid "O_k"
#~ msgstr "O_k"

#~ msgid "Date End"
#~ msgstr "Data końcowa"

#~ msgid ""
#~ "The maturity date of the generated entries for this model. You can chosse "
#~ "between the date of the creation action or the the date of the creation of "
#~ "the entries plus the partner payment terms."
#~ msgstr ""
#~ "Data zapłaty dla zapisów wygenerowanych dla tego modelu. Możesz wybrać "
#~ "pomiędzy datą akcji utworzenia lub datą utworzenia zapisu plus liczba dni z "
#~ "warunków płatności partnera."

#~ msgid "Reconcilate the entries from payment"
#~ msgstr "Uzgodnij zapisy z płatności"

#~ msgid " Close states of Fiscal year and periods"
#~ msgstr " Zamknij stany roku podatkowego i okresów"

#~ msgid ""
#~ "If a default tax if given in the partner it only override taxes from account "
#~ "(or product) of the same group."
#~ msgstr ""
#~ "Jeśli jest podany podatek domyślny dla partnera, to zamazuje on tylko "
#~ "podatki konta (lub produktu) z tej samej grupy."

#~ msgid ""
#~ "Indicate if the tax computation is based on the value computed for the "
#~ "computation of child taxes or based on the total amount."
#~ msgstr ""
#~ "Wskazuje, czy obliczanie podatku jest oparte o wartości wyliczone dla "
#~ "podatków podrzędnych, czy jest oparte o kwotę sumy."

#~ msgid "       Include Reconciled Entries"
#~ msgstr "       Włączając uzgodnione zapisy"

#~ msgid "Date/Period Filter"
#~ msgstr "Filtr daty/okresu"

#~ msgid "Journal/Payment Mode"
#~ msgstr "Dziennik/Tryb płatności"

#~ msgid "Filter on Partners"
#~ msgstr "Filtruj wg partnerów"

#~ msgid "General Credit"
#~ msgstr "Ogólnie Ma"

#~ msgid "Control Invoice"
#~ msgstr "Sprawdź fakturę"

#~ msgid "Cash Receipt"
#~ msgstr "Potwierdzenie gotówki"

#~ msgid "Date Filter"
#~ msgstr "Filtr danych"

#~ msgid "Amount reconciled"
#~ msgstr "Kwota uzgodniona"

#~ msgid ""
#~ "This field allow you to choose the accounting journals you want for "
#~ "filtering the invoices. If you left this field empty, it will search on all "
#~ "sale, purchase and cash journals."
#~ msgstr ""
#~ "To pole pozwala wybrać dziennik przy filtrowaniu faktur. Jeśli zostawisz "
#~ "puste, to przeszukiwanie będzie dotyczyło sprzedaży, zakupów i dziennika "
#~ "kasowego."

#, python-format
#~ msgid "Closing of states cancelled, please check the box !"
#~ msgstr "Anulowano zamykanie stanów, zaznacz opcję !"

#~ msgid "General Debit"
#~ msgstr "Ogólnie Winien"

#~ msgid "Can be draft or validated"
#~ msgstr "Może być projektem lub zatwierdzone"

#~ msgid "Select Period and Journal for Validation"
#~ msgstr "Wybierz okres i dziennik do zatwierdzenia"

#~ msgid "Proposed invoice to be checked, validated and printed"
#~ msgstr "Proponowana faktura do sprawdzenia, zatwierdzenia i drukowania"

#~ msgid "Valid entries from invoice"
#~ msgstr "Ważne zapisy z faktury"

#~ msgid "Validated accounting entries."
#~ msgstr "Zatwierdzone zapisy księgowe"

#~ msgid "Validate Account Entries"
#~ msgstr "Zatwierdź zapisy konta"

#~ msgid "Ending Balance"
#~ msgstr "Saldo końcowe"

#~ msgid "From analytic accounts, Create invoice."
#~ msgstr "Z analitycznych kont, Utwórz fakturę."

#~ msgid "Income"
#~ msgstr "Dochody"

#~ msgid ""
#~ "This account will be used instead of the default one to value outgoing stock "
#~ "for the current product"
#~ msgstr ""
#~ "To konto księgowe będzie stosowane zamiast domyślnego przy wycenie zapasów "
#~ "przyjmowanych dla bieżącego produktu"

#~ msgid ""
#~ "This account will be used instead of the default one to value incoming stock "
#~ "for the current product"
#~ msgstr ""
#~ "To konto będzie stosowane, zamiast domyślnego, do wyceny zapasów "
#~ "wychodzących dla tego produktu"

#~ msgid "Account cost and revenue by journal"
#~ msgstr "Rachunek zysków i strat wg dzienników"

#~ msgid "Total write-off"
#~ msgstr "Suma odpisów"

#~ msgid "Are you sure you want to close the fiscal year ?"
#~ msgstr "Jesteś pewna, że chcesz zamknąć rok podatkowy ?"

#~ msgid "Reconcilation of entries from payment order."
#~ msgstr "Uzgodnienie zapisów z polecenia płatności."

#, python-format
#~ msgid "Please set an analytic journal on this financial journal !"
#~ msgstr "Proszę ustawić dziennik analityczny dla tego dziennika finansowego !"

#~ msgid ""
#~ "You can check this box to mark the entry line as a litigation with the "
#~ "associated partner"
#~ msgstr ""
#~ "Możesz zaznaczyć tę opcję, aby oznaczyć tę pozycję zapisu jako sporną z "
#~ "partnerem"

#~ msgid "Set starting and ending balance for control"
#~ msgstr "Ustaw saldo początkowe i końcowe dla sprawdzenia"

#~ msgid "Balance brought forward"
#~ msgstr "Saldo z przeniesienia"

#~ msgid "Analytic Check -"
#~ msgstr "Kontrola analityczna -"

#, python-format
#~ msgid "Closing of fiscal year cancelled, please check the box !"
#~ msgstr "Anulowano zamknięcie roku podatkowego, proszę zaznacz opcję !"

#~ msgid "Specify The Message for the Overdue Payment Report."
#~ msgstr "Podaj wiadomość dla raportu o przeterminowanych należnościach."

#~ msgid ""
#~ "This account will be used to value incoming stock for the current product "
#~ "category"
#~ msgstr ""
#~ "To konto będzie stosowane do wyceny zapasów przychodzących dla bieżącej "
#~ "kategorii produktów."

#~ msgid ""
#~ "These types are defined according to your country. The type contain more "
#~ "information about the account and it's specificities."
#~ msgstr ""
#~ "Te typy są definiowane zgodnie z praktyką w twoim kraju. Typ zawiera "
#~ "informację o kontach i ich właściwościach."

#~ msgid "Message"
#~ msgstr "Komunikat"

#~ msgid "Period from :"
#~ msgstr "Okres od :"

#~ msgid "to :"
#~ msgstr "do :"

#~ msgid "_Go"
#~ msgstr "_Przejdź"

#~ msgid "Delta Debit"
#~ msgstr "Przyrost Winien"

#~ msgid "Delta Credit"
#~ msgstr "Przyrost Ma"

#~ msgid "Overdue Payment Message"
#~ msgstr "Komunikat przeterminowanej płatności"

#~ msgid "Generic Reports"
#~ msgstr "Ogólne raporty"

#~ msgid "Analytic Debit"
#~ msgstr "Winien - analityka"

#~ msgid "Overdue Payment Report Message"
#~ msgstr "Komunikat raportu przeterminowanych płatności"

#~ msgid ""
#~ "Gives the type of the analytic journal. When a document (eg: an invoice) "
#~ "needs to create analytic entries, Open ERP will look for a matching journal "
#~ "of the same type."
#~ msgstr ""
#~ "Podaje typ dziennika analitycznego. Kiedy dokument (np. faktura) ma utworzyć "
#~ "zapisy analityczne, to OpenERP będzie szukał odpowiedniego dziennika tego "
#~ "samego typu."

#~ msgid "Analytic costs to reinvoice purchases, timesheets, ..."
#~ msgstr "Koszt analityczny do refakturowania zakupów, kart pracy, ..."

#~ msgid "Credit Trans."
#~ msgstr "Trans. Ma"

#~ msgid "Open for unreconciliation"
#~ msgstr "Otwórz do kasowania uzgodnień"

#~ msgid "Create subscription entries"
#~ msgstr "Utwórz zapisy subskrypcji"

#~ msgid "Subscription Entries"
#~ msgstr "Zapisy subskrypcji"

#~ msgid "Subscription Periods"
#~ msgstr "Okresy subskrypcji"

#~ msgid "From statement, create entries"
#~ msgstr "Z wyciągu, utwórz zapisy"

#~ msgid "Entries by Statements"
#~ msgstr "Zapisy wg wyciągów"

#~ msgid "Confirm statement with/without reconciliation from draft statement"
#~ msgstr "Potwierdź projekt wyciągu z lub bez uzgodnienia"

#~ msgid "New Statement"
#~ msgstr "Nowy wyciąg"

#~ msgid "Statement Entries"
#~ msgstr "Zapisy wyciągu"

#~ msgid "Statement reconcile line"
#~ msgstr "Pozycja uzgodnienia wyciągu"

#~ msgid "Confirm statement from draft"
#~ msgstr "Zatwierdź projekt wyciągu"

#~ msgid "Statement encoding produces payment entries"
#~ msgstr "Wprowadzenie wyciągu generuje zapisy płatności"

#~ msgid "Import Invoices in Statement"
#~ msgstr "Importuj faktury do wyciągu"

#~ msgid "Accounting entries at statement's confirmation"
#~ msgstr "Zapisy księgowe przy potwierdzeniu wyciągu"

#~ msgid "Import invoice from statement"
#~ msgstr "Importuj fakturę z wyciągu"

#~ msgid "Encode manually statement comes into the draft statement"
#~ msgstr "Ręcznie wprowadzony wyciąg jest projektem wyciągu"

#~ msgid "Statement Process"
#~ msgstr "Proces wyciągu"

#~ msgid "Statement reconcile"
#~ msgstr "Uzgodnienia wyciągu"

#~ msgid "Move Lines"
#~ msgstr "Pozycje zapisów"

#~ msgid "Move Lines Created."
#~ msgstr "Utworzono pozycje zapisów."

#~ msgid "Move line select"
#~ msgstr "Wybór pozycji zapisów"

#~ msgid "Account Move"
#~ msgstr "Zapis konta"

#~ msgid "Validate Account Moves"
#~ msgstr "Zatwierdź zapisy konta"

#~ msgid "Entries Encoding by Move"
#~ msgstr "Zapisy"

#~ msgid "Force all moves for this account to have this secondary currency."
#~ msgstr "Wymuś, aby wszystkie zapisy tego konta miały tę dodatkową walutę."

#, python-format
#~ msgid "Account move line \"%s\" is not valid"
#~ msgstr "Pozycja zapisu konta \"%s\" jest niedozwolona"

#~ msgid ""
#~ "Check this box if you don't want new account moves to pass through the "
#~ "'draft' state and instead goes directly to the 'posted state' without any "
#~ "manual validation."
#~ msgstr ""
#~ "Zaznacz to pole, jeśli nie chcesz aby nowe zapisy konta przechodziły przez "
#~ "stan 'projekt' i zamiast tego od razu wchodziły w stan 'zaksięgowane' bez "
#~ "żadnego ręcznego zatwierdzania."

#, python-format
#~ msgid ""
#~ "Selected Move lines does not have any account move enties in draft state"
#~ msgstr "Wybrane pozycje zapisów konta nie mają zapisów w stanie projekt"

#~ msgid "Account Entry Line"
#~ msgstr "Pozycje zapisów"

#~ msgid "Invoice Movement"
#~ msgstr "Nr zapisu faktury"

#~ msgid "Link to the automatically generated account moves."
#~ msgstr "Numer automatycznie wygenerowanego zapisu konta."

#~ msgid "Subtotal w/o tax"
#~ msgstr "Wartość"

#~ msgid "Invoice Sequence"
#~ msgstr "Numeracja faktur"

#~ msgid "Draft Supplier Invoices"
#~ msgstr "Projekty faktur od dostawcy"

#~ msgid "Draft Customer Refunds"
#~ msgstr "Projekty korekt dla klienta"

#~ msgid "PRO-FORMA Customer Invoices"
#~ msgstr "Fakturay PRO-FORMA dla klienta"

#~ msgid "Draft Supplier Refunds"
#~ msgstr "Projekty korekt od dostawcy"

#~ msgid "Account Entry Reconcile"
#~ msgstr "Uzgodnienie zapisów"

#~ msgid "Unreconcile entries"
#~ msgstr "Skasuj uzgodnienie"

#~ msgid ""
#~ "The account moves of the invoice have been reconciled with account moves of "
#~ "the payment(s)."
#~ msgstr "Zapisy konta dla faktury zostały uzgodnione z zapisami płatności."

#~ msgid "Paid invoice when reconciled."
#~ msgstr "Faktura zapłacona przy uzgadnianiu"

#~ msgid "Print Journal"
#~ msgstr "Drukuj zapisy dzienników"

#~ msgid "Print Central Journal"
#~ msgstr "Drukuj konta dzienników"

#~ msgid "Print General Journal"
#~ msgstr "Drukuj stany dzienników"

#~ msgid "Journal Voucher"
#~ msgstr "Dokument dziennika"

#~ msgid "Analytic Journal Report"
#~ msgstr "Raport dzenników analitycznych"

#~ msgid "x Expenses Credit Notes Journal"
#~ msgstr "x Dziennik korekt wydatków"

#~ msgid "Central Journal"
#~ msgstr "Konta dziennika"

#~ msgid "Financial Journals"
#~ msgstr "Dzienniki księgowe"

#~ msgid "Entries of Open Analytic Journals"
#~ msgstr "Zapisy otwartych dzienników analitycznych"

#~ msgid "Debit Trans."
#~ msgstr "Przen. Winien"

#~ msgid "Analytic Credit"
#~ msgstr "Analityka Ma"

#~ msgid "Third party"
#~ msgstr "Inna firma"

#~ msgid "Pre-generated invoice from control"
#~ msgstr "Faktura wygenerowana dla kontroli"

#~ msgid ""
#~ "This type is used to differenciate types with special effects in Open ERP: "
#~ "view can not have entries, consolidation are accounts that can have children "
#~ "accounts for multi-company consolidations, payable/receivable are for "
#~ "partners accounts (for debit/credit computations), closed for deprecated "
#~ "accounts."
#~ msgstr ""
#~ "Ten typ jest stosowany do rozróżnienia typów o specjalnych efektach w "
#~ "OpenERP: widok nie może mieć zapisów, konsolidacja to konta, które mogą mieć "
#~ "konta podrzędne do konsolidacji wielofirmowości, zobowiązania/należności są "
#~ "dla kont partnerów (do obliczeń Winien/Ma), zamknięte dla kont nieczynnych."

#~ msgid "Third party (Country)"
#~ msgstr "Inna firma (kraj)"

#~ msgid "Third Party Ledger"
#~ msgstr "Rejestr firmy"

#~ msgid "analytic Invoice"
#~ msgstr "Faktura analityczna"

#~ msgid ""
#~ "This account will be used to value outgoing stock for the current product "
#~ "category"
#~ msgstr ""
#~ "To konto będzie stosowane do rejestrowania wartości zapasów wychodzących "
#~ "przy sprzedaży dla bieżącej kategorii produktów"

#~ msgid "Draft invoices"
#~ msgstr "Projekty faktur"

#~ msgid "Costs to invoice"
#~ msgstr "Koszty do faktur"

#~ msgid "Accounts to invoice"
#~ msgstr "Konta do faktur"

#~ msgid "Analytic accounts to close"
#~ msgstr "Konta analityczne do zamknięcia"

#~ msgid "Board for accountant"
#~ msgstr "Konsola dla księgowści"

#~ msgid "Entries Selection Based on"
#~ msgstr "Wybór zapisów wg"

#~ msgid "Show Debit/Credit Information"
#~ msgstr "Pokaż informację Winien/Ma"

#~ msgid "Aged income"
#~ msgstr "Przeterminowany dochód"

#~ msgid "My indicators"
#~ msgstr "Moje wskaźniki"

#~ msgid "Financial Period"
#~ msgstr "Okres finansowy"

#~ msgid "Select Period(s)"
#~ msgstr "Wybierz okres(y)"

#~ msgid "Notification"
#~ msgstr "Powiadomienia"

#~ msgid "All accounts"
#~ msgstr "Wszystkie konta"

#~ msgid "Account balance-Compare Years"
#~ msgstr "Bilans - Porównanie lat"

#~ msgid "Show Comparision in %"
#~ msgstr "Pokaż porównanie w %"

#~ msgid "Show Report in Landscape Form"
#~ msgstr "Pokaż raport w poziomie"

#~ msgid "You have to select 'Landscape' option. Please Check it."
#~ msgstr "Musisz wybrać opcję 'Poziomo'. Zaznacz ją."

#~ msgid ""
#~ "Account Balance Module is an added functionality to the Financial Management "
#~ "module.\n"
#~ "\n"
#~ "    This module gives you the various options for printing balance sheet.\n"
#~ "\n"
#~ "    1. You can compare the balance sheet for different years.\n"
#~ "\n"
#~ "    2. You can set the cash or percentage comparison between two years.\n"
#~ "\n"
#~ "    3. You can set the referential account for the percentage comparison for "
#~ "particular years.\n"
#~ "\n"
#~ "    4. You can select periods as an actual date or periods as creation "
#~ "date.\n"
#~ "\n"
#~ "    5. You have an option to print the desired report in Landscape format.\n"
#~ "    "
#~ msgstr ""
#~ "Moduł bilansu jest dodatkową funkcjonalnością modułu księgowego.\n"
#~ "\n"
#~ "    Ten moduł daje kilka opcji drukowania bilansu.\n"
#~ "\n"
#~ "    1. Możesz porównać bilanse z różnych lat.\n"
#~ "\n"
#~ "    2. Możesz ustawić liczbowo lub procentowo porównanie pomiędzy dwoma "
#~ "latami.\n"
#~ "\n"
#~ "    3. Możesz ustawić konto referencyjne do procentowego porównania "
#~ "poszczególnych lat.\n"
#~ "\n"
#~ "    4. Możesz wybrać okres jako datę bieżącą lub jako datę utworzenia.\n"
#~ "\n"
#~ "    5. Możesz drukować raporty w formacie poziomym.\n"
#~ "    "

#~ msgid "Select Reference Account(for  % comparision)"
#~ msgstr "Wybierz konto referencyjne (do porównania %)"

#~ msgid "Select Fiscal Year(s)(Maximum Three Years)"
#~ msgstr "Wybierz lata podatkowe (maksymalnie 3)"

#~ msgid "Compare Selected Years In Terms Of"
#~ msgstr "Porównaj wybrane lata pod kątem"

#~ msgid "Show Accounts"
#~ msgstr "Pokaż konta"

#~ msgid "Accounting and financial management-Compare Accounts"
#~ msgstr "Księgowość - Porównanie kont"

#~ msgid "You can select maximum 3 years. Please check again."
#~ msgstr "Możesz wybrać maksymalnie 3 lata. Sprawdź ponownie."

#~ msgid ""
#~ "3. You have selected 'Percentage' option with more than 2 years, but you "
#~ "have not selected landscape format."
#~ msgstr ""
#~ "3. Wybrałeś opcję 'Procentowo' z więcej niż dwoma latami, ale nie wybrałeś "
#~ "wydruku poziomego."

#~ msgid "Don't Compare"
#~ msgstr "Nie porównuj"

#~ msgid ""
#~ "You might have done following mistakes. Please correct them and try again."
#~ msgstr ""
#~ "Mogłaś(eś) popełnić jeden z poniższych błędów. Popraw i spróbuj ponownie."

#~ msgid "1. You have selected more than 3 years in any case."
#~ msgstr "1. Wybrałeś więcej niż 3 lata w którymś przypadku."

#~ msgid ""
#~ "2. You have not selected 'Percentage' option, but you have selected more "
#~ "than 2 years."
#~ msgstr "2. Nie wybrałeś opcji 'Procentowo', ale wybrałeś więcej niż 2 lata."

#~ msgid "Creation Date"
#~ msgstr "Data utworzenia"

#~ msgid "You have to select at least 1 Fiscal Year. Try again."
#~ msgstr "Musisz wybrać co najmniej 1 rok podatkowy. Spróbuj ponownie."

#~ msgid ""
#~ "You may have selected the compare options with more than 1 year with "
#~ "credit/debit columns and % option.This can lead contents to be printed out "
#~ "of the paper.Please try again."
#~ msgstr ""
#~ "Pewnie wybrałaś(eś) opcję porównania z więcej niż 1 rokiem z kolumnami "
#~ "Winien/Ma i opcją %. To prowadzi do wydruku poza papierem. Spróbuj ponownie."

#~ msgid "Customize Report"
#~ msgstr "Dostosuj raport"

#~ msgid "A module that adds new reports based on the account module."
#~ msgstr "Moduł dodający nowe raporty dla księgowości"

#~ msgid "Account Reporting - Reporting"
#~ msgstr "Kisęgowość - Raportowanie"

#~ msgid "Credit Note"
#~ msgstr "Korekta"

#~ msgid "The Account can either be a base tax code or tax code account."
#~ msgstr "To może być rejestr podatku lub podstawy podatku."

#~ msgid ""
#~ "If the Tax account is tax code account, this field will contain the taxed "
#~ "amount.If the tax account is base tax code,                    this field "
#~ "will contain the basic amount(without tax)."
#~ msgstr ""
#~ "Jeśli konto/rejestr podatkowy jest rejestrem podatku, to pole będzie "
#~ "zawierało kwotę podatku. Jeśli konto/rejestr podatkowy jest rejestrem "
#~ "podstawy, to pole zawiera wartość bazową (bez podatku)."

#~ msgid "Sign for parent"
#~ msgstr "Znak do nadrzędnego"

#~ msgid "Taxes Fiscal Mapping"
#~ msgstr "Mapowanie fiskalne podatków"

#~ msgid "Fiscal Mapping Templates"
#~ msgstr "Szablony mapowania fiskalnego"

#~ msgid "Accounts Fiscal Mapping"
#~ msgstr "Mapowanie fiskalne kont"

#~ msgid "Error: Invalid Bvr Number (wrong checksum)."
#~ msgstr "Błąd! Nieprawidłowy numer Bvr (nieporawna suma kontrolna)"

#~ msgid "Fiscal Mapping Template"
#~ msgstr "Szablon mapowania fiskalnego"

#~ msgid ""
#~ "The fiscal mapping will determine taxes and the accounts used for the "
#~ "partner."
#~ msgstr ""
#~ "Mapowanie fiskalne określa zmiany podatków i kont (ustalonych w produktach) "
#~ "w zależności od partnera."

#~ msgid "Fiscal Mapping Remark :"
#~ msgstr "Uwaga do mapowania fiskalnego :"

#~ msgid "Template Tax Fiscal Mapping"
#~ msgstr "Szablon mapowania fiskalnego podatku"

#~ msgid "Template for Fiscal Mapping"
#~ msgstr "Szablon mapowania fiskalnego"

#~ msgid "Fiscal Mappings"
#~ msgstr "Mapowanie fiskalne"

#~ msgid "Keep empty for comparision to its parent"
#~ msgstr "Pozostaw puste do porównania z nadrzędnymi."

#~ msgid "Asset"
#~ msgstr "Środek trwały"<|MERGE_RESOLUTION|>--- conflicted
+++ resolved
@@ -7,21 +7,13 @@
 "Project-Id-Version: OpenERP Server 6.0dev\n"
 "Report-Msgid-Bugs-To: support@openerp.com\n"
 "POT-Creation-Date: 2010-11-18 16:11+0000\n"
-<<<<<<< HEAD
-"PO-Revision-Date: 2010-11-22 07:09+0000\n"
-=======
 "PO-Revision-Date: 2010-11-24 07:48+0000\n"
->>>>>>> cc7031ec
 "Last-Translator: OpenERP Administrators <Unknown>\n"
 "Language-Team: \n"
 "MIME-Version: 1.0\n"
 "Content-Type: text/plain; charset=UTF-8\n"
 "Content-Transfer-Encoding: 8bit\n"
-<<<<<<< HEAD
-"X-Launchpad-Export-Date: 2010-11-23 05:01+0000\n"
-=======
 "X-Launchpad-Export-Date: 2010-11-25 04:54+0000\n"
->>>>>>> cc7031ec
 "X-Generator: Launchpad (build Unknown)\n"
 
 #. module: account
@@ -441,7 +433,7 @@
 #. module: account
 #: view:account.move.line.unreconcile.select:0
 msgid "Open For Unreconciliation"
-msgstr ""
+msgstr "Otwórz do kasowania uzgodnień"
 
 #. module: account
 #: field:account.fiscal.position.template,chart_template_id:0
@@ -514,7 +506,7 @@
 #. module: account
 #: model:ir.model,name:account.model_account_invoice_confirm
 msgid "Confirm the selected invoices"
-msgstr ""
+msgstr "Potwierdź wybrane faktury"
 
 #. module: account
 #: field:account.addtmpl.wizard,cparent_id:0
@@ -538,7 +530,7 @@
 #: help:account.report.general.ledger,chart_account_id:0
 #: help:account.vat.declaration,chart_account_id:0
 msgid "Select Charts of Accounts"
-msgstr ""
+msgstr "Wybierz plan kont"
 
 #. module: account
 #: view:product.product:0
@@ -548,7 +540,7 @@
 #. module: account
 #: model:ir.model,name:account.model_account_invoice_refund
 msgid "Invoice Refund"
-msgstr ""
+msgstr "Korekta"
 
 #. module: account
 #: report:account.overdue:0
@@ -587,7 +579,7 @@
 #. module: account
 #: model:process.transition,note:account.process_transition_confirmstatementfromdraft0
 msgid "The accountant confirms the statement."
-msgstr ""
+msgstr "Księgowy potwierdza wyciąg."
 
 #. module: account
 #: selection:account.balance.report,display_account:0
@@ -603,7 +595,7 @@
 #. module: account
 #: field:account.invoice.report,address_invoice_id:0
 msgid "Invoice Address Name"
-msgstr ""
+msgstr "Nazwa adresu faktury"
 
 #. module: account
 #: selection:account.installer,period:0
@@ -622,7 +614,7 @@
 #. module: account
 #: view:analytic.entries.report:0
 msgid "   30 Days   "
-msgstr ""
+msgstr "   30 Dni   "
 
 #. module: account
 #: field:ir.sequence,fiscal_ids:0
@@ -675,13 +667,13 @@
 #. module: account
 #: model:ir.model,name:account.model_account_journal_period
 msgid "Journal Period"
-msgstr ""
+msgstr "Okres dziennika"
 
 #. module: account
 #: code:addons/account/account_move_line.py:0
 #, python-format
 msgid "To reconcile the entries company should be the same for all entries"
-msgstr ""
+msgstr "Do uzgodnień zapisów firma musi być ta sama dla wszystkich zapisów"
 
 #. module: account
 #: constraint:account.account:0
@@ -692,7 +684,7 @@
 #. module: account
 #: model:ir.model,name:account.model_account_report_general_ledger
 msgid "General Ledger Report"
-msgstr ""
+msgstr "Raport księgi głównej"
 
 #. module: account
 #: view:account.invoice:0
@@ -707,7 +699,7 @@
 #. module: account
 #: selection:account.bank.accounts.wizard,account_type:0
 msgid "Check"
-msgstr ""
+msgstr "Czek"
 
 #. module: account
 #: field:account.partner.reconcile.process,today_reconciled:0
@@ -736,13 +728,13 @@
 #: model:ir.model,name:account.model_project_account_analytic_line
 #, python-format
 msgid "Analytic Entries by line"
-msgstr ""
+msgstr "Zapisy analityczne wg pozycji"
 
 #. module: account
 #: code:addons/account/wizard/account_change_currency.py:0
 #, python-format
 msgid "You can only change currency for Draft Invoice !"
-msgstr ""
+msgstr "Możesz zmienić walutę tylko w projektach faktur"
 
 #. module: account
 #: view:account.analytic.journal:0
@@ -789,12 +781,12 @@
 #. module: account
 #: model:ir.model,name:account.model_account_automatic_reconcile
 msgid "Automatic Reconcile"
-msgstr ""
+msgstr "Automatyczne uzgodnienie"
 
 #. module: account
 #: view:account.payment.term.line:0
 msgid "Due date Computation"
-msgstr ""
+msgstr "Obliczenie daty płatności"
 
 #. module: account
 #: report:account.analytic.account.quantity_cost_ledger:0
@@ -808,7 +800,7 @@
 #: selection:report.account.sales,month:0
 #: selection:report.account_type.sales,month:0
 msgid "September"
-msgstr ""
+msgstr "Wrzesień"
 
 #. module: account
 #: selection:account.subscription,period_type:0
@@ -820,6 +812,8 @@
 msgid ""
 "If checked, the new chart of accounts will not contain this by default."
 msgstr ""
+"Jeśli zaznaczone, to nowy plan kont nie będzie tego zawierał jako wartości "
+"domyślnej."
 
 #. module: account
 #: code:addons/account/wizard/account_invoice_refund.py:0
@@ -858,7 +852,7 @@
 #: view:account.invoice.report:0
 #: field:account.invoice.report,delay_to_pay:0
 msgid "Avg. Delay To Pay"
-msgstr ""
+msgstr "Śred. czas do zapłaty"
 
 #. module: account
 #: model:ir.actions.act_window,name:account.action_account_tax_chart
@@ -892,7 +886,7 @@
 #: view:account.invoice.report:0
 #: field:account.invoice.report,price_total_tax:0
 msgid "Total With Tax"
-msgstr ""
+msgstr "Suma z podatkiem"
 
 #. module: account
 #: view:account.invoice:0
@@ -900,7 +894,7 @@
 #: view:validate.account.move:0
 #: view:validate.account.move.lines:0
 msgid "Approve"
-msgstr ""
+msgstr "Aprobuj"
 
 #. module: account
 #: view:account.invoice:0
@@ -922,17 +916,17 @@
 #: view:account.invoice.report:0
 #: view:account.move.line:0
 msgid "Extended Filters..."
-msgstr ""
+msgstr "Rozszerzone filtry..."
 
 #. module: account
 #: selection:account.journal,type:0
 msgid "Sale Refund"
-msgstr ""
+msgstr "Korekta sprzedaży"
 
 #. module: account
 #: model:process.node,note:account.process_node_accountingstatemententries0
 msgid "Bank statement"
-msgstr ""
+msgstr "Wyciąg bankowy"
 
 #. module: account
 #: field:account.analytic.line,move_id:0
@@ -950,7 +944,7 @@
 #. module: account
 #: view:account.analytic.line:0
 msgid "Purchases"
-msgstr ""
+msgstr "Zakupy"
 
 #. module: account
 #: field:account.model,lines_id:0
@@ -995,13 +989,13 @@
 #. module: account
 #: field:account.bank.accounts.wizard,acc_name:0
 msgid "Account Name."
-msgstr ""
+msgstr "Nazwa konta."
 
 #. module: account
 #: field:account.chart.template,property_reserve_and_surplus_account:0
 #: field:res.company,property_reserve_and_surplus_account:0
 msgid "Reserve and Profit/Loss Account"
-msgstr ""
+msgstr "Konto rezerwy i zysków/strat"
 
 #. module: account
 #: field:report.account.receivable,name:0
@@ -1023,12 +1017,12 @@
 #. module: account
 #: view:board.board:0
 msgid "Customer Invoices to Approve"
-msgstr ""
+msgstr "Faktury dla klienta do aprobowania"
 
 #. module: account
 #: help:account.fiscalyear.close,fy_id:0
 msgid "Select a Fiscal year to close"
-msgstr ""
+msgstr "Wybierz rok podatkowy do zamknięcia"
 
 #. module: account
 #: help:account.account,user_type:0
@@ -1057,7 +1051,7 @@
 #. module: account
 #: selection:account.account.type,report_type:0
 msgid "Profit & Loss (Expense Accounts)"
-msgstr ""
+msgstr "Zyski i straty (konta wydatków)"
 
 #. module: account
 #: report:account.analytic.account.journal:0
@@ -1071,12 +1065,12 @@
 #. module: account
 #: view:account.analytic.account:0
 msgid "Manager"
-msgstr ""
+msgstr "Menedżer"
 
 #. module: account
 #: view:account.subscription.generate:0
 msgid "Generate Entries before:"
-msgstr ""
+msgstr "Generuj zapisy przed:"
 
 #. module: account
 #: selection:account.bank.accounts.wizard,account_type:0
@@ -1091,7 +1085,7 @@
 #. module: account
 #: model:process.transition,name:account.process_transition_confirmstatementfromdraft0
 msgid "Confirm statement"
-msgstr ""
+msgstr "Potwierdż wyciąg"
 
 #. module: account
 #: field:account.fiscal.position.tax,tax_dest_id:0
@@ -1107,7 +1101,7 @@
 #. module: account
 #: view:account.invoice.cancel:0
 msgid "Cancel Invoices"
-msgstr ""
+msgstr "Anuluj faktury"
 
 #. module: account
 #: view:account.unreconcile.reconcile:0
@@ -1205,12 +1199,12 @@
 #: model:ir.actions.act_window,name:account.action_account_entries_report_all
 #: model:ir.ui.menu,name:account.menu_action_account_entries_report_all
 msgid "Entries Analysis"
-msgstr ""
+msgstr "Analiza zapisów"
 
 #. module: account
 #: field:account.account,level:0
 msgid "Level"
-msgstr ""
+msgstr "Poziom"
 
 #. module: account
 #: report:account.invoice:0
@@ -1230,7 +1224,7 @@
 #: code:addons/account/wizard/account_report_common.py:0
 #, python-format
 msgid "Select a starting and an ending period"
-msgstr ""
+msgstr "Wybierz okres początkowy i końcowy"
 
 #. module: account
 #: model:ir.model,name:account.model_account_account_template
@@ -1259,12 +1253,12 @@
 #: report:account.third_party_ledger:0
 #: report:account.third_party_ledger_other:0
 msgid "Initial Balance"
-msgstr ""
+msgstr "Bilans początkowy"
 
 #. module: account
 #: view:account.invoice:0
 msgid "Reset to Draft"
-msgstr ""
+msgstr "Przywróć do projektu"
 
 #. module: account
 #: view:wizard.multi.charts.accounts:0
@@ -1285,7 +1279,7 @@
 #. module: account
 #: model:ir.ui.menu,name:account.next_id_22
 msgid "Partners"
-msgstr ""
+msgstr "Partnerzy"
 
 #. module: account
 #: view:account.bank.statement:0
@@ -1311,7 +1305,7 @@
 #: field:account.installer.modules,config_logo:0
 #: field:wizard.multi.charts.accounts,config_logo:0
 msgid "Image"
-msgstr ""
+msgstr "Obraz"
 
 #. module: account
 #: code:addons/account/account_move_line.py:0
@@ -1332,7 +1326,7 @@
 #. module: account
 #: view:account.tax:0
 msgid "Search Taxes"
-msgstr ""
+msgstr "Wyszukaj podatki"
 
 #. module: account
 #: model:ir.model,name:account.model_account_analytic_cost_ledger
@@ -1367,7 +1361,7 @@
 #. module: account
 #: field:account.journal,entry_posted:0
 msgid "Skip 'Draft' State for Manual Entries"
-msgstr ""
+msgstr "Pomiń stan \"prjekt\" przy ręcznych zapisach"
 
 #. module: account
 #: view:account.bank.statement:0
