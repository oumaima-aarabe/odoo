--- conflicted
+++ resolved
@@ -15,12 +15,8 @@
 # Martin Trigaux, 2015
 # Maxime Chambreuil <maxime.chambreuil@gmail.com>, 2015
 # Maxime Solinas <msolinas@t2o.ca>, 2015
-<<<<<<< HEAD
-=======
 # Melanie Bernard <mbe@odoo.com>, 2015
-# Mickaël Audigane <mickael@olackim.net>, 2015
 # Nacim ABOURA <nacim.aboura@gmail.com>, 2015
->>>>>>> b2939537
 # Nancy Bolognesi <nb@microcom.ca>, 2015
 # Nicolas JEUDY <nicolas@sudokeys.com>, 2015
 # Patrick Strzempek <contact@3idata.nc>, 2015
@@ -32,15 +28,9 @@
 msgstr ""
 "Project-Id-Version: Odoo 9.0\n"
 "Report-Msgid-Bugs-To: \n"
-<<<<<<< HEAD
-"POT-Creation-Date: 2015-10-09 09:18+0000\n"
-"PO-Revision-Date: 2015-10-24 12:38+0000\n"
-"Last-Translator: Nicolas JEUDY <nicolas@sudokeys.com>\n"
-=======
 "POT-Creation-Date: 2015-11-18 08:05+0000\n"
 "PO-Revision-Date: 2015-11-21 00:00+0000\n"
 "Last-Translator: Maxime Chambreuil <maxime.chambreuil@gmail.com>\n"
->>>>>>> b2939537
 "Language-Team: French (http://www.transifex.com/odoo/odoo-9/language/fr/)\n"
 "MIME-Version: 1.0\n"
 "Content-Type: text/plain; charset=UTF-8\n"
@@ -381,11 +371,7 @@
 #. module: account
 #: model:ir.ui.view,arch_db:account.report_agedpartnerbalance
 msgid "<span>Not due</span>"
-<<<<<<< HEAD
-msgstr "<span>Non echu</span>"
-=======
 msgstr "<span>Non dû</span>"
->>>>>>> b2939537
 
 #. module: account
 #: model:ir.ui.view,arch_db:account.account_journal_dashboard_kanban_view
@@ -1675,11 +1661,7 @@
 "\n"
 "Revenue recognition: This allows you to manage the Revenue recognition on selling product. It keeps track of the installment occurred on those revenue recognition, and creates account move for those installment lines.\n"
 "-This installs the module account_asset. If you do not check this box, you will be able to do invoicing & payments, but not accounting (Journal Items, Chart of Accounts, ...)"
-<<<<<<< HEAD
-msgstr ""
-=======
 msgstr "Gestion d'actifs : Ceci vous permet de gérer les actifs possédés par une société ou une personne. Il garde une trace des dévalorisations survenus sur ces actifs, et crée une pièce comptable pour ces lignes de dévalorisation.\n\nReconnaissance de revenu : Cela vous permet de gérer la reconnaissance de revenu lors de la vente d'article. Il garde une trace des acomptes pour la reconnaissance des revenus et crée une pièce comptable pour les lignes de l'acompte.\n- Ceci install le module account_asset. Si vous ne cochez pas cette case, vous serez capable de faire votre facturation et vos paiements, mais pas votre comptabilité (pièces comptables, charte de comptes, ...)"
->>>>>>> b2939537
 
 #. module: account
 #: model:account.financial.report,name:account.account_financial_report_assets0
@@ -3881,11 +3863,7 @@
 #: model:ir.model.fields,field_description:account.field_account_config_settings_fiscalyear_last_day
 #: model:ir.model.fields,field_description:account.field_res_company_fiscalyear_last_day
 msgid "Fiscalyear last day"
-<<<<<<< HEAD
-msgstr ""
-=======
 msgstr "Dernier jour de l'exercice fiscal"
->>>>>>> b2939537
 
 #. module: account
 #: model:ir.model.fields,field_description:account.field_account_config_settings_fiscalyear_last_month
@@ -4168,11 +4146,7 @@
 #. module: account
 #: model:ir.model.fields,field_description:account.field_res_partner_has_unreconciled_entries
 msgid "Has unreconciled entries"
-<<<<<<< HEAD
-msgstr ""
-=======
 msgstr "A des écritures non lettrées"
->>>>>>> b2939537
 
 #. module: account
 #: model:ir.model.fields,field_description:account.field_account_abstract_payment_hide_payment_method
@@ -5253,11 +5227,7 @@
 "Last time the invoices & payments matching was performed for this partner. "
 "It is set either if there's not at least an unreconciled debit and an "
 "unreconciled credit or if you click the \"Done\" button."
-<<<<<<< HEAD
-msgstr ""
-=======
 msgstr "La dernière fois que la correspondance des factures et des paiements a été faite pour ce partenaire. C'est configuré que s'il n'y a pas au moins un débit et un crédit non lettré ou si vous cliquez sur le bouton \"Fait\"."
->>>>>>> b2939537
 
 #. module: account
 #: model:ir.model.fields,help:account.field_account_account_last_time_entries_checked
@@ -5271,11 +5241,7 @@
 #: model:ir.model.fields,field_description:account.field_account_account_last_time_entries_checked
 #: model:ir.model.fields,field_description:account.field_res_partner_last_time_entries_checked
 msgid "Latest Invoices & Payments Matching Date"
-<<<<<<< HEAD
-msgstr ""
-=======
 msgstr "Date de dernière correspondance des factures et des paiements"
->>>>>>> b2939537
 
 #. module: account
 #: model:ir.ui.view,arch_db:account.account_planner
@@ -5285,11 +5251,7 @@
 #. module: account
 #: model:ir.ui.view,arch_db:account.view_account_form
 msgid "Less Cost of Sales"
-<<<<<<< HEAD
-msgstr ""
-=======
 msgstr "Moins le coût des ventes"
->>>>>>> b2939537
 
 #. module: account
 #: model:ir.ui.view,arch_db:account.view_account_form
@@ -5600,11 +5562,7 @@
 #. module: account
 #: model:ir.ui.view,arch_db:account.account_planner
 msgid "Multi Currency"
-<<<<<<< HEAD
-msgstr ""
-=======
 msgstr "Multi devise"
->>>>>>> b2939537
 
 #. module: account
 #: model:ir.ui.menu,name:account.menu_config_multi_currency
@@ -5725,11 +5683,7 @@
 msgid ""
 "No users, including Advisers, can edit accounts prior to and inclusive of "
 "this date. Use it for fiscal year locking for example."
-<<<<<<< HEAD
-msgstr ""
-=======
 msgstr "Aucun utilisateur, y compris les conseillers, ne peuvent modifier les comptes comptables avant cette date inclusivement. Utilisez cela pour verrouiller l'exercice fiscal par exemple."
->>>>>>> b2939537
 
 #. module: account
 #: model:ir.model.fields,help:account.field_account_chart_template_code_digits
@@ -5981,11 +5935,7 @@
 "Only users with the 'Adviser' role can edit accounts prior to and inclusive "
 "of this date. Use it for period locking inside an open fiscal year, for "
 "example."
-<<<<<<< HEAD
-msgstr ""
-=======
 msgstr "Seuls les utilisateurs avec le rôle 'Conseiller' peuvent modifier les comptes comptables avant cette date inclusivement. Utilisez cela pour verrouiller des périodes pendant l'exercice fiscal par exemple."
->>>>>>> b2939537
 
 #. module: account
 #: selection:account.invoice,state:0 selection:account.invoice.report,state:0
@@ -8161,11 +8111,7 @@
 msgid ""
 "The partner has at least one unreconciled debit and credit since last time "
 "the invoices & payments matching was performed."
-<<<<<<< HEAD
-msgstr ""
-=======
 msgstr "Le partenaire a au moins un débit et un crédit non lettré depuis le dernier lettrage des factures et des paiements."
->>>>>>> b2939537
 
 #. module: account
 #: code:addons/account/models/account_move.py:782
@@ -8931,11 +8877,7 @@
 #: model:ir.model.fields,help:account.field_account_partial_reconcile_company_currency_id
 #: model:ir.model.fields,help:account.field_res_partner_currency_id
 msgid "Utility field to express amount currency"
-<<<<<<< HEAD
-msgstr ""
-=======
 msgstr "Champ utile pour indiquer le montant de la monnaie"
->>>>>>> b2939537
 
 #. module: account
 #: model:ir.model.fields,field_description:account.field_account_fiscal_position_vat_required
@@ -9072,11 +9014,7 @@
 "                                        for you: simply send your Odoo project\n"
 "                                        manager a CSV file containing all your\n"
 "                                        data."
-<<<<<<< HEAD
-msgstr ""
-=======
 msgstr "Nous pouvons gérer le processus complet d'importation\npour vous : envoyez simplement à votre gestionnaire de projet Odoo\nun fichier au format CSV contenant toutes vos\ndonnées."
->>>>>>> b2939537
 
 #. module: account
 #: model:ir.ui.view,arch_db:account.account_planner
@@ -9721,11 +9659,7 @@
 #. module: account
 #: model:ir.ui.view,arch_db:account.account_planner
 msgid "to describe<br/> your experience or to suggest improvements !"
-<<<<<<< HEAD
-msgstr ""
-=======
 msgstr "pour décrire </br> votre expérience ou pour suggérer des améliorations!"
->>>>>>> b2939537
 
 #. module: account
 #. openerp-web
