<?xml version="1.0" encoding="utf-8"?>
<openerp>
<data>
    <record id="view_account_invoice_report_tree" model="ir.ui.view">
        <field name="name">account.invoice.report.tree</field>
        <field name="model">account.invoice.report</field>
        <field name="type">tree</field>
        <field name="arch" type="xml">
            <tree string="Invoices Statistics">
                <field name="date" invisible="1"/>
                <field name="user_id" invisible="1"/>
                <field name="year" invisible="1"/>
                <field name="day" invisible="1"/>
                <field name="month" invisible="1"/>
                <field name="type" invisible="1"/>
                <field name="company_id" invisible="1"/>
                <field name="partner_id" invisible="1"/>
                <field name="product_id" invisible="1"/>
                <field name="product_qty" invisible="1"/>
                <field name="nbr" sum="# of Lines"/>
                <field name="price_average" avg="Average Price"/>
                <field name="price_total" sum="Total Price"/>
                <field name="state" invisible="1"/>
                <field name="payment_term" invisible="1"/>
                <field name="period_id" invisible="1"/>
                <field name="fiscal_position" invisible="1"/>
                <field name="currency_id" invisible="1"/>
                <field name="journal_id" invisible="1"/>
                <field name="date_due" invisible="1"/>
                <field name="address_contact_id" invisible="1"/>
                <field name="address_invoice_id" invisible="1"/>
                <field name="account_id" invisible="1"/>
                <field name="partner_bank" invisible="1"/>
                <field name="residual"  sum="Total Residual"/>
                <field name="delay_to_pay"  avg="Avg. Delay To Pay"/>
            </tree>
        </field>
    </record>

    <record id="view_account_invoice_report_graph" model="ir.ui.view">
         <field name="name">account.invoice.report.graph</field>
         <field name="model">account.invoice.report</field>
         <field name="type">graph</field>
         <field name="arch" type="xml">
             <graph string="Invoices Statistics" type="bar">
                 <field name="product_id"/>
                 <field name="price_total"/>
             </graph>
         </field>
    </record>

    <record id="view_account_invoice_report_search" model="ir.ui.view">
        <field name="name">account.invoice.report.search</field>
        <field name="model">account.invoice.report</field>
        <field name="type">search</field>
        <field name="arch" type="xml">
            <search string="Invoices">
              <group col="10" colspan="12">
	            	<filter icon="terp-account" string="Last 365 Days"
		                    domain="[('date','&lt;=', time.strftime('%%Y-%%m-%%d')),('date','&gt;',(datetime.date.today()-datetime.timedelta(days=365)).strftime('%%Y-%%m-%%d'))]"
		                    help="Invoices of last 365 days"/>
	                <filter icon="terp-account" string="Last 30 Days"
	                		name="month"
	                		domain="[('date','&lt;=', time.strftime('%%Y-%%m-%%d')), ('date','&gt;',(datetime.date.today()-datetime.timedelta(days=30)).strftime('%%Y-%%m-%%d'))]"
	                		help="Invoices of last 30 days"/>
	                <filter icon="gtk-media-rewind"
	                        string="    7 Days    "
	                        separator="1"
	                        domain="[('date','&lt;=', time.strftime('%%Y-%%m-%%d')), ('date','&gt;',(datetime.date.today()-datetime.timedelta(days=7)).strftime('%%Y-%%m-%%d'))]"
	                        help="Invoices during last 7 days"/>
	                <separator orientation="vertical"/>
                    <filter string="Draft"
                    		icon="terp-account"
                    		domain="[('state','=','draft')]"
                    		help = "Draft tasks"/>
                   	<filter string="Pro-forma"
                   			icon="terp-account"
                   			domain="[('state','=','proforma'),('state','=','proforma2')]"
                   			help = "Pro-forma tasks"/>
                   	<filter string="Current"
	                		icon="terp-account"
	                		domain="[('state', '=' ,'open')]"
	                		help = "In progress tasks"/>
	                <filter string="Done"
                            icon="terp-account"
                            domain="[('state','=','paid')]"
                            help = "Done tasks"/>
  					<separator orientation="vertical"/>
  					<field name="partner_id"/>
                    <field name="user_id" widget="selection">
                    <filter icon="terp-account"
                    		string="Invoices Non Users"
                    		help="Invoices Non Users"
                    		domain="[('user_id','=',False)]"/>
                    </field>
				</group>
                <newline/>
<<<<<<< HEAD
                <group expand="0" string="Extended filters..." colspan="10" col="12" groups="base.group_extended">
                	<filter string="Done"
                   			icon="terp-account"
                   			domain="[('state','=','paid')]"
                   			help = "Done tasks"/>
                   	<filter string="Cancelled"
                		icon="terp-account"
                		domain="[('state', '=' ,'cancel')]"
                		help = "Cancelled tasks"/>
                	<separator orientation="vertical"/>
                	<field name="payment_term" widget="selection"/>
                	<field name="currency_id" widget="selection"/>
                	<field name="journal_id" widget="selection"/>
=======
                <group expand="0" string="Extended options..." colspan="10" col="12">
                    <field name="type"/>
                    <field name="currency_id" widget="selection"/>
                    <field name="partner_bank" widget="selection"/>
                    <field name="fiscal_position" widget="selection"/>
                    <separator orientation="vertical"/>
                    <field name="address_contact_id"/>
                    <field name="account_id"/>
                    <newline/>
                    <field name="payment_term" widget="selection"/>
                    <field name="journal_id" widget="selection"/>
                    <field name="period_id" widget="selection"/>
                    <field name="company_id" groups="base.group_multi_company" widget="selection"/>
                    <separator orientation="vertical"/>
                	<field name="address_invoice_id"/>
                	<field name="product_id"/>
>>>>>>> f1a7cf72
                	<newline/>
					<field name="date" string="Date Invoiced"/>
					<field name="date_due"/>
                </group>
                <newline/>
                <group expand="1" string="Group By..." colspan="10" col="12">
                    <filter string="Salesman" name='User' icon="terp-account" context="{'group_by':'user_id'}"/>
                    <filter string="Partner" icon="terp-account" context="{'group_by':'partner_id'}"/>
                    <filter string="Product" icon="terp-account" context="{'group_by':'product_id'}"/>
                    <separator orientation="vertical"/>
                    <filter string="Company" icon="terp-account" context="{'group_by':'company_id'}" groups="base.group_multi_company"/>
                    <filter string="State" icon="terp-account" context="{'group_by':'state'}"/>
                    <filter string="Type" icon="terp-account" context="{'group_by':'type'}"/>
                    <separator orientation="vertical"/>
                    <filter string="Journal" icon="terp-account" context="{'group_by':'journal_id'}"/>
                    <filter string="Account" icon="terp-account" context="{'group_by':'account_id'}"/>
                    <filter string="Bank Account" icon="terp-account" context="{'group_by':'partner_bank'}"/>
                    <separator orientation="vertical"/>
                    <filter string="Currency" icon="terp-account" context="{'group_by':'currency_id'}"/>
                    <filter string="Payment Term" icon="terp-account" context="{'group_by':'payment_term'}"/>
                    <filter string="Force Period" icon="terp-account" context="{'group_by':'period_id'}"/>
                    <filter string="Fiscal Position" icon="terp-account" context="{'group_by':'fiscal_position'}"/>
                    <newline/>
                    <filter string="Day" icon="terp-account" context="{'group_by':'day'}"/>
                    <filter string="Month" icon="terp-account" context="{'group_by':'month'}"/>
                    <filter string="Year" icon="terp-account" context="{'group_by':'year'}"/>
                </group>
            </search>
        </field>
    </record>

    <record id="action_account_invoice_report_all" model="ir.actions.act_window">
        <field name="name">Invoices</field>
        <field name="res_model">account.invoice.report</field>
        <field name="view_type">form</field>
        <field name="view_mode">tree,graph</field>
        <field name="context">{'search_default_month':1,'search_default_User':1,'group_by_no_leaf':1,'group_by':[],'search_default_user_id':uid}</field>
        <field name="search_view_id" ref="view_account_invoice_report_search"/>
    </record>

    <menuitem action="action_account_invoice_report_all" id="menu_action_account_invoice_report_all" parent="account.menu_finance_statastic_report_statement" sequence="0"/>

</data>
</openerp><|MERGE_RESOLUTION|>--- conflicted
+++ resolved
@@ -95,22 +95,7 @@
                     </field>
 				</group>
                 <newline/>
-<<<<<<< HEAD
-                <group expand="0" string="Extended filters..." colspan="10" col="12" groups="base.group_extended">
-                	<filter string="Done"
-                   			icon="terp-account"
-                   			domain="[('state','=','paid')]"
-                   			help = "Done tasks"/>
-                   	<filter string="Cancelled"
-                		icon="terp-account"
-                		domain="[('state', '=' ,'cancel')]"
-                		help = "Cancelled tasks"/>
-                	<separator orientation="vertical"/>
-                	<field name="payment_term" widget="selection"/>
-                	<field name="currency_id" widget="selection"/>
-                	<field name="journal_id" widget="selection"/>
-=======
-                <group expand="0" string="Extended options..." colspan="10" col="12">
+                <group expand="0" string="Extended options..." colspan="10" col="12" groups="base.group_extended">
                     <field name="type"/>
                     <field name="currency_id" widget="selection"/>
                     <field name="partner_bank" widget="selection"/>
@@ -126,7 +111,6 @@
                     <separator orientation="vertical"/>
                 	<field name="address_invoice_id"/>
                 	<field name="product_id"/>
->>>>>>> f1a7cf72
                 	<newline/>
 					<field name="date" string="Date Invoiced"/>
 					<field name="date_due"/>
