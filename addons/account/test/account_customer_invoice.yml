-
  In order to test account invoice I create a new customer invoice
-
  !record {model: account.invoice, id: account_invoice_customer0}:
    account_id: account.a_recv
    address_contact_id: base.res_partner_address_zen
    address_invoice_id: base.res_partner_address_zen
    company_id: base.main_company
    currency_id: base.EUR
    date_invoice: '2010-05-26'
    invoice_line:
      - account_id: account.a_sale
        name: '[PC3] Medium PC'
        price_unit: 900.0
        quantity: 10.0
        product_id: product.product_product_pc3
        uos_id: product.product_uom_unit
    journal_id: account.sales_journal
    partner_id: base.res_partner_3
    reference_type: none
-
  I check that Initially customer invoice is in the "Draft" state
-
  !assert {model: account.invoice, id: account_invoice_customer0}:
    - state == 'draft'
-
  I change the state of invoice to "Proforma2" by clicking PRO-FORMA button
-
  !workflow {model: account.invoice, action: invoice_proforma2, ref: account_invoice_customer0}
-
  I check that the invoice state is now "Proforma2"
-
  !assert {model: account.invoice, id: account_invoice_customer0}:
    - state == 'proforma2'
-
  I check that there is no move attached to the invoice
-
  !python {model: account.invoice}: |
    acc_id=self.browse(cr, uid, ref("account_invoice_customer0"))
    assert (not acc_id.move_id), "Move falsely created at pro-forma"
-
  I create invoice by clicking on Create button
-
  !workflow {model: account.invoice, action: invoice_open, ref: account_invoice_customer0}
-
  I check that the invoice state is "Open"
-
  !assert {model: account.invoice, id: account_invoice_customer0}:
    - state == 'open'

-
  I check that now there is a move attached to the invoice
-
  !python {model: account.invoice}: |
    acc_id=self.browse(cr, uid, ref("account_invoice_customer0"))
<<<<<<< HEAD
    assert acc_id.move_id, "Move not created for open invoice"
=======
    assert acc_id.move_id, "Move not created for open invoice"
-
  I refund the invoice Using Refund Button
-
  !record {model: account.invoice.refund, id: account_invoice_refund_0}:
    description: Refund To China Export
    period: account.period_5
    filter_refund: refund
-
  I clicked on refund button
-
  !python {model: account.invoice.refund}: |
    self.invoice_refund(cr, uid, [ref("account_invoice_refund_0")], {"lang": 'en_US', "tz": False, "active_model": "account.invoice", "active_ids": [ref("account.account_invoice_customer0")], "type": "out_invoice", "active_id": ref("account.account_invoice_customer0"), })
-
  I checked that a new entry with state "Draft" created in account move line

>>>>>>> e22b807a
<|MERGE_RESOLUTION|>--- conflicted
+++ resolved
@@ -53,9 +53,6 @@
 -
   !python {model: account.invoice}: |
     acc_id=self.browse(cr, uid, ref("account_invoice_customer0"))
-<<<<<<< HEAD
-    assert acc_id.move_id, "Move not created for open invoice"
-=======
     assert acc_id.move_id, "Move not created for open invoice"
 -
   I refund the invoice Using Refund Button
@@ -72,4 +69,3 @@
 -
   I checked that a new entry with state "Draft" created in account move line
 
->>>>>>> e22b807a
