# -*- coding: utf-8 -*-

from openerp import api, fields, models, _
from openerp.osv import expression
from openerp.tools import float_is_zero
from openerp.tools import float_compare, float_round
from openerp.tools.misc import formatLang
from openerp.exceptions import UserError, ValidationError

import time
import math

class AccountCashboxLine(models.Model):
    """ Cash Box Details """
    _name = 'account.cashbox.line'
    _description = 'CashBox Line'
    _rec_name = 'coin_value'
    _order = 'coin_value'

    @api.one
    @api.depends('coin_value', 'number')
    def _sub_total(self):
        """ Calculates Sub total"""
        self.subtotal = self.coin_value * self.number

    coin_value = fields.Float(string='Coin/Bill Value', required=True, digits=0)
    number = fields.Integer(string='Number of Coins/Bills', help='Opening Unit Numbers')
    subtotal = fields.Float(compute='_sub_total', string='Subtotal', digits=0, readonly=True)
    cashbox_id = fields.Many2one('account.bank.statement.cashbox', string="Cashbox")


class AccountBankStmtCashWizard(models.Model):
    """
    Account Bank Statement popup that allows entering cash details.
    """
    _name = 'account.bank.statement.cashbox'
    _description = 'Account Bank Statement Cashbox Details'

    cashbox_lines_ids = fields.One2many('account.cashbox.line', 'cashbox_id', string='Cashbox Lines')

    @api.multi
    def validate(self):
        bnk_stmt_id = self.env.context.get('bank_statement_id', False) or self.env.context.get('active_id', False)
        bnk_stmt = self.env['account.bank.statement'].browse(bnk_stmt_id)
        total = 0.0
        for lines in self.cashbox_lines_ids:
            total += lines.subtotal
        if self.env.context.get('balance', False) == 'start':
            #starting balance
            bnk_stmt.write({'balance_start': total, 'cashbox_start_id': self.id})
        else:
            #closing balance
            bnk_stmt.write({'balance_end_real': total, 'cashbox_end_id': self.id})
        return {'type': 'ir.actions.act_window_close'}


class AccountBankStmtCloseCheck(models.TransientModel):
    """
    Account Bank Statement wizard that check that closing balance is correct.
    """
    _name = 'account.bank.statement.closebalance'
    _description = 'Account Bank Statement closing balance'

    @api.multi
    def validate(self):
        bnk_stmt_id = self.env.context.get('active_id', False)
        if bnk_stmt_id:
            self.env['account.bank.statement'].browse(bnk_stmt_id).button_confirm_bank()
        return {'type': 'ir.actions.act_window_close'}


class AccountBankStatement(models.Model):

    @api.one
    @api.depends('line_ids', 'balance_start', 'line_ids.amount', 'balance_end_real')
    def _end_balance(self):
        self.total_entry_encoding = sum([line.amount for line in self.line_ids])
        self.balance_end = self.balance_start + self.total_entry_encoding
        self.difference = self.balance_end_real - self.balance_end

    @api.multi
    def _is_difference_zero(self):
        for bank_stmt in self:
            bank_stmt.is_difference_zero = float_is_zero(bank_stmt.difference, precision_digits=bank_stmt.currency_id.decimal_places)

    @api.one
    @api.depends('journal_id')
    def _compute_currency(self):
        self.currency_id = self.journal_id.currency_id or self.company_id.currency_id

    @api.one
    @api.depends('line_ids.journal_entry_ids')
    def _check_lines_reconciled(self):
        self.all_lines_reconciled = all([line.journal_entry_ids.ids or line.account_id.id for line in self.line_ids])

    @api.model
    def _default_journal(self):
        journal_type = self.env.context.get('journal_type', False)
        company_id = self.env['res.company']._company_default_get('account.bank.statement').id
        if journal_type:
            journals = self.env['account.journal'].search([('type', '=', journal_type), ('company_id', '=', company_id)])
            if journals:
                return journals[0]
        return False

    @api.multi
    def _get_opening_balance(self, journal_id):
        last_bnk_stmt = self.search([('journal_id', '=', journal_id)], limit=1)
        if last_bnk_stmt:
            return last_bnk_stmt.balance_end
        return 0

    @api.multi
    def _set_opening_balance(self, journal_id):
        self.balance_start = self._get_opening_balance(journal_id)

    @api.model
    def _default_opening_balance(self):
        #Search last bank statement and set current opening balance as closing balance of previous one
        journal_id = self._context.get('default_journal_id', False) or self._context.get('journal_id', False)
        if journal_id:
            return self._get_opening_balance(journal_id)
        return 0

    _name = "account.bank.statement"
    _description = "Bank Statement"
    _order = "date desc, id desc"
    _inherit = ['mail.thread']

    name = fields.Char(string='Reference', states={'open': [('readonly', False)]}, copy=False, readonly=True)
    reference = fields.Char(string='External Reference', states={'open': [('readonly', False)]}, copy=False, readonly=True, help="Used to hold the reference of the external mean that created this statement (name of imported file, reference of online synchronization...)")
    date = fields.Date(required=True, states={'confirm': [('readonly', True)]}, select=True, copy=False, default=fields.Date.context_today)
    date_done = fields.Datetime(string="Closed On")
    balance_start = fields.Monetary(string='Starting Balance', states={'confirm': [('readonly', True)]}, default=_default_opening_balance)
    balance_end_real = fields.Monetary('Ending Balance', states={'confirm': [('readonly', True)]})
    state = fields.Selection([('open', 'New'), ('confirm', 'Validated')], string='Status', required=True, readonly=True, copy=False, default='open')
    currency_id = fields.Many2one('res.currency', compute='_compute_currency', oldname='currency', string="Currency")
    journal_id = fields.Many2one('account.journal', string='Journal', required=True, states={'confirm': [('readonly', True)]}, default=_default_journal)
    journal_type = fields.Selection(related='journal_id.type', help="Technical field used for usability purposes")
    company_id = fields.Many2one('res.company', related='journal_id.company_id', string='Company', store=True, readonly=True,
        default=lambda self: self.env['res.company']._company_default_get('account.bank.statement'))

    total_entry_encoding = fields.Monetary('Transactions Subtotal', compute='_end_balance', store=True, help="Total of transaction lines.")
    balance_end = fields.Monetary('Computed Balance', compute='_end_balance', store=True, help='Balance as calculated based on Opening Balance and transaction lines')
    difference = fields.Monetary(compute='_end_balance', store=True, help="Difference between the computed ending balance and the specified ending balance.")

    line_ids = fields.One2many('account.bank.statement.line', 'statement_id', string='Statement lines', states={'confirm': [('readonly', True)]}, copy=True)
    move_line_ids = fields.One2many('account.move.line', 'statement_id', string='Entry lines', states={'confirm': [('readonly', True)]})
    all_lines_reconciled = fields.Boolean(compute='_check_lines_reconciled')
    user_id = fields.Many2one('res.users', string='Responsible', required=False, default=lambda self: self.env.user)
    cashbox_start_id = fields.Many2one('account.bank.statement.cashbox', string="Starting Cashbox")
    cashbox_end_id = fields.Many2one('account.bank.statement.cashbox', string="Ending Cashbox")
    is_difference_zero = fields.Boolean(compute='_is_difference_zero', string='Is zero', help="Check if difference is zero.")

    @api.onchange('journal_id')
    def onchange_journal_id(self):
        self._set_opening_balance(self.journal_id.id)

    @api.multi
    def _balance_check(self):
        for stmt in self:
            if not stmt.currency_id.is_zero(stmt.difference):
                if stmt.journal_type == 'cash':
                    if stmt.difference < 0.0:
                        account = stmt.journal_id.loss_account_id
                        name = _('Loss')
                    else:
                        # statement.difference > 0.0
                        account = stmt.journal_id.profit_account_id
                        name = _('Profit')
                    if not account:
                        raise UserError(_('There is no account defined on the journal %s for %s involved in a cash difference.') % (stmt.journal_id.name, name))

                    values = {
                        'statement_id': stmt.id,
                        'account_id': account.id,
                        'amount': stmt.difference,
                        'name': _("Cash difference observed during the counting (%s)") % name,
                    }
                    self.env['account.bank.statement.line'].create(values)
                else:
                    balance_end_real = formatLang(self.env, stmt.balance_end_real, currency_obj=stmt.currency_id)
                    balance_end = formatLang(self.env, stmt.balance_end, currency_obj=stmt.currency_id)
                    raise UserError(_('The ending balance is incorrect !\nThe expected balance (%s) is different from the computed one. (%s)')
                        % (balance_end_real, balance_end))
        return True

    @api.model
    def create(self, vals):
        if not vals.get('name'):
            journal_id = vals.get('journal_id', self._context.get('default_journal_id', False))
            journal = self.env['account.journal'].browse(journal_id)
            vals['name'] = journal.sequence_id.with_context(ir_sequence_date=vals.get('date')).next_by_id()
        return super(AccountBankStatement, self).create(vals)

    @api.multi
    def unlink(self):
        for statement in self:
            if statement.state != 'open':
                raise UserError(_('In order to delete a bank statement, you must first cancel it to delete related journal items.'))
            # Explicitly unlink bank statement lines so it will check that the related journal entries have been deleted first
            statement.line_ids.unlink()
        return super(AccountBankStatement, self).unlink()

    @api.multi
    def open_cashbox_id(self):
        context = dict(self.env.context or {})
        if context.get('cashbox_id'):
            context['active_id'] = self.id
            return {
                'name': _('Cash Control'),
                'view_type': 'form',
                'view_mode': 'form',
                'res_model': 'account.bank.statement.cashbox',
                'view_id': self.env.ref('account.view_account_bnk_stmt_cashbox').id,
                'type': 'ir.actions.act_window',
                'res_id': self.env.context.get('cashbox_id'),
                'context': context,
                'target': 'new'
            }

    @api.multi
    def button_cancel(self):
        for statement in self:
            if any(line.journal_entry_ids.ids for line in statement.line_ids):
                raise UserError(_('A statement cannot be canceled when its lines are reconciled.'))
        self.state = 'open'

    @api.multi
    def check_confirm_bank(self):
        if self.journal_type == 'cash' and not self.currency_id.is_zero(self.difference):
            action_rec = self.env['ir.model.data'].xmlid_to_object('account.action_view_account_bnk_stmt_check')
            if action_rec:
                action = action_rec.read([])[0]
                return action
        return self.button_confirm_bank()

    @api.multi
    def button_confirm_bank(self):
        self._balance_check()
        statements = self.filtered(lambda r: r.state == 'open')
        for statement in statements:
            moves = self.env['account.move']
            for st_line in statement.line_ids:
                if st_line.account_id and not st_line.journal_entry_ids.ids:
                    st_line.fast_counterpart_creation()
                elif not st_line.journal_entry_ids.ids:
                    raise UserError(_('All the account entries lines must be processed in order to close the statement.'))
                moves = (moves | st_line.journal_entry_ids)
            if moves:
                moves.post()
            statement.message_post(body=_('Statement %s confirmed, journal items were created.') % (statement.name,))
        statements.link_bank_to_partner()
        statements.write({'state': 'confirm', 'date_done': time.strftime("%Y-%m-%d %H:%M:%S")})

    @api.multi
    def button_journal_entries(self):
        context = dict(self._context or {})
        context['journal_id'] = self.journal_id.id
        return {
            'name': _('Journal Items'),
            'view_type': 'form',
            'view_mode': 'tree',
            'res_model': 'account.move.line',
            'view_id': False,
            'type': 'ir.actions.act_window',
            'domain': [('statement_id', 'in', self.ids)],
            'context': context,
        }

    @api.multi
    def button_open(self):
        """ Changes statement state to Running."""
        for statement in self:
            if not statement.name:
                context = {'ir_sequence_date', statement.date}
                if statement.journal_id.sequence_id:
                    st_number = statement.journal_id.sequence_id.with_context(context).next_by_id()
                else:
                    SequenceObj = self.env['ir.sequence']
                    st_number = SequenceObj.with_context(context).next_by_code('account.bank.statement')
                statement.name = st_number
            statement.state = 'open'

    @api.multi
    def reconciliation_widget_preprocess(self):
        """ Get statement lines of the specified statements or all unreconciled statement lines and try to automatically reconcile them / find them a partner.
            Return ids of statement lines left to reconcile and other data for the reconciliation widget.
        """
        statements = self
        bsl_obj = self.env['account.bank.statement.line']

        # NB : The field account_id can be used at the statement line creation/import to avoid the reconciliation process on it later on,
        # this is why we filter out statements lines where account_id is set
        st_lines_filter = [('journal_entry_ids', '=', False), ('account_id', '=', False)]
        if statements:
            st_lines_filter += [('statement_id', 'in', statements.ids)]

        # Try to automatically reconcile statement lines
        automatic_reconciliation_entries = []
        st_lines_left = self.env['account.bank.statement.line']
        for st_line in bsl_obj.search(st_lines_filter):
            res = st_line.auto_reconcile()
            if not res:
                st_lines_left = (st_lines_left | st_line)
            else:
                automatic_reconciliation_entries.append(res.ids)

        # Try to set statement line's partner
        for st_line in st_lines_left:
            if st_line.name and not st_line.partner_id:
                additional_domain = [('ref', '=', st_line.name)]
                match_recs = st_line.get_move_lines_for_reconciliation(limit=1, additional_domain=additional_domain, overlook_partner=True)
                if match_recs and match_recs[0].partner_id:
                    st_line.write({'partner_id': match_recs[0].partner_id.id})

        # Collect various informations for the reconciliation widget
        notifications = []
        num_auto_reconciled = len(automatic_reconciliation_entries)
        if num_auto_reconciled > 0:
            auto_reconciled_message = num_auto_reconciled > 1 \
                and _("%d transactions were automatically reconciled.") % num_auto_reconciled \
                or _("1 transaction was automatically reconciled.")
            notifications += [{
                'type': 'info',
                'message': auto_reconciled_message,
                'details': {
                    'name': _("Automatically reconciled items"),
                    'model': 'account.move',
                    'ids': automatic_reconciliation_entries
                }
            }]

        lines = []
        for el in statements:
            lines.extend(el.line_ids.ids)
        lines = list(set(lines))

        return {
            'st_lines_ids': st_lines_left.ids,
            'notifications': notifications,
            'statement_name': len(statements) == 1 and statements[0].name or False,
            'num_already_reconciled_lines': statements and bsl_obj.search_count([('journal_entry_ids', '!=', False), ('id', 'in', lines)]) or 0,
        }

    @api.multi
    def link_bank_to_partner(self):
        for statement in self:
            for st_line in statement.line_ids:
                if st_line.bank_account_id and st_line.partner_id and st_line.bank_account_id.partner_id != st_line.partner_id:
                    st_line.bank_account_id.partner_id = st_line.partner_id


class AccountBankStatementLine(models.Model):
    _name = "account.bank.statement.line"
    _description = "Bank Statement Line"
    _order = "statement_id desc, sequence"
    _inherit = ['ir.needaction_mixin']

    name = fields.Char(string='Memo', required=True)
    date = fields.Date(required=True, default=lambda self: self._context.get('date', fields.Date.context_today(self)))
    amount = fields.Monetary(digits=0, currency_field='journal_currency_id')
    journal_currency_id = fields.Many2one('res.currency', related='statement_id.currency_id',
        help='Utility field to express amount currency', readonly=True)
    partner_id = fields.Many2one('res.partner', string='Partner')
    bank_account_id = fields.Many2one('res.partner.bank', string='Bank Account')
    account_id = fields.Many2one('account.account', string='Counterpart Account', domain=[('deprecated', '=', False)],
        help="This technical field can be used at the statement line creation/import time in order to avoid the reconciliation"
             " process on it later on. The statement line will simply create a counterpart on this account")
    statement_id = fields.Many2one('account.bank.statement', string='Statement', index=True, required=True, ondelete='cascade')
    journal_id = fields.Many2one('account.journal', related='statement_id.journal_id', string='Journal', store=True, readonly=True)
    partner_name = fields.Char(help="This field is used to record the third party name when importing bank statement in electronic format,"
             " when the partner doesn't exist yet in the database (or cannot be found).")
    ref = fields.Char(string='Reference')
    note = fields.Text(string='Notes')
    sequence = fields.Integer(index=True, help="Gives the sequence order when displaying a list of bank statement lines.", default=1)
    company_id = fields.Many2one('res.company', related='statement_id.company_id', string='Company', store=True, readonly=True)
    journal_entry_ids = fields.One2many('account.move', 'statement_line_id', 'Journal Entries', copy=False, readonly=True)
    amount_currency = fields.Monetary(help="The amount expressed in an optional other currency if it is a multi-currency entry.")
    currency_id = fields.Many2one('res.currency', string='Currency', help="The optional other currency if it is a multi-currency entry.")

    @api.one
    @api.constrains('amount')
    def _check_amount(self):
        # This constraint could possibly underline flaws in bank statement import (eg. inability to
        # support hacks such as using dummy transactions to give additional informations)
        if self.amount == 0:
            raise ValidationError(_('A transaction can\'t have a 0 amount.'))

    @api.one
    @api.constrains('amount', 'amount_currency')
    def _check_amount_currency(self):
        if self.amount_currency != 0 and self.amount == 0:
            raise ValidationError(_('If "Amount Currency" is specified, then "Amount" must be as well.'))

    @api.multi
    def unlink(self):
        for line in self:
            if line.journal_entry_ids.ids:
                raise UserError(_('In order to delete a bank statement line, you must first cancel it to delete related journal items.'))
        return super(AccountBankStatementLine, self).unlink()

    @api.model
    def _needaction_domain_get(self):
        return [('journal_entry_ids', '=', False), ('account_id', '=', False)]

    @api.multi
    def button_cancel_reconciliation(self):
        # TOCKECK : might not behave as expected in case of reconciliations (match statement line with already
        # registered payment) or partial reconciliations : it will completely remove the existing payment.
        move_recs = self.env['account.move']
        for st_line in self:
            move_recs = (move_recs | st_line.journal_entry_ids)
        if move_recs:
            for move in move_recs:
                move.line_ids.remove_move_reconcile()
            move_recs.write({'statement_line_id': False})
            move_recs.button_cancel()
            move_recs.unlink()

    ####################################################
    # Reconciliation interface methods
    ####################################################

    @api.multi
    def get_data_for_reconciliation_widget(self, excluded_ids=None):
        """ Returns the data required to display a reconciliation widget, for each statement line in self """
        excluded_ids = excluded_ids or []
        ret = []

        for st_line in self:
            aml_recs = st_line.get_reconciliation_proposition(excluded_ids=excluded_ids)
            target_currency = st_line.currency_id or st_line.journal_id.currency_id or st_line.journal_id.company_id.currency_id
            rp = aml_recs.prepare_move_lines_for_reconciliation_widget(target_currency=target_currency, target_date=st_line.date)
            excluded_ids += [move_line['id'] for move_line in rp]
            ret.append({
                'st_line': st_line.get_statement_line_for_reconciliation_widget(),
                'reconciliation_proposition': rp
            })

        return ret

    def get_statement_line_for_reconciliation_widget(self):
        """ Returns the data required by the bank statement reconciliation widget to display a statement line """
        statement_currency = self.journal_id.currency_id or self.journal_id.company_id.currency_id
        if self.amount_currency and self.currency_id:
            amount = self.amount_currency
            amount_currency = self.amount
            amount_currency_str = amount_currency > 0 and amount_currency or -amount_currency
            amount_currency_str = formatLang(self.env, amount_currency_str, currency_obj=statement_currency)
        else:
            amount = self.amount
            amount_currency_str = ""
        amount_str = formatLang(self.env, abs(amount), currency_obj=self.currency_id or statement_currency)

        data = {
            'id': self.id,
            'ref': self.ref,
            'note': self.note or "",
            'name': self.name,
            'date': self.date,
            'amount': amount,
            'amount_str': amount_str,  # Amount in the statement line currency
            'currency_id': self.currency_id.id or statement_currency.id,
            'partner_id': self.partner_id.id,
            'journal_id': self.journal_id.id,
            'statement_id': self.statement_id.id,
            'account_code': self.journal_id.default_debit_account_id.code,
            'account_name': self.journal_id.default_debit_account_id.name,
            'partner_name': self.partner_id.name,
            'communication_partner_name': self.partner_name,
            'amount_currency_str': amount_currency_str,  # Amount in the statement currency
            'has_no_partner': not self.partner_id.id,
        }
        if self.partner_id:
            if amount > 0:
                data['open_balance_account_id'] = self.partner_id.property_account_receivable_id.id
            else:
                data['open_balance_account_id'] = self.partner_id.property_account_payable_id.id

        return data

    @api.multi
    def get_move_lines_for_reconciliation_widget(self, excluded_ids=None, str=False, offset=0, limit=None):
        """ Returns move lines for the bank statement reconciliation widget, formatted as a list of dicts
        """
        aml_recs = self.get_move_lines_for_reconciliation(excluded_ids=excluded_ids, str=str, offset=offset, limit=limit)
        target_currency = self.currency_id or self.journal_id.currency_id or self.journal_id.company_id.currency_id
        return aml_recs.prepare_move_lines_for_reconciliation_widget(target_currency=target_currency, target_date=self.date)

    ####################################################
    # Reconciliation methods
    ####################################################

    def get_move_lines_for_reconciliation(self, excluded_ids=None, str=False, offset=0, limit=None, additional_domain=None, overlook_partner=False):
        """ Return account.move.line records which can be used for bank statement reconciliation.

            :param excluded_ids:
            :param str:
            :param offset:
            :param limit:
            :param additional_domain:
            :param overlook_partner:
        """
        # Blue lines = payment on bank account not assigned to a statement yet
        reconciliation_aml_accounts = [self.journal_id.default_credit_account_id.id, self.journal_id.default_debit_account_id.id]
        domain_reconciliation = ['&', '&', ('statement_id', '=', False), ('account_id', 'in', reconciliation_aml_accounts), ('payment_id','<>', False)]

        # Black lines = unreconciled & (not linked to a payment or open balance created by statement
        domain_matching = ['&', ('reconciled', '=', False), '|', ('payment_id','=',False), ('statement_id', '<>', False)]
        if self.partner_id.id or overlook_partner:
            domain_matching = expression.AND([domain_matching, [('account_id.internal_type', 'in', ['payable', 'receivable'])]])
        else:
            # TODO : find out what use case this permits (match a check payment, registered on a journal whose account type is other instead of liquidity)
            domain_matching = expression.AND([domain_matching, [('account_id.reconcile', '=', True)]])

        # Let's add what applies to both
        domain = expression.OR([domain_reconciliation, domain_matching])
        if self.partner_id.id and not overlook_partner:
            domain = expression.AND([domain, [('partner_id', '=', self.partner_id.id)]])

        # Domain factorized for all reconciliation use cases
        ctx = dict(self._context or {})
        ctx['bank_statement_line'] = self
        generic_domain = self.env['account.move.line'].with_context(ctx).domain_move_lines_for_reconciliation(excluded_ids=excluded_ids, str=str)
        domain = expression.AND([domain, generic_domain])

        # Domain from caller
        if additional_domain is None:
            additional_domain = []
        else:
            additional_domain = expression.normalize_domain(additional_domain)
        domain = expression.AND([domain, additional_domain])

        return self.env['account.move.line'].search(domain, offset=offset, limit=limit, order="date_maturity asc, id asc")

    def _get_domain_maker_move_line_amount(self):
        """ Returns a function that can create the appropriate domain to search on move.line amount based on statement.line currency/amount """
        company_currency = self.journal_id.company_id.currency_id
        st_line_currency = self.currency_id or self.journal_id.currency_id
        currency = (st_line_currency and st_line_currency != company_currency) and st_line_currency.id or False
        field = currency and 'amount_residual_currency' or 'amount_residual'
        precision = st_line_currency and st_line_currency.decimal_places or company_currency.decimal_places

        def ret(comparator, amount, p=precision, f=field, c=currency):
            if comparator == '<':
                if amount < 0:
                    domain = [(f, '<', 0), (f, '>', amount)]
                else:
                    domain = [(f, '>', 0), (f, '<', amount)]
            elif comparator == '=':
                domain = [(f, '=', float_round(amount, precision_digits=p))]
            else:
                raise UserError(_("Programmation error : domain_maker_move_line_amount requires comparator '=' or '<'"))
            domain += [('currency_id', '=', c)]
            return domain

        return ret

    def get_reconciliation_proposition(self, excluded_ids=None):
        """ Returns move lines that constitute the best guess to reconcile a statement line
            Note: it only looks for move lines in the same currency as the statement line.
        """
        # Look for structured communication match
        if self.name:
            overlook_partner = not self.partner_id  # If the transaction has no partner, look for match in payable and receivable account anyway
            domain = [('ref', '=', self.name)]
            match_recs = self.get_move_lines_for_reconciliation(excluded_ids=excluded_ids, limit=2, additional_domain=domain, overlook_partner=overlook_partner)
            if match_recs and len(match_recs) == 1:
                return match_recs
            elif len(match_recs) == 0:
                move = self.env['account.move'].search([('name', '=', self.name)], limit=1)
                if move:
                    domain = [('move_id', '=', move.id)]
                    match_recs = self.get_move_lines_for_reconciliation(excluded_ids=excluded_ids, limit=2, additional_domain=domain, overlook_partner=overlook_partner)
                    if match_recs and len(match_recs) == 1:
                        return match_recs

        # How to compare statement line amount and move lines amount
        amount_domain_maker = self._get_domain_maker_move_line_amount()
        amount = self.amount_currency or self.amount

        # Look for a single move line with the same amount
        match_recs = self.get_move_lines_for_reconciliation(excluded_ids=excluded_ids, limit=1, additional_domain=amount_domain_maker('=', amount))
        if match_recs:
            return match_recs

        if not self.partner_id:
            return self.env['account.move.line']

        # Select move lines until their total amount is greater than the statement line amount
        domain = [('reconciled', '=', False)]
        domain += [('account_id.user_type_id.type', '=', amount > 0 and 'receivable' or 'payable')]  # Make sure we can't mix receivable and payable
        domain += amount_domain_maker('<', amount)  # Will also enforce > 0
        mv_lines = self.get_move_lines_for_reconciliation(excluded_ids=excluded_ids, limit=5, additional_domain=domain)
        st_line_currency = self.currency_id or self.journal_id.currency_id or self.journal_id.company_id.currency_id
        ret = self.env['account.move.line']
        total = 0
        for line in mv_lines:
            total += line.currency_id and line.amount_residual_currency or line.amount_residual
            if float_compare(total, abs(amount), precision_digits=st_line_currency.rounding) != -1:
                break
            ret = (ret | line)
        return ret

    def _get_move_lines_for_auto_reconcile(self):
        """ Returns the move lines that the method auto_reconcile can use to try to reconcile the statement line """
        pass

    @api.multi
    def auto_reconcile(self):
        """ Try to automatically reconcile the statement.line ; return the counterpart journal entry/ies if the automatic reconciliation succeeded, False otherwise.
            TODO : this method could be greatly improved and made extensible
        """
        self.ensure_one()
        match_recs = self.env['account.move.line']

        # How to compare statement line amount and move lines amount
        amount_domain_maker = self._get_domain_maker_move_line_amount()
        equal_amount_domain = amount_domain_maker('=', self.amount_currency or self.amount)

        # Look for structured communication match
        if self.name:
            overlook_partner = not self.partner_id  # If the transaction has no partner, look for match in payable and receivable account anyway
            domain = equal_amount_domain + [('ref', '=', self.name)]
            match_recs = self.get_move_lines_for_reconciliation(limit=2, additional_domain=domain, overlook_partner=overlook_partner)
            if match_recs and len(match_recs) != 1:
                return False

        # Look for a single move line with the same partner, the same amount
        if not match_recs:
            if self.partner_id:
                match_recs = self.get_move_lines_for_reconciliation(limit=2, additional_domain=equal_amount_domain)
                if match_recs and len(match_recs) != 1:
                    return False

        if not match_recs:
            return False

        # Now reconcile
        counterpart_aml_dicts = []
        payment_aml_rec = self.env['account.move.line']
        for aml in match_recs:
            if aml.account_id.internal_type == 'liquidity':
                payment_aml_rec = (payment_aml_rec | aml)
            else:
                amount = aml.currency_id and aml.amount_residual_currency or aml.amount_residual
                counterpart_aml_dicts.append({
                    'name': aml.name if aml.name != '/' else aml.move_id.name,
                    'debit': amount < 0 and -amount or 0,
                    'credit': amount > 0 and amount or 0,
                    'move_line': aml
                })

        try:
            with self._cr.savepoint():
                counterpart = self.process_reconciliation(counterpart_aml_dicts=counterpart_aml_dicts, payment_aml_rec=payment_aml_rec)
            return counterpart
        except UserError:
            # A configuration / business logic error that makes it impossible to auto-reconcile should not be raised
            # since automatic reconciliation is just an amenity and the user will get the same exception when manually
            # reconciling. Other types of exception are (hopefully) programmation errors and should cause a stacktrace.
            self.invalidate_cache()
            self.env['account.move'].invalidate_cache()
            self.env['account.move.line'].invalidate_cache()
            return False

    def _prepare_reconciliation_move(self, move_name):
        """ Prepare the dict of values to create the move from a statement line. This method may be overridden to adapt domain logic
            through model inheritance (make sure to call super() to establish a clean extension chain).

           :param char st_line_number: will be used as the name of the generated account move
           :return: dict of value to create() the account.move
        """
        return {
            'statement_line_id': self.id,
            'journal_id': self.statement_id.journal_id.id,
            'date': self.date,
            'name': move_name,
            'ref': self.ref,
        }

    def _prepare_reconciliation_move_line(self, move, amount):
        """ Prepare the dict of values to create the move line from a statement line.

            :param recordset move: the account.move to link the move line
            :param float amount: the amount of transaction that wasn't already reconciled
        """
        company_currency = self.journal_id.company_id.currency_id
        statement_currency = self.journal_id.currency_id or company_currency
        st_line_currency = self.currency_id or statement_currency

        amount_currency = False
        if statement_currency != company_currency or st_line_currency != company_currency:
            # First get the ratio total mount / amount not already reconciled
            if statement_currency == company_currency:
                total_amount = self.amount
            elif st_line_currency == company_currency:
                total_amount = self.amount_currency
            else:
                total_amount = statement_currency.with_context({'date': self.date}).compute(self.amount, company_currency)
            ratio = total_amount / amount
            # Then use it to adjust the statement.line field that correspond to the move.line amount_currency
            if statement_currency != company_currency:
                amount_currency = self.amount * ratio
            elif st_line_currency != company_currency:
                amount_currency = self.amount_currency * ratio
        return {
            'name': self.name,
            'date': self.date,
            'ref': self.ref,
            'move_id': move.id,
            'partner_id': self.partner_id and self.partner_id.id or False,
            'account_id': amount >= 0 \
                and self.statement_id.journal_id.default_credit_account_id.id \
                or self.statement_id.journal_id.default_debit_account_id.id,
            'credit': amount < 0 and -amount or 0.0,
            'debit': amount > 0 and amount or 0.0,
            'statement_id': self.statement_id.id,
            'journal_id': self.statement_id.journal_id.id,
            'currency_id': statement_currency != company_currency and statement_currency.id or (st_line_currency != company_currency and st_line_currency.id or False),
            'amount_currency': amount_currency,
        }

    @api.v7
    def process_reconciliations(self, cr, uid, ids, data, context=None):
        """ Handles data sent from the bank statement reconciliation widget (and can otherwise serve as an old-API bridge)

            :param list of dicts data: must contains the keys 'counterpart_aml_dicts', 'payment_aml_ids' and 'new_aml_dicts',
                whose value is the same as described in process_reconciliation except that ids are used instead of recordsets.
        """
        aml_obj = self.pool['account.move.line']
        for id, datum in zip(ids, data):
            st_line = self.browse(cr, uid, id, context)
            payment_aml_rec = aml_obj.browse(cr, uid, datum.get('payment_aml_ids', []), context)
            for aml_dict in datum.get('counterpart_aml_dicts', []):
                aml_dict['move_line'] = aml_obj.browse(cr, uid, aml_dict['counterpart_aml_id'], context)
                del aml_dict['counterpart_aml_id']
            st_line.process_reconciliation(datum.get('counterpart_aml_dicts', []), payment_aml_rec, datum.get('new_aml_dicts', []))

    def fast_counterpart_creation(self):
        for st_line in self:
            # Technical functionality to automatically reconcile by creating a new move line
            vals = {
                'name': st_line.name,
                'debit': st_line.amount < 0 and -st_line.amount or 0.0,
                'credit': st_line.amount > 0 and st_line.amount or 0.0,
                'account_id': st_line.account_id.id,
            }
            st_line.process_reconciliation(new_aml_dicts=[vals])

    def process_reconciliation(self, counterpart_aml_dicts=None, payment_aml_rec=None, new_aml_dicts=None):
        """ Match statement lines with existing payments (eg. checks) and/or payables/receivables (eg. invoices and refunds) and/or new move lines (eg. write-offs).
            If any new journal item needs to be created (via new_aml_dicts or counterpart_aml_dicts), a new journal entry will be created and will contain those
            items, as well as a journal item for the bank statement line.
            Finally, mark the statement line as reconciled by putting the matched moves ids in the column journal_entry_ids.

            :param (list of dicts) counterpart_aml_dicts: move lines to create to reconcile with existing payables/receivables.
                The expected keys are :
                - 'name'
                - 'debit'
                - 'credit'
                - 'move_line'
                    # The move line to reconcile (partially if specified debit/credit is lower than move line's credit/debit)

            :param (list of recordsets) payment_aml_rec: recordset move lines representing existing payments (which are already fully reconciled)

            :param (list of dicts) new_aml_dicts: move lines to create. The expected keys are :
                - 'name'
                - 'debit'
                - 'credit'
                - 'account_id'
                - (optional) 'tax_ids'
                - (optional) Other account.move.line fields like analytic_account_id or analytics_id

            :returns: The journal entries with which the transaction was matched. If there was at least an entry in counterpart_aml_dicts or new_aml_dicts, this list contains
                the move created by the reconciliation, containing entries for the statement.line (1), the counterpart move lines (0..*) and the new move lines (0..*).
        """
        counterpart_aml_dicts = counterpart_aml_dicts or []
        payment_aml_rec = payment_aml_rec or self.env['account.move.line']
        new_aml_dicts = new_aml_dicts or []

        aml_obj = self.env['account.move.line']

        company_currency = self.journal_id.company_id.currency_id
        statement_currency = self.journal_id.currency_id or company_currency
        st_line_currency = self.currency_id or statement_currency

        counterpart_moves = self.env['account.move']

        # Check and prepare received data
        if self.journal_entry_ids.ids:
            raise UserError(_('The bank statement line was already reconciled.'))
        if any(rec.statement_id for rec in payment_aml_rec):
            raise UserError(_('A selected move line was already reconciled.'))
        for aml_dict in counterpart_aml_dicts:
            if aml_dict['move_line'].reconciled:
                raise UserError(_('A selected move line was already reconciled.'))
            if isinstance(aml_dict['move_line'], (int, long)):
                aml_dict['move_line'] = aml_obj.browse(aml_dict['move_line'])
        for aml_dict in (counterpart_aml_dicts + new_aml_dicts):
            if aml_dict.get('tax_ids') and aml_dict['tax_ids'] and isinstance(aml_dict['tax_ids'][0], (int, long)):
                # Transform the value in the format required for One2many and Many2many fields
                aml_dict['tax_ids'] = map(lambda id: (4, id, None), aml_dict['tax_ids'])

        # Fully reconciled moves are just linked to the bank statement
        total = self.amount
        for aml_rec in payment_aml_rec:
            total -= aml_rec.debit-aml_rec.credit
            aml_rec.write({'statement_id': self.statement_id.id})
            aml_rec.move_id.write({'statement_line_id': self.id})
            counterpart_moves = (counterpart_moves | aml_rec.move_id)

        # Create move line(s). Either matching an existing journal entry (eg. invoice), in which
        # case we reconcile the existing and the new move lines together, or being a write-off.
        if counterpart_aml_dicts or new_aml_dicts:
            st_line_currency = self.currency_id or statement_currency
            st_line_currency_rate = self.currency_id and (self.amount_currency / self.amount) or False

            # Create the move
            move_name = (self.statement_id.name or self.name) + "/" + str(self.sequence)
            move_vals = self._prepare_reconciliation_move(move_name)
            move = self.env['account.move'].create(move_vals)
            counterpart_moves = (counterpart_moves | move)

            # Create The payment
            payment_id = False
            if abs(total)>0.00001:
                partner_id = self.partner_id and self.partner_id.id or False
                partner_type = False
                if partner_id:
                    if total < 0:
                        partner_type = 'supplier'
                    else:
                        partner_type = 'customer'

                payment_methods = (total>0) and self.journal_id.inbound_payment_method_ids or self.journal_id.outbound_payment_method_ids
                currency = self.journal_id.currency_id or self.company_id.currency_id
                payment_id = self.env['account.payment'].create({
                    'payment_method_id': payment_methods and payment_methods[0].id or False,
                    'payment_type': total >0 and 'inbound' or 'outbound',
                    'partner_id': self.partner_id and self.partner_id.id or False,
                    'partner_type': partner_type,
                    'journal_id': self.statement_id.journal_id.id,
                    'payment_date': self.date,
                    'state': 'reconciled',
                    'currency_id': currency.id,
                    'amount': abs(total),
                    'communication': self.name or '',
                    'name': self.statement_id.name,
                }).id

            # Complete dicts to create both counterpart move lines and write-offs
            to_create = (counterpart_aml_dicts + new_aml_dicts)
            ctx = dict(self._context, date=self.date)
            for aml_dict in to_create:
                aml_dict['move_id'] = move.id
                aml_dict['partner_id'] = self.partner_id.id
                aml_dict['statement_id'] = self.statement_id.id
                if st_line_currency.id != company_currency.id:
                    aml_dict['amount_currency'] = aml_dict['debit'] - aml_dict['credit']
                    aml_dict['currency_id'] = st_line_currency.id
                    if self.currency_id and statement_currency.id == company_currency.id and st_line_currency_rate:
                        # Statement is in company currency but the transaction is in foreign currency
                        aml_dict['debit'] = company_currency.round(aml_dict['debit'] / st_line_currency_rate)
                        aml_dict['credit'] = company_currency.round(aml_dict['credit'] / st_line_currency_rate)
                    elif self.currency_id and st_line_currency_rate:
                        # Statement is in foreign currency and the transaction is in another one
                        aml_dict['debit'] = statement_currency.with_context(ctx).compute(aml_dict['debit'] / st_line_currency_rate, company_currency)
                        aml_dict['credit'] = statement_currency.with_context(ctx).compute(aml_dict['credit'] / st_line_currency_rate, company_currency)
                    else:
                        # Statement is in foreign currency and no extra currency is given for the transaction
                        aml_dict['debit'] = st_line_currency.with_context(ctx).compute(aml_dict['debit'], company_currency)
                        aml_dict['credit'] = st_line_currency.with_context(ctx).compute(aml_dict['credit'], company_currency)
                elif statement_currency.id != company_currency.id:
                    # Statement is in foreign currency but the transaction is in company currency
                    prorata_factor = (aml_dict['debit'] - aml_dict['credit']) / self.amount_currency
                    aml_dict['amount_currency'] = prorata_factor * self.amount
                    aml_dict['currency_id'] = statement_currency.id

            # Create the move line for the statement line using the total credit/debit of the counterpart
            # This leaves out the amount already reconciled and avoids rounding errors from currency conversion
            st_line_amount = sum(aml_dict['credit'] - aml_dict['debit'] for aml_dict in to_create)
            aml_dict = self._prepare_reconciliation_move_line(move, st_line_amount)
            aml_dict['payment_id'] = payment_id
            aml_obj.with_context(check_move_validity=False).create(aml_dict)

            # Create write-offs
            for aml_dict in new_aml_dicts:
<<<<<<< HEAD
                aml_dict['payment_id'] = payment_id
                aml_obj.with_context(check_move_validity=False).create(aml_dict)
=======
                aml_obj.with_context(check_move_validity=False).create(aml_dict, apply_taxes=False)
>>>>>>> 21c7ef8b

            # Create counterpart move lines and reconcile them
            for aml_dict in counterpart_aml_dicts:
                if aml_dict['move_line'].partner_id.id:
                    aml_dict['partner_id'] = aml_dict['move_line'].partner_id.id
                aml_dict['account_id'] = aml_dict['move_line'].account_id.id
                aml_dict['payment_id'] = payment_id

                counterpart_move_line = aml_dict.pop('move_line')
                if counterpart_move_line.currency_id and counterpart_move_line.currency_id != company_currency and not aml_dict.get('currency_id'):
                    aml_dict['currency_id'] = counterpart_move_line.currency_id.id
                    aml_dict['amount_currency'] = company_currency.with_context(ctx).compute(aml_dict['debit'] - aml_dict['credit'], counterpart_move_line.currency_id)
                new_aml = aml_obj.with_context(check_move_validity=False).create(aml_dict)
                (new_aml | counterpart_move_line).reconcile()

            move.post()
        counterpart_moves.assert_balanced()
        return counterpart_moves<|MERGE_RESOLUTION|>--- conflicted
+++ resolved
@@ -887,12 +887,8 @@
 
             # Create write-offs
             for aml_dict in new_aml_dicts:
-<<<<<<< HEAD
                 aml_dict['payment_id'] = payment_id
-                aml_obj.with_context(check_move_validity=False).create(aml_dict)
-=======
                 aml_obj.with_context(check_move_validity=False).create(aml_dict, apply_taxes=False)
->>>>>>> 21c7ef8b
 
             # Create counterpart move lines and reconcile them
             for aml_dict in counterpart_aml_dicts:
