<?xml version="1.0" encoding="utf-8"?>
<openerp>
    <data>
        <!-- Editable current timesheet used  in dashboard-->
        <record id="hr_timesheet_sheet_tree" model="ir.ui.view">
            <field name="name">hr.timesheet.sheet.tree</field>
            <field name="model">hr_timesheet_sheet.sheet</field>
            <field name="type">tree</field>
            <field name="arch" type="xml">
                <tree string="Timesheets" editable="top">
                    <field name="user_id"/>
                    <field name="department_id"/>
                    <field name="date_from"/>
                    <field name="date_to"/>
                    <field name="name"/>
                    <field name="total_attendance" groups="hr_attendance.group_hr_attendance"/>
                    <field name="total_timesheet"/>
                    <field name="total_difference" groups="hr_attendance.group_hr_attendance"/>
                    <field name="state"/>
                </tree>
            </field>
        </record>

        <record id="hr_timesheet_account_form" model="ir.ui.view">
            <field name="name">hr.timesheet.account.form</field>
            <field name="model">hr_timesheet_sheet.sheet.account</field>
            <field name="type">form</field>
            <field name="arch" type="xml">
                <form string="Timesheet by Accounts">
                    <field name="sheet_id" select="1"/>
                    <field name="name" select="1"/>
                    <field name="total" sum="Total"/>
                    <field name="invoice_rate" select="2"/>
                </form>
            </field>
        </record>

        <record id="hr_timesheet_account_tree" model="ir.ui.view">
            <field name="name">hr.timesheet.account.tree</field>
            <field name="model">hr_timesheet_sheet.sheet.account</field>
            <field name="type">tree</field>
            <field name="arch" type="xml">
                <tree string="Timesheet by Accounts">
                    <field name="sheet_id"/>
                    <field name="name"/>
                    <field name="total" sum="Total"/>
                    <field name="invoice_rate"/>
                </tree>
            </field>
        </record>
<!--
        <record id="hr_timesheet_day_form" model="ir.ui.view">
            <field name="name">hr.timesheet.day.form</field>
            <field name="model">hr_timesheet_sheet.sheet.day</field>
            <field name="type">form</field>
            <field name="arch" type="xml">
                <form string="Timesheet by Days">
                    <field name="sheet_id" select="1"/>
                    <field name="name" select="1"/>
                    <field name="total_timesheet"/>
                    <field name="total_attendance" groups="hr_attendance.group_hr_attendance"/>
                    <field name="total_difference" groups="hr_attendance.group_hr_attendance"/>
                </form>
            </field>
        </record>

        <record id="hr_timesheet_day_tree" model="ir.ui.view">
            <field name="name">hr.timesheet.day.tree</field>
            <field name="model">hr_timesheet_sheet.sheet.day</field>
            <field name="type">tree</field>
            <field name="arch" type="xml">
                <tree colors="red:total_difference&lt;0.1;blue:total_difference&gt;=0.1" string="Timesheet by Days">
                    <field name="sheet_id"/>
                    <field name="name"/>
                    <field name="total_timesheet" sum="Total Timesheet"/>
                    <field name="total_attendance" sum="Total Attendance" groups="hr_attendance.group_hr_attendance"/>
                    <field name="total_difference" sum="Total Difference" groups="hr_attendance.group_hr_attendance"/>
                </tree>
            </field>
        </record>
-->
        <record id="hr_timesheet_sheet_form" model="ir.ui.view">
            <field name="name">hr.timesheet.sheet.form</field>
            <field name="model">hr_timesheet_sheet.sheet</field>
            <field name="type">form</field>
            <field name="arch" type="xml">
                <form string="Timesheet">
                    <field name="name"/>
                    <field name="user_id"/>
                    <field name="date_from"/>
                    <field name="date_to"/>
                    <field name="company_id" select="1" groups="base.group_multi_company"/>
                    <field name="department_id"/>
                    <notebook colspan="4">
                        <page string="Daily View">
                            <group col="6" colspan="4">
                                <button name="button_dummy" string="Go to:" type="object" icon="gtk-redo"/>
                                <field name="date_current" nolabel="1"/>
                                <label string=""/>
                                <button icon="gtk-media-previous" name="date_previous" string="" type="object"/>
                                <button name="date_today" string="Today" type="object" icon="gtk-home"/>
                                <button icon="gtk-media-next" name="date_next" string="" type="object"/>
                            </group>

                            <field colspan="3" context="name=date_current,user_id=user_id" height="100" name="attendances_ids" nolabel="1" groups="hr_attendance.group_hr_attendance">
                                <tree string="Attendances">
                                    <field name="name"/>
                                    <field name="action"/>
                                    <field invisible="1" name="employee_id"/>
                                </tree>
                            </field>
                            <group col="1" colspan="1" groups="hr_attendance.group_hr_attendance">
                                <button name="sign_in" string="Sign In" type="object" icon="gtk-go-back"/>
                                <button name="sign_out" string="Sign Out" type="object" icon="gtk-go-forward"/>
                            </group>

                            <field name="state_attendance" groups="hr_attendance.group_hr_attendance"/>
                            <field name="total_attendance_day" widget="float_time" groups="hr_attendance.group_hr_attendance"/>
                            <field colspan="4" context="date=date_current,user_id=user_id" domain="[('name','=',date_current)]" name="timesheet_ids" nolabel="1">
                                <tree editable="top" string="Timesheet">
                                    <field invisible="1" name="date"/>
                                    <field domain="[('type','=','normal'), ('state', '&lt;&gt;', 'close')]" name="account_id" on_change="on_change_account_id(account_id)"/>
                                    <field name="name"/>
                                    <field name="unit_amount" on_change="on_change_unit_amount(product_id, unit_amount, product_uom_id)" widget="float_time"/>
                                    <field name="to_invoice"/>
                                    <field invisible="1" name="journal_id"/>
                                    <field invisible="1" name="product_id"/>
                                    <field invisible="1" name="product_uom_id" on_change="on_change_unit_amount(product_id, unit_amount, product_uom_id)"/>
                                    <field name="amount"/>
                                    <field name="general_account_id"/>
                                    <field invisible="1" name="user_id" required="1"/>
                                </tree>
                                <form string="Timesheet">
                                    <field name="date"/>
                                    <field domain="[('type','=','normal'), ('state', '&lt;&gt;', 'close')]" name="account_id" on_change="on_change_account_id(account_id)"/>
                                    <field name="name"/>
                                    <field name="unit_amount" on_change="on_change_unit_amount(product_id, unit_amount, product_uom_id)" widget="float_time"/>
                                    <field name="to_invoice"/>
                                    <field invisible="1" name="journal_id"/>
                                    <field invisible="1" name="product_id"/>
                                    <field invisible="1" name="product_uom_id" on_change="on_change_unit_amount(product_id, unit_amount, product_uom_id)"/>
                                    <field name="amount"/>
                                    <field name="general_account_id"/>
                                    <field name="user_id" required="1"/>
                                </form>
                            </field>
                            <field name="total_difference_day" widget="float_time"/>
                            <field name="total_timesheet_day" widget="float_time"/>
                        </page>
                        <page string="By Day">
                            <field colspan="4" name="period_ids" nolabel="1">
                                <tree colors="red:total_difference&lt;0.1;blue:total_difference&gt;=0.1" string="Period">
                                    <field name="name"/>
                                    <field name="total_attendance" widget="float_time" groups="hr_attendance.group_hr_attendance"/>
                                    <field name="total_timesheet" widget="float_time"/>
                                    <field name="total_difference" widget="float_time" groups="hr_attendance.group_hr_attendance"/>
                                </tree>
                            </field>
                            <field name="total_attendance" widget="float_time"/>
                            <field name="total_timesheet" widget="float_time"/>
                            <field name="total_difference" widget="float_time"/>
                        </page>
                    </notebook>
                    <field name="state"/>
                    <group col="4" colspan="2">
                        <button name="button_confirm" states="draft" string="Confirm" type="object" icon="gtk-execute"/>
                        <button name="action_set_to_draft" states="done" string="Set to Draft" type="object" icon="gtk-convert"/>
                        <button name="cancel" states="confirm" string="Refuse" type="workflow" icon="gtk-stop"/>
                        <button name="done" states="confirm" string="Accept" type="workflow" icon="gtk-apply"/>
                    </group>
                </form>
            </field>
        </record>

        <record id="view_hr_timesheet_sheet_filter" model="ir.ui.view">
            <field name="name">hr_timesheet_sheet.sheet.filter</field>
            <field name="model">hr_timesheet_sheet.sheet</field>
            <field name="type">search</field>
            <field name="arch" type="xml">
                <search string="Search Timesheet">
                   <group col="10" colspan="4">		                						
						<filter icon="terp-crm" string="Unvalidated" domain="[('state','&lt;&gt;','done'),('date_to','&lt;',time.strftime('%%Y-%%m-%%d'))]" help="Unvalidated Timesheets"/>
                       	<separator orientation="vertical"/>
                       	<field name="state">
                           <filter icon="terp-hr" domain="[('state','=','draft')]" help="Draft Timesheets"/>
                           <filter icon="terp-hr" domain="[('state','=','confirm')]" help="Confirmed Timesheets"/>
						</field>
						<field name="name" select="1"/>
						<field name="user_id" select="1" widget="selection">
                            <filter icon="terp-partner" domain="[('user_id','=',uid)]" help="My Timesheet"/>
                        </field>
<<<<<<< HEAD
						<field name="department_id" widget="selection">
							<filter icon="terp-crm"
								domain="[('department_id','=',context.get('department_id',False))]"
								help="My Departments Timesheet"/>
						</field>
                   </group>
               </search>
=======
                        <field name="department_id" widget="selection">
                            <filter icon="terp-crm"
                                domain="[('department_id','=',context.get('department_id',False))]"
                                help="My Departments Timesheet"/>
                        </field>
                    </group>
                    <newline/>
                   	<group expand="1" string="Group By..." colspan="4" col="20">
                        <filter string="Users" icon="terp-project" domain="[]" context="{'group_by':'user_id'}"/>
                        <filter string="Department" icon="terp-project" domain="[]" context="{'group_by':'department_id'}"/>
                   	</group>
                </search>
>>>>>>> 50e30418
            </field>
        </record>

        <record id="act_hr_timesheet_sheet_form" model="ir.actions.act_window">
            <field name="name">Timesheets</field>
            <field name="type">ir.actions.act_window</field>
            <field name="res_model">hr_timesheet_sheet.sheet</field>
            <field name="view_type">form</field>
            <field name="view_id" eval="False"/>
            <field name="search_view_id" ref="view_hr_timesheet_sheet_filter"/>
        </record>
        <!--Time Tracking menu in project Management-->
        <menuitem icon="terp-project" id="base.menu_main_pm" name="Project Management" sequence="1"/>
          <menuitem
             id="base.menu_project_management_time_tracking"
             name="Time Tracking"
             parent="base.menu_main_pm" sequence="3"/>
         <menuitem action="hr_timesheet_sheet.act_hr_timesheet_sheet_form" id="menu_act_project_management_timesheet_sheet_form" parent="base.menu_project_management_time_tracking"
             groups="hr.group_hr_manager" sequence="5"/>
        <!--<menuitem id="next_id_60" name="Timesheets" parent="hr.menu_hr_root"/>-->
        <menuitem action="act_hr_timesheet_sheet_form" id="menu_act_hr_timesheet_sheet_form" parent="hr_attendance.menu_hr_time_tracking"
            groups="hr.group_hr_manager"/>

        <!--
            Company inheritancy
        -->

        <record id="hr_timesheet_sheet_company" model="ir.ui.view">
            <field name="name">res.company.sheet</field>
            <field name="model">res.company</field>
            <field name="type">form</field>
            <field name="inherit_id" ref="base.view_company_form"/>
            <field name="arch" type="xml">
                <page string="Configuration" position="inside">
                    <separator string="Timesheets" colspan="4"/>
                    <field name="timesheet_range"/>
                    <field name="timesheet_max_difference"/>
                    <newline/>
                </page>
            </field>
        </record>

        <!--
            hr.analytic.timesheet inheritancy
        -->

        <record id="hr_timesheet_line_form" model="ir.ui.view">
            <field name="name">hr.analytic.timesheet.form</field>
            <field name="model">hr.analytic.timesheet</field>
            <field name="type">form</field>
            <field name="inherit_id" ref="hr_timesheet.hr_timesheet_line_form"/>
            <field name="arch" type="xml">
                <field name="date" position="after">
                    <field name="sheet_id" />
                </field>
            </field>
        </record>
        <!--
            hr.attendance inheritancy
        -->

        <record model="ir.ui.view" id="view_hr_attendance_filter">
            <field name="name">view_hr_attendance_filter</field>
            <field name="model">hr.attendance</field>
            <field name="type">search</field>
            <field name="inherit_id" ref="hr_attendance.view_hr_attendance_filter" />
            <field name="arch" type="xml">
                <field name="action_desc" position="after">
                    <field name="sheet_id" select="1" />
                </field>
            </field>
        </record>

        <record id="view_attendance_form" model="ir.ui.view">
            <field name="name">hr.attendance.form</field>
            <field name="model">hr.attendance</field>
            <field name="type">form</field>
            <field name="inherit_id" ref="hr_attendance.view_attendance_form"/>
            <field name="arch" type="xml">
                <field name="action_desc" position="after">
                    <field name="sheet_id" select="2"/>
                </field>
            </field>
        </record>
        <record id="view_attendance_tree" model="ir.ui.view">
            <field name="name">hr.attendance.tree</field>
            <field name="model">hr.attendance</field>
            <field name="type">tree</field>
            <field name="inherit_id" ref="hr_attendance.view_attendance_tree"/>
            <field name="arch" type="xml">
                <field name="action_desc" position="after">
                    <field name="sheet_id"/>
                </field>
            </field>
        </record>
        <record id="view_attendance_tree_who" model="ir.ui.view">
            <field name="name">hr.attendance.tree</field>
            <field name="model">hr.attendance</field>
            <field name="type">tree</field>
            <field name="inherit_id" ref="hr_attendance.view_attendance_who"/>
            <field name="arch" type="xml">
                <field name="action_desc" position="after">
                    <field name="sheet_id"/>
                </field>
            </field>
        </record>

        <act_window domain="[('sheet_id', '=', active_id)]" id="act_hr_timesheet_sheet_sheet_by_day" name="Timesheet by Account" res_model="hr_timesheet_sheet.sheet.account" src_model="hr_timesheet_sheet.sheet"/>
<!--         <act_window domain="[('sheet_id', '=', active_id)]" id="act_hr_timesheet_sheet_sheet_by_account" name="Timesheet by Day" res_model="hr_timesheet_sheet.sheet.day" src_model="hr_timesheet_sheet.sheet"/>  -->


        <act_window domain="[('sheet_id', '=', active_id)]" id="act_hr_timesheet_sheet_sheet_2_hr_analytic_timesheet" name="Timesheet Lines" res_model="hr.analytic.timesheet" src_model="hr_timesheet_sheet.sheet"/>

        <act_window domain="[('sheet_id', '=', active_id)]" id="act_hr_timesheet_sheet_sheet_2_hr_attendance" name="Attendances" res_model="hr.attendance" src_model="hr_timesheet_sheet.sheet"/>

        <record id="hr_timesheet_sheet_tree_simplified" model="ir.ui.view">
            <field name="name">hr.timesheet.sheet.tree.simplified</field>
            <field name="model">hr_timesheet_sheet.sheet</field>
            <field name="type">tree</field>
            <field eval="20" name="priority"/>
            <field name="arch" type="xml">
                <tree string="Timesheets">
                    <field name="date_from"/>
                    <field name="user_id"/>
                    <field name="name"/>
                    <field name="total_attendance"/>
                    <field name="total_timesheet"/>
                    <field name="state"/>
                </tree>
            </field>
        </record>

    </data>
</openerp><|MERGE_RESOLUTION|>--- conflicted
+++ resolved
@@ -189,15 +189,6 @@
 						<field name="user_id" select="1" widget="selection">
                             <filter icon="terp-partner" domain="[('user_id','=',uid)]" help="My Timesheet"/>
                         </field>
-<<<<<<< HEAD
-						<field name="department_id" widget="selection">
-							<filter icon="terp-crm"
-								domain="[('department_id','=',context.get('department_id',False))]"
-								help="My Departments Timesheet"/>
-						</field>
-                   </group>
-               </search>
-=======
                         <field name="department_id" widget="selection">
                             <filter icon="terp-crm"
                                 domain="[('department_id','=',context.get('department_id',False))]"
@@ -210,7 +201,6 @@
                         <filter string="Department" icon="terp-project" domain="[]" context="{'group_by':'department_id'}"/>
                    	</group>
                 </search>
->>>>>>> 50e30418
             </field>
         </record>
 
