# -*- coding: utf-8 -*-
# Part of Odoo. See LICENSE file for full copyright and licensing details.

from openerp import api
from openerp import SUPERUSER_ID
from openerp.exceptions import AccessError
from openerp.osv import osv, fields
from openerp.tools import config
from openerp.tools.misc import find_in_path
from openerp.tools.translate import _
from openerp.addons.web.http import request
from openerp.tools.safe_eval import safe_eval as eval
from openerp.exceptions import UserError

import re
import time
import base64
import logging
import tempfile
import lxml.html
import os
import subprocess
from contextlib import closing
from distutils.version import LooseVersion
from functools import partial
from pyPdf import PdfFileWriter, PdfFileReader


#--------------------------------------------------------------------------
# Helpers
#--------------------------------------------------------------------------
_logger = logging.getLogger(__name__)

def _get_wkhtmltopdf_bin():
    return find_in_path('wkhtmltopdf')


#--------------------------------------------------------------------------
# Check the presence of Wkhtmltopdf and return its version at Odoo start-up
#--------------------------------------------------------------------------
wkhtmltopdf_state = 'install'
try:
    process = subprocess.Popen(
        [_get_wkhtmltopdf_bin(), '--version'], stdout=subprocess.PIPE, stderr=subprocess.PIPE
    )
except (OSError, IOError):
    _logger.info('You need Wkhtmltopdf to print a pdf version of the reports.')
else:
    _logger.info('Will use the Wkhtmltopdf binary at %s' % _get_wkhtmltopdf_bin())
    out, err = process.communicate()
    version = re.search('([0-9.]+)', out).group(0)
    if LooseVersion(version) < LooseVersion('0.12.0'):
        _logger.info('Upgrade Wkhtmltopdf to (at least) 0.12.0')
        wkhtmltopdf_state = 'upgrade'
    else:
        wkhtmltopdf_state = 'ok'

    if config['workers'] == 1:
        _logger.info('You need to start Odoo with at least two workers to print a pdf version of the reports.')
        wkhtmltopdf_state = 'workers'


class Report(osv.Model):
    _name = "report"
    _description = "Report"

    public_user = None

    #--------------------------------------------------------------------------
    # Extension of ir_ui_view.render with arguments frequently used in reports
    #--------------------------------------------------------------------------

    def render(self, cr, uid, ids, template, values=None, context=None):
        """Allow to render a QWeb template python-side. This function returns the 'ir.ui.view'
        render but embellish it with some variables/methods used in reports.

        :param values: additionnal methods/variables used in the rendering
        :returns: html representation of the template
        """
        if values is None:
            values = {}

        if context is None:
            context = {}

        context = dict(context, inherit_branding=True)  # Tell QWeb to brand the generated html

        view_obj = self.pool['ir.ui.view']

        user = self.pool['res.users'].browse(cr, uid, uid)
        website = None
        if request and hasattr(request, 'website'):
            if request.website is not None:
                website = request.website
                context = dict(context, translatable=context.get('lang') != request.website.default_lang_code)

        values.update(
            time=time,
            context_timestamp=lambda t: fields.datetime.context_timestamp(cr, uid, t, context),
            editable=True,
            user=user,
            res_company=user.company_id,
            website=website,
        )
        return view_obj.render(cr, uid, template, values, context=context)

    #--------------------------------------------------------------------------
    # Main report methods
    #--------------------------------------------------------------------------
    @api.v7
    def get_html(self, cr, uid, ids, report_name, data=None, context=None):
        """This method generates and returns html version of a report.
        """
        # If the report is using a custom model to render its html, we must use it.
        # Otherwise, fallback on the generic html rendering.
        try:
            report_model_name = 'report.%s' % report_name
            particularreport_obj = self.pool[report_model_name]
            return particularreport_obj.render_html(cr, uid, ids, data=data, context=context)
        except KeyError:
            report = self._get_report_from_name(cr, uid, report_name)
            report_obj = self.pool[report.model]
            docs = report_obj.browse(cr, uid, ids, context=context)
            docargs = {
                'doc_ids': ids,
                'doc_model': report.model,
                'docs': docs,
            }
            return self.render(cr, uid, [], report.report_name, docargs, context=context)

    @api.v8
    def get_html(self, records, report_name, data=None):
        return self._model.get_html(self._cr, self._uid, records.ids, report_name,
                                    data=data, context=self._context)

    @api.v7
    def get_pdf(self, cr, uid, ids, report_name, html=None, data=None, context=None):
        """This method generates and returns pdf version of a report.
        """
        if context is None:
            context = {}

        if html is None:
            html = self.get_html(cr, uid, ids, report_name, data=data, context=context)

        html = html.decode('utf-8')  # Ensure the current document is utf-8 encoded.

        # Get the ir.actions.report.xml record we are working on.
        report = self._get_report_from_name(cr, uid, report_name)
        # Check if we have to save the report or if we have to get one from the db.
        save_in_attachment = self._check_attachment_use(cr, uid, ids, report)
        # Get the paperformat associated to the report, otherwise fallback on the company one.
        if not report.paperformat_id:
            user = self.pool['res.users'].browse(cr, uid, uid)
            paperformat = user.company_id.paperformat_id
        else:
            paperformat = report.paperformat_id

        # Preparing the minimal html pages
        css = ''  # Will contain local css
        headerhtml = []
        contenthtml = []
        footerhtml = []
        irconfig_obj = self.pool['ir.config_parameter']
        base_url = irconfig_obj.get_param(cr, SUPERUSER_ID, 'report.url') or irconfig_obj.get_param(cr, SUPERUSER_ID, 'web.base.url')

        # Minimal page renderer
        view_obj = self.pool['ir.ui.view']
        render_minimal = partial(view_obj.render, cr, uid, 'report.minimal_layout', context=context)

        # The received html report must be simplified. We convert it in a xml tree
        # in order to extract headers, bodies and footers.
        try:
            root = lxml.html.fromstring(html)
            match_klass = "//div[contains(concat(' ', normalize-space(@class), ' '), ' {} ')]"

            for node in root.xpath("//html/head/style"):
                css += node.text

            for node in root.xpath(match_klass.format('header')):
                body = lxml.html.tostring(node)
                header = render_minimal(dict(css=css, subst=True, body=body, base_url=base_url))
                headerhtml.append(header)

            for node in root.xpath(match_klass.format('footer')):
                body = lxml.html.tostring(node)
                footer = render_minimal(dict(css=css, subst=True, body=body, base_url=base_url))
                footerhtml.append(footer)

            for node in root.xpath(match_klass.format('page')):
                # Previously, we marked some reports to be saved in attachment via their ids, so we
                # must set a relation between report ids and report's content. We use the QWeb
                # branding in order to do so: searching after a node having a data-oe-model
                # attribute with the value of the current report model and read its oe-id attribute
                if ids and len(ids) == 1:
                    reportid = ids[0]
                else:
                    oemodelnode = node.find(".//*[@data-oe-model='%s']" % report.model)
                    if oemodelnode is not None:
                        reportid = oemodelnode.get('data-oe-id')
                        if reportid:
                            reportid = int(reportid)
                    else:
                        reportid = False

                # Extract the body
                body = lxml.html.tostring(node)
                reportcontent = render_minimal(dict(css=css, subst=False, body=body, base_url=base_url))

                contenthtml.append(tuple([reportid, reportcontent]))

        except lxml.etree.XMLSyntaxError:
            contenthtml = []
            contenthtml.append(html)
            save_in_attachment = {}  # Don't save this potentially malformed document

        # Get paperformat arguments set in the root html tag. They are prioritized over
        # paperformat-record arguments.
        specific_paperformat_args = {}
        for attribute in root.items():
            if attribute[0].startswith('data-report-'):
                specific_paperformat_args[attribute[0]] = attribute[1]

        # Run wkhtmltopdf process
        return self._run_wkhtmltopdf(
            cr, uid, headerhtml, footerhtml, contenthtml, context.get('landscape'),
            paperformat, specific_paperformat_args, save_in_attachment,
            context.get('set_viewport_size')
        )

    @api.v8
    def get_pdf(self, records, report_name, html=None, data=None):
        return self._model.get_pdf(self._cr, self._uid, records.ids, report_name,
                                   html=html, data=data, context=self._context)

    @api.v7
    def get_action(self, cr, uid, ids, report_name, data=None, context=None):
        """Return an action of type ir.actions.report.xml.

        :param ids: Ids of the records to print (if not used, pass an empty list)
        :param report_name: Name of the template to generate an action for
        """
        if ids:
            if not isinstance(ids, list):
                ids = [ids]
            context = dict(context or {}, active_ids=ids)

        report_obj = self.pool['ir.actions.report.xml']
        idreport = report_obj.search(cr, uid, [('report_name', '=', report_name)], context=context)
        try:
            report = report_obj.browse(cr, uid, idreport[0], context=context)
        except IndexError:
            raise UserError(_("Bad Report Reference") + _("This report is not loaded into the database: %s.") % report_name)

        return {
            'context': context,
            'data': data,
            'type': 'ir.actions.report.xml',
            'report_name': report.report_name,
            'report_type': report.report_type,
            'report_file': report.report_file,
            'context': context,
        }

    @api.v8
    def get_action(self, records, report_name, data=None):
        return self._model.get_action(self._cr, self._uid, records.ids, report_name,
                                      data=data, context=self._context)

    #--------------------------------------------------------------------------
    # Report generation helpers
    #--------------------------------------------------------------------------
    @api.v7
    def _check_attachment_use(self, cr, uid, ids, report):
        """ Check attachment_use field. If set to true and an existing pdf is already saved, load
        this one now. Else, mark save it.
        """
        save_in_attachment = {}
        save_in_attachment['model'] = report.model
        save_in_attachment['loaded_documents'] = {}

        if report.attachment:
            for record_id in ids:
                obj = self.pool[report.model].browse(cr, uid, record_id)
                filename = eval(report.attachment, {'object': obj, 'time': time})

                # If the user has checked 'Reload from Attachment'
                if report.attachment_use:
                    alreadyindb = [('datas_fname', '=', filename),
                                   ('res_model', '=', report.model),
                                   ('res_id', '=', record_id)]
                    attach_ids = self.pool['ir.attachment'].search(cr, uid, alreadyindb)
                    if attach_ids:
                        # Add the loaded pdf in the loaded_documents list
                        pdf = self.pool['ir.attachment'].browse(cr, uid, attach_ids[0]).datas
                        pdf = base64.decodestring(pdf)
                        save_in_attachment['loaded_documents'][record_id] = pdf
                        _logger.info('The PDF document %s was loaded from the database' % filename)

                        continue  # Do not save this document as we already ignore it

                # If the user has checked 'Save as Attachment Prefix'
                if filename is False:
                    # May be false if, for instance, the 'attachment' field contains a condition
                    # preventing to save the file.
                    continue
                else:
                    save_in_attachment[record_id] = filename  # Mark current document to be saved

        return save_in_attachment

    @api.v8
    def _check_attachment_use(self, records, report):
        return self._model._check_attachment_use(
            self._cr, self._uid, records.ids, report, context=self._context)

    def _check_wkhtmltopdf(self):
        return wkhtmltopdf_state

<<<<<<< HEAD
    def _run_wkhtmltopdf(self, cr, uid, headers, footers, bodies, landscape, paperformat, spec_paperformat_args=None, save_in_attachment={}):
=======
    def _run_wkhtmltopdf(self, cr, uid, headers, footers, bodies, landscape, paperformat, spec_paperformat_args=None, save_in_attachment=None, set_viewport_size=False):
>>>>>>> 7a768a49
        """Execute wkhtmltopdf as a subprocess in order to convert html given in input into a pdf
        document.

        :param header: list of string containing the headers
        :param footer: list of string containing the footers
        :param bodies: list of string containing the reports
        :param landscape: boolean to force the pdf to be rendered under a landscape format
        :param paperformat: ir.actions.report.paperformat to generate the wkhtmltopf arguments
        :param specific_paperformat_args: dict of prioritized paperformat arguments
        :param save_in_attachment: dict of reports to save/load in/from the db
        :returns: Content of the pdf as a string
        """
        command_args = []
        if set_viewport_size:
            command_args.extend(['--viewport-size', landscape and '1024x1280' or '1280x1024'])

        # Passing the cookie to wkhtmltopdf in order to resolve internal links.
        try:
            if request:
                command_args.extend(['--cookie', 'session_id', request.session.sid])
        except AttributeError:
            pass

        # Wkhtmltopdf arguments
        command_args.extend(['--quiet'])  # Less verbose error messages
        if paperformat:
            # Convert the paperformat record into arguments
            command_args.extend(self._build_wkhtmltopdf_args(paperformat, spec_paperformat_args))

        # Force the landscape orientation if necessary
        if landscape and '--orientation' in command_args:
            command_args_copy = list(command_args)
            for index, elem in enumerate(command_args_copy):
                if elem == '--orientation':
                    del command_args[index]
                    del command_args[index]
                    command_args.extend(['--orientation', 'landscape'])
        elif landscape and '--orientation' not in command_args:
            command_args.extend(['--orientation', 'landscape'])

        # Execute WKhtmltopdf
        pdfdocuments = []
        temporary_files = []

        for index, reporthtml in enumerate(bodies):
            local_command_args = []
            pdfreport_fd, pdfreport_path = tempfile.mkstemp(suffix='.pdf', prefix='report.tmp.')
            temporary_files.append(pdfreport_path)

            # Directly load the document if we already have it
            if save_in_attachment and save_in_attachment['loaded_documents'].get(reporthtml[0]):
                with closing(os.fdopen(pdfreport_fd, 'w')) as pdfreport:
                    pdfreport.write(save_in_attachment['loaded_documents'][reporthtml[0]])
                pdfdocuments.append(pdfreport_path)
                continue
            else:
                os.close(pdfreport_fd)

            # Wkhtmltopdf handles header/footer as separate pages. Create them if necessary.
            if headers:
                head_file_fd, head_file_path = tempfile.mkstemp(suffix='.html', prefix='report.header.tmp.')
                temporary_files.append(head_file_path)
                with closing(os.fdopen(head_file_fd, 'w')) as head_file:
                    head_file.write(headers[index])
                local_command_args.extend(['--header-html', head_file_path])
            if footers:
                foot_file_fd, foot_file_path = tempfile.mkstemp(suffix='.html', prefix='report.footer.tmp.')
                temporary_files.append(foot_file_path)
                with closing(os.fdopen(foot_file_fd, 'w')) as foot_file:
                    foot_file.write(footers[index])
                local_command_args.extend(['--footer-html', foot_file_path])

            # Body stuff
            content_file_fd, content_file_path = tempfile.mkstemp(suffix='.html', prefix='report.body.tmp.')
            temporary_files.append(content_file_path)
            with closing(os.fdopen(content_file_fd, 'w')) as content_file:
                content_file.write(reporthtml[1])

            try:
                wkhtmltopdf = [_get_wkhtmltopdf_bin()] + command_args + local_command_args
                wkhtmltopdf += [content_file_path] + [pdfreport_path]
                process = subprocess.Popen(wkhtmltopdf, stdout=subprocess.PIPE, stderr=subprocess.PIPE)
                out, err = process.communicate()

                if process.returncode not in [0, 1]:
                    raise UserError(_('Wkhtmltopdf failed (error code: %s). '
                                      'Message: %s') % (str(process.returncode), err))

                # Save the pdf in attachment if marked
                if reporthtml[0] is not False and save_in_attachment.get(reporthtml[0]):
                    with open(pdfreport_path, 'rb') as pdfreport:
                        attachment = {
                            'name': save_in_attachment.get(reporthtml[0]),
                            'datas': base64.encodestring(pdfreport.read()),
                            'datas_fname': save_in_attachment.get(reporthtml[0]),
                            'res_model': save_in_attachment.get('model'),
                            'res_id': reporthtml[0],
                        }
                        try:
                            self.pool['ir.attachment'].create(cr, uid, attachment)
                        except AccessError:
                            _logger.info("Cannot save PDF report %r as attachment", attachment['name'])
                        else:
                            _logger.info('The PDF document %s is now saved in the database',
                                         attachment['name'])

                pdfdocuments.append(pdfreport_path)
            except:
                raise

        # Return the entire document
        if len(pdfdocuments) == 1:
            entire_report_path = pdfdocuments[0]
        else:
            entire_report_path = self._merge_pdf(pdfdocuments)
            temporary_files.append(entire_report_path)

        with open(entire_report_path, 'rb') as pdfdocument:
            content = pdfdocument.read()

        # Manual cleanup of the temporary files
        for temporary_file in temporary_files:
            try:
                os.unlink(temporary_file)
            except (OSError, IOError):
                _logger.error('Error when trying to remove file %s' % temporary_file)

        return content

    def _get_report_from_name(self, cr, uid, report_name):
        """Get the first record of ir.actions.report.xml having the ``report_name`` as value for
        the field report_name.
        """
        report_obj = self.pool['ir.actions.report.xml']
        qwebtypes = ['qweb-pdf', 'qweb-html']
        conditions = [('report_type', 'in', qwebtypes), ('report_name', '=', report_name)]
        idreport = report_obj.search(cr, uid, conditions)[0]
        return report_obj.browse(cr, uid, idreport)

    def _build_wkhtmltopdf_args(self, paperformat, specific_paperformat_args=None):
        """Build arguments understandable by wkhtmltopdf from a report.paperformat record.

        :paperformat: report.paperformat record
        :specific_paperformat_args: a dict containing prioritized wkhtmltopdf arguments
        :returns: list of string representing the wkhtmltopdf arguments
        """
        command_args = []
        if paperformat.format and paperformat.format != 'custom':
            command_args.extend(['--page-size', paperformat.format])

        if paperformat.page_height and paperformat.page_width and paperformat.format == 'custom':
            command_args.extend(['--page-width', str(paperformat.page_width) + 'mm'])
            command_args.extend(['--page-height', str(paperformat.page_height) + 'mm'])

        if specific_paperformat_args and specific_paperformat_args.get('data-report-margin-top'):
            command_args.extend(['--margin-top', str(specific_paperformat_args['data-report-margin-top'])])
        else:
            command_args.extend(['--margin-top', str(paperformat.margin_top)])

        if specific_paperformat_args and specific_paperformat_args.get('data-report-dpi'):
            command_args.extend(['--dpi', str(specific_paperformat_args['data-report-dpi'])])
        elif paperformat.dpi:
            if os.name == 'nt' and int(paperformat.dpi) <= 95:
                _logger.info("Generating PDF on Windows platform require DPI >= 96. Using 96 instead.")
                command_args.extend(['--dpi', '96'])
            else:
                command_args.extend(['--dpi', str(paperformat.dpi)])

        if specific_paperformat_args and specific_paperformat_args.get('data-report-header-spacing'):
            command_args.extend(['--header-spacing', str(specific_paperformat_args['data-report-header-spacing'])])
        elif paperformat.header_spacing:
            command_args.extend(['--header-spacing', str(paperformat.header_spacing)])

        command_args.extend(['--margin-left', str(paperformat.margin_left)])
        command_args.extend(['--margin-bottom', str(paperformat.margin_bottom)])
        command_args.extend(['--margin-right', str(paperformat.margin_right)])
        if paperformat.orientation:
            command_args.extend(['--orientation', str(paperformat.orientation)])
        if paperformat.header_line:
            command_args.extend(['--header-line'])

        return command_args

    def _merge_pdf(self, documents):
        """Merge PDF files into one.

        :param documents: list of path of pdf files
        :returns: path of the merged pdf
        """
        writer = PdfFileWriter()
        streams = []  # We have to close the streams *after* PdfFilWriter's call to write()
        for document in documents:
            pdfreport = file(document, 'rb')
            streams.append(pdfreport)
            reader = PdfFileReader(pdfreport)
            for page in range(0, reader.getNumPages()):
                writer.addPage(reader.getPage(page))

        merged_file_fd, merged_file_path = tempfile.mkstemp(suffix='.html', prefix='report.merged.tmp.')
        with closing(os.fdopen(merged_file_fd, 'w')) as merged_file:
            writer.write(merged_file)

        for stream in streams:
            stream.close()

        return merged_file_path<|MERGE_RESOLUTION|>--- conflicted
+++ resolved
@@ -317,11 +317,7 @@
     def _check_wkhtmltopdf(self):
         return wkhtmltopdf_state
 
-<<<<<<< HEAD
-    def _run_wkhtmltopdf(self, cr, uid, headers, footers, bodies, landscape, paperformat, spec_paperformat_args=None, save_in_attachment={}):
-=======
     def _run_wkhtmltopdf(self, cr, uid, headers, footers, bodies, landscape, paperformat, spec_paperformat_args=None, save_in_attachment=None, set_viewport_size=False):
->>>>>>> 7a768a49
         """Execute wkhtmltopdf as a subprocess in order to convert html given in input into a pdf
         document.
 
