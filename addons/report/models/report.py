# -*- coding: utf-8 -*-
# Part of Odoo. See LICENSE file for full copyright and licensing details.

from odoo import api, fields, models, _
from odoo.exceptions import AccessError
from odoo.sql_db import TestCursor
from odoo.tools import config
from odoo.tools.misc import find_in_path
from odoo.http import request
from odoo.tools.safe_eval import safe_eval
from odoo.exceptions import UserError

import base64
import logging
import lxml.html
import os
import re
import subprocess
import tempfile
import time

from contextlib import closing
from distutils.version import LooseVersion
from functools import partial
from pyPdf import PdfFileWriter, PdfFileReader
from reportlab.graphics.barcode import createBarcodeDrawing


# A lock occurs when the user wants to print a report having multiple barcode while the server is
# started in threaded-mode. The reason is that reportlab has to build a cache of the T1 fonts
# before rendering a barcode (done in a C extension) and this part is not thread safe. We attempt
# here to init the T1 fonts cache at the start-up of Odoo so that rendering of barcode in multiple
# thread does not lock the server.
try:
    createBarcodeDrawing('Code128', value='foo', format='png', width=100, height=100, humanReadable=1).asString('png')
except Exception:
    pass


#--------------------------------------------------------------------------
# Helpers
#--------------------------------------------------------------------------
_logger = logging.getLogger(__name__)

def _get_wkhtmltopdf_bin():
    return find_in_path('wkhtmltopdf')


#--------------------------------------------------------------------------
# Check the presence of Wkhtmltopdf and return its version at Odoo start-up
#--------------------------------------------------------------------------
wkhtmltopdf_state = 'install'
try:
    process = subprocess.Popen(
        [_get_wkhtmltopdf_bin(), '--version'], stdout=subprocess.PIPE, stderr=subprocess.PIPE
    )
except (OSError, IOError):
    _logger.info('You need Wkhtmltopdf to print a pdf version of the reports.')
else:
    _logger.info('Will use the Wkhtmltopdf binary at %s' % _get_wkhtmltopdf_bin())
    out, err = process.communicate()
    match = re.search('([0-9.]+)', out)
    if match:
        version = match.group(0)
        if LooseVersion(version) < LooseVersion('0.12.0'):
            _logger.info('Upgrade Wkhtmltopdf to (at least) 0.12.0')
            wkhtmltopdf_state = 'upgrade'
        else:
            wkhtmltopdf_state = 'ok'

        if config['workers'] == 1:
            _logger.info('You need to start Odoo with at least two workers to print a pdf version of the reports.')
            wkhtmltopdf_state = 'workers'
    else:
        _logger.info('Wkhtmltopdf seems to be broken.')
        wkhtmltopdf_state = 'broken'


class Report(models.Model):
    _name = "report"
    _description = "Report"

    public_user = None

    #--------------------------------------------------------------------------
    # Extension of ir_ui_view.render with arguments frequently used in reports
    #--------------------------------------------------------------------------

    @api.multi
    def render(self, template, values=None):
        """Allow to render a QWeb template python-side. This function returns the 'ir.ui.view'
        render but embellish it with some variables/methods used in reports.

        :param values: additionnal methods/variables used in the rendering
        :returns: html representation of the template
        """
        if values is None:
            values = {}

        context = dict(self.env.context, inherit_branding=True)  # Tell QWeb to brand the generated html

        view_obj = self.env['ir.ui.view']
        # Browse the user instead of using the sudo self.env.user
        user = self.env['res.users'].browse(self.env.uid)
        website = None
        if request and hasattr(request, 'website'):
            if request.website is not None:
                website = request.website
                context = dict(context, translatable=context.get('lang') != request.website.default_lang_code)

        values.update(
            time=time,
            context_timestamp=lambda t: fields.Datetime.context_timestamp(self.with_context(tz=user.tz), t),
            editable=True,
            user=user,
            res_company=user.company_id,
            website=website,
            web_base_url=self.env['ir.config_parameter'].get_param('web.base.url', default='')
        )
        return view_obj.render_template(template, values)

    #--------------------------------------------------------------------------
    # Main report methods
    #--------------------------------------------------------------------------
    @api.model
    def get_html(self, docids, report_name, data=None):
        """This method generates and returns html version of a report.
        """
        # If the report is using a custom model to render its html, we must use it.
        # Otherwise, fallback on the generic html rendering.
        report_model_name = 'report.%s' % report_name
        report_model = self.env.get(report_model_name)

        if report_model is not None:
            return report_model.render_html(docids, data=data)
        else:
            report = self._get_report_from_name(report_name)
            docs = self.env[report.model].browse(docids)
            docargs = {
                'doc_ids': docids,
                'doc_model': report.model,
                'docs': docs,
            }
            return self.render(report.report_name, docargs)
    @api.model
    def get_pdf(self, docids, report_name, html=None, data=None):
        """This method generates and returns pdf version of a report.
        """

        if self._check_wkhtmltopdf() == 'install':
            # wkhtmltopdf is not installed
            # the call should be catched before (cf /report/check_wkhtmltopdf) but
            # if get_pdf is called manually (email template), the check could be
            # bypassed
            raise UserError(_("Unable to find Wkhtmltopdf on this system. The PDF can not be created."))

        # As the assets are generated during the same transaction as the rendering of the
        # templates calling them, there is a scenario where the assets are unreachable: when
        # you make a request to read the assets while the transaction creating them is not done.
        # Indeed, when you make an asset request, the controller has to read the `ir.attachment`
        # table.
        # This scenario happens when you want to print a PDF report for the first time, as the
        # assets are not in cache and must be generated. To workaround this issue, we manually
        # commit the writes in the `ir.attachment` table. It is done thanks to a key in the context.
        context = dict(self.env.context)
        if not config['test_enable']:
            context['commit_assetsbundle'] = True

        # Disable the debug mode in the PDF rendering in order to not split the assets bundle
        # into separated files to load. This is done because of an issue in wkhtmltopdf
        # failing to load the CSS/Javascript resources in time.
        # Without this, the header/footer of the reports randomly disapear
        # because the resources files are not loaded in time.
        # https://github.com/wkhtmltopdf/wkhtmltopdf/issues/2083
        context['debug'] = False

        if html is None:
            html = self.with_context(context).get_html(docids, report_name, data=data)

        # The test cursor prevents the use of another environnment while the current
        # transaction is not finished, leading to a deadlock when the report requests
        # an asset bundle during the execution of test scenarios. In this case, return
        # the html version.
        if isinstance(self.env.cr, TestCursor):
            return html

        html = html.decode('utf-8')  # Ensure the current document is utf-8 encoded.

        # Get the ir.actions.report.xml record we are working on.
        report = self._get_report_from_name(report_name)
        # Check if we have to save the report or if we have to get one from the db.
<<<<<<< HEAD
        save_in_attachment = self._check_attachment_use(docids, report)
=======
        save_in_attachment = self._check_attachment_use(cr, uid, ids, report, context=context)
>>>>>>> 2a6e077f
        # Get the paperformat associated to the report, otherwise fallback on the company one.
        if not report.paperformat_id:
            user = self.env['res.users'].browse(self.env.uid)  # Rebrowse to avoid sudo user from self.env.user
            paperformat = user.company_id.paperformat_id
        else:
            paperformat = report.paperformat_id

        # Preparing the minimal html pages
        headerhtml = []
        contenthtml = []
        footerhtml = []
        irconfig_obj = self.env['ir.config_parameter'].sudo()
        base_url = irconfig_obj.get_param('report.url') or irconfig_obj.get_param('web.base.url')

        # Minimal page renderer
        view_obj = self.env['ir.ui.view']
        render_minimal = partial(view_obj.with_context(context).render_template, 'report.minimal_layout')

        # The received html report must be simplified. We convert it in a xml tree
        # in order to extract headers, bodies and footers.
        try:
            root = lxml.html.fromstring(html)
            match_klass = "//div[contains(concat(' ', normalize-space(@class), ' '), ' {} ')]"

            for node in root.xpath(match_klass.format('header')):
                body = lxml.html.tostring(node)
                header = render_minimal(dict(subst=True, body=body, base_url=base_url))
                headerhtml.append(header)

            for node in root.xpath(match_klass.format('footer')):
                body = lxml.html.tostring(node)
                footer = render_minimal(dict(subst=True, body=body, base_url=base_url))
                footerhtml.append(footer)

            for node in root.xpath(match_klass.format('page')):
                # Previously, we marked some reports to be saved in attachment via their ids, so we
                # must set a relation between report ids and report's content. We use the QWeb
                # branding in order to do so: searching after a node having a data-oe-model
                # attribute with the value of the current report model and read its oe-id attribute
                if docids and len(docids) == 1:
                    reportid = docids[0]
                else:
                    oemodelnode = node.find(".//*[@data-oe-model='%s']" % report.model)
                    if oemodelnode is not None:
                        reportid = oemodelnode.get('data-oe-id')
                        if reportid:
                            reportid = int(reportid)
                    else:
                        reportid = False

                # Extract the body
                body = lxml.html.tostring(node)
                reportcontent = render_minimal(dict(subst=False, body=body, base_url=base_url))

                contenthtml.append(tuple([reportid, reportcontent]))

        except lxml.etree.XMLSyntaxError:
            contenthtml = []
            contenthtml.append(html)
            save_in_attachment = {}  # Don't save this potentially malformed document

        # Get paperformat arguments set in the root html tag. They are prioritized over
        # paperformat-record arguments.
        specific_paperformat_args = {}
        for attribute in root.items():
            if attribute[0].startswith('data-report-'):
                specific_paperformat_args[attribute[0]] = attribute[1]

        # Run wkhtmltopdf process
        return self._run_wkhtmltopdf(
            headerhtml, footerhtml, contenthtml, context.get('landscape'),
            paperformat, specific_paperformat_args, save_in_attachment,
            context.get('set_viewport_size'),
            context
        )

    @api.noguess
    def get_action(self, docids, report_name, data=None):
        """Return an action of type ir.actions.report.xml.

        :param docids: id/ids/browserecord of the records to print (if not used, pass an empty list)
        :param report_name: Name of the template to generate an action for
        """
        context = self.env.context
        if docids:
            if isinstance(docids, models.Model):
                active_ids = docids.ids
            elif isinstance(docids, int):
                active_ids = [docids]
            elif isinstance(docids, list):
                active_ids = docids
            context = dict(self.env.context, active_ids=active_ids)

        report = self.env['ir.actions.report.xml'].with_context(context).search([('report_name', '=', report_name)])
        if not report:
            raise UserError(_("Bad Report Reference") + _("This report is not loaded into the database: %s.") % report_name)

        return {
            'context': context,
            'data': data,
            'type': 'ir.actions.report.xml',
            'report_name': report.report_name,
            'report_type': report.report_type,
            'report_file': report.report_file,
            'name': report.name,
        }

    #--------------------------------------------------------------------------
    # Report generation helpers
    #--------------------------------------------------------------------------
<<<<<<< HEAD
    @api.model
    def _check_attachment_use(self, docids, report):
=======
    @api.v7
    def _check_attachment_use(self, cr, uid, ids, report, context=None):
>>>>>>> 2a6e077f
        """ Check attachment_use field. If set to true and an existing pdf is already saved, load
        this one now. Else, mark save it.
        """
        save_in_attachment = {}
        save_in_attachment['model'] = report.model
        save_in_attachment['loaded_documents'] = {}

        if report.attachment:
<<<<<<< HEAD
            records = self.env[report.model].browse(docids)
            filenames = self._attachment_filename(records, report)
=======
            records = self.pool[report.model].browse(cr, uid, ids, context=context)
            filenames = self._attachment_filename(cr, uid, records, report)
>>>>>>> 2a6e077f
            attachments = None
            if report.attachment_use:
                attachments = self._attachment_stored(records, report, filenames=filenames)
            for record_id in docids:
                filename = filenames[record_id]

                # If the user has checked 'Reload from Attachment'
                if attachments:
                    attachment = attachments[record_id]
                    if attachment:
                        # Add the loaded pdf in the loaded_documents list
                        pdf = attachment.datas
                        pdf = base64.decodestring(pdf)
                        save_in_attachment['loaded_documents'][record_id] = pdf
                        _logger.info('The PDF document %s was loaded from the database' % filename)

                        continue  # Do not save this document as we already ignore it

                # If the user has checked 'Save as Attachment Prefix'
                if filename is False:
                    # May be false if, for instance, the 'attachment' field contains a condition
                    # preventing to save the file.
                    continue
                else:
                    save_in_attachment[record_id] = filename  # Mark current document to be saved

        return save_in_attachment

    @api.model
    def _attachment_filename(self, records, report):
        return dict((record.id, safe_eval(report.attachment, {'object': record, 'time': time})) for record in records)

    @api.model
    def _attachment_stored(self, records, report, filenames=None):
        if not filenames:
            filenames = self._attachment_filename(records, report)
        return dict((record.id, self.env['ir.attachment'].search([
            ('datas_fname', '=', filenames[record.id]),
            ('res_model', '=', report.model),
            ('res_id', '=', record.id)
        ], limit=1)) for record in records)

    def _check_wkhtmltopdf(self):
        return wkhtmltopdf_state

<<<<<<< HEAD
    @api.model
    def _run_wkhtmltopdf(self, headers, footers, bodies, landscape, paperformat, spec_paperformat_args=None, save_in_attachment=None, set_viewport_size=False):
=======
    def _run_wkhtmltopdf(self, cr, uid, headers, footers, bodies, landscape, paperformat, spec_paperformat_args=None, save_in_attachment=None, set_viewport_size=False, context=None):
>>>>>>> 2a6e077f
        """Execute wkhtmltopdf as a subprocess in order to convert html given in input into a pdf
        document.

        :param header: list of string containing the headers
        :param footer: list of string containing the footers
        :param bodies: list of string containing the reports
        :param landscape: boolean to force the pdf to be rendered under a landscape format
        :param paperformat: ir.actions.report.paperformat to generate the wkhtmltopf arguments
        :param specific_paperformat_args: dict of prioritized paperformat arguments
        :param save_in_attachment: dict of reports to save/load in/from the db
        :returns: Content of the pdf as a string
        """
        if not save_in_attachment:
            save_in_attachment = {}

        command_args = []
        if set_viewport_size:
            command_args.extend(['--viewport-size', landscape and '1024x1280' or '1280x1024'])

        # Passing the cookie to wkhtmltopdf in order to resolve internal links.
        try:
            if request:
                command_args.extend(['--cookie', 'session_id', request.session.sid])
        except AttributeError:
            pass

        # Wkhtmltopdf arguments
        command_args.extend(['--quiet'])  # Less verbose error messages
        if paperformat:
            # Convert the paperformat record into arguments
            command_args.extend(self._build_wkhtmltopdf_args(paperformat, spec_paperformat_args))

        # Force the landscape orientation if necessary
        if landscape and '--orientation' in command_args:
            command_args_copy = list(command_args)
            for index, elem in enumerate(command_args_copy):
                if elem == '--orientation':
                    del command_args[index]
                    del command_args[index]
                    command_args.extend(['--orientation', 'landscape'])
        elif landscape and '--orientation' not in command_args:
            command_args.extend(['--orientation', 'landscape'])

        # Execute WKhtmltopdf
        pdfdocuments = []
        temporary_files = []

        for index, reporthtml in enumerate(bodies):
            local_command_args = []
            pdfreport_fd, pdfreport_path = tempfile.mkstemp(suffix='.pdf', prefix='report.tmp.')
            temporary_files.append(pdfreport_path)

            # Directly load the document if we already have it
            if save_in_attachment and save_in_attachment['loaded_documents'].get(reporthtml[0]):
                with closing(os.fdopen(pdfreport_fd, 'w')) as pdfreport:
                    pdfreport.write(save_in_attachment['loaded_documents'][reporthtml[0]])
                pdfdocuments.append(pdfreport_path)
                continue
            else:
                os.close(pdfreport_fd)

            # Wkhtmltopdf handles header/footer as separate pages. Create them if necessary.
            if headers:
                head_file_fd, head_file_path = tempfile.mkstemp(suffix='.html', prefix='report.header.tmp.')
                temporary_files.append(head_file_path)
                with closing(os.fdopen(head_file_fd, 'w')) as head_file:
                    head_file.write(headers[index])
                local_command_args.extend(['--header-html', head_file_path])
            if footers:
                foot_file_fd, foot_file_path = tempfile.mkstemp(suffix='.html', prefix='report.footer.tmp.')
                temporary_files.append(foot_file_path)
                with closing(os.fdopen(foot_file_fd, 'w')) as foot_file:
                    foot_file.write(footers[index])
                local_command_args.extend(['--footer-html', foot_file_path])

            # Body stuff
            content_file_fd, content_file_path = tempfile.mkstemp(suffix='.html', prefix='report.body.tmp.')
            temporary_files.append(content_file_path)
            with closing(os.fdopen(content_file_fd, 'w')) as content_file:
                content_file.write(reporthtml[1])

            try:
                wkhtmltopdf = [_get_wkhtmltopdf_bin()] + command_args + local_command_args
                wkhtmltopdf += [content_file_path] + [pdfreport_path]
                process = subprocess.Popen(wkhtmltopdf, stdout=subprocess.PIPE, stderr=subprocess.PIPE)
                out, err = process.communicate()

                if process.returncode not in [0, 1]:
                    raise UserError(_('Wkhtmltopdf failed (error code: %s). '
                                      'Message: %s') % (str(process.returncode), err))

                # Save the pdf in attachment if marked
                if reporthtml[0] is not False and save_in_attachment.get(reporthtml[0]):
                    with open(pdfreport_path, 'rb') as pdfreport:
                        attachment = {
                            'name': save_in_attachment.get(reporthtml[0]),
                            'datas': base64.encodestring(pdfreport.read()),
                            'datas_fname': save_in_attachment.get(reporthtml[0]),
                            'res_model': save_in_attachment.get('model'),
                            'res_id': reporthtml[0],
                        }
                        try:
<<<<<<< HEAD
                            self.env['ir.attachment'].create(attachment)
=======
                            self.pool['ir.attachment'].create(cr, uid, attachment, context)
>>>>>>> 2a6e077f
                        except AccessError:
                            _logger.info("Cannot save PDF report %r as attachment", attachment['name'])
                        else:
                            _logger.info('The PDF document %s is now saved in the database',
                                         attachment['name'])

                pdfdocuments.append(pdfreport_path)
            except:
                raise

        # Return the entire document
        if len(pdfdocuments) == 1:
            entire_report_path = pdfdocuments[0]
        else:
            entire_report_path = self._merge_pdf(pdfdocuments)
            temporary_files.append(entire_report_path)

        with open(entire_report_path, 'rb') as pdfdocument:
            content = pdfdocument.read()

        # Manual cleanup of the temporary files
        for temporary_file in temporary_files:
            try:
                os.unlink(temporary_file)
            except (OSError, IOError):
                _logger.error('Error when trying to remove file %s' % temporary_file)

        return content

    @api.model
    def _get_report_from_name(self, report_name):
        """Get the first record of ir.actions.report.xml having the ``report_name`` as value for
        the field report_name.
        """
        report_obj = self.env['ir.actions.report.xml']
        qwebtypes = ['qweb-pdf', 'qweb-html']
        conditions = [('report_type', 'in', qwebtypes), ('report_name', '=', report_name)]
        context = self.env['res.users'].context_get()
        return report_obj.with_context(context).search(conditions, limit=1)

    def _build_wkhtmltopdf_args(self, paperformat, specific_paperformat_args=None):
        """Build arguments understandable by wkhtmltopdf from a report.paperformat record.

        :paperformat: report.paperformat record
        :specific_paperformat_args: a dict containing prioritized wkhtmltopdf arguments
        :returns: list of string representing the wkhtmltopdf arguments
        """
        command_args = []
        if paperformat.format and paperformat.format != 'custom':
            command_args.extend(['--page-size', paperformat.format])

        if paperformat.page_height and paperformat.page_width and paperformat.format == 'custom':
            command_args.extend(['--page-width', str(paperformat.page_width) + 'mm'])
            command_args.extend(['--page-height', str(paperformat.page_height) + 'mm'])

        if specific_paperformat_args and specific_paperformat_args.get('data-report-margin-top'):
            command_args.extend(['--margin-top', str(specific_paperformat_args['data-report-margin-top'])])
        else:
            command_args.extend(['--margin-top', str(paperformat.margin_top)])

        if specific_paperformat_args and specific_paperformat_args.get('data-report-dpi'):
            command_args.extend(['--dpi', str(specific_paperformat_args['data-report-dpi'])])
        elif paperformat.dpi:
            if os.name == 'nt' and int(paperformat.dpi) <= 95:
                _logger.info("Generating PDF on Windows platform require DPI >= 96. Using 96 instead.")
                command_args.extend(['--dpi', '96'])
            else:
                command_args.extend(['--dpi', str(paperformat.dpi)])

        if specific_paperformat_args and specific_paperformat_args.get('data-report-header-spacing'):
            command_args.extend(['--header-spacing', str(specific_paperformat_args['data-report-header-spacing'])])
        elif paperformat.header_spacing:
            command_args.extend(['--header-spacing', str(paperformat.header_spacing)])

        command_args.extend(['--margin-left', str(paperformat.margin_left)])
        command_args.extend(['--margin-bottom', str(paperformat.margin_bottom)])
        command_args.extend(['--margin-right', str(paperformat.margin_right)])
        if paperformat.orientation:
            command_args.extend(['--orientation', str(paperformat.orientation)])
        if paperformat.header_line:
            command_args.extend(['--header-line'])

        return command_args

    def _merge_pdf(self, documents):
        """Merge PDF files into one.

        :param documents: list of path of pdf files
        :returns: path of the merged pdf
        """
        writer = PdfFileWriter()
        streams = []  # We have to close the streams *after* PdfFilWriter's call to write()
        for document in documents:
            pdfreport = file(document, 'rb')
            streams.append(pdfreport)
            reader = PdfFileReader(pdfreport)
            for page in range(0, reader.getNumPages()):
                writer.addPage(reader.getPage(page))

        merged_file_fd, merged_file_path = tempfile.mkstemp(suffix='.html', prefix='report.merged.tmp.')
        with closing(os.fdopen(merged_file_fd, 'w')) as merged_file:
            writer.write(merged_file)

        for stream in streams:
            stream.close()

        return merged_file_path

    def barcode(self, barcode_type, value, width=600, height=100, humanreadable=0):
        if barcode_type == 'UPCA' and len(value) in (11, 12, 13):
            barcode_type = 'EAN13'
            if len(value) in (11, 12):
                value = '0%s' % value
        try:
            width, height, humanreadable = int(width), int(height), bool(int(humanreadable))
            barcode = createBarcodeDrawing(
                barcode_type, value=value, format='png', width=width, height=height,
                humanReadable=humanreadable
            )
            return barcode.asString('png')
        except (ValueError, AttributeError):
            raise ValueError("Cannot convert into barcode.")<|MERGE_RESOLUTION|>--- conflicted
+++ resolved
@@ -189,11 +189,7 @@
         # Get the ir.actions.report.xml record we are working on.
         report = self._get_report_from_name(report_name)
         # Check if we have to save the report or if we have to get one from the db.
-<<<<<<< HEAD
         save_in_attachment = self._check_attachment_use(docids, report)
-=======
-        save_in_attachment = self._check_attachment_use(cr, uid, ids, report, context=context)
->>>>>>> 2a6e077f
         # Get the paperformat associated to the report, otherwise fallback on the company one.
         if not report.paperformat_id:
             user = self.env['res.users'].browse(self.env.uid)  # Rebrowse to avoid sudo user from self.env.user
@@ -304,13 +300,8 @@
     #--------------------------------------------------------------------------
     # Report generation helpers
     #--------------------------------------------------------------------------
-<<<<<<< HEAD
     @api.model
     def _check_attachment_use(self, docids, report):
-=======
-    @api.v7
-    def _check_attachment_use(self, cr, uid, ids, report, context=None):
->>>>>>> 2a6e077f
         """ Check attachment_use field. If set to true and an existing pdf is already saved, load
         this one now. Else, mark save it.
         """
@@ -319,13 +310,8 @@
         save_in_attachment['loaded_documents'] = {}
 
         if report.attachment:
-<<<<<<< HEAD
             records = self.env[report.model].browse(docids)
             filenames = self._attachment_filename(records, report)
-=======
-            records = self.pool[report.model].browse(cr, uid, ids, context=context)
-            filenames = self._attachment_filename(cr, uid, records, report)
->>>>>>> 2a6e077f
             attachments = None
             if report.attachment_use:
                 attachments = self._attachment_stored(records, report, filenames=filenames)
@@ -371,12 +357,8 @@
     def _check_wkhtmltopdf(self):
         return wkhtmltopdf_state
 
-<<<<<<< HEAD
     @api.model
     def _run_wkhtmltopdf(self, headers, footers, bodies, landscape, paperformat, spec_paperformat_args=None, save_in_attachment=None, set_viewport_size=False):
-=======
-    def _run_wkhtmltopdf(self, cr, uid, headers, footers, bodies, landscape, paperformat, spec_paperformat_args=None, save_in_attachment=None, set_viewport_size=False, context=None):
->>>>>>> 2a6e077f
         """Execute wkhtmltopdf as a subprocess in order to convert html given in input into a pdf
         document.
 
@@ -479,11 +461,7 @@
                             'res_id': reporthtml[0],
                         }
                         try:
-<<<<<<< HEAD
                             self.env['ir.attachment'].create(attachment)
-=======
-                            self.pool['ir.attachment'].create(cr, uid, attachment, context)
->>>>>>> 2a6e077f
                         except AccessError:
                             _logger.info("Cannot save PDF report %r as attachment", attachment['name'])
                         else:
