--- conflicted
+++ resolved
@@ -746,31 +746,6 @@
             contract_ids = ids
         else:
             contract_ids = self.search(cr, uid, [('recurring_next_date','<=', current_date), ('state','=', 'open'), ('recurring_invoices','=', True), ('type', '=', 'contract')])
-<<<<<<< HEAD
-        for contract in self.browse(cr, uid, contract_ids, context=context):
-            try:
-                invoice_values = self._prepare_invoice(cr, uid, contract, context=context)
-                invoice_ids.append(self.pool['account.invoice'].create(cr, uid, invoice_values, context=context))
-                next_date = datetime.datetime.strptime(contract.recurring_next_date or current_date, "%Y-%m-%d")
-                interval = contract.recurring_interval
-                if contract.recurring_rule_type == 'daily':
-                    new_date = next_date+relativedelta(days=+interval)
-                elif contract.recurring_rule_type == 'weekly':
-                    new_date = next_date+relativedelta(weeks=+interval)
-                elif contract.recurring_rule_type == 'monthly':
-                    new_date = next_date+relativedelta(months=+interval)
-                else:
-                    new_date = next_date+relativedelta(years=+interval)
-                self.write(cr, uid, [contract.id], {'recurring_next_date': new_date.strftime('%Y-%m-%d')}, context=context)
-                if automatic:
-                    cr.commit()
-            except Exception:
-                if automatic:
-                    cr.rollback()
-                    _logger.error(traceback.format_exc())
-                else:
-                    raise
-=======
         if contract_ids:
             cr.execute('SELECT company_id, array_agg(id) as ids FROM account_analytic_account WHERE id IN %s GROUP BY company_id', (tuple(contract_ids),))
             for company_id, ids in cr.fetchall():
@@ -784,10 +759,10 @@
                             new_date = next_date+relativedelta(days=+interval)
                         elif contract.recurring_rule_type == 'weekly':
                             new_date = next_date+relativedelta(weeks=+interval)
-                        elif contract.recurring_rule_type == 'yearly':
+                        elif contract.recurring_rule_type == 'monthly':
+                            new_date = next_date+relativedelta(months=+interval)
+                        else:
                             new_date = next_date+relativedelta(years=+interval)
-                        else:
-                            new_date = next_date+relativedelta(months=+interval)
                         self.write(cr, uid, [contract.id], {'recurring_next_date': new_date.strftime('%Y-%m-%d')}, context=context)
                         if automatic:
                             cr.commit()
@@ -797,7 +772,6 @@
                             _logger.exception('Fail to create recurring invoice for contract %s', contract.code)
                         else:
                             raise
->>>>>>> 5087612d
         return invoice_ids
 
 class account_analytic_account_summary_user(osv.osv):
