--- conflicted
+++ resolved
@@ -8,11 +8,7 @@
 msgstr ""
 "Project-Id-Version: Odoo 9.0\n"
 "Report-Msgid-Bugs-To: \n"
-<<<<<<< HEAD
-"POT-Creation-Date: 2016-08-19 10:25+0000\n"
-=======
 "POT-Creation-Date: 2016-08-18 14:07+0000\n"
->>>>>>> bc1a0a32
 "PO-Revision-Date: 2015-11-26 13:28+0000\n"
 "Last-Translator: Iliana Ilieva <i.ilieva@sunservice-bg.com>\n"
 "Language-Team: Bulgarian (http://www.transifex.com/odoo/odoo-9/language/"
@@ -36,8 +32,6 @@
 msgstr "Не е открита заявка"
 
 #. module: payment_transfer
-<<<<<<< HEAD
-=======
 #: model:payment.acquirer,cancel_msg:payment_transfer.payment_acquirer_transfer
 msgid "<span><i>Cancel,</i> Your payment has been cancelled.</span>"
 msgstr "<span><i>Отказ,</i> Вашето плащане е отказано.</span>"
@@ -72,7 +66,6 @@
 "още не е потвърдена.</span>"
 
 #. module: payment_transfer
->>>>>>> bc1a0a32
 #: code:addons/payment_transfer/models/payment_acquirer.py:30
 #: model:payment.acquirer,post_msg:payment_transfer.payment_acquirer_transfer
 #, python-format
@@ -101,9 +94,6 @@
 msgstr "Плащане"
 
 #. module: payment_transfer
-<<<<<<< HEAD
-#: code:addons/payment_transfer/models/payment_acquirer.py:19
-=======
 #: model:payment.acquirer,post_msg:payment_transfer.payment_acquirer_transfer
 msgid "Please use the following transfer details"
 msgstr ""
@@ -123,7 +113,6 @@
 #. module: payment_transfer
 #: code:addons/payment_transfer/models/payment_acquirer.py:19
 #: model:payment.acquirer,name:payment_transfer.payment_acquirer_transfer
->>>>>>> bc1a0a32
 #, python-format
 msgid "Wire Transfer"
 msgstr "Банков превод"
@@ -132,38 +121,4 @@
 #: code:addons/payment_transfer/models/payment_acquirer.py:64
 #, python-format
 msgid "received data for reference %s"
-msgstr ""
-
-#~ msgid "<span><i>Cancel,</i> Your payment has been cancelled.</span>"
-#~ msgstr "<span><i>Отказ,</i> Вашето плащане е отказано.</span>"
-
-#~ msgid ""
-#~ "<span><i>Done,</i> Your online payment has been successfully processed. "
-#~ "Thank you for your order.</span>"
-#~ msgstr ""
-#~ "<span><i>Готово,</i> Вашето онлайн плащане е успешно. Благодарим Ви, за "
-#~ "поръчката!.</span>"
-
-#~ msgid ""
-#~ "<span><i>Error,</i> Please be aware that an error occurred during the "
-#~ "transaction. The order has been confirmed but won't be paid. Don't "
-#~ "hesitate to contact us if you have any questions on the status of your "
-#~ "order.</span>"
-#~ msgstr ""
-#~ "<span><i>Грешка,</i> Моля, имайте предвид, че възникна грешка по време на "
-#~ "транзакцията. Поръчката е потвърдена, но не е платена. Не се колебайте да "
-#~ "се свържете с нас ако имате въпроси относно статуса на Вашата поръчка.</"
-#~ "span>"
-
-#~ msgid ""
-#~ "<span><i>Pending,</i> Your online payment has been successfully "
-#~ "processed. But your order is not validated yet.</span>"
-#~ msgstr ""
-#~ "<span><i>Задържано,</i>  Вашето онлайн плащане е успешно, но поръчката Ви "
-#~ "още не е потвърдена.</span>"
-
-#~ msgid ""
-#~ "Transfer information will be provided after choosing the payment mode."
-#~ msgstr ""
-#~ "Информация за транзакцита ще бъде предоставена след избор на метод на "
-#~ "плащане."+msgstr ""