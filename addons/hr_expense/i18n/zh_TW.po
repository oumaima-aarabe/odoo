--- conflicted
+++ resolved
@@ -1,30 +1,22 @@
-# Chinese (Traditional) translation for openobject-addons
-# Copyright (c) 2014 Rosetta Contributors and Canonical Ltd 2014
-# This file is distributed under the same license as the openobject-addons package.
-# FIRST AUTHOR <EMAIL@ADDRESS>, 2014.
-#
-msgid ""
-msgstr ""
-<<<<<<< HEAD
-"Project-Id-Version: openobject-addons\n"
-"Report-Msgid-Bugs-To: FULL NAME <EMAIL@ADDRESS>\n"
-"POT-Creation-Date: 2014-09-23 16:27+0000\n"
-"PO-Revision-Date: 2014-08-14 16:10+0000\n"
-"Last-Translator: FULL NAME <EMAIL@ADDRESS>\n"
-"Language-Team: Chinese (Traditional) <zh_TW@li.org>\n"
-=======
+# Translation of Odoo Server.
+# This file contains the translation of the following modules:
+# * hr_expense
+# 
+# Translators:
+# FIRST AUTHOR <EMAIL@ADDRESS>, 2014
+msgid ""
+msgstr ""
 "Project-Id-Version: Odoo 8.0\n"
 "Report-Msgid-Bugs-To: \n"
 "POT-Creation-Date: 2015-01-21 14:07+0000\n"
 "PO-Revision-Date: 2015-12-04 06:06+0000\n"
 "Last-Translator: Martin Trigaux\n"
 "Language-Team: Chinese (Taiwan) (http://www.transifex.com/odoo/odoo-8/language/zh_TW/)\n"
->>>>>>> 83a4a582
 "MIME-Version: 1.0\n"
 "Content-Type: text/plain; charset=UTF-8\n"
-"Content-Transfer-Encoding: 8bit\n"
-"X-Launchpad-Export-Date: 2014-09-24 09:10+0000\n"
-"X-Generator: Launchpad (build 17196)\n"
+"Content-Transfer-Encoding: \n"
+"Language: zh_TW\n"
+"Plural-Forms: nplurals=1; plural=0;\n"
 
 #. module: hr_expense
 #: field:hr.expense.report,no_of_account:0
@@ -62,8 +54,7 @@
 "                Click to register new expenses. \n"
 "              </p><p>\n"
 "                Odoo will ensure the whole process is followed; the expense\n"
-"                sheet is validated by manager(s), the employee is "
-"reimbursed\n"
+"                sheet is validated by manager(s), the employee is reimbursed\n"
 "                from his expenses, some expenses must be re-invoiced to the\n"
 "                customers.\n"
 "              </p>\n"
@@ -78,7 +69,7 @@
 #. module: hr_expense
 #: view:hr.expense.expense:hr_expense.view_expenses_form
 msgid "Accounting"
-msgstr ""
+msgstr "會計"
 
 #. module: hr_expense
 #: view:hr.expense.expense:hr_expense.view_expenses_form
@@ -99,14 +90,14 @@
 #. module: hr_expense
 #: view:hr.expense.expense:hr_expense.view_expenses_form
 msgid "Approve"
-msgstr ""
+msgstr "核准"
 
 #. module: hr_expense
 #: selection:hr.expense.expense,state:0
 #: view:hr.expense.report:hr_expense.view_hr_expense_report_search
 #: model:mail.message.subtype,name:hr_expense.mt_expense_approved
 msgid "Approved"
-msgstr ""
+msgstr "已核可"
 
 #. module: hr_expense
 #: view:hr.expense.report:hr_expense.view_hr_expense_report_search
@@ -172,14 +163,12 @@
 msgstr ""
 
 #. module: hr_expense
-#: field:hr.expense.expense,create_uid:0
-#: field:hr.expense.line,create_uid:0
+#: field:hr.expense.expense,create_uid:0 field:hr.expense.line,create_uid:0
 msgid "Created by"
 msgstr "建立者"
 
 #. module: hr_expense
-#: field:hr.expense.expense,create_date:0
-#: field:hr.expense.line,create_date:0
+#: field:hr.expense.expense,create_date:0 field:hr.expense.line,create_date:0
 msgid "Created on"
 msgstr "建立於"
 
@@ -193,14 +182,13 @@
 #: field:hr.expense.expense,currency_id:0
 #: field:hr.expense.report,currency_id:0
 msgid "Currency"
-msgstr ""
-
-#. module: hr_expense
-#: field:hr.expense.expense,date:0
-#: field:hr.expense.line,date_value:0
+msgstr "貨幣"
+
+#. module: hr_expense
+#: field:hr.expense.expense,date:0 field:hr.expense.line,date_value:0
 #: view:website:hr_expense.report_expense
 msgid "Date"
-msgstr ""
+msgstr "日期"
 
 #. module: hr_expense
 #: field:hr.expense.report,date:0
@@ -229,7 +217,7 @@
 #. module: hr_expense
 #: view:website:hr_expense.report_expense
 msgid "Date:"
-msgstr ""
+msgstr "日期:"
 
 #. module: hr_expense
 #: model:ir.actions.act_window,help:hr_expense.product_normal_form_view_installer
@@ -261,10 +249,9 @@
 
 #. module: hr_expense
 #: view:hr.expense.expense:hr_expense.view_expenses_form
-#: field:hr.expense.expense,name:0
-#: field:hr.expense.line,description:0
+#: field:hr.expense.expense,name:0 field:hr.expense.line,description:0
 msgid "Description"
-msgstr ""
+msgstr "說明"
 
 #. module: hr_expense
 #: view:website:hr_expense.report_expense
@@ -275,7 +262,7 @@
 #: view:hr.expense.report:hr_expense.view_hr_expense_report_search
 #: selection:hr.expense.report,state:0
 msgid "Done"
-msgstr ""
+msgstr "完成"
 
 #. module: hr_expense
 #: view:hr.expense.report:hr_expense.view_hr_expense_report_search
@@ -285,7 +272,7 @@
 #. module: hr_expense
 #: selection:hr.expense.report,state:0
 msgid "Draft"
-msgstr ""
+msgstr "草案"
 
 #. module: hr_expense
 #: view:hr.expense.expense:hr_expense.view_hr_expense_filter
@@ -307,8 +294,8 @@
 #: code:addons/hr_expense/hr_expense.py:167
 #: code:addons/hr_expense/hr_expense.py:230
 #: code:addons/hr_expense/hr_expense.py:232
-#: code:addons/hr_expense/hr_expense.py:341
-#: code:addons/hr_expense/hr_expense.py:345
+#: code:addons/hr_expense/hr_expense.py:344
+#: code:addons/hr_expense/hr_expense.py:348
 #, python-format
 msgid "Error!"
 msgstr "錯誤！"
@@ -318,10 +305,10 @@
 #: field:hr.expense.line,expense_id:0
 #: model:ir.model,name:hr_expense.model_hr_expense_expense
 msgid "Expense"
-msgstr ""
-
-#. module: hr_expense
-#: code:addons/hr_expense/hr_expense.py:370
+msgstr "費用"
+
+#. module: hr_expense
+#: code:addons/hr_expense/hr_expense.py:373
 #, python-format
 msgid "Expense Account Move"
 msgstr ""
@@ -347,7 +334,7 @@
 #: field:hr.expense.expense,line_ids:0
 #: view:hr.expense.line:hr_expense.view_expenses_line_tree
 msgid "Expense Lines"
-msgstr ""
+msgstr "支出明細"
 
 #. module: hr_expense
 #: field:hr.expense.line,name:0
@@ -416,7 +403,7 @@
 #. module: hr_expense
 #: view:hr.expense.report:hr_expense.view_hr_expense_report_search
 msgid "Extended Filters..."
-msgstr ""
+msgstr "增加篩選條件..."
 
 #. module: hr_expense
 #: field:hr.expense.expense,message_follower_ids:0
@@ -424,8 +411,7 @@
 msgstr "關注者"
 
 #. module: hr_expense
-#: field:hr.expense.expense,journal_id:0
-#: field:hr.expense.report,journal_id:0
+#: field:hr.expense.expense,journal_id:0 field:hr.expense.report,journal_id:0
 msgid "Force Journal"
 msgstr ""
 
@@ -448,7 +434,7 @@
 #: view:hr.expense.expense:hr_expense.view_hr_expense_filter
 #: view:hr.expense.report:hr_expense.view_hr_expense_report_search
 msgid "Group By"
-msgstr ""
+msgstr "分組方式"
 
 #. module: hr_expense
 #: model:ir.actions.report.xml,name:hr_expense.action_report_hr_expense
@@ -465,7 +451,7 @@
 msgid ""
 "Holds the Chatter summary (number of messages, ...). This summary is "
 "directly in html format in order to be inserted in kanban views."
-msgstr ""
+msgstr "保留談話摘要(訊息數量等等)。為了放入看板檢視模式，此摘要直接存為HTML格式。"
 
 #. module: hr_expense
 #: model:product.template,name:hr_expense.hotel_rent_product_template
@@ -473,11 +459,10 @@
 msgstr ""
 
 #. module: hr_expense
-#: field:hr.expense.expense,id:0
-#: field:hr.expense.line,id:0
+#: field:hr.expense.expense,id:0 field:hr.expense.line,id:0
 #: field:hr.expense.report,id:0
 msgid "ID"
-msgstr ""
+msgstr "ID"
 
 #. module: hr_expense
 #: help:hr.expense.expense,message_unread:0
@@ -487,12 +472,12 @@
 #. module: hr_expense
 #: field:hr.expense.expense,message_is_follower:0
 msgid "Is a Follower"
-msgstr ""
+msgstr "為關注者"
 
 #. module: hr_expense
 #: model:ir.model,name:hr_expense.model_account_move_line
 msgid "Journal Items"
-msgstr ""
+msgstr "借貸項"
 
 #. module: hr_expense
 #: field:hr.expense.expense,message_last_post:0
@@ -500,14 +485,12 @@
 msgstr "最後訊息日期"
 
 #. module: hr_expense
-#: field:hr.expense.expense,write_uid:0
-#: field:hr.expense.line,write_uid:0
+#: field:hr.expense.expense,write_uid:0 field:hr.expense.line,write_uid:0
 msgid "Last Updated by"
 msgstr "最後更新："
 
 #. module: hr_expense
-#: field:hr.expense.expense,write_date:0
-#: field:hr.expense.line,write_date:0
+#: field:hr.expense.expense,write_date:0 field:hr.expense.line,write_date:0
 msgid "Last Updated on"
 msgstr "最後更新於"
 
@@ -524,7 +507,7 @@
 #. module: hr_expense
 #: help:hr.expense.expense,message_ids:0
 msgid "Messages and communication history"
-msgstr ""
+msgstr "訊息及聯絡紀錄"
 
 #. module: hr_expense
 #: view:hr.expense.expense:hr_expense.view_hr_expense_filter
@@ -534,7 +517,7 @@
 #. module: hr_expense
 #: view:website:hr_expense.report_expense
 msgid "Name"
-msgstr ""
+msgstr "名稱"
 
 #. module: hr_expense
 #: view:hr.expense.expense:hr_expense.view_hr_expense_filter
@@ -556,7 +539,7 @@
 msgstr "未找到費用日記帳。請確認您是否有設置型態為「採購」的日記帳。"
 
 #. module: hr_expense
-#: code:addons/hr_expense/hr_expense.py:341
+#: code:addons/hr_expense/hr_expense.py:344
 #, python-format
 msgid ""
 "No purchase account found for the product %s (or for his category), please "
@@ -566,7 +549,7 @@
 #. module: hr_expense
 #: field:hr.expense.expense,note:0
 msgid "Note"
-msgstr ""
+msgstr "備註"
 
 #. module: hr_expense
 #: view:hr.expense.expense:hr_expense.view_expenses_form
@@ -581,10 +564,10 @@
 #. module: hr_expense
 #: selection:hr.expense.expense,state:0
 msgid "Paid"
-msgstr ""
-
-#. module: hr_expense
-#: code:addons/hr_expense/hr_expense.py:345
+msgstr "已付"
+
+#. module: hr_expense
+#: code:addons/hr_expense/hr_expense.py:348
 #, python-format
 msgid ""
 "Please configure Default Expense account for Product purchase: "
@@ -594,24 +577,24 @@
 #. module: hr_expense
 #: view:website:hr_expense.report_expense
 msgid "Price"
-msgstr ""
+msgstr "價格"
 
 #. module: hr_expense
 #: field:hr.expense.line,product_id:0
 #: view:hr.expense.report:hr_expense.view_hr_expense_report_search
 #: field:hr.expense.report,product_id:0
 msgid "Product"
-msgstr ""
+msgstr "產品"
 
 #. module: hr_expense
 #: field:hr.expense.report,product_qty:0
 msgid "Product Quantity"
-msgstr ""
+msgstr "產品數量"
 
 #. module: hr_expense
 #: model:ir.model,name:hr_expense.model_product_template
 msgid "Product Template"
-msgstr ""
+msgstr "產品範本"
 
 #. module: hr_expense
 #: view:product.product:hr_expense.product_expense_installer_tree_view
@@ -631,7 +614,7 @@
 #. module: hr_expense
 #: view:website:hr_expense.report_expense
 msgid "Ref."
-msgstr ""
+msgstr "單號"
 
 #. module: hr_expense
 #: field:hr.expense.line,ref:0
@@ -656,17 +639,17 @@
 msgstr ""
 
 #. module: hr_expense
-#: code:addons/hr_expense/hr_expense.py:443
-#, python-format
-msgid ""
-"Selected Unit of Measure does not belong to the same category as the product "
-"Unit of Measure"
+#: code:addons/hr_expense/hr_expense.py:446
+#, python-format
+msgid ""
+"Selected Unit of Measure does not belong to the same category as the product"
+" Unit of Measure"
 msgstr ""
 
 #. module: hr_expense
 #: field:hr.expense.line,sequence:0
 msgid "Sequence"
-msgstr ""
+msgstr "序列"
 
 #. module: hr_expense
 #: view:hr.expense.expense:hr_expense.view_expenses_form
@@ -693,7 +676,7 @@
 #. module: hr_expense
 #: field:hr.expense.expense,message_summary:0
 msgid "Summary"
-msgstr ""
+msgstr "摘要"
 
 #. module: hr_expense
 #: code:addons/hr_expense/hr_expense.py:230
@@ -721,7 +704,7 @@
 #: view:hr.expense.expense:hr_expense.view_hr_expense_filter
 #: model:mail.message.subtype,name:hr_expense.mt_expense_confirmed
 msgid "To Approve"
-msgstr ""
+msgstr "批准"
 
 #. module: hr_expense
 #: view:hr.expense.expense:hr_expense.view_hr_expense_filter
@@ -731,16 +714,15 @@
 #. module: hr_expense
 #: view:hr.expense.expense:hr_expense.view_expenses_form
 #: view:hr.expense.line:hr_expense.view_expenses_line_tree
-#: field:hr.expense.line,total_amount:0
-#: view:website:hr_expense.report_expense
+#: field:hr.expense.line,total_amount:0 view:website:hr_expense.report_expense
 msgid "Total"
-msgstr ""
+msgstr "合計"
 
 #. module: hr_expense
 #: view:hr.expense.expense:hr_expense.view_expenses_tree
 #: field:hr.expense.expense,amount:0
 msgid "Total Amount"
-msgstr ""
+msgstr "總金額"
 
 #. module: hr_expense
 #: field:hr.expense.report,price_total:0
@@ -748,10 +730,9 @@
 msgstr "總價"
 
 #. module: hr_expense
-#: field:hr.expense.line,unit_amount:0
-#: view:website:hr_expense.report_expense
+#: field:hr.expense.line,unit_amount:0 view:website:hr_expense.report_expense
 msgid "Unit Price"
-msgstr ""
+msgstr "單價"
 
 #. module: hr_expense
 #: field:hr.expense.line,uom_id:0
@@ -767,7 +748,7 @@
 #. module: hr_expense
 #: field:hr.expense.expense,user_id:0
 msgid "User"
-msgstr ""
+msgstr "用戶"
 
 #. module: hr_expense
 #: view:website:hr_expense.report_expense
@@ -780,8 +761,7 @@
 msgstr ""
 
 #. module: hr_expense
-#: field:hr.expense.expense,date_valid:0
-#: field:hr.expense.report,date_valid:0
+#: field:hr.expense.expense,date_valid:0 field:hr.expense.report,date_valid:0
 msgid "Validation Date"
 msgstr "核可日期"
 
@@ -799,7 +779,7 @@
 #. module: hr_expense
 #: selection:hr.expense.expense,state:0
 msgid "Waiting Approval"
-msgstr ""
+msgstr "待審核"
 
 #. module: hr_expense
 #: selection:hr.expense.expense,state:0
@@ -812,7 +792,7 @@
 msgstr "等待確認中"
 
 #. module: hr_expense
-#: code:addons/hr_expense/hr_expense.py:443
+#: code:addons/hr_expense/hr_expense.py:446
 #, python-format
 msgid "Warning"
 msgstr "警告"
@@ -837,11 +817,9 @@
 #: help:hr.expense.expense,state:0
 msgid ""
 "When the expense request is created the status is 'Draft'.\n"
-" It is confirmed by the user and request is sent to admin, the status is "
-"'Waiting Confirmation'.            \n"
+" It is confirmed by the user and request is sent to admin, the status is 'Waiting Confirmation'.            \n"
 "If the admin accepts it, the status is 'Accepted'.\n"
-" If the accounting entries are made for the expense request, the status is "
-"'Waiting Payment'."
+" If the accounting entries are made for the expense request, the status is 'Waiting Payment'."
 msgstr ""
 
 #. module: hr_expense
