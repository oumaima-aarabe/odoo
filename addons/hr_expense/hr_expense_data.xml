--- conflicted
+++ resolved
@@ -1,13 +1,6 @@
 <?xml version="1.0" encoding="utf-8"?>
 <openerp>
     <data noupdate="1">
-<<<<<<< HEAD
-        <!--
-    Resource: product.uom.categ
-    -->
-       <record id="cat_expense" model="product.category">
-            <field name="parent_id" ref="product.product_category_0"/>
-=======
         <!-- notify all employees of module installation -->
         <function model="mail.group" name="message_append_note">
             <!-- ids, subject, body, parent_id=False, type='notification', content_subtype='html' -->
@@ -26,7 +19,6 @@
         <!-- Resource: product.uom.categ -->
         <record id="cat_expense" model="product.category">
             <field name="parent_id" ref="product.product_category_all"/>
->>>>>>> 9be1dc63
             <field name="name">Expenses</field>
         </record>
 
