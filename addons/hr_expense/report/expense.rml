--- conflicted
+++ resolved
@@ -259,11 +259,7 @@
     <para style="terp_default_9">
       <font color="white"> </font>
     </para>
-<<<<<<< HEAD
     <para style="terp_default_9">[[ setTag('para','xpre') ]] [[ o.note or '' ]]</para>
-=======
-    <para style="terp_default_9">[[ o.note or removeParentNode('para')]] </para>
->>>>>>> 29cf9e61
     <para style="terp_default_9">
       <font color="white"> </font>
     </para>
