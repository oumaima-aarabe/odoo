<?xml version="1.0"?>
<openerp>
    <data>
        <menuitem
            id="menu_hr_recruitment_recruitment"
            name="Recruitment"
            parent="hr.menu_hr_configuration"
            sequence="40" />

        <act_window
            domain="[('applicant_id', '=', active_id)]"
            id="act_hr_applicant_to_meeting"
            name="Meetings"
            res_model="crm.meeting"
            src_model="hr.applicant"
            view_mode="tree,form,calendar,graph"
            view_type="form"/>

    # ------------------------------------------------------
    # Job Categories
    # ------------------------------------------------------

    <record id="hr_job_categ_action" model="ir.actions.act_window">
        <field name="name">Applicant Categories</field>
        <field name="res_model">crm.case.categ</field>
        <field name="view_type">form</field>
        <field name="view_id" ref="crm.crm_case_categ_tree-view"/>
        <field name="domain">[('object_id.model', '=', 'hr.applicant')]</field>
        <field name="context" eval="{'object_id': ref('model_hr_applicant')}"/>
    </record>
    # ------------------------------------------------------
    # Stage
    # ------------------------------------------------------
    <record id="hr_job_stage_act" model="ir.actions.act_window">
        <field name="name">Recruitment / Applicants Stages</field>
        <field name="res_model">hr.recruitment.stage</field>
        <field name="view_type">form</field>
        <field name="domain">[]</field>
        <field name="context">{}</field>
        <field name="help">Define here your stages of the recruitment process, for example: qualification call, first interview, second interview, refused, hired.</field>
    </record>


    # ------------------------------------------------------
    # Jobs
    # ------------------------------------------------------

    <record model="ir.ui.view" id="crm_case_tree_view_job">
        <field name="name">Applicants</field>
        <field name="model">hr.applicant</field>
        <field name="type">tree</field>
        <field name="arch" type="xml">
            <tree string="Applicants" fonts="bold:needaction_pending==True" colors="grey:state in ('cancel','done');blue:state=='pending'">
                <field name="needaction_pending" invisible="1"/>
                <field name="create_date" groups="base.group_no_one"/>
                <field name="name" string="Subject"/>
                <field name="partner_name"/>
                <field name="email_from"/>
                <field name="partner_phone"/>
                <field name="job_id"/>
                <field name="stage_id"/>
                <field name="title_action" invisible="context.get('invisible_next_action', True)"/>
                <field name="date_action" invisible="context.get('invisible_next_date', True)"/>
                <field name="source_id" invisible="1"/>
                <field name="survey" invisible="1"/>
                <field name="response" invisible="1"/>
                <field name="priority"/>
                <field name="type_id" invisible="1"/>
                <field name="availability" invisible="1"/>
                <field name="department_id" invisible="context.get('invisible_department', True)"/>
                <field name="user_id"/>
                <field name="state" groups="base.group_no_one"/>
            </tree>
        </field>
    </record>

    <record model="ir.ui.view" id="crm_case_form_view_job">
        <field name="name">Jobs - Recruitment Form</field>
        <field name="model">hr.applicant</field>
        <field name="type">form</field>
        <field name="arch" type="xml">
          <form string="Jobs - Recruitment Form" version="7.0">
            <header>
                <button name="%(action_hr_recruitment_hired_employee)d" string="Hire" type="action"
                        states="open,pending"/>
                <button name="case_open" string="Open" type="object"
                        states="draft,pending"/>
                <button name="case_pending" string="Pending" type="object"
                        states="open"/>
                <button name="case_reset" string="Reset to New" type="object"
                        states="done,cancel"/>
                <button name="case_cancel" string="Refuse" type="object"
                        states="draft,open,pending"/>
                <button name="stage_previous" string="Previous" type="object"
                        states="open" icon="gtk-go-back"/>
                <button name="stage_next" string="Next" type="object"
                        states="open" icon="gtk-go-forward"/>
                <field name="stage_id" widget="statusbar"/>
            </header>
            <sheet>
                <div class="oe_right oe_button_box">
                    <button name="action_makeMeeting" type="object"
                        string="Schedule Interview" icon="gtk-index" help="Schedule interview with this applicant"/>
                    <button name="%(survey.action_view_survey_question_message)d" type="action"
                        string="Start Interview" icon="gtk-execute" help="Answer related job question"
                        context="{'survey_id': survey, 'response_id': [response], 'response_no':0 ,'active' : response, 'object' : 'hr.applicant'}"
                        attrs="{'invisible':[('survey','=',False)]}"/>
                    <button name="action_print_survey" type="object"
                        string="Print Interview" icon="gtk-print" help="Print interview report"
                        attrs="{'invisible':[('survey','=',False)]}"/>
                </div>
                <div class="oe_title">
                    <label for="name" class="oe_edit_only"/>
                    <h1><field name="name"/></h1>
                    <label for="partner_name" class="oe_edit_only"/>
                    <h2><field name="partner_name"/></h2>
                    <field name="type_id" placeholder="Degree"/>
                </div>

                <group>
                    <group>
                        <field name="user_id"/>
                        <field name="title_action"/>
                        <field name="date_action"/>
                    </group>
                    <group>
                        <field name="job_id" on_change="onchange_job(job_id)"/>
                        <field name="priority" string="Appreciation"/>
                        <field name="survey" invisible="1"/>
                        <field name="response" invisible="1"/>
                        <field name="department_id" widget="selection" on_change="onchange_department_id(department_id)"/>
                        <field name="state" groups="base.group_no_one"/>
                    </group>
                </group>
                <notebook>
                    <page string="Application">
                        <group>
                            <group string="Contact">
                                <label for="partner_id"/>
                                <div>
                                    <field name="partner_id" class="oe_inline"
                                        on_change="onchange_partner_id(partner_id, email_from)"/>
                                    <button class="oe_inline"
                                        string="Create" help="Create a new contact for this applicant" icon="gtk-index"
                                        name="%(action_hr_recruitment_partner_create)d" type="action"
                                        attrs="{'invisible':[('partner_id','!=',False)]}"/>
                                </div>
                                <field name="email_from" widget="email"/>
                                <field name="partner_phone"/>
                                <field name="partner_mobile"/>
                            </group>
                            <group string="Reference">
                                <field name="source_id"/>
                                <field name="reference"/>
                            </group>
                            <group string="Contract">
                                <field name="salary_expected"/>
                                <field name="salary_expected_extra"/>
                                <field name="salary_proposed"/>
                                <field name="salary_proposed_extra"/>
                                <field name="availability"/>
                            </group>
                        </group>
                        <separator string="Details"/>
                        <field name="description"/>
                   </page>
                </notebook>
            </sheet>
            <footer>
                <field name="message_ids" widget="ThreadView"/>
            </footer>
          </form>
        </field>
    </record>

    <record model="ir.ui.view" id="crm_case_graph_view_job">
        <field name="name">Jobs - Recruitment Graph</field>
        <field name="model">hr.applicant</field>
        <field name="type">graph</field>
        <field name="arch" type="xml">
              <graph string="Cases By Stage and Estimates" type="bar" orientation="vertical">
                <field name="job_id"/>
                <field name="salary_expected" operator="+"/>
                <field name="state" group="True"/>
            </graph>
        </field>
    </record>

    <record id="view_crm_case_jobs_filter" model="ir.ui.view">
        <field name="name">Jobs - Recruitment Search</field>
        <field name="model">hr.applicant</field>
        <field name="type">search</field>
        <field name="arch" type="xml">
            <search string="Search Jobs">
<<<<<<< HEAD
                <filter icon="terp-mail-message-new"
                    string="Inbox" help="Unread messages"
                    name="needaction_pending"
                    domain="[('needaction_pending','=',True)]"/>
                <separator orientation="vertical"/>
               <filter icon="terp-document-new" string="New" name="filter_new" 
=======
               <field name="partner_name" filter_domain="['|','|',('name','ilike',self),('partner_name','ilike',self),('email_from','ilike',self)]" string="Subject / Applicant"/>
               <separator orientation="vertical"/>
               <filter icon="terp-document-new" string="New" 
>>>>>>> 0a22debf
                   domain="[('state','=','draft')]"
                   help="All Initial Jobs"/>
               <filter icon="terp-camera_test" string="In Progress" 
                   domain="[('state','=','open')]"
                   help="Open Jobs"/>
               <filter icon="terp-gtk-media-pause" string="Pending"
                   domain="[('state','=','pending')]"
                   help="Pending Jobs"/>
               <filter string="Unassigned Recruitments" domain="[('user_id','=',False)]" help="Unassigned Recruitments" icon="terp-personal-"/>
               <filter icon="terp-gtk-jump-to-ltr" string="Next Actions"
                    context="{'invisible_next_action':False, 'invisible_next_date':False}"
                    domain="[('date_action','&lt;&gt;',False)]"
                    help="Filter and view on next actions and date"/>
               <separator orientation="vertical"/>
               <field name="job_id" widget="selection"/>
               <field name="user_id"/>
               <newline/>
                <group expand="0" string="Group By...">
                    <filter string="Responsible" icon="terp-personal" domain="[]"  context="{'group_by':'user_id'}"/>
                    <filter string="Department" icon="terp-personal+" domain="[]" context="{'group_by':'department_id'}"/>
                    <separator orientation="vertical"/>
                    <filter string="Job" icon="terp-gtk-select-all" domain="[]" context="{'group_by':'job_id'}"/>
                    <filter string="Degree" icon="terp-gtk-select-all" domain="[]" context="{'group_by':'type_id'}"/>
                    <filter string="Availability" icon="terp-camera_test" domain="[]" context="{'group_by':'availability'}"/>
                    <separator orientation="vertical"/>
                    <filter string="Appreciation" icon="terp-face-plain" domain="[]" context="{'group_by':'priority'}"/>
                    <filter string="Stage" icon="terp-stage" domain="[]" context="{'group_by':'stage_id'}"/>
                    <filter string="Status" icon="terp-stock_effects-object-colorize" domain="[]" context="{'group_by':'state'}"/>
                    <filter string="Source" icon="terp-face-plain" domain="[]" context="{'group_by':'source_id'}"/>
                    <separator orientation="vertical" groups="base.group_no_one"/>
                    <filter string="Creation Date" icon="terp-go-month" domain="[]" context="{'group_by':'create_date'}" groups="base.group_no_one"/>
                </group>
           </search>
        </field>
    </record>

    <!-- CRM Lead Calendar View -->

    <record model="ir.ui.view" id="hr_applicant_calendar_view">
        <field name="name">Hr Applicants Calendar</field>
        <field name="model">hr.applicant</field>
        <field name="type">calendar</field>
        <field name="priority" eval="2"/>
        <field name="arch" type="xml">
            <calendar string="Applicants"
                date_start="date_action" color="user_id">
                <field name="name" />
                <field name="partner_name" />
                <field name="title_action"/>
            </calendar>
        </field>
    </record>

    <!-- hr Applicant Kanban View -->

    <record model="ir.ui.view" id="hr_kanban_view_applicant">
        <field name="name">Hr Applicants kanban</field>
        <field name="model">hr.applicant</field>
        <field name="type">kanban</field>
        <field name="arch" type="xml">
            <kanban default_group_by="stage_id">
                <field name="color"/>
                <field name="state" groups="base.group_no_one"/>
                <field name="priority"/>
                <field name="survey"/>
                <field name="user_id"/>
                <field name="user_email"/>
                <field name="partner_name"/>
                <field name="type_id"/>
                <field name="job_id"/>
                <field name="title_action"/>
                    <templates>
                        <t t-name="kanban-box">
                            <t t-if="record.priority.raw_value == '1'" t-set="border">oe_kanban_color_green</t>
                            <div t-attf-class="oe_kanban_color_#{kanban_getcolor(record.color.raw_value)} oe_kanban_card oe_kanban_project oe_kanban_auto_height">
                                <div class="oe_dropdown_toggle oe_dropdown_kanban">
                                    <span class="oe_e">i</span>
                                    <ul class="oe_dropdown_menu">
                                        <li><a type="edit">Edit...</a></li>
                                        <li><a type="delete">Delete</a></li>
                                        <li><ul class="oe_kanban_colorpicker" data-field="color"/></li>
                                    </ul>
                                </div>
                                <div class="oe_kanban_content" >
                                    <h3 class="oe_kanban_ellipsis"><field name="name"/>
                                    </h3> 
                                    <div style="margin-bottom:2;padding-top:5px;white-space: nowrap;" >                               
                                        <field name="partner_name"/>
                                        <div class="oe_kanban_right">
                                          <span class="oe_kanban_highlight">
                                            <t t-set="priority" t-value="record.priority.raw_value || 5"/>
                                            <a type="object" name="set_priority" args="['3']" t-if="priority gt 3">
                                               <img src="/web/static/src/img/icons/star-off.png" width="16" height="16"/>
                                            </a>
                                            <a type="object" name="set_priority" args="['5']" t-if="priority lte 3">
                                               <img t-attf-src="/web/static/src/img/icons/star-#{priority lte 3 ? 'on' : 'off'}.png" width="16" height="16"/>
                                            </a>
                                            <a type="object" name="set_priority" args="['2']">
                                               <img t-attf-src="/web/static/src/img/icons/star-#{priority lte 2 ? 'on' : 'off'}.png" width="16" height="16"/>
                                            </a>
                                            <a type="object" name="set_priority" args="['1']">
                                               <img t-attf-src="/web/static/src/img/icons/star-#{priority == 1 ? 'on' : 'off'}.png" width="16" height="16"/>
                                            </a>
                                         </span>
                                     </div>
                                  </div>
                                  <div style="white-space: nowrap;" >
                                        <div t-if="record.type_id.raw_value">
                                          (<field name="type_id"/>)
                                        </div>
                                  </div>
                                   <div style="padding-top:5px;white-space: nowrap;" >
                                      <t t-if="record.job_id.raw_value">Applied for <field name="job_id" /></t> 
                                   </div>
                                   <div style="padding-top:5px;white-space: nowrap;" >
                                      <t t-if="record.title_action.raw_value">
                                          <field name="title_action" /> on 
                                           <field name="date_action" />
                                       </t>
                                    </div>
                                    <div align="left" width="22" style="padding-top:5px;white-space: nowrap;" >
                                        <div align="right">
                                           <img t-att-src="kanban_image('res.users', 'avatar', record.user_id.raw_value[0])" t-att-title="record.user_id.value" width="24" height="24" class="oe_kanban_avatar"/>
                                        </div>
                                    </div>
                                </div>
                            </div>
                        </t>
                    </templates>
                </kanban>
            </field>
        </record>

    # ------------------------------------------------------
    # HR Job
    # ------------------------------------------------------

    <record id="hr_job_survey" model="ir.ui.view">
        <field name="name">hr.job.form1</field>
        <field name="model">hr.job</field>
        <field name="type">form</field>
        <field name="inherit_id" ref="hr.view_hr_job_form"/>
        <field name="arch" type="xml">
            <field name="expected_employees" version="7.0" position="after">
                <label for="survey_id" />
                <div>
                    <field name="survey_id" class="oe_inline"/>
                    <button class="oe_inline"
                        string="Interview" icon="gtk-print"
                        name="action_print_survey" type="object"
                        attrs="{'invisible':[('survey_id','=',False)]}"/>
                </div>
            </field>
        </field>
    </record>

<!-- Stage Tree View -->

    <record model="ir.ui.view" id="hr_recruitment_stage_tree">
        <field name="name">hr.recruitment.stage.tree</field>
        <field name="model">hr.recruitment.stage</field>
        <field name="type">tree</field>
        <field name="arch" type="xml">
            <tree string="Stages">
                <field name="sequence" invisible="1"/>
                <field name="name"/>
                <field name="department_id"/>
                <field name="state"/>
            </tree>
        </field>
    </record>

<!-- Stage Form View -->

    <record model="ir.ui.view" id="hr_recruitment_stage_form">
        <field name="name">hr.recruitment.stage.form</field>
        <field name="model">hr.recruitment.stage</field>
        <field name="type">form</field>
        <field name="arch" type="xml">
            <form string="Stage" version="7.0">
                <group string="Stage Definition">
                    <field name="name"/>
                    <field name="department_id"/>
                    <field name="sequence"/>
                    <field name="state"/>
                </group>
                <separator string="Requirements"/>
                <field name="requirements"/>
            </form>
        </field>
    </record>

<!-- Stage Action -->

    <record id="hr_recruitment_stage_act" model="ir.actions.act_window">
        <field name="name">Stages</field>
        <field name="res_model">hr.recruitment.stage</field>
        <field name="view_type">form</field>
        <field name="view_id" ref="hr_recruitment_stage_tree"/>
        <field name="help"> Check if the following stages are matching your recruitment process. Don't forget to specify the department if your recruitment process is different according to the job position.</field>
    </record>

    <menuitem
        id="menu_hr_recruitment_stage"
        name="Stages"
        parent="menu_hr_recruitment_recruitment"
        action="hr_recruitment_stage_act"
        sequence="1" groups="base.group_no_one"/>

<!-- Degree Tree View -->

    <record model="ir.ui.view" id="hr_recruitment_degree_tree">
        <field name="name">hr.recruitment.degree.tree</field>
        <field name="model">hr.recruitment.degree</field>
        <field name="type">tree</field>
        <field name="arch" type="xml">
            <tree string="Degree">
                <field name="sequence" invisible="1"/>
                <field name="name"/>
            </tree>
        </field>
    </record>

<!-- Degree Form View -->

    <record model="ir.ui.view" id="hr_recruitment_degree_form">
        <field name="name">hr.recruitment.degree.form</field>
        <field name="model">hr.recruitment.degree</field>
        <field name="type">form</field>
        <field name="arch" type="xml">
            <form string="Degree" version="7.0">
                <group>
                    <field name="name"/>
                    <field name="sequence"/>
                </group>
            </form>
        </field>
    </record>

<!-- Degree Action -->

    <record id="hr_recruitment_degree_action" model="ir.actions.act_window">
        <field name="name">Degree</field>
        <field name="res_model">hr.recruitment.degree</field>
        <field name="view_type">form</field>
        <field name="view_id" ref="hr_recruitment_degree_tree"/>
    </record>

     <menuitem
            id="menu_hr_recruitment_degree"
            name="Degrees"
            parent="menu_hr_recruitment_recruitment"
            action="hr_recruitment_degree_action"
            sequence="5" groups="base.group_no_one"/>

<!-- Source Tree View -->

    <record model="ir.ui.view" id="hr_recruitment_source_tree">
        <field name="name">hr.recruitment.source.tree</field>
        <field name="model">hr.recruitment.source</field>
        <field name="type">tree</field>
        <field name="arch" type="xml">
            <tree string="Sources of Applicants">
                <field name="name"/>
            </tree>
        </field>
    </record>
    <record model="ir.ui.view" id="hr_recruitment_source_form">
        <field name="name">hr.recruitment.source.form</field>
        <field name="model">hr.recruitment.source</field>
        <field name="type">form</field>
        <field name="arch" type="xml">
            <form string="Sources of Applicants">
                <field name="name"/>
            </form>
        </field>
    </record>
    <record id="hr_recruitment_source_action" model="ir.actions.act_window">
        <field name="name">Sources of Applicants</field>
        <field name="res_model">hr.recruitment.source</field>
        <field name="view_type">form</field>
    </record>

     <menuitem
            id="menu_hr_recruitment_source"
            parent="menu_hr_recruitment_recruitment"
            action="hr_recruitment_source_action"
            sequence="10" groups="base.group_no_one"/>

    <record model="ir.ui.view" id="crm_meeting_form_view">
        <field name="name">CRM - Meetings Form</field>
        <field name="model">crm.meeting</field>
        <field name="type">form</field>
        <field name="inherit_id" ref="crm.crm_case_form_view_meet"/>
        <field name="arch" type="xml">
            <field name="partner_id" position="before">
                <field name="applicant_id" attrs="{'invisible': [('categ_id','!=',%(hr_recruitment.categ_meet_interview)d)]}"/>
            </field>
            <field name="partner_id" position="attributes">
                <attribute name="attrs">{'invisible': [('categ_id','=',%(hr_recruitment.categ_meet_interview)d)]}</attribute>
            </field>
            <field name="section_id" position="attributes">
                <attribute name="attrs">{'invisible': [('categ_id','=',%(hr_recruitment.categ_meet_interview)d)]}</attribute>
            </field>
        </field>
    </record>

    </data>
</openerp><|MERGE_RESOLUTION|>--- conflicted
+++ resolved
@@ -192,18 +192,15 @@
         <field name="type">search</field>
         <field name="arch" type="xml">
             <search string="Search Jobs">
-<<<<<<< HEAD
-                <filter icon="terp-mail-message-new"
-                    string="Inbox" help="Unread messages"
-                    name="needaction_pending"
-                    domain="[('needaction_pending','=',True)]"/>
-                <separator orientation="vertical"/>
+               <filter icon="terp-mail-message-new"
+                   string="Inbox" help="Unread messages"
+                   name="needaction_pending"
+                   domain="[('needaction_pending','=',True)]"/>
+               <separator orientation="vertical"/>
                <filter icon="terp-document-new" string="New" name="filter_new" 
-=======
                <field name="partner_name" filter_domain="['|','|',('name','ilike',self),('partner_name','ilike',self),('email_from','ilike',self)]" string="Subject / Applicant"/>
                <separator orientation="vertical"/>
                <filter icon="terp-document-new" string="New" 
->>>>>>> 0a22debf
                    domain="[('state','=','draft')]"
                    help="All Initial Jobs"/>
                <filter icon="terp-camera_test" string="In Progress" 
