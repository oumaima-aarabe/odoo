<?xml version="1.0"?>
<openerp>
    <data>

    # ------------------------------------------------------
    # Job Categories
    # ------------------------------------------------------

    <record id="hr_job_categ_action" model="ir.actions.act_window">
		<field name="name">Applicant Categories</field>
		<field name="res_model">crm.case.categ</field>
		<field name="view_type">form</field>
		<field name="view_id" ref="crm.crm_case_categ_tree-view"/>
		<field name="domain">[('object_id.model', '=', 'hr.applicant')]</field>
		<field name="context">{'object_id':'hr.applicant'}</field>
    </record>
    # ------------------------------------------------------
    # Stage
    # ------------------------------------------------------
    <record id="hr_job_stage_act" model="ir.actions.act_window">
        <field name="name">Applicant Stages</field>
        <field name="res_model">crm.case.stage</field>
        <field name="view_type">form</field>
        <field name="view_id"  ref="crm.crm_case_stage_tree"/>
        <field name="domain">[('object_id.model', '=', 'hr.applicant')]</field>
        <field name="context">{'object_id':'hr.applicant'}</field>
    </record>
    <menuitem action="hr_job_stage_act" id="menu_hr_job_stage_act" parent="crm.menu_crm_case_stage"/>

    # ------------------------------------------------------
    # Jobs
    # ------------------------------------------------------

    <record model="ir.ui.view" id="crm_case_tree_view_job">
        <field name="name">Applicants</field>
        <field name="model">hr.applicant</field>
        <field name="type">tree</field>
        <field name="arch" type="xml">
            <tree string="Applicants" colors="grey:state in ('cancel','done');blue:state=='pending'">
                <field name="create_date"/>
                <field name="partner_name"/>
                <field name="email_from"/>
                <field name="partner_phone"/>
                <field name="job_id"/>
                <field name="stage_id"/>
                <button name="stage_previous" string="Previous" states="open,pending" type="object" icon="gtk-go-back"/>
                <button name="stage_next" string="Next" states="open,pending" type="object" icon="gtk-go-forward"/>
                <field name="survey" invisible="1"/>
                <field name="response" invisible="1"/>
                <field name="priority"/>
                <field name="type_id" invisible="1"/>
                <field name="availability" invisible="1"/>
                <field name="department_id" invisible="context.get('invisible_department', True)"/>
                <field name="user_id"/>
                <field name="state"/>
                <button name="case_open" string="In Progress" states="draft,pending" type="object" icon="gtk-go-forward"/>
                <button name="case_pending" string="Pending" states="draft,open" type="object" icon="gtk-media-pause"/>
                <button name="case_close" string="Hired" states="open,draft,pending" type="object" icon="terp-partner"/>
                <button name="case_cancel" string="Refused" states="draft,open,pending" type="object" icon="gtk-cancel"/>

            </tree>
        </field>
    </record>

    <record model="ir.ui.view" id="crm_case_form_view_job">
        <field name="name">Jobs - Recruitment Form</field>
        <field name="model">hr.applicant</field>
        <field name="type">form</field>
        <field name="arch" type="xml">
            <form string="Jobs - Recruitment Form">
                <group colspan="4" col="8">
<<<<<<< HEAD
                    <field name="name" string="Subject"/>
                    <field name="partner_name"/>
                    <field name="user_id"/>
                    <button string="Schedule a Phone Call"
                        name="%(action_hr_recruitment_phonecall)d" icon="gtk-redo" type="action"/>
                    <button name="%(survey.action_view_survey_question_message)d" string="Interview Question" type="action"
						icon="gtk-execute" context="{'survey_id': survey, 'response_id': [response], 'response_no':0 ,'active' : response, 'object' : 'hr.applicant', 'cur_id' :active_id}" attrs="{'readonly':[('survey','=',False)]}"/>
                    <newline/>
                    <label string="Stage: " align="1.0"/>
                    <group colspan="1" col="4">
                        <field name="stage_id" nolabel="1"/>
                        <button name="stage_previous" string="" type="object" icon="gtk-go-back"/>
                        <button icon="gtk-go-forward" string="" name="stage_next" type="object"/>
                    </group>
                    <field name="job_id"/>
                    <field name="department_id" widget="selection"/>
                    <button name="action_makeMeeting" type="object"
                        string="Schedule Meeting" icon="terp-hr" />
                    <button name="action_print_survey" string="Print Interview" type="object"
                        icon="gtk-print" attrs="{'readonly':[('survey','=',False)]}"/>
                </group>
=======
                     <group colspan="3" col="6">
                        <field name="name" string="Subject"/>
                        <field name="stage_id"/>
                        <button name="stage_previous" string="" type="object" icon="gtk-go-back"/>
                        <button icon="gtk-go-forward" string="" name="stage_next" type="object"/>
                    </group>
                    <newline/>
                    <group colspan="3" col="6">
	                  	<field name="partner_name"/>
	                   	<field name="job_id" on_change="onchange_job(job_id)"/>
	                   	<button string="Schedule a Phone Call" name="223" icon="gtk-redo" type="action"/>
                     </group>
                    <newline/>
                    <group colspan="3" col="6">
                        <field name="user_id"/>
                        <field name="department_id" widget="selection"/>
                        <button name="action_makeMeeting" type="object" string="Schedule Meeting" icon="terp-hr"/>
                    </group>
                    <button name="action_print_survey" string="Print Interview" type="object" icon="gtk-print" attrs="{'readonly':[('survey','=',False)]}" groups="base.group_extended"/>
                    <button name="%(survey.action_view_survey_question_message)d" string="Interview Question" type="action" icon="gtk-execute" context="{'survey_id': survey, 'response_id': [response], 'response_no':0 ,'active' : response, 'object' : 'hr.applicant', 'cur_id' :active_id}" attrs="{'readonly':[('survey','=',False)]}" groups="base.group_extended"/>
            	</group>
>>>>>>> ac53d556
                <notebook colspan="4">
                    <page string="Job Info">
                        <group col="2" colspan="2">
                            <separator colspan="2" string="Contact"/>
                            <field name="partner_id" on_change="onchange_partner_id(partner_id, email_from)" />
                            <field name="partner_address_id" on_change="onchange_partner_address_id(partner_address_id, email_from)"/>
                            <field name="email_from"/>
                            <field name="partner_phone"/>
                            <field name="partner_mobile"/>
                        </group>
                        <group col="2" colspan="2">
                            <separator colspan="2" string="Contract Data"/>
                            <field name="availability"/>
                            <field name="salary_expected"/>
                            <field name="salary_proposed"/>
                        </group>
                        <group col="2" colspan="2">
                            <separator colspan="2" string="Qualification"/>
                            <field name="type_id" domain="[('object_id.model', '=', 'hr.applicant')]"/>
                            <field name="priority" string="Appreciation"/>
                        </group>
                        <group col="2" colspan="2">
                           <separator colspan="2" string="Dates"/>
                           <field name="create_date"/>
                           <field name="write_date"/>
                           <field name="date_closed"/>
                        </group>
                        <separator colspan="4" string="Status"/>
                        <group col="8" colspan="4">
                            <field name="state"/>
                            <button name="case_open" string="In Progress" states="draft,pending" type="object" icon="gtk-go-forward"/>
                            <button name="case_pending" string="Pending" states="draft,open" type="object" icon="gtk-media-pause"/>
                            <button name="case_close" string="Hired" states="open,draft,pending" type="object" icon="terp-partner"/>
                            <button name="case_cancel" string="Refused" states="draft,open,pending" type="object" icon="gtk-cancel"/>
                            <button name="case_reset" string="Reset to New" states="done,cancel" type="object" icon="gtk-convert"/>
                        </group>
                   </page>
                   <page string="Internal Notes">
                       <field name="description" nolabel="1" colspan="4"/>
                   </page>
                   <page string="History" groups="base.group_extended">
                       <field name="id"/>
                       <field name="active"/>
                       <field name="log_ids" nolabel="1" colspan="4">
                           <form string="Actions">
                               <separator string="Action Information" colspan="4"/>
                               <field name="name" colspan="4"/>
                               <field name="date"/>
                               <field name="user_id"/>
                           </form>
                       </field>
                   </page>
                   <page string="Emails" groups="base.group_extended">
                       <group colspan="4">
                           <field colspan="4" name="email_cc" string="CC"/>
                       </group>
                       <field name="history_line" colspan="4" nolabel="1" mode="form,tree">
                        <form string="Communication history">
                            <group col="7" colspan="4">
                                <field name="date"/>
                                <field name="email_to"/>
                                <field name="email_from"/>
                                <button
                                     string="Add a CC"
                                               name="%(crm.action_view_crm_email_add_cc_wizard)d"
                                               icon="gtk-add" type="action"/>
                                   </group>
                                   <newline/>
                                   <field name="description" colspan="4" nolabel="1"/>
                                   <button colspan="4"
                                   	string="Reply to Last Email"
                                   	name="%(crm.action_crm_send_mail)d"
                                   	context="{'mail':'reply', 'model': 'hr.applicant'}"
                                   	icon="gtk-undo" type="action" />
                               </form>
                               <tree string="Communication history">
                                   <field name="description"/>
                                   <field name="email_to"/>
                                   <field name="date"/>
                               </tree>
                           </field>
                           <button colspan="4" string="Send New Email"
                           	name="%(crm.action_crm_send_mail)d"
                           	context="{'mail':'new', 'model': 'hr.applicant'}"
                           	icon="gtk-go-forward" type="action" />
                 </page>
                </notebook>
            </form>
        </field>
    </record>


    <record model="ir.ui.view" id="crm_case_graph_view_job">
        <field name="name">Jobs - Recruitment Graph</field>
        <field name="model">hr.applicant</field>
        <field name="type">graph</field>
        <field name="arch" type="xml">
              <graph string="Cases By Stage and Estimates" type="bar" orientation="vertical">
                <field name="job_id"/>
                <field name="salary_expected" operator="+"/>
                <field name="state" group="True"/>
            </graph>
        </field>
    </record>

    <record id="view_crm_case_jobs_filter" model="ir.ui.view">
        <field name="name">Jobs - Recruitment Search</field>
        <field name="model">hr.applicant</field>
        <field name="type">search</field>
        <field name="arch" type="xml">
            <search string="Search Jobs">
               <filter icon="gtk-new" string="Current"
                   domain="[('state','in',('draft','open'))]"
                   help="All new and in progress jobs"
                   default="1"
               />
               <filter icon="gtk-new" string="New"
                   domain="[('state','=','draft')]"
                   help="All Initial Jobs"
               />
               <filter icon="gtk-yes" string="In Progress"
                   domain="[('state','=','open')]"
                   help="Open Jobs"
               />
               <filter icon="gtk-media-pause" string="Pending"
                   domain="[('state','=','pending')]"
                   help="Pending Jobs"
               />
               <separator orientation="vertical"/>
               <field name="partner_name"/>
               <field name="email_from"/>
               <field name="job_id" widget="selection"/>
               <field name="user_id" widget="selection">
                    <filter domain="[('user_id','=',uid)]" help="My Recruitements" icon="gtk-execute" default="1"/>
                    <filter domain="[('user_id','=',False)]" help="Unassigned Recruitements" icon="gtk-execute" separator="1"/>
               </field>
               <field name="department_id" widget="selection" string="Department" context="{'invisible_department': False}">
                   <filter icon="terp-hr" context="{'invisible_department': False}"
                       domain="[('department_id','=',context.get('department_id',False))]"
                       help="My Department"/>
               </field>
               <newline/>
                <group expand="1" string="Group By..." colspan="11" col="20">
                    <filter string="Department" icon="terp-project" domain="[]" context="{'group_by':'department_id'}"/>
                    <filter string="Responsible" icon="terp-project" domain="[]"  context="{'group_by':'user_id'}"/>
                    <separator orientation="vertical"/>
                    <filter string="Job" icon="terp-project" domain="[]" context="{'group_by':'job_id'}"/>
                    <filter string="Stage" icon="terp-project" domain="[]" context="{'group_by':'stage_id'}"/>
                    <filter string="Degree" icon="terp-project" domain="[]" context="{'group_by':'type_id'}"/>
                    <filter string="Availability" icon="terp-project" domain="[]" context="{'group_by':'availability'}"/>
                    <filter string="State" icon="terp-project" domain="[]" context="{'group_by':'state'}"/>
                    <separator orientation="vertical"/>
                    <filter string="Appreciation" icon="terp-project" domain="[]" context="{'group_by':'priority'}"/>
                    <separator orientation="vertical"/>
                    <filter string="Date" icon="terp-project" domain="[]" context="{'group_by':'create_date'}"/>
                </group>
           </search>
        </field>
    </record>

    # ------------------------------------------------------
    # HR Job
    # ------------------------------------------------------

    <record id="hr_job_survey" model="ir.ui.view">
        <field name="name">hr.job.form1</field>
        <field name="model">hr.job</field>
        <field name="type">form</field>
        <field name="inherit_id" ref="hr.view_hr_job_form"/>
        <field name="arch" type="xml">
            <field name="no_of_employee" position="after">
                <field name="survey_id"/>
            </field>
        </field>
    </record>

<!-- Stage Tree View -->

	<record model="ir.ui.view" id="hr_recruitment_stage_tree">
	    <field name="name">hr.recruitment.stage.tree</field>
	    <field name="model">hr.recruitment.stage</field>
	    <field name="type">tree</field>
	    <field name="arch" type="xml">
	        <tree string="Stages">
	            <field name="sequence"/>
	            <field name="name"/>
	        </tree>
	    </field>
	</record>

<!-- Stage Form View -->

	<record model="ir.ui.view" id="hr_recruitment_stage_form">
	    <field name="name">hr.recruitment.stage.form</field>
	    <field name="model">hr.recruitment.stage</field>
	    <field name="type">form</field>
	    <field name="arch" type="xml">
	        <form string="Stage">
	            <separator string="Stage Definition" colspan="4"/>
	            <field name="name" select="1"/>
	            <field name="sequence"/>
	            <separator string="Requirements" colspan="4"/>
	            <field name="requirements" nolabel="1" colspan="4"/>
	        </form>
	    </field>
	</record>

<!-- Stage Action -->

	<record id="hr_recruitment_stage_act" model="ir.actions.act_window">
	    <field name="name">Stages</field>
	    <field name="res_model">hr.recruitment.stage</field>
	    <field name="view_type">form</field>
	    <field name="view_id" ref="hr_recruitment_stage_tree"/>
	</record>

	<menuitem
	    id="menu_hr_recruitment_recruitment"
	    name="Recruitment"
	    parent="hr.menu_hr_configuration"
	    />

	<menuitem
		id="menu_hr_recruitment_stage"
		name="Stages"
		parent="menu_hr_recruitment_recruitment"
		action="hr_recruitment_stage_act"
		sequence="1"/>

    </data>
</openerp><|MERGE_RESOLUTION|>--- conflicted
+++ resolved
@@ -69,29 +69,6 @@
         <field name="arch" type="xml">
             <form string="Jobs - Recruitment Form">
                 <group colspan="4" col="8">
-<<<<<<< HEAD
-                    <field name="name" string="Subject"/>
-                    <field name="partner_name"/>
-                    <field name="user_id"/>
-                    <button string="Schedule a Phone Call"
-                        name="%(action_hr_recruitment_phonecall)d" icon="gtk-redo" type="action"/>
-                    <button name="%(survey.action_view_survey_question_message)d" string="Interview Question" type="action"
-						icon="gtk-execute" context="{'survey_id': survey, 'response_id': [response], 'response_no':0 ,'active' : response, 'object' : 'hr.applicant', 'cur_id' :active_id}" attrs="{'readonly':[('survey','=',False)]}"/>
-                    <newline/>
-                    <label string="Stage: " align="1.0"/>
-                    <group colspan="1" col="4">
-                        <field name="stage_id" nolabel="1"/>
-                        <button name="stage_previous" string="" type="object" icon="gtk-go-back"/>
-                        <button icon="gtk-go-forward" string="" name="stage_next" type="object"/>
-                    </group>
-                    <field name="job_id"/>
-                    <field name="department_id" widget="selection"/>
-                    <button name="action_makeMeeting" type="object"
-                        string="Schedule Meeting" icon="terp-hr" />
-                    <button name="action_print_survey" string="Print Interview" type="object"
-                        icon="gtk-print" attrs="{'readonly':[('survey','=',False)]}"/>
-                </group>
-=======
                      <group colspan="3" col="6">
                         <field name="name" string="Subject"/>
                         <field name="stage_id"/>
@@ -113,7 +90,6 @@
                     <button name="action_print_survey" string="Print Interview" type="object" icon="gtk-print" attrs="{'readonly':[('survey','=',False)]}" groups="base.group_extended"/>
                     <button name="%(survey.action_view_survey_question_message)d" string="Interview Question" type="action" icon="gtk-execute" context="{'survey_id': survey, 'response_id': [response], 'response_no':0 ,'active' : response, 'object' : 'hr.applicant', 'cur_id' :active_id}" attrs="{'readonly':[('survey','=',False)]}" groups="base.group_extended"/>
             	</group>
->>>>>>> ac53d556
                 <notebook colspan="4">
                     <page string="Job Info">
                         <group col="2" colspan="2">
