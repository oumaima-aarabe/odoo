--- conflicted
+++ resolved
@@ -77,15 +77,12 @@
                                  domain="[('partner_id','=',partner_id)]"),
         'create_date': fields.datetime('Creation Date' , readonly=True),
         'write_date': fields.datetime('Update Date' , readonly=True),
-<<<<<<< HEAD
 #        'stage_id': fields.many2one ('crm.case.stage', 'Stage', \
 #                         domain="[('section_id','=',section_id),\
 #                        ('object_id.model', '=', 'crm.opportunity')]"),
-=======
         'stage_id': fields.many2one ('hr.recruitment.stage', 'Stage', \
                          domain="[('section_id','=',section_id),\
                         ('object_id.model', '=', 'crm.opportunity')]"),
->>>>>>> 2089f1cd
         'state': fields.selection(AVAILABLE_STATES, 'State', size=16, readonly=True,
                                   help='The state is set to \'Draft\', when a case is created.\
                                   \nIf the case is in progress the state is set to \'Open\'.\
@@ -104,11 +101,6 @@
         'partner_name': fields.char("Applicant's Name", size=64),
         'partner_phone': fields.char('Phone', size=32),
         'partner_mobile': fields.char('Mobile', size=32),
-<<<<<<< HEAD
-#        'stage_id': fields.many2one ('crm.case.stage', 'Stage', domain="[('section_id','=',section_id),('object_id.model', '=', 'hr.applicant')]"),
-        'stage_id': fields.many2one ('hr.recruitment.stage', 'Stage'),
-=======
->>>>>>> 2089f1cd
         'type_id': fields.many2one('crm.case.resource.type', 'Degree', domain="[('section_id','=',section_id),('object_id.model', '=', 'hr.applicant')]"),
         'department_id':fields.many2one('hr.department', 'Department'),
         'state': fields.selection(AVAILABLE_STATES, 'State', size=16, readonly=True),
