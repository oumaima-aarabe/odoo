<<<<<<< HEAD
# Danish translation for openobject-addons
# Copyright (c) 2014 Rosetta Contributors and Canonical Ltd 2014
# This file is distributed under the same license as the openobject-addons package.
# FIRST AUTHOR <EMAIL@ADDRESS>, 2014.
#
msgid ""
msgstr ""
"Project-Id-Version: openobject-addons\n"
"Report-Msgid-Bugs-To: FULL NAME <EMAIL@ADDRESS>\n"
"POT-Creation-Date: 2014-09-23 16:27+0000\n"
"PO-Revision-Date: 2014-08-14 16:10+0000\n"
"Last-Translator: FULL NAME <EMAIL@ADDRESS>\n"
"Language-Team: Danish <da@li.org>\n"
=======
# Translation of Odoo Server.
# This file contains the translation of the following modules:
# * calendar
# 
# Translators:
# FIRST AUTHOR <EMAIL@ADDRESS>, 2014
# Hans Henrik Gabelgaard <hhg@gabelgaard.org>, 2015-2016
msgid ""
msgstr ""
"Project-Id-Version: Odoo 8.0\n"
"Report-Msgid-Bugs-To: \n"
"POT-Creation-Date: 2015-11-25 13:28+0000\n"
"PO-Revision-Date: 2016-01-05 07:14+0000\n"
"Last-Translator: Hans Henrik Gabelgaard <hhg@gabelgaard.org>\n"
"Language-Team: Danish (http://www.transifex.com/odoo/odoo-8/language/da/)\n"
>>>>>>> 37ed5ce8
"MIME-Version: 1.0\n"
"Content-Type: text/plain; charset=UTF-8\n"
"Content-Transfer-Encoding: 8bit\n"
"X-Launchpad-Export-Date: 2014-09-24 08:59+0000\n"
"X-Generator: Launchpad (build 17196)\n"

#. module: calendar
#: model:email.template,body_html:calendar.calendar_template_meeting_reminder
msgid ""
"\n"
"                <html>\n"
"                    <head>\n"
"                        <meta http-equiv=\"Content-type\" "
"content=\"text/html; charset=utf-8\" />\n"
"                        <title>${object.event_id.name}</title>\n"
"                        <style>\n"
"                            span.oe_mail_footer_access {\n"
"                                display:block;    \n"
"                                text-align:center;\n"
"                                color:grey;                                \n"
"                            }\n"
"                        </style>\n"
"                    </head>\n"
"                    <body>\n"
"                        <div style=\"border-radius: 2px; max-width: 1200px; "
"height: auto;margin-left: auto;margin-right: auto;background-"
"color:#f9f9f9;\">\n"
"                            <div style=\"height:auto;text-align: center;font-"
"size : 30px;color: #8A89BA;\">\n"
"                                <strong>${object.event_id.name}</strong>     "
"                           \n"
"                            </div>\n"
"                            <div style=\"height: 50px;text-align: left;font-"
"size : 14px;border-collapse: separate;margin-top:10px\">\n"
"                                <strong style=\"margin-left:12px\">Dear "
"${object.cn}</strong> ,<br/>\n"
"                                <p style=\"margin-left:12px\">That is a "
"reminder for the event below : </p>\n"
"                            </div>\n"
"                            <div style=\"height: auto;margin-"
"left:12px;margin-top:30px;\">\n"
"                                <table>\n"
"                                    <tr>\n"
"                                        <td>\n"
"                                            <div style=\"border-top-left-"
"radius:3px;border-top-right-radius:3px;font-size:12px;border-"
"collapse:separate;text-align:center;font-"
"weight:bold;color:#ffffff;width:130px;min-height: 18px;border-"
"color:#ffffff;background:#8a89ba;padding-top: "
"4px;\">${object.event_id.get_interval(object.event_id.start, "
"'dayname')}</div>\n"
"                                            <div style=\"font-size:48px;min-"
"height:auto;font-weight:bold;text-align:center;color: #5F5F5F;background-"
"color: #E1E2F8;width: 130px;\">\n"
"                                                "
"${object.event_id.get_interval(object.event_id.start,'day')}\n"
"                                            </div>\n"
"                                            <div style='font-size:12px;text-"
"align:center;font-weight:bold;color:#ffffff;background-"
"color:#8a89ba'>${object.event_id.get_interval(object.event_id.start, "
"'month')}</div>\n"
"                                            <div style=\"border-"
"collapse:separate;color:#8a89ba;text-align:center;width: 128px;font-"
"size:12px;border-bottom-right-radius:3px;font-weight:bold;border:1px "
"solid;border-bottom-left-radius:3px;\">${not object.event_id.allday and "
"object.event_id.get_interval(object.event_id.start, 'time', "
"tz=object.partner_id.tz) or ''}</div>\n"
"                                        </td>\n"
"                                        <td>\n"
"                                            <table cellspacing=\"0\" "
"cellpadding=\"0\" border=\"0\" style=\"margin-top: 15px; margin-left: "
"10px;font-size: 16px;\">\n"
"                                                    <tr>\n"
"                                                        <td style=\"vertical-"
"align:top;\">\n"
"                                                            % if "
"object.event_id.location:\n"
"                                                                <div "
"style=\"width: 120px; background : #CCCCCC; font-family: Lucica Grande', "
"Ubuntu, Arial, Verdana, sans-serif;\">\n"
"                                                                    Where\n"
"                                                                </div>\n"
"                                                            % endif\n"
"                                                        </td>\n"
"                                                        <td  "
"style=\"vertical-align:top;\">\n"
"                                                            % if "
"object.event_id.location:\n"
"                                                                <div style = "
"\"font-family: Lucica Grande', Ubuntu, Arial, Verdana, sans-serif;   font-"
"size: 14px\" >\n"
"                                                                    : "
"${object.event_id.location}\n"
"                                                                    <span "
"style= \"color:#A9A9A9; \">(<a "
"href=\"http://maps.google.com/maps?oi=map&q=${object.event_id.location}\">Vie"
"w Map</a>)\n"
"                                                                        "
"</span>\n"
"                                                                </div>\n"
"                                                            % endif\n"
"                                                        </td>                "
"                                        \n"
"                                                    </tr> \n"
"                                                                             "
"                   \n"
"                                                    <tr>\n"
"                                                        <td style=\"vertical-"
"align:top;\">\n"
"                                                            % if "
"object.event_id.description :\n"
"                                                                <div "
"style=\"width: 120px; background : #CCCCCC; font-family: Lucica Grande', "
"Ubuntu, Arial, Verdana, sans-serif;\">\n"
"                                                                    What\n"
"                                                                </div>\n"
"                                                            % endif\n"
"                                                        </td>\n"
"                                                        <td style=\"vertical-"
"align:text-top;\">\n"
"                                                            % if "
"object.event_id.description :\n"
"                                                                <div "
"style=\"font-family: Lucica Grande', Ubuntu, Arial, Verdana, sans-serif;\">\n"
"                                                                    : "
"${object.event_id.description}\n"
"                                                                </div>\n"
"                                                            % endif\n"
"                                                        </td>\n"
"                                                    </tr>\n"
"                                                                             "
"                   \n"
"                                                    <tr>\n"
"                                                        <td style=\"vertical-"
"align:top;\">\n"
"                                                            % if not "
"object.event_id.allday and object.event_id.duration:\n"
"                                                                <div "
"style=\"height:auto; width: 120px; background : #CCCCCC; font-family: Lucica "
"Grande', Ubuntu, Arial, Verdana, sans-serif;\">\n"
"                                                                    "
"Duration\n"
"                                                                </div>\n"
"                                                            % endif\n"
"                                                        </td>\n"
"                                                        <td colspan=\"3\" "
"style=\"vertical-align:text-top;\">\n"
"                                                            % if not "
"object.event_id.allday and object.event_id.duration:\n"
"                                                                <div "
"style=\"font-family: Lucica Grande', Ubuntu, Arial, Verdana, sans-serif;\">\n"
"                                                                    : "
"${('%dH%02d' % "
"(object.event_id.duration,(object.event_id.duration*60)%60))}\n"
"                                                                </div>\n"
"                                                            % endif\n"
"                                                        </td>\n"
"                                                    </tr>                    "
"                            \n"
"                                                <tr style=\" height: "
"30px;\">\n"
"                                                    <td style=\"height: "
"25px;width: 120px; background : # CCCCCC; font-family: Lucica Grande', "
"Ubuntu, Arial, Verdana, sans-serif;\">\n"
"                                                        <div>\n"
"                                                            Attendees\n"
"                                                        </div>\n"
"                                                    </td>\n"
"                                                    <td colspan=\"3\">\n"
"                                                       : \n"
"                                                        % for attendee in "
"object.event_id.attendee_ids:\n"
"                                                            <div "
"style=\"display:inline-block; border-radius: 50%; width:10px; "
"height:10px;background:${'color' in ctx and ctx['color'][attendee.state] or "
"'white'};\"></div>\n"
"                                                            % if attendee.cn "
"!= object.cn:\n"
"                                                                <span "
"style=\"margin-left:5px\">${attendee.cn}</span>\n"
"                                                            % else:\n"
"                                                                <span "
"style=\"margin-left:5px\">You</span>\n"
"                                                            % endif\n"
"                                                        % endfor\n"
"                                                    </td>\n"
"                                                </tr>\n"
"                                            </table>\n"
"                                        </td>\n"
"                                    </tr>\n"
"                                </table>\n"
"                            </div>            \n"
"                        </div>\n"
"                    </body>\n"
"                </html>\n"
"                \n"
"                "
msgstr ""

#. module: calendar
#: model:email.template,body_html:calendar.calendar_template_meeting_invitation
msgid ""
"\n"
"                <html>\n"
"                    <head>\n"
"                        <meta http-equiv=\"Content-type\" "
"content=\"text/html; charset=utf-8\" />\n"
"                        <title>${object.event_id.name}</title>\n"
"                        <style> \n"
"                            span.oe_mail_footer_access {\n"
"                                display:block;    \n"
"                                text-align:center;\n"
"                                color:grey;                                \n"
"                            }\n"
"                        </style>\n"
"                    </head>\n"
"                    <body>\n"
"                        <div style=\"border-radius: 2px; max-width: 1200px; "
"height: auto;margin-left: auto;margin-right: auto;background-"
"color:#f9f9f9;\">\n"
"                            <div style=\"height:auto;text-align: center;font-"
"size : 30px;color: #8A89BA;\">\n"
"                                <strong>${object.event_id.name}</strong>\n"
"                            </div>\n"
"                            <div style=\"height: 50px;text-align: left;font-"
"size : 14px;border-collapse: separate;margin-top:10px\">\n"
"                                <strong style=\"margin-left:12px\">Dear "
"${object.cn}</strong> ,<br/><p style=\"margin-"
"left:12px\">${object.event_id.user_id.partner_id.name} invited you for the "
"${object.event_id.name} meeting of "
"${object.event_id.user_id.company_id.name}.</p> \n"
"                            </div>\n"
"                            <div style=\"height: auto;margin-"
"left:12px;margin-top:30px;\">\n"
"                                <table>\n"
"                                    <tr>\n"
"                                        <td>\n"
"                                            <div style=\"border-top-left-"
"radius:3px;border-top-right-radius:3px;font-size:12px;border-"
"collapse:separate;text-align:center;font-"
"weight:bold;color:#ffffff;width:130px;min-height: 18px;border-"
"color:#ffffff;background:#8a89ba;padding-top: "
"4px;\">${object.event_id.get_interval(object.event_id.start, "
"'dayname')}</div>\n"
"                                            <div style=\"font-size:48px;min-"
"height:auto;font-weight:bold;text-align:center;color: #5F5F5F;background-"
"color: #E1E2F8;width: 130px;\">\n"
"                                                "
"${object.event_id.get_interval(object.event_id.start,'day')}\n"
"                                            </div>\n"
"                                            <div style='font-size:12px;text-"
"align:center;font-weight:bold;color:#ffffff;background-"
"color:#8a89ba'>${object.event_id.get_interval(object.event_id.start, "
"'month')}</div>\n"
"                                            <div style=\"border-"
"collapse:separate;color:#8a89ba;text-align:center;width: 128px;font-"
"size:12px;border-bottom-right-radius:3px;font-weight:bold;border:1px "
"solid;border-bottom-left-radius:3px;\">${not object.event_id.allday and "
"object.event_id.get_interval(object.event_id.start, 'time', "
"tz=object.partner_id.tz) or ''}</div>\n"
"                                        </td>\n"
"                                        <td>\n"
"                                            <table cellspacing=\"0\" "
"cellpadding=\"0\" border=\"0\" style=\"margin-top: 15px; margin-left: "
"10px;font-size: 16px;\">\n"
"                                                    <tr>\n"
"                                                        <td style=\"vertical-"
"align:top;\">\n"
"                                                            % if "
"object.event_id.location:\n"
"                                                                <div "
"style=\"width: 120px; background : #CCCCCC; font-family: Lucica Grande', "
"Ubuntu, Arial, Verdana, sans-serif;\">\n"
"                                                                    Where\n"
"                                                                </div>\n"
"                                                            % endif\n"
"                                                        </td>\n"
"                                                        <td  "
"style=\"vertical-align:top;\">\n"
"                                                            % if "
"object.event_id.location:\n"
"                                                                <div style = "
"\"font-family: Lucica Grande', Ubuntu, Arial, Verdana, sans-serif;   font-"
"size: 14px\" >\n"
"                                                                    : "
"${object.event_id.location}\n"
"                                                                    <span "
"style= \"color:#A9A9A9; \">(<a "
"href=\"http://maps.google.com/maps?oi=map&q=${object.event_id.location}\">Vie"
"w Map</a>)\n"
"                                                                        "
"</span>\n"
"                                                                </div>\n"
"                                                            % endif\n"
"                                                        </td>                "
"                                        \n"
"                                                    </tr> \n"
"                                                                             "
"                   \n"
"                                                    <tr>\n"
"                                                        <td style=\"vertical-"
"align:top;\">\n"
"                                                            % if "
"object.event_id.description :\n"
"                                                                <div "
"style=\"width: 120px; background : #CCCCCC; font-family: Lucica Grande', "
"Ubuntu, Arial, Verdana, sans-serif;\">\n"
"                                                                    What\n"
"                                                                </div>\n"
"                                                            % endif\n"
"                                                        </td>\n"
"                                                        <td style=\"vertical-"
"align:text-top;\">\n"
"                                                            % if "
"object.event_id.description :\n"
"                                                                <div "
"style=\"font-family: Lucica Grande', Ubuntu, Arial, Verdana, sans-serif;\">\n"
"                                                                    : "
"${object.event_id.description}\n"
"                                                                </div>\n"
"                                                            % endif\n"
"                                                        </td>\n"
"                                                    </tr>\n"
"                                                                             "
"                   \n"
"                                                    <tr>\n"
"                                                        <td style=\"vertical-"
"align:top;\">\n"
"                                                            % if not "
"object.event_id.allday and object.event_id.duration:\n"
"                                                                <div "
"style=\"height:auto; width: 120px; background : #CCCCCC; font-family: Lucica "
"Grande', Ubuntu, Arial, Verdana, sans-serif;\">\n"
"                                                                    "
"Duration\n"
"                                                                </div>\n"
"                                                            % endif\n"
"                                                        </td>\n"
"                                                        <td colspan=\"3\" "
"style=\"vertical-align:text-top;\">\n"
"                                                            % if not "
"object.event_id.allday and object.event_id.duration:\n"
"                                                                <div "
"style=\"font-family: Lucica Grande', Ubuntu, Arial, Verdana, sans-serif;\">\n"
"                                                                    : "
"${('%dH%02d' % "
"(object.event_id.duration,(object.event_id.duration*60)%60))}\n"
"                                                                </div>\n"
"                                                            % endif\n"
"                                                        </td>\n"
"                                                    </tr>                    "
"                            \n"
"                                                <tr style=\" height: "
"30px;\">\n"
"                                                    <td style=\"height: "
"25px;width: 120px; background : # CCCCCC; font-family: Lucica Grande', "
"Ubuntu, Arial, Verdana, sans-serif;\">\n"
"                                                        <div>\n"
"                                                            Attendees\n"
"                                                        </div>\n"
"                                                    </td>\n"
"                                                    <td colspan=\"3\">\n"
"                                                       : \n"
"                                                        % for attendee in "
"object.event_id.attendee_ids:\n"
"                                                            <div "
"style=\"display:inline-block; border-radius: 50%; width:10px; "
"height:10px;background:${'color' in ctx and ctx['color'][attendee.state] or "
"'white'};\"></div>\n"
"                                                            % if attendee.cn "
"!= object.cn:\n"
"                                                                <span "
"style=\"margin-left:5px\">${attendee.cn}</span>\n"
"                                                            % else:\n"
"                                                                <span "
"style=\"margin-left:5px\">You</span>\n"
"                                                            % endif\n"
"                                                        % endfor\n"
"                                                    </td>\n"
"                                                </tr>\n"
"                                            </table>\n"
"                                        </td>\n"
"                                    </tr>\n"
"                                </table>\n"
"                            </div>\n"
"                            <div style=\"height: auto;width:450px; margin:0 "
"auto;padding-top:20px;padding-bottom:40px;\">\n"
"                                    <a style=\"padding: 8px 30px 8px "
"30px;border-radius: 6px;border: 1px solid #CCCCCC;background:#8A89BA;margin "
": 0 15px 0 0;text-decoration: none;color:#FFFFFF;\" "
"href=\"/calendar/meeting/accept?db=${'dbname' in ctx and ctx['dbname'] or "
"''}&token=${object.access_token}&action=${'action_id' in ctx and "
"ctx['action_id'] or ''}&id=${object.event_id.id}\">Accept</a>\n"
"                                    <a style=\"padding: 8px 30px 8px "
"30px;border-radius: 6px;border: 1px solid #CCCCCC;background:#808080;margin "
": 0 15px 0 0;text-decoration: none;color:#FFFFFF;\" "
"href=\"/calendar/meeting/decline?db=${'dbname' in ctx and ctx['dbname'] or "
"'' }&token=${object.access_token}&action=${'action_id' in ctx and "
"ctx['action_id'] or ''}&id=${object.event_id.id}\">Decline</a>\n"
"                                    <a style=\"padding: 8px 30px 8px "
"30px;border-radius: 6px;border: 1px solid #CCCCCC;background:#D8D8D8;text-"
"decoration: none;color:#FFFFFF;\" "
"href=\"/calendar/meeting/view?db=${'dbname' in ctx and ctx['dbname'] or "
"''}&token=${object.access_token}&action=${'action_id' in ctx and "
"ctx['action_id'] or ''}&id=${object.event_id.id}\">View</a>\n"
"                            </div> \n"
"                        </div>\n"
"                    </body>\n"
"                </html>\n"
"                \n"
"                "
msgstr ""

#. module: calendar
#: model:email.template,body_html:calendar.calendar_template_meeting_changedate
msgid ""
" \n"
"                <html>\n"
"                    <head>\n"
"                        <meta http-equiv=\"Content-type\" "
"content=\"text/html; charset=utf-8\" />\n"
"                        <title>${object.event_id.name}</title>\n"
"                        <style>\n"
"                            span.oe_mail_footer_access {\n"
"                                display:block;    \n"
"                                text-align:center;\n"
"                                color:grey;                                \n"
"                            }\n"
"                        </style>\n"
"                    </head>\n"
"                    <body>\n"
"                        <div style=\"border-radius: 2px; max-width: 1200px; "
"height: auto;margin-left: auto;margin-right: auto;background-"
"color:#f9f9f9;\">\n"
"                            <div style=\"height:auto;text-align: center;font-"
"size : 30px;color: #8A89BA;\">\n"
"                                <strong>${object.event_id.name}</strong>\n"
"                            </div>\n"
"                            <div style=\"height: 50px;text-align: left;font-"
"size : 14px;border-collapse: separate;margin-top:10px\">\n"
"                                <strong style=\"margin-left:12px\">Dear "
"${object.cn}</strong> ,<br/>\n"
"                                <p style=\"margin-left:12px\">The date of "
"the meeting has been changed...<br/>\n"
"                                The meeting created by "
"${object.event_id.user_id.partner_id.name} is now scheduled for : "
"${object.event_id.get_display_time_tz(tz=object.partner_id.tz)}.</p>\n"
"                            </div>\n"
"                            <div style=\"height: auto;margin-"
"left:12px;margin-top:30px;\">\n"
"                                <table>\n"
"                                    <tr>                                     "
"   \n"
"                                        <td>\n"
"                                            <div style=\"border-top-left-"
"radius:3px;border-top-right-radius:3px;font-size:12px;border-"
"collapse:separate;text-align:center;font-"
"weight:bold;color:#ffffff;width:130px;min-height: 18px;border-"
"color:#ffffff;background:#8a89ba;padding-top: "
"4px;\">${object.event_id.get_interval(object.event_id.start, "
"'dayname')}</div>\n"
"                                            <div style=\"font-size:48px;min-"
"height:auto;font-weight:bold;text-align:center;color: #5F5F5F;background-"
"color: #E1E2F8;width: 130px;\">\n"
"                                                "
"${object.event_id.get_interval(object.event_id.start,'day')}\n"
"                                            </div>\n"
"                                            <div style='font-size:12px;text-"
"align:center;font-weight:bold;color:#ffffff;background-"
"color:#8a89ba'>${object.event_id.get_interval(object.event_id.start, "
"'month')}</div>\n"
"                                            <div style=\"border-"
"collapse:separate;color:#8a89ba;text-align:center;width: 128px;font-"
"size:12px;border-bottom-right-radius:3px;font-weight:bold;border:1px "
"solid;border-bottom-left-radius:3px;\">${not object.event_id.allday and "
"object.event_id.get_interval(object.event_id.start, 'time', "
"tz=object.partner_id.tz) or ''}</div>\n"
"                                        </td>\n"
"                                        <td>\n"
"                                            <table cellspacing=\"0\" "
"cellpadding=\"0\" border=\"0\" style=\"margin-top: 15px; margin-left: "
"10px;font-size: 16px;\">\n"
"                                                    <tr>\n"
"                                                        <td style=\"vertical-"
"align:top;\">\n"
"                                                            % if "
"object.event_id.location:\n"
"                                                                <div "
"style=\"width: 120px; background : #CCCCCC; font-family: Lucica Grande', "
"Ubuntu, Arial, Verdana, sans-serif;\">\n"
"                                                                    Where\n"
"                                                                </div>\n"
"                                                            % endif\n"
"                                                        </td>\n"
"                                                        <td  "
"style=\"vertical-align:top;\">\n"
"                                                            % if "
"object.event_id.location:\n"
"                                                                <div style = "
"\"font-family: Lucica Grande', Ubuntu, Arial, Verdana, sans-serif;   font-"
"size: 14px\" >\n"
"                                                                    : "
"${object.event_id.location}\n"
"                                                                    <span "
"style= \"color:#A9A9A9; \">(<a "
"href=\"http://maps.google.com/maps?oi=map&q=${object.event_id.location}\">Vie"
"w Map</a>)\n"
"                                                                        "
"</span>\n"
"                                                                </div>\n"
"                                                            % endif\n"
"                                                        </td>                "
"                                        \n"
"                                                    </tr> \n"
"                                                                             "
"                   \n"
"                                                    <tr>\n"
"                                                        <td style=\"vertical-"
"align:top;\">\n"
"                                                            % if "
"object.event_id.description :\n"
"                                                                <div "
"style=\"width: 120px; background : #CCCCCC; font-family: Lucica Grande', "
"Ubuntu, Arial, Verdana, sans-serif;\">\n"
"                                                                    What\n"
"                                                                </div>\n"
"                                                            % endif\n"
"                                                        </td>\n"
"                                                        <td style=\"vertical-"
"align:text-top;\">\n"
"                                                            % if "
"object.event_id.description :\n"
"                                                                <div "
"style=\"font-family: Lucica Grande', Ubuntu, Arial, Verdana, sans-serif;\">\n"
"                                                                    : "
"${object.event_id.description}\n"
"                                                                </div>\n"
"                                                            % endif\n"
"                                                        </td>\n"
"                                                    </tr>\n"
"                                                                             "
"                   \n"
"                                                    <tr>\n"
"                                                        <td style=\"vertical-"
"align:top;\">\n"
"                                                            % if not "
"object.event_id.allday and object.event_id.duration:\n"
"                                                                <div "
"style=\"height:auto; width: 120px; background : #CCCCCC; font-family: Lucica "
"Grande', Ubuntu, Arial, Verdana, sans-serif;\">\n"
"                                                                    "
"Duration\n"
"                                                                </div>\n"
"                                                            % endif\n"
"                                                        </td>\n"
"                                                        <td colspan=\"3\" "
"style=\"vertical-align:text-top;\">\n"
"                                                            % if not "
"object.event_id.allday and object.event_id.duration:\n"
"                                                                <div "
"style=\"font-family: Lucica Grande', Ubuntu, Arial, Verdana, sans-serif;\">\n"
"                                                                    : "
"${('%dH%02d' % "
"(object.event_id.duration,(object.event_id.duration*60)%60))}\n"
"                                                                </div>\n"
"                                                            % endif\n"
"                                                        </td>\n"
"                                                    </tr>                    "
"                            \n"
"                                                <tr style=\" height: "
"30px;\">\n"
"                                                    <td style=\"height: "
"25px;width: 120px; background : # CCCCCC; font-family: Lucica Grande', "
"Ubuntu, Arial, Verdana, sans-serif;\">\n"
"                                                        <div>\n"
"                                                            Attendees\n"
"                                                        </div>\n"
"                                                    </td>\n"
"                                                    <td colspan=\"3\">\n"
"                                                       : \n"
"                                                        % for attendee in "
"object.event_id.attendee_ids:\n"
"                                                            <div "
"style=\"display:inline-block; border-radius: 50%; width:10px; "
"height:10px;background:${'color' in ctx and ctx['color'][attendee.state] or "
"'white'};\"></div>\n"
"                                                            % if attendee.cn "
"!= object.cn:\n"
"                                                                <span "
"style=\"margin-left:5px\">${attendee.cn}</span>\n"
"                                                            % else:\n"
"                                                                <span "
"style=\"margin-left:5px\">You</span>\n"
"                                                            % endif\n"
"                                                        % endfor\n"
"                                                    </td>\n"
"                                                </tr>\n"
"                                            </table>\n"
"                                        </td>\n"
"                                    </tr>\n"
"                                </table>                                     "
" \n"
"                            </div>\n"
"                            <div style=\"height: auto;width:450px; margin:0 "
"auto;padding-top:20px;padding-bottom:40px;\">\n"
"                                    <a style=\"padding: 8px 30px 8px "
"30px;border-radius: 6px;border: 1px solid #CCCCCC;background:#8A89BA;margin "
": 0 15px 0 0;text-decoration: none;color:#FFFFFF;\" "
"href=\"/calendar/meeting/accept?db=${'dbname' in ctx and ctx['dbname'] or "
"''}&token=${object.access_token}&action=${'action_id' in ctx and "
"ctx['action_id'] or ''}&id=${object.event_id.id}\">Accept</a>\n"
"                                    <a style=\"padding: 8px 30px 8px "
"30px;border-radius: 6px;border: 1px solid #CCCCCC;background:#808080;margin "
": 0 15px 0 0;text-decoration: none;color:#FFFFFF;\" "
"href=\"/calendar/meeting/decline?db=${'dbname' in ctx and ctx['dbname'] or "
"''}&token=${object.access_token}&action=${'action_id' in ctx and "
"ctx['action_id'] or ''}&id=${object.event_id.id}\">Decline</a>\n"
"                                    <a style=\"padding: 8px 30px 8px "
"30px;border-radius: 6px;border: 1px solid #CCCCCC;background:#D8D8D8;text-"
"decoration: none;color:#FFFFFF;\" "
"href=\"/calendar/meeting/view?db=${'dbname' in ctx and ctx['dbname'] or "
"''}&token=${object.access_token}&action=${'action_id' in ctx and "
"ctx['action_id'] or ''}&id=${object.event_id.id}\">View</a>\n"
"                            </div>                             \n"
"                        </div>\n"
"                    </body>\n"
"                </html>\n"
"                \n"
"                "
msgstr ""

#. module: calendar
#. openerp-web
#: code:addons/calendar/static/src/js/base_calendar.js:20
#, python-format
msgid " [Me]"
msgstr ""

#. module: calendar
#: model:email.template,subject:calendar.calendar_template_meeting_invitation
msgid "${object.event_id.name}"
msgstr ""

#. module: calendar
#: model:email.template,subject:calendar.calendar_template_meeting_changedate
msgid "${object.event_id.name} - Date has been updated"
msgstr ""

#. module: calendar
#: model:email.template,subject:calendar.calendar_template_meeting_reminder
msgid "${object.event_id.name} - Reminder"
msgstr ""

#. module: calendar
#: model:ir.actions.act_window,help:calendar.action_calendar_event
msgid ""
"<p class=\"oe_view_nocontent_create\">\n"
"            Click to schedule a new meeting.\n"
"          </p><p>\n"
"            The calendar is shared between employees and fully integrated "
"with\n"
"            other applications such as the employee holidays or the "
"business\n"
"            opportunities.\n"
"          </p>\n"
"        "
msgstr ""

#. module: calendar
#: code:addons/calendar/calendar.py:1570
#, python-format
msgid "A email has been send to specify that the date has been changed !"
msgstr ""

#. module: calendar
#: view:calendar.event:calendar.view_calendar_event_form
msgid "Accept"
msgstr ""

#. module: calendar
#: selection:calendar.attendee,state:0
#: selection:calendar.event,attendee_status:0
msgid "Accepted"
msgstr "Accepteret"

#. module: calendar
#: field:calendar.event,active:0
msgid "Active"
msgstr ""

#. module: calendar
#. openerp-web
#: code:addons/calendar/static/src/js/base_calendar.js:100
#, python-format
msgid "Add Favorite Calendar"
msgstr ""

#. module: calendar
#: field:calendar.event,allday:0
msgid "All Day"
msgstr "Hele dagen"

#. module: calendar
#: code:addons/calendar/calendar.py:772
#, python-format
msgid "AllDay , %s"
msgstr ""

#. module: calendar
#: field:calendar.alarm,duration:0
msgid "Amount"
msgstr ""

#. module: calendar
#: code:addons/calendar/calendar.py:1080
#, python-format
msgid "An invitation email has been sent to attendee %s"
msgstr ""

#. module: calendar
#: code:addons/calendar/calendar.py:1384
#, python-format
msgid "An invitation email has been sent to attendee(s)"
msgstr ""

#. module: calendar
#: field:calendar.event,is_attendee:0
msgid "Attendee"
msgstr ""

#. module: calendar
#: field:calendar.event,attendee_status:0
msgid "Attendee Status"
msgstr ""

#. module: calendar
#: model:ir.model,name:calendar.model_calendar_attendee
msgid "Attendee information"
msgstr ""

#. module: calendar
#: view:calendar.event:calendar.view_calendar_event_form
#: view:calendar.event:calendar.view_calendar_event_form_popup
#: field:calendar.event,attendee_ids:0
#: field:calendar.event,partner_ids:0
msgid "Attendees"
msgstr ""

#. module: calendar
#: view:calendar.event:calendar.view_calendar_event_search
msgid "Availability"
msgstr ""

#. module: calendar
#: code:addons/calendar/calendar.py:1655
#: selection:calendar.attendee,availability:0
#: selection:calendar.event,show_as:0
#, python-format
msgid "Busy"
msgstr ""

#. module: calendar
#: field:calendar.event,byday:0
msgid "By day"
msgstr ""

#. module: calendar
#: field:calendar.event,start:0
msgid "Calculated start"
msgstr ""

#. module: calendar
#: field:calendar.event,stop:0
msgid "Calculated stop"
msgstr ""

#. module: calendar
#: model:ir.ui.menu,name:calendar.mail_menu_calendar
#: model:ir.ui.menu,name:calendar.menu_calendar_configuration
msgid "Calendar"
<<<<<<< HEAD
msgstr ""
=======
msgstr "Kalender"

#. module: calendar
#: view:calendar.alarm:calendar.view_calendar_alarm_tree
#: model:ir.actions.act_window,name:calendar.action_calendar_alarm
#: model:ir.ui.menu,name:calendar.menu_calendar_alarm
msgid "Calendar Alarm"
msgstr "Kalender alarm"
>>>>>>> 37ed5ce8

#. module: calendar
#. openerp-web
#: code:addons/calendar/static/src/xml/base_calendar.xml:42
#, python-format
msgid "Calendar Invitation"
msgstr ""

#. module: calendar
#: view:calendar.event:calendar.view_calendar_event_form
msgid "Click here to update only this instance and not all recurrences."
msgstr ""

#. module: calendar
#: field:calendar.attendee,cn:0
msgid "Common name"
msgstr ""

#. module: calendar
#: selection:calendar.event,state:0
msgid "Confirmed"
msgstr ""

#. module: calendar
#: field:calendar.attendee,partner_id:0
msgid "Contact"
msgstr ""

#. module: calendar
#: field:calendar.alarm,create_uid:0
#: field:calendar.attendee,create_uid:0
#: field:calendar.contacts,create_uid:0
#: field:calendar.event,create_uid:0
#: field:calendar.event.type,create_uid:0
msgid "Created by"
msgstr ""

#. module: calendar
#: field:calendar.alarm,create_date:0
#: field:calendar.attendee,create_date:0
#: field:calendar.contacts,create_date:0
#: field:calendar.event,create_date:0
#: field:calendar.event.type,create_date:0
msgid "Created on"
msgstr ""

#. module: calendar
#: model:calendar.event.type,name:calendar.categ_meet1
msgid "Customer Meeting"
msgstr ""

#. module: calendar
#: view:calendar.event:calendar.view_calendar_event_tree
#: field:calendar.event,display_start:0
msgid "Date"
msgstr ""

#. module: calendar
#: field:calendar.event,day:0
#: selection:calendar.event,month_by:0
msgid "Date of month"
msgstr ""

#. module: calendar
#: help:calendar.event,message_last_post:0
msgid "Date of the last message posted on the record."
msgstr ""

#. module: calendar
#: view:calendar.event:calendar.view_calendar_event_form
msgid "Day of Month"
msgstr ""

#. module: calendar
#: selection:calendar.event,month_by:0
msgid "Day of month"
msgstr ""

#. module: calendar
#: selection:calendar.event,rrule_type:0
msgid "Day(s)"
msgstr ""

#. module: calendar
#: selection:calendar.alarm,interval:0
msgid "Days"
msgstr "Dage"

#. module: calendar
#: view:calendar.event:calendar.view_calendar_event_form
msgid "Decline"
msgstr ""

#. module: calendar
#: selection:calendar.attendee,state:0
#: selection:calendar.event,attendee_status:0
msgid "Declined"
msgstr ""

#. module: calendar
#: field:calendar.event,description:0
msgid "Description"
msgstr ""

#. module: calendar
#. openerp-web
#: code:addons/calendar/static/src/xml/base_calendar.xml:21
#, python-format
msgid "Details"
msgstr ""

#. module: calendar
#. openerp-web
#: code:addons/calendar/static/src/js/base_calendar.js:124
#, python-format
msgid "Do you really want to delete this filter from favorite?"
msgstr ""

#. module: calendar
#: view:calendar.event:calendar.view_calendar_event_form_popup
#: field:calendar.event,duration:0
msgid "Duration"
<<<<<<< HEAD
msgstr ""
=======
msgstr "Varighed"

#. module: calendar
#: field:calendar.alarm,duration_minutes:0
msgid "Duration in minutes"
msgstr "Varighed i minutter"
>>>>>>> 37ed5ce8

#. module: calendar
#: selection:calendar.alarm,type:0
#: field:calendar.attendee,email:0
msgid "Email"
msgstr ""

#. module: calendar
#: code:addons/calendar/calendar.py:1358
#, python-format
msgid "Email addresses not found"
msgstr ""

#. module: calendar
#: help:calendar.attendee,email:0
msgid "Email of Invited Person"
msgstr ""

#. module: calendar
#: field:calendar.contacts,partner_id:0
msgid "Employee"
msgstr ""

#. module: calendar
#: field:calendar.event,stop_date:0
msgid "End Date"
msgstr ""

#. module: calendar
#: field:calendar.event,stop_datetime:0
msgid "End Datetime"
msgstr "Slut dato/tidspunkt"

#. module: calendar
#: selection:calendar.event,end_type:0
msgid "End date"
msgstr ""

#. module: calendar
#: view:calendar.event:calendar.view_calendar_event_form
msgid "Ending at"
msgstr ""

#. module: calendar
#: constraint:calendar.event:0
msgid "Error ! End date cannot be set before start date."
msgstr ""

#. module: calendar
#: code:addons/calendar/calendar.py:1237
#, python-format
msgid "Error!"
msgstr "Fejl!"

#. module: calendar
#: model:ir.model,name:calendar.model_calendar_event
msgid "Event"
msgstr ""

#. module: calendar
#: field:calendar.event,display_time:0
msgid "Event Time"
msgstr ""

#. module: calendar
#: model:ir.model,name:calendar.model_calendar_alarm
msgid "Event alarm"
msgstr ""

#. module: calendar
#. openerp-web
#: code:addons/calendar/static/src/js/base_calendar.js:30
#, python-format
msgid "Everybody's calendars"
msgstr ""

#. module: calendar
#: model:calendar.event.type,name:calendar.categ_meet5
msgid "Feedback Meeting"
msgstr ""

#. module: calendar
#: selection:calendar.event,byday:0
msgid "Fifth"
msgstr ""

#. module: calendar
#: selection:calendar.event,byday:0
msgid "First"
msgstr ""

#. module: calendar
#: code:addons/calendar/calendar.py:140
#, python-format
msgid "First you have to specify the date of the invitation."
msgstr ""

#. module: calendar
#: field:calendar.event,message_follower_ids:0
msgid "Followers"
msgstr ""

#. module: calendar
#: selection:calendar.event,byday:0
msgid "Fourth"
msgstr ""

#. module: calendar
#: selection:calendar.attendee,availability:0
#: selection:calendar.event,show_as:0
msgid "Free"
msgstr "Ledig"

#. module: calendar
#: field:calendar.attendee,availability:0
msgid "Free/Busy"
msgstr ""

#. module: calendar
#: field:calendar.event,fr:0
msgid "Fri"
msgstr ""

#. module: calendar
#: selection:calendar.event,week_list:0
msgid "Friday"
msgstr "Fredag"

#. module: calendar
#: view:calendar.event:calendar.view_calendar_event_search
msgid "Group By"
msgstr ""

#. module: calendar
#: code:addons/calendar/calendar.py:1593
#, python-format
msgid "Group by date is not supported, use the calendar view instead."
msgstr ""

#. module: calendar
#: model:ir.model,name:calendar.model_ir_http
msgid "HTTP routing"
msgstr ""

#. module: calendar
#: help:calendar.event,message_summary:0
msgid ""
"Holds the Chatter summary (number of messages, ...). This summary is "
"directly in html format in order to be inserted in kanban views."
msgstr ""

#. module: calendar
#: selection:calendar.alarm,interval:0
msgid "Hours"
msgstr ""

#. module: calendar
#: field:calendar.alarm,id:0
#: field:calendar.alarm_manager,id:0
#: field:calendar.attendee,id:0
#: field:calendar.contacts,id:0
#: field:calendar.event,id:0
#: field:calendar.event.type,id:0
msgid "ID"
msgstr ""

#. module: calendar
#: help:calendar.event,message_unread:0
msgid "If checked new messages require your attention."
msgstr ""

#. module: calendar
#: help:calendar.event,active:0
msgid ""
"If the active field is set to true, it will allow you to hide the event "
"alarm information without removing it."
msgstr "Hvis det aktive felt er sat til sand, vil det give dig mulighed for at skjule begivenheds alarmen uden at fjerne den."

#. module: calendar
#: model:calendar.event.type,name:calendar.categ_meet2
msgid "Internal Meeting"
msgstr ""

#. module: calendar
#: model:mail.message.subtype,name:calendar.subtype_invitation
msgid "Invitation"
msgstr ""

#. module: calendar
#: field:calendar.attendee,access_token:0
msgid "Invitation Token"
msgstr ""

#. module: calendar
#: view:calendar.event:calendar.view_calendar_event_form
msgid "Invitation details"
msgstr ""

#. module: calendar
#: view:calendar.event:calendar.view_calendar_event_form
msgid "Invitations"
msgstr ""

#. module: calendar
#: model:ir.model,name:calendar.model_mail_wizard_invite
msgid "Invite wizard"
msgstr ""

#. module: calendar
#: field:calendar.event,message_is_follower:0
msgid "Is a Follower"
msgstr ""

#. module: calendar
#: selection:calendar.event,byday:0
msgid "Last"
msgstr "Sidste"

#. module: calendar
#: field:calendar.event,message_last_post:0
msgid "Last Message Date"
msgstr ""

#. module: calendar
#: field:calendar.alarm,write_uid:0
#: field:calendar.attendee,write_uid:0
#: field:calendar.contacts,write_uid:0
#: field:calendar.event,write_uid:0
#: field:calendar.event.type,write_uid:0
msgid "Last Updated by"
msgstr ""

#. module: calendar
#: field:calendar.alarm,write_date:0
#: field:calendar.attendee,write_date:0
#: field:calendar.contacts,write_date:0
#: field:calendar.event,write_date:0
#: field:calendar.event.type,write_date:0
msgid "Last Updated on"
msgstr ""

#. module: calendar
#: field:res.partner,calendar_last_notif_ack:0
msgid "Last notification marked as read from base Calendar"
msgstr ""

#. module: calendar
#: help:calendar.event,rrule_type:0
msgid "Let the event automatically repeat at that interval"
msgstr ""

#. module: calendar
#: field:calendar.event,location:0
msgid "Location"
msgstr ""

#. module: calendar
#: help:calendar.event,location:0
msgid "Location of Event"
msgstr ""

#. module: calendar
#: field:calendar.contacts,user_id:0
msgid "Me"
msgstr ""

#. module: calendar
#: view:calendar.event:calendar.view_calendar_event_search
msgid "Meeting"
msgstr ""

#. module: calendar
#: view:calendar.event:calendar.view_calendar_event_form
msgid "Meeting Details"
msgstr ""

#. module: calendar
#: field:calendar.event,name:0
msgid "Meeting Subject"
msgstr ""

#. module: calendar
#: model:ir.model,name:calendar.model_calendar_event_type
msgid "Meeting Type"
msgstr ""

#. module: calendar
#: view:calendar.event.type:calendar.view_calendar_event_type_tree
#: model:ir.actions.act_window,name:calendar.action_calendar_event_type
#: model:ir.ui.menu,name:calendar.menu_calendar_event_type
msgid "Meeting Types"
msgstr ""

#. module: calendar
#: field:calendar.attendee,event_id:0
msgid "Meeting linked"
msgstr ""

#. module: calendar
#: view:calendar.event:calendar.view_calendar_event_calendar
#: view:calendar.event:calendar.view_calendar_event_form
#: view:calendar.event:calendar.view_calendar_event_form_popup
#: view:calendar.event:calendar.view_calendar_event_gantt
#: view:calendar.event:calendar.view_calendar_event_tree
#: model:ir.actions.act_window,name:calendar.action_calendar_event
#: model:ir.actions.act_window,name:calendar.action_calendar_event_notify
msgid "Meetings"
msgstr ""

#. module: calendar
#: model:ir.model,name:calendar.model_mail_message
msgid "Message"
msgstr ""

#. module: calendar
#: field:calendar.event,message_ids:0
msgid "Messages"
msgstr ""

#. module: calendar
#: help:calendar.event,message_ids:0
msgid "Messages and communication history"
msgstr ""

#. module: calendar
#: selection:calendar.alarm,interval:0
msgid "Minutes"
msgstr "Minutter"

#. module: calendar
#: view:calendar.event:calendar.view_calendar_event_form
msgid "Misc"
msgstr ""

#. module: calendar
#: model:ir.model,name:calendar.model_ir_model
msgid "Models"
msgstr ""

#. module: calendar
#: field:calendar.event,mo:0
msgid "Mon"
msgstr ""

#. module: calendar
#: selection:calendar.event,week_list:0
msgid "Monday"
msgstr ""

#. module: calendar
#: selection:calendar.event,rrule_type:0
msgid "Month(s)"
msgstr ""

#. module: calendar
#: view:calendar.event:calendar.view_calendar_event_search
msgid "My Events"
msgstr ""

#. module: calendar
#: view:calendar.event:calendar.view_calendar_event_search
msgid "My Meetings"
msgstr ""

#. module: calendar
#: field:calendar.alarm,name:0
#: field:calendar.event.type,name:0
msgid "Name"
msgstr ""

#. module: calendar
#: selection:calendar.attendee,state:0
#: selection:calendar.event,attendee_status:0
msgid "Needs Action"
msgstr ""

#. module: calendar
#. openerp-web
#: code:addons/calendar/static/src/xml/base_calendar.xml:46
#, python-format
msgid "No I'm not going."
msgstr ""

#. module: calendar
#: selection:calendar.alarm,type:0
msgid "Notification"
msgstr ""

#. module: calendar
#: selection:calendar.event,end_type:0
msgid "Number of repetitions"
msgstr ""

#. module: calendar
#. openerp-web
#: code:addons/calendar/static/src/xml/base_calendar.xml:20
#, python-format
msgid "OK"
msgstr ""

#. module: calendar
#: model:calendar.event.type,name:calendar.categ_meet3
msgid "Off-site Meeting"
msgstr ""

#. module: calendar
#: model:calendar.event.type,name:calendar.categ_meet4
msgid "Open Discussion"
msgstr ""

#. module: calendar
#: field:calendar.event,month_by:0
msgid "Option"
msgstr ""

#. module: calendar
#: view:calendar.event:calendar.view_calendar_event_form
msgid "Options"
msgstr ""

#. module: calendar
#: view:calendar.event:calendar.view_calendar_event_form
msgid "Owner"
msgstr ""

#. module: calendar
#: model:ir.model,name:calendar.model_res_partner
msgid "Partner"
msgstr ""

#. module: calendar
#: view:calendar.event:calendar.view_calendar_event_search
#: view:calendar.event:calendar.view_calendar_event_tree
#: field:calendar.event,class:0
msgid "Privacy"
msgstr ""

#. module: calendar
#: selection:calendar.event,class:0
msgid "Private"
msgstr "Privat"

#. module: calendar
#: selection:calendar.event,class:0
msgid "Public"
msgstr ""

#. module: calendar
#: selection:calendar.event,class:0
msgid "Public for Employees"
msgstr ""

#. module: calendar
#: field:calendar.event,end_type:0
msgid "Recurrence Termination"
msgstr ""

#. module: calendar
#: field:calendar.event,rrule_type:0
msgid "Recurrency"
msgstr ""

#. module: calendar
#: field:calendar.event,recurrency:0
msgid "Recurrent"
msgstr ""

#. module: calendar
#: field:calendar.event,recurrent_id:0
msgid "Recurrent ID"
msgstr ""

#. module: calendar
#: field:calendar.event,recurrent_id_date:0
msgid "Recurrent ID date"
msgstr ""

#. module: calendar
#: help:calendar.event,recurrency:0
msgid "Recurrent Meeting"
msgstr ""

#. module: calendar
#: field:calendar.event,rrule:0
msgid "Recurrent Rule"
msgstr ""

#. module: calendar
#: field:calendar.event,alarm_ids:0
msgid "Reminders"
msgstr ""

#. module: calendar
#. openerp-web
#: code:addons/calendar/static/src/xml/base_calendar.xml:80
#, python-format
msgid "Remove this favorite from the list"
msgstr ""

#. module: calendar
#: field:calendar.event,count:0
msgid "Repeat"
msgstr ""

#. module: calendar
#: field:calendar.event,interval:0
msgid "Repeat Every"
msgstr ""

#. module: calendar
#: field:calendar.event,final_date:0
msgid "Repeat Until"
msgstr ""

#. module: calendar
#: help:calendar.event,interval:0
msgid "Repeat every (Days/Week/Month/Year)"
msgstr ""

#. module: calendar
#: help:calendar.event,count:0
msgid "Repeat x times"
msgstr ""

#. module: calendar
#: view:calendar.event:calendar.view_calendar_event_search
#: field:calendar.event,user_id:0
msgid "Responsible"
msgstr ""

#. module: calendar
#: field:calendar.event,sa:0
msgid "Sat"
msgstr ""

#. module: calendar
#: selection:calendar.event,week_list:0
msgid "Saturday"
msgstr ""

#. module: calendar
#: view:calendar.event:calendar.view_calendar_event_search
msgid "Search Meetings"
msgstr ""

#. module: calendar
#: selection:calendar.event,byday:0
msgid "Second"
msgstr ""

#. module: calendar
#: view:calendar.event:calendar.view_calendar_event_form
msgid "Select Weekdays"
msgstr ""

#. module: calendar
#: view:calendar.event:calendar.view_calendar_event_form
msgid "Send mail"
msgstr ""

#. module: calendar
#: field:calendar.event,show_as:0
msgid "Show Time as"
msgstr ""

#. module: calendar
#. openerp-web
#: code:addons/calendar/static/src/xml/base_calendar.xml:22
#, python-format
msgid "Snooze"
msgstr ""

#. module: calendar
#: field:calendar.event,start_date:0
msgid "Start Date"
msgstr ""

#. module: calendar
#: field:calendar.event,start_datetime:0
msgid "Start DateTime"
msgstr "Start dato/tidspunkt"

#. module: calendar
#: view:calendar.event:calendar.view_calendar_event_form
#: view:calendar.event:calendar.view_calendar_event_form_popup
msgid "Starting at"
msgstr ""

#. module: calendar
#: field:calendar.attendee,state:0
#: field:calendar.event,state:0
msgid "Status"
msgstr ""

#. module: calendar
#: help:calendar.attendee,state:0
msgid "Status of the attendee's participation"
msgstr ""

#. module: calendar
#: view:calendar.event:calendar.view_calendar_event_tree
msgid "Subject"
msgstr ""

#. module: calendar
#: field:calendar.event,message_summary:0
msgid "Summary"
msgstr ""

#. module: calendar
#: field:calendar.event,su:0
msgid "Sun"
msgstr "Søn."

#. module: calendar
#: selection:calendar.event,week_list:0
msgid "Sunday"
msgstr "Søndag"

#. module: calendar
#: field:calendar.event,categ_ids:0
msgid "Tags"
msgstr ""

#. module: calendar
#: view:calendar.event:calendar.view_calendar_event_form
msgid "The"
msgstr ""

#. module: calendar
#: code:addons/calendar/calendar.py:1354
#, python-format
msgid "The following contacts have no email address :"
msgstr ""

#. module: calendar
#: selection:calendar.event,byday:0
msgid "Third"
msgstr ""

#. module: calendar
#: view:calendar.event:calendar.view_calendar_event_form
msgid "This event is linked to a recurrence..."
msgstr ""

#. module: calendar
#: field:calendar.event,th:0
msgid "Thu"
msgstr "Tor."

#. module: calendar
#: selection:calendar.event,week_list:0
msgid "Thursday"
msgstr ""

#. module: calendar
#: field:calendar.event,tu:0
msgid "Tue"
msgstr "Tir."

#. module: calendar
#: selection:calendar.event,week_list:0
msgid "Tuesday"
msgstr ""

#. module: calendar
#: field:calendar.alarm,type:0
msgid "Type"
msgstr ""

#. module: calendar
#: selection:calendar.attendee,state:0
#: view:calendar.event:calendar.view_calendar_event_form
#: selection:calendar.event,attendee_status:0
msgid "Uncertain"
msgstr ""

#. module: calendar
#: selection:calendar.event,state:0
msgid "Unconfirmed"
msgstr ""

#. module: calendar
#: field:calendar.alarm,interval:0
msgid "Unit"
msgstr ""

#. module: calendar
#: view:calendar.event:calendar.view_calendar_event_search
#: field:calendar.event,message_unread:0
msgid "Unread Messages"
msgstr ""

#. module: calendar
#: view:calendar.event:calendar.view_calendar_event_form
msgid "Until"
msgstr ""

#. module: calendar
#: view:calendar.event:calendar.view_calendar_event_form
msgid "Update only this instance"
msgstr ""

#. module: calendar
#: code:addons/calendar/calendar.py:103
#: code:addons/calendar/calendar.py:140
#: code:addons/calendar/calendar.py:1593
#, python-format
msgid "Warning!"
msgstr "Advarsel!"

#. module: calendar
#: model:mail.message.subtype,description:calendar.subtype_invitation
msgid ""
"Warning, a mandatory field has been modified since the creation of this event"
msgstr ""

#. module: calendar
#: field:calendar.event,we:0
msgid "Wed"
msgstr "Ons."

#. module: calendar
#: selection:calendar.event,week_list:0
msgid "Wednesday"
msgstr ""

#. module: calendar
#: selection:calendar.event,rrule_type:0
msgid "Week(s)"
msgstr ""

#. module: calendar
#: field:calendar.event,week_list:0
msgid "Weekday"
msgstr ""

#. module: calendar
#. openerp-web
#: code:addons/calendar/static/src/xml/base_calendar.xml:54
#, python-format
msgid "When"
msgstr ""

#. module: calendar
#. openerp-web
#: code:addons/calendar/static/src/xml/base_calendar.xml:58
#, python-format
msgid "Where"
msgstr ""

#. module: calendar
#. openerp-web
#: code:addons/calendar/static/src/xml/base_calendar.xml:62
#, python-format
msgid "Who"
msgstr ""

#. module: calendar
#: selection:calendar.event,rrule_type:0
msgid "Year(s)"
msgstr ""

#. module: calendar
#. openerp-web
#: code:addons/calendar/static/src/xml/base_calendar.xml:45
#, python-format
msgid "Yes I'm going."
msgstr ""

#. module: calendar
#: code:addons/calendar/calendar.py:103
#, python-format
msgid "You cannot duplicate a calendar attendee."
msgstr "Du kan ikke kopirere mødedeltagere."

#. module: calendar
#: field:calendar.contacts,active:0
msgid "active"
msgstr ""

#. module: calendar
#: field:calendar.event,color_partner_id:0
msgid "colorize"
msgstr ""

#. module: calendar
#: code:addons/calendar/calendar.py:1224
#, python-format
msgid "count cannot be negative or 0."
msgstr "Antal kan ikke være negativt eller 0."

#. module: calendar
#: field:calendar.alarm,duration_minutes:0
msgid "duration_minutes"
msgstr ""

#. module: calendar
#: code:addons/calendar/calendar.py:1222
#, python-format
msgid "interval cannot be negative."
msgstr ""

#. module: calendar
#: code:addons/calendar/calendar.py:1222
#: code:addons/calendar/calendar.py:1224
#, python-format
msgid "warning!"
msgstr ""<|MERGE_RESOLUTION|>--- conflicted
+++ resolved
@@ -1,18 +1,3 @@
-<<<<<<< HEAD
-# Danish translation for openobject-addons
-# Copyright (c) 2014 Rosetta Contributors and Canonical Ltd 2014
-# This file is distributed under the same license as the openobject-addons package.
-# FIRST AUTHOR <EMAIL@ADDRESS>, 2014.
-#
-msgid ""
-msgstr ""
-"Project-Id-Version: openobject-addons\n"
-"Report-Msgid-Bugs-To: FULL NAME <EMAIL@ADDRESS>\n"
-"POT-Creation-Date: 2014-09-23 16:27+0000\n"
-"PO-Revision-Date: 2014-08-14 16:10+0000\n"
-"Last-Translator: FULL NAME <EMAIL@ADDRESS>\n"
-"Language-Team: Danish <da@li.org>\n"
-=======
 # Translation of Odoo Server.
 # This file contains the translation of the following modules:
 # * calendar
@@ -28,12 +13,11 @@
 "PO-Revision-Date: 2016-01-05 07:14+0000\n"
 "Last-Translator: Hans Henrik Gabelgaard <hhg@gabelgaard.org>\n"
 "Language-Team: Danish (http://www.transifex.com/odoo/odoo-8/language/da/)\n"
->>>>>>> 37ed5ce8
 "MIME-Version: 1.0\n"
 "Content-Type: text/plain; charset=UTF-8\n"
-"Content-Transfer-Encoding: 8bit\n"
-"X-Launchpad-Export-Date: 2014-09-24 08:59+0000\n"
-"X-Generator: Launchpad (build 17196)\n"
+"Content-Transfer-Encoding: \n"
+"Language: da\n"
+"Plural-Forms: nplurals=2; plural=(n != 1);\n"
 
 #. module: calendar
 #: model:email.template,body_html:calendar.calendar_template_meeting_reminder
@@ -41,8 +25,7 @@
 "\n"
 "                <html>\n"
 "                    <head>\n"
-"                        <meta http-equiv=\"Content-type\" "
-"content=\"text/html; charset=utf-8\" />\n"
+"                        <meta http-equiv=\"Content-type\" content=\"text/html; charset=utf-8\" />\n"
 "                        <title>${object.event_id.name}</title>\n"
 "                        <style>\n"
 "                            span.oe_mail_footer_access {\n"
@@ -53,165 +36,93 @@
 "                        </style>\n"
 "                    </head>\n"
 "                    <body>\n"
-"                        <div style=\"border-radius: 2px; max-width: 1200px; "
-"height: auto;margin-left: auto;margin-right: auto;background-"
-"color:#f9f9f9;\">\n"
-"                            <div style=\"height:auto;text-align: center;font-"
-"size : 30px;color: #8A89BA;\">\n"
-"                                <strong>${object.event_id.name}</strong>     "
-"                           \n"
+"                        <div style=\"border-radius: 2px; max-width: 1200px; height: auto;margin-left: auto;margin-right: auto;background-color:#f9f9f9;\">\n"
+"                            <div style=\"height:auto;text-align: center;font-size : 30px;color: #8A89BA;\">\n"
+"                                <strong>${object.event_id.name}</strong>                                \n"
 "                            </div>\n"
-"                            <div style=\"height: 50px;text-align: left;font-"
-"size : 14px;border-collapse: separate;margin-top:10px\">\n"
-"                                <strong style=\"margin-left:12px\">Dear "
-"${object.cn}</strong> ,<br/>\n"
-"                                <p style=\"margin-left:12px\">That is a "
-"reminder for the event below : </p>\n"
+"                            <div style=\"height: 50px;text-align: left;font-size : 14px;border-collapse: separate;margin-top:10px\">\n"
+"                                <strong style=\"margin-left:12px\">Dear ${object.cn}</strong> ,<br/>\n"
+"                                <p style=\"margin-left:12px\">That is a reminder for the event below : </p>\n"
 "                            </div>\n"
-"                            <div style=\"height: auto;margin-"
-"left:12px;margin-top:30px;\">\n"
+"                            <div style=\"height: auto;margin-left:12px;margin-top:30px;\">\n"
 "                                <table>\n"
 "                                    <tr>\n"
 "                                        <td>\n"
-"                                            <div style=\"border-top-left-"
-"radius:3px;border-top-right-radius:3px;font-size:12px;border-"
-"collapse:separate;text-align:center;font-"
-"weight:bold;color:#ffffff;width:130px;min-height: 18px;border-"
-"color:#ffffff;background:#8a89ba;padding-top: "
-"4px;\">${object.event_id.get_interval(object.event_id.start, "
-"'dayname')}</div>\n"
-"                                            <div style=\"font-size:48px;min-"
-"height:auto;font-weight:bold;text-align:center;color: #5F5F5F;background-"
-"color: #E1E2F8;width: 130px;\">\n"
-"                                                "
-"${object.event_id.get_interval(object.event_id.start,'day')}\n"
+"                                            <div style=\"border-top-left-radius:3px;border-top-right-radius:3px;font-size:12px;border-collapse:separate;text-align:center;font-weight:bold;color:#ffffff;width:130px;min-height: 18px;border-color:#ffffff;background:#8a89ba;padding-top: 4px;\">${object.event_id.get_interval(object.event_id.start, 'dayname', tz=object.partner_id.tz)}</div>\n"
+"                                            <div style=\"font-size:48px;min-height:auto;font-weight:bold;text-align:center;color: #5F5F5F;background-color: #E1E2F8;width: 130px;\">\n"
+"                                                ${object.event_id.get_interval(object.event_id.start,'day', tz=object.partner_id.tz)}\n"
 "                                            </div>\n"
-"                                            <div style='font-size:12px;text-"
-"align:center;font-weight:bold;color:#ffffff;background-"
-"color:#8a89ba'>${object.event_id.get_interval(object.event_id.start, "
-"'month')}</div>\n"
-"                                            <div style=\"border-"
-"collapse:separate;color:#8a89ba;text-align:center;width: 128px;font-"
-"size:12px;border-bottom-right-radius:3px;font-weight:bold;border:1px "
-"solid;border-bottom-left-radius:3px;\">${not object.event_id.allday and "
-"object.event_id.get_interval(object.event_id.start, 'time', "
-"tz=object.partner_id.tz) or ''}</div>\n"
+"                                            <div style='font-size:12px;text-align:center;font-weight:bold;color:#ffffff;background-color:#8a89ba'>${object.event_id.get_interval(object.event_id.start, 'month', tz=object.partner_id.tz)}</div>\n"
+"                                            <div style=\"border-collapse:separate;color:#8a89ba;text-align:center;width: 128px;font-size:12px;border-bottom-right-radius:3px;font-weight:bold;border:1px solid;border-bottom-left-radius:3px;\">${not object.event_id.allday and object.event_id.get_interval(object.event_id.start, 'time', tz=object.partner_id.tz) or ''}</div>\n"
 "                                        </td>\n"
 "                                        <td>\n"
-"                                            <table cellspacing=\"0\" "
-"cellpadding=\"0\" border=\"0\" style=\"margin-top: 15px; margin-left: "
-"10px;font-size: 16px;\">\n"
+"                                            <table cellspacing=\"0\" cellpadding=\"0\" border=\"0\" style=\"margin-top: 15px; margin-left: 10px;font-size: 16px;\">\n"
 "                                                    <tr>\n"
-"                                                        <td style=\"vertical-"
-"align:top;\">\n"
-"                                                            % if "
-"object.event_id.location:\n"
-"                                                                <div "
-"style=\"width: 120px; background : #CCCCCC; font-family: Lucica Grande', "
-"Ubuntu, Arial, Verdana, sans-serif;\">\n"
+"                                                        <td style=\"vertical-align:top;\">\n"
+"                                                            % if object.event_id.location:\n"
+"                                                                <div style=\"width: 120px; background : #CCCCCC; font-family: Lucica Grande', Ubuntu, Arial, Verdana, sans-serif;\">\n"
 "                                                                    Where\n"
 "                                                                </div>\n"
 "                                                            % endif\n"
 "                                                        </td>\n"
-"                                                        <td  "
-"style=\"vertical-align:top;\">\n"
-"                                                            % if "
-"object.event_id.location:\n"
-"                                                                <div style = "
-"\"font-family: Lucica Grande', Ubuntu, Arial, Verdana, sans-serif;   font-"
-"size: 14px\" >\n"
-"                                                                    : "
-"${object.event_id.location}\n"
-"                                                                    <span "
-"style= \"color:#A9A9A9; \">(<a "
-"href=\"http://maps.google.com/maps?oi=map&q=${object.event_id.location}\">Vie"
-"w Map</a>)\n"
-"                                                                        "
-"</span>\n"
-"                                                                </div>\n"
-"                                                            % endif\n"
-"                                                        </td>                "
-"                                        \n"
+"                                                        <td  style=\"vertical-align:top;\">\n"
+"                                                            % if object.event_id.location:\n"
+"                                                                <div style = \"font-family: Lucica Grande', Ubuntu, Arial, Verdana, sans-serif;   font-size: 14px\" >\n"
+"                                                                    : ${object.event_id.location}\n"
+"                                                                    <span style= \"color:#A9A9A9; \">(<a href=\"http://maps.google.com/maps?oi=map&q=${object.event_id.location}\">View Map</a>)\n"
+"                                                                        </span>\n"
+"                                                                </div>\n"
+"                                                            % endif\n"
+"                                                        </td>                                                        \n"
 "                                                    </tr> \n"
-"                                                                             "
-"                   \n"
+"                                                                                                \n"
 "                                                    <tr>\n"
-"                                                        <td style=\"vertical-"
-"align:top;\">\n"
-"                                                            % if "
-"object.event_id.description :\n"
-"                                                                <div "
-"style=\"width: 120px; background : #CCCCCC; font-family: Lucica Grande', "
-"Ubuntu, Arial, Verdana, sans-serif;\">\n"
+"                                                        <td style=\"vertical-align:top;\">\n"
+"                                                            % if object.event_id.description :\n"
+"                                                                <div style=\"width: 120px; background : #CCCCCC; font-family: Lucica Grande', Ubuntu, Arial, Verdana, sans-serif;\">\n"
 "                                                                    What\n"
 "                                                                </div>\n"
 "                                                            % endif\n"
 "                                                        </td>\n"
-"                                                        <td style=\"vertical-"
-"align:text-top;\">\n"
-"                                                            % if "
-"object.event_id.description :\n"
-"                                                                <div "
-"style=\"font-family: Lucica Grande', Ubuntu, Arial, Verdana, sans-serif;\">\n"
-"                                                                    : "
-"${object.event_id.description}\n"
+"                                                        <td style=\"vertical-align:text-top;\">\n"
+"                                                            % if object.event_id.description :\n"
+"                                                                <div style=\"font-family: Lucica Grande', Ubuntu, Arial, Verdana, sans-serif;\">\n"
+"                                                                    : ${object.event_id.description}\n"
 "                                                                </div>\n"
 "                                                            % endif\n"
 "                                                        </td>\n"
 "                                                    </tr>\n"
-"                                                                             "
-"                   \n"
+"                                                                                                \n"
 "                                                    <tr>\n"
-"                                                        <td style=\"vertical-"
-"align:top;\">\n"
-"                                                            % if not "
-"object.event_id.allday and object.event_id.duration:\n"
-"                                                                <div "
-"style=\"height:auto; width: 120px; background : #CCCCCC; font-family: Lucica "
-"Grande', Ubuntu, Arial, Verdana, sans-serif;\">\n"
-"                                                                    "
-"Duration\n"
+"                                                        <td style=\"vertical-align:top;\">\n"
+"                                                            % if not object.event_id.allday and object.event_id.duration:\n"
+"                                                                <div style=\"height:auto; width: 120px; background : #CCCCCC; font-family: Lucica Grande', Ubuntu, Arial, Verdana, sans-serif;\">\n"
+"                                                                    Duration\n"
 "                                                                </div>\n"
 "                                                            % endif\n"
 "                                                        </td>\n"
-"                                                        <td colspan=\"3\" "
-"style=\"vertical-align:text-top;\">\n"
-"                                                            % if not "
-"object.event_id.allday and object.event_id.duration:\n"
-"                                                                <div "
-"style=\"font-family: Lucica Grande', Ubuntu, Arial, Verdana, sans-serif;\">\n"
-"                                                                    : "
-"${('%dH%02d' % "
-"(object.event_id.duration,(object.event_id.duration*60)%60))}\n"
+"                                                        <td colspan=\"3\" style=\"vertical-align:text-top;\">\n"
+"                                                            % if not object.event_id.allday and object.event_id.duration:\n"
+"                                                                <div style=\"font-family: Lucica Grande', Ubuntu, Arial, Verdana, sans-serif;\">\n"
+"                                                                    : ${('%dH%02d' % (object.event_id.duration,(object.event_id.duration*60)%60))}\n"
 "                                                                </div>\n"
 "                                                            % endif\n"
 "                                                        </td>\n"
-"                                                    </tr>                    "
-"                            \n"
-"                                                <tr style=\" height: "
-"30px;\">\n"
-"                                                    <td style=\"height: "
-"25px;width: 120px; background : # CCCCCC; font-family: Lucica Grande', "
-"Ubuntu, Arial, Verdana, sans-serif;\">\n"
+"                                                    </tr>                                                \n"
+"                                                <tr style=\" height: 30px;\">\n"
+"                                                    <td style=\"height: 25px;width: 120px; background : # CCCCCC; font-family: Lucica Grande', Ubuntu, Arial, Verdana, sans-serif;\">\n"
 "                                                        <div>\n"
 "                                                            Attendees\n"
 "                                                        </div>\n"
 "                                                    </td>\n"
 "                                                    <td colspan=\"3\">\n"
 "                                                       : \n"
-"                                                        % for attendee in "
-"object.event_id.attendee_ids:\n"
-"                                                            <div "
-"style=\"display:inline-block; border-radius: 50%; width:10px; "
-"height:10px;background:${'color' in ctx and ctx['color'][attendee.state] or "
-"'white'};\"></div>\n"
-"                                                            % if attendee.cn "
-"!= object.cn:\n"
-"                                                                <span "
-"style=\"margin-left:5px\">${attendee.cn}</span>\n"
+"                                                        % for attendee in object.event_id.attendee_ids:\n"
+"                                                            <div style=\"display:inline-block; border-radius: 50%; width:10px; height:10px;background:${'color' in ctx and ctx['color'][attendee.state] or 'white'};\"></div>\n"
+"                                                            % if attendee.cn != object.cn:\n"
+"                                                                <span style=\"margin-left:5px\">${attendee.cn}</span>\n"
 "                                                            % else:\n"
-"                                                                <span "
-"style=\"margin-left:5px\">You</span>\n"
+"                                                                <span style=\"margin-left:5px\">You</span>\n"
 "                                                            % endif\n"
 "                                                        % endfor\n"
 "                                                    </td>\n"
@@ -234,8 +145,7 @@
 "\n"
 "                <html>\n"
 "                    <head>\n"
-"                        <meta http-equiv=\"Content-type\" "
-"content=\"text/html; charset=utf-8\" />\n"
+"                        <meta http-equiv=\"Content-type\" content=\"text/html; charset=utf-8\" />\n"
 "                        <title>${object.event_id.name}</title>\n"
 "                        <style> \n"
 "                            span.oe_mail_footer_access {\n"
@@ -246,165 +156,92 @@
 "                        </style>\n"
 "                    </head>\n"
 "                    <body>\n"
-"                        <div style=\"border-radius: 2px; max-width: 1200px; "
-"height: auto;margin-left: auto;margin-right: auto;background-"
-"color:#f9f9f9;\">\n"
-"                            <div style=\"height:auto;text-align: center;font-"
-"size : 30px;color: #8A89BA;\">\n"
+"                        <div style=\"border-radius: 2px; max-width: 1200px; height: auto;margin-left: auto;margin-right: auto;background-color:#f9f9f9;\">\n"
+"                            <div style=\"height:auto;text-align: center;font-size : 30px;color: #8A89BA;\">\n"
 "                                <strong>${object.event_id.name}</strong>\n"
 "                            </div>\n"
-"                            <div style=\"height: 50px;text-align: left;font-"
-"size : 14px;border-collapse: separate;margin-top:10px\">\n"
-"                                <strong style=\"margin-left:12px\">Dear "
-"${object.cn}</strong> ,<br/><p style=\"margin-"
-"left:12px\">${object.event_id.user_id.partner_id.name} invited you for the "
-"${object.event_id.name} meeting of "
-"${object.event_id.user_id.company_id.name}.</p> \n"
+"                            <div style=\"height: 50px;text-align: left;font-size : 14px;border-collapse: separate;margin-top:10px\">\n"
+"                                <strong style=\"margin-left:12px\">Dear ${object.cn}</strong> ,<br/><p style=\"margin-left:12px\">${object.event_id.user_id.partner_id.name} invited you for the ${object.event_id.name} meeting of ${object.event_id.user_id.company_id.name}.</p> \n"
 "                            </div>\n"
-"                            <div style=\"height: auto;margin-"
-"left:12px;margin-top:30px;\">\n"
+"                            <div style=\"height: auto;margin-left:12px;margin-top:30px;\">\n"
 "                                <table>\n"
 "                                    <tr>\n"
 "                                        <td>\n"
-"                                            <div style=\"border-top-left-"
-"radius:3px;border-top-right-radius:3px;font-size:12px;border-"
-"collapse:separate;text-align:center;font-"
-"weight:bold;color:#ffffff;width:130px;min-height: 18px;border-"
-"color:#ffffff;background:#8a89ba;padding-top: "
-"4px;\">${object.event_id.get_interval(object.event_id.start, "
-"'dayname')}</div>\n"
-"                                            <div style=\"font-size:48px;min-"
-"height:auto;font-weight:bold;text-align:center;color: #5F5F5F;background-"
-"color: #E1E2F8;width: 130px;\">\n"
-"                                                "
-"${object.event_id.get_interval(object.event_id.start,'day')}\n"
+"                                            <div style=\"border-top-left-radius:3px;border-top-right-radius:3px;font-size:12px;border-collapse:separate;text-align:center;font-weight:bold;color:#ffffff;width:130px;min-height: 18px;border-color:#ffffff;background:#8a89ba;padding-top: 4px;\">${object.event_id.get_interval(object.event_id.start, 'dayname', tz=object.partner_id.tz)}</div>\n"
+"                                            <div style=\"font-size:48px;min-height:auto;font-weight:bold;text-align:center;color: #5F5F5F;background-color: #E1E2F8;width: 130px;\">\n"
+"                                                ${object.event_id.get_interval(object.event_id.start,'day', tz=object.partner_id.tz)}\n"
 "                                            </div>\n"
-"                                            <div style='font-size:12px;text-"
-"align:center;font-weight:bold;color:#ffffff;background-"
-"color:#8a89ba'>${object.event_id.get_interval(object.event_id.start, "
-"'month')}</div>\n"
-"                                            <div style=\"border-"
-"collapse:separate;color:#8a89ba;text-align:center;width: 128px;font-"
-"size:12px;border-bottom-right-radius:3px;font-weight:bold;border:1px "
-"solid;border-bottom-left-radius:3px;\">${not object.event_id.allday and "
-"object.event_id.get_interval(object.event_id.start, 'time', "
-"tz=object.partner_id.tz) or ''}</div>\n"
+"                                            <div style='font-size:12px;text-align:center;font-weight:bold;color:#ffffff;background-color:#8a89ba'>${object.event_id.get_interval(object.event_id.start, 'month', tz=object.partner_id.tz)}</div>\n"
+"                                            <div style=\"border-collapse:separate;color:#8a89ba;text-align:center;width: 128px;font-size:12px;border-bottom-right-radius:3px;font-weight:bold;border:1px solid;border-bottom-left-radius:3px;\">${not object.event_id.allday and object.event_id.get_interval(object.event_id.start, 'time', tz=object.partner_id.tz) or ''}</div>\n"
 "                                        </td>\n"
 "                                        <td>\n"
-"                                            <table cellspacing=\"0\" "
-"cellpadding=\"0\" border=\"0\" style=\"margin-top: 15px; margin-left: "
-"10px;font-size: 16px;\">\n"
+"                                            <table cellspacing=\"0\" cellpadding=\"0\" border=\"0\" style=\"margin-top: 15px; margin-left: 10px;font-size: 16px;\">\n"
 "                                                    <tr>\n"
-"                                                        <td style=\"vertical-"
-"align:top;\">\n"
-"                                                            % if "
-"object.event_id.location:\n"
-"                                                                <div "
-"style=\"width: 120px; background : #CCCCCC; font-family: Lucica Grande', "
-"Ubuntu, Arial, Verdana, sans-serif;\">\n"
+"                                                        <td style=\"vertical-align:top;\">\n"
+"                                                            % if object.event_id.location:\n"
+"                                                                <div style=\"width: 120px; background : #CCCCCC; font-family: Lucica Grande', Ubuntu, Arial, Verdana, sans-serif;\">\n"
 "                                                                    Where\n"
 "                                                                </div>\n"
 "                                                            % endif\n"
 "                                                        </td>\n"
-"                                                        <td  "
-"style=\"vertical-align:top;\">\n"
-"                                                            % if "
-"object.event_id.location:\n"
-"                                                                <div style = "
-"\"font-family: Lucica Grande', Ubuntu, Arial, Verdana, sans-serif;   font-"
-"size: 14px\" >\n"
-"                                                                    : "
-"${object.event_id.location}\n"
-"                                                                    <span "
-"style= \"color:#A9A9A9; \">(<a "
-"href=\"http://maps.google.com/maps?oi=map&q=${object.event_id.location}\">Vie"
-"w Map</a>)\n"
-"                                                                        "
-"</span>\n"
-"                                                                </div>\n"
-"                                                            % endif\n"
-"                                                        </td>                "
-"                                        \n"
+"                                                        <td  style=\"vertical-align:top;\">\n"
+"                                                            % if object.event_id.location:\n"
+"                                                                <div style = \"font-family: Lucica Grande', Ubuntu, Arial, Verdana, sans-serif;   font-size: 14px\" >\n"
+"                                                                    : ${object.event_id.location}\n"
+"                                                                    <span style= \"color:#A9A9A9; \">(<a href=\"http://maps.google.com/maps?oi=map&q=${object.event_id.location}\">View Map</a>)\n"
+"                                                                        </span>\n"
+"                                                                </div>\n"
+"                                                            % endif\n"
+"                                                        </td>                                                        \n"
 "                                                    </tr> \n"
-"                                                                             "
-"                   \n"
+"                                                                                                \n"
 "                                                    <tr>\n"
-"                                                        <td style=\"vertical-"
-"align:top;\">\n"
-"                                                            % if "
-"object.event_id.description :\n"
-"                                                                <div "
-"style=\"width: 120px; background : #CCCCCC; font-family: Lucica Grande', "
-"Ubuntu, Arial, Verdana, sans-serif;\">\n"
+"                                                        <td style=\"vertical-align:top;\">\n"
+"                                                            % if object.event_id.description :\n"
+"                                                                <div style=\"width: 120px; background : #CCCCCC; font-family: Lucica Grande', Ubuntu, Arial, Verdana, sans-serif;\">\n"
 "                                                                    What\n"
 "                                                                </div>\n"
 "                                                            % endif\n"
 "                                                        </td>\n"
-"                                                        <td style=\"vertical-"
-"align:text-top;\">\n"
-"                                                            % if "
-"object.event_id.description :\n"
-"                                                                <div "
-"style=\"font-family: Lucica Grande', Ubuntu, Arial, Verdana, sans-serif;\">\n"
-"                                                                    : "
-"${object.event_id.description}\n"
+"                                                        <td style=\"vertical-align:text-top;\">\n"
+"                                                            % if object.event_id.description :\n"
+"                                                                <div style=\"font-family: Lucica Grande', Ubuntu, Arial, Verdana, sans-serif;\">\n"
+"                                                                    : ${object.event_id.description}\n"
 "                                                                </div>\n"
 "                                                            % endif\n"
 "                                                        </td>\n"
 "                                                    </tr>\n"
-"                                                                             "
-"                   \n"
+"                                                                                                \n"
 "                                                    <tr>\n"
-"                                                        <td style=\"vertical-"
-"align:top;\">\n"
-"                                                            % if not "
-"object.event_id.allday and object.event_id.duration:\n"
-"                                                                <div "
-"style=\"height:auto; width: 120px; background : #CCCCCC; font-family: Lucica "
-"Grande', Ubuntu, Arial, Verdana, sans-serif;\">\n"
-"                                                                    "
-"Duration\n"
+"                                                        <td style=\"vertical-align:top;\">\n"
+"                                                            % if not object.event_id.allday and object.event_id.duration:\n"
+"                                                                <div style=\"height:auto; width: 120px; background : #CCCCCC; font-family: Lucica Grande', Ubuntu, Arial, Verdana, sans-serif;\">\n"
+"                                                                    Duration\n"
 "                                                                </div>\n"
 "                                                            % endif\n"
 "                                                        </td>\n"
-"                                                        <td colspan=\"3\" "
-"style=\"vertical-align:text-top;\">\n"
-"                                                            % if not "
-"object.event_id.allday and object.event_id.duration:\n"
-"                                                                <div "
-"style=\"font-family: Lucica Grande', Ubuntu, Arial, Verdana, sans-serif;\">\n"
-"                                                                    : "
-"${('%dH%02d' % "
-"(object.event_id.duration,(object.event_id.duration*60)%60))}\n"
+"                                                        <td colspan=\"3\" style=\"vertical-align:text-top;\">\n"
+"                                                            % if not object.event_id.allday and object.event_id.duration:\n"
+"                                                                <div style=\"font-family: Lucica Grande', Ubuntu, Arial, Verdana, sans-serif;\">\n"
+"                                                                    : ${('%dH%02d' % (object.event_id.duration,(object.event_id.duration*60)%60))}\n"
 "                                                                </div>\n"
 "                                                            % endif\n"
 "                                                        </td>\n"
-"                                                    </tr>                    "
-"                            \n"
-"                                                <tr style=\" height: "
-"30px;\">\n"
-"                                                    <td style=\"height: "
-"25px;width: 120px; background : # CCCCCC; font-family: Lucica Grande', "
-"Ubuntu, Arial, Verdana, sans-serif;\">\n"
+"                                                    </tr>                                                \n"
+"                                                <tr style=\" height: 30px;\">\n"
+"                                                    <td style=\"height: 25px;width: 120px; background : # CCCCCC; font-family: Lucica Grande', Ubuntu, Arial, Verdana, sans-serif;\">\n"
 "                                                        <div>\n"
 "                                                            Attendees\n"
 "                                                        </div>\n"
 "                                                    </td>\n"
 "                                                    <td colspan=\"3\">\n"
 "                                                       : \n"
-"                                                        % for attendee in "
-"object.event_id.attendee_ids:\n"
-"                                                            <div "
-"style=\"display:inline-block; border-radius: 50%; width:10px; "
-"height:10px;background:${'color' in ctx and ctx['color'][attendee.state] or "
-"'white'};\"></div>\n"
-"                                                            % if attendee.cn "
-"!= object.cn:\n"
-"                                                                <span "
-"style=\"margin-left:5px\">${attendee.cn}</span>\n"
+"                                                        % for attendee in object.event_id.attendee_ids:\n"
+"                                                            <div style=\"display:inline-block; border-radius: 50%; width:10px; height:10px;background:${'color' in ctx and ctx['color'][attendee.state] or 'white'};\"></div>\n"
+"                                                            % if attendee.cn != object.cn:\n"
+"                                                                <span style=\"margin-left:5px\">${attendee.cn}</span>\n"
 "                                                            % else:\n"
-"                                                                <span "
-"style=\"margin-left:5px\">You</span>\n"
+"                                                                <span style=\"margin-left:5px\">You</span>\n"
 "                                                            % endif\n"
 "                                                        % endfor\n"
 "                                                    </td>\n"
@@ -414,26 +251,10 @@
 "                                    </tr>\n"
 "                                </table>\n"
 "                            </div>\n"
-"                            <div style=\"height: auto;width:450px; margin:0 "
-"auto;padding-top:20px;padding-bottom:40px;\">\n"
-"                                    <a style=\"padding: 8px 30px 8px "
-"30px;border-radius: 6px;border: 1px solid #CCCCCC;background:#8A89BA;margin "
-": 0 15px 0 0;text-decoration: none;color:#FFFFFF;\" "
-"href=\"/calendar/meeting/accept?db=${'dbname' in ctx and ctx['dbname'] or "
-"''}&token=${object.access_token}&action=${'action_id' in ctx and "
-"ctx['action_id'] or ''}&id=${object.event_id.id}\">Accept</a>\n"
-"                                    <a style=\"padding: 8px 30px 8px "
-"30px;border-radius: 6px;border: 1px solid #CCCCCC;background:#808080;margin "
-": 0 15px 0 0;text-decoration: none;color:#FFFFFF;\" "
-"href=\"/calendar/meeting/decline?db=${'dbname' in ctx and ctx['dbname'] or "
-"'' }&token=${object.access_token}&action=${'action_id' in ctx and "
-"ctx['action_id'] or ''}&id=${object.event_id.id}\">Decline</a>\n"
-"                                    <a style=\"padding: 8px 30px 8px "
-"30px;border-radius: 6px;border: 1px solid #CCCCCC;background:#D8D8D8;text-"
-"decoration: none;color:#FFFFFF;\" "
-"href=\"/calendar/meeting/view?db=${'dbname' in ctx and ctx['dbname'] or "
-"''}&token=${object.access_token}&action=${'action_id' in ctx and "
-"ctx['action_id'] or ''}&id=${object.event_id.id}\">View</a>\n"
+"                            <div style=\"height: auto;width:450px; margin:0 auto;padding-top:20px;padding-bottom:40px;\">\n"
+"                                    <a style=\"padding: 8px 30px 8px 30px;border-radius: 6px;border: 1px solid #CCCCCC;background:#8A89BA;margin : 0 15px 0 0;text-decoration: none;color:#FFFFFF;\" href=\"/calendar/meeting/accept?db=${'dbname' in ctx and ctx['dbname'] or ''}&token=${object.access_token}&action=${'action_id' in ctx and ctx['action_id'] or ''}&id=${object.event_id.id}\">Accept</a>\n"
+"                                    <a style=\"padding: 8px 30px 8px 30px;border-radius: 6px;border: 1px solid #CCCCCC;background:#808080;margin : 0 15px 0 0;text-decoration: none;color:#FFFFFF;\" href=\"/calendar/meeting/decline?db=${'dbname' in ctx and ctx['dbname'] or '' }&token=${object.access_token}&action=${'action_id' in ctx and ctx['action_id'] or ''}&id=${object.event_id.id}\">Decline</a>\n"
+"                                    <a style=\"padding: 8px 30px 8px 30px;border-radius: 6px;border: 1px solid #CCCCCC;background:#D8D8D8;text-decoration: none;color:#FFFFFF;\" href=\"/calendar/meeting/view?db=${'dbname' in ctx and ctx['dbname'] or ''}&token=${object.access_token}&action=${'action_id' in ctx and ctx['action_id'] or ''}&id=${object.event_id.id}\">View</a>\n"
 "                            </div> \n"
 "                        </div>\n"
 "                    </body>\n"
@@ -448,8 +269,7 @@
 " \n"
 "                <html>\n"
 "                    <head>\n"
-"                        <meta http-equiv=\"Content-type\" "
-"content=\"text/html; charset=utf-8\" />\n"
+"                        <meta http-equiv=\"Content-type\" content=\"text/html; charset=utf-8\" />\n"
 "                        <title>${object.event_id.name}</title>\n"
 "                        <style>\n"
 "                            span.oe_mail_footer_access {\n"
@@ -460,168 +280,94 @@
 "                        </style>\n"
 "                    </head>\n"
 "                    <body>\n"
-"                        <div style=\"border-radius: 2px; max-width: 1200px; "
-"height: auto;margin-left: auto;margin-right: auto;background-"
-"color:#f9f9f9;\">\n"
-"                            <div style=\"height:auto;text-align: center;font-"
-"size : 30px;color: #8A89BA;\">\n"
+"                        <div style=\"border-radius: 2px; max-width: 1200px; height: auto;margin-left: auto;margin-right: auto;background-color:#f9f9f9;\">\n"
+"                            <div style=\"height:auto;text-align: center;font-size : 30px;color: #8A89BA;\">\n"
 "                                <strong>${object.event_id.name}</strong>\n"
 "                            </div>\n"
-"                            <div style=\"height: 50px;text-align: left;font-"
-"size : 14px;border-collapse: separate;margin-top:10px\">\n"
-"                                <strong style=\"margin-left:12px\">Dear "
-"${object.cn}</strong> ,<br/>\n"
-"                                <p style=\"margin-left:12px\">The date of "
-"the meeting has been changed...<br/>\n"
-"                                The meeting created by "
-"${object.event_id.user_id.partner_id.name} is now scheduled for : "
-"${object.event_id.get_display_time_tz(tz=object.partner_id.tz)}.</p>\n"
+"                            <div style=\"height: 50px;text-align: left;font-size : 14px;border-collapse: separate;margin-top:10px\">\n"
+"                                <strong style=\"margin-left:12px\">Dear ${object.cn}</strong> ,<br/>\n"
+"                                <p style=\"margin-left:12px\">The date of the meeting has been changed...<br/>\n"
+"                                The meeting created by ${object.event_id.user_id.partner_id.name} is now scheduled for : ${object.event_id.get_display_time_tz(tz=object.partner_id.tz)}.</p>\n"
 "                            </div>\n"
-"                            <div style=\"height: auto;margin-"
-"left:12px;margin-top:30px;\">\n"
+"                            <div style=\"height: auto;margin-left:12px;margin-top:30px;\">\n"
 "                                <table>\n"
-"                                    <tr>                                     "
-"   \n"
+"                                    <tr>                                        \n"
 "                                        <td>\n"
-"                                            <div style=\"border-top-left-"
-"radius:3px;border-top-right-radius:3px;font-size:12px;border-"
-"collapse:separate;text-align:center;font-"
-"weight:bold;color:#ffffff;width:130px;min-height: 18px;border-"
-"color:#ffffff;background:#8a89ba;padding-top: "
-"4px;\">${object.event_id.get_interval(object.event_id.start, "
-"'dayname')}</div>\n"
-"                                            <div style=\"font-size:48px;min-"
-"height:auto;font-weight:bold;text-align:center;color: #5F5F5F;background-"
-"color: #E1E2F8;width: 130px;\">\n"
-"                                                "
-"${object.event_id.get_interval(object.event_id.start,'day')}\n"
+"                                            <div style=\"border-top-left-radius:3px;border-top-right-radius:3px;font-size:12px;border-collapse:separate;text-align:center;font-weight:bold;color:#ffffff;width:130px;min-height: 18px;border-color:#ffffff;background:#8a89ba;padding-top: 4px;\">${object.event_id.get_interval(object.event_id.start, 'dayname', tz=object.partner_id.tz)}</div>\n"
+"                                            <div style=\"font-size:48px;min-height:auto;font-weight:bold;text-align:center;color: #5F5F5F;background-color: #E1E2F8;width: 130px;\">\n"
+"                                                ${object.event_id.get_interval(object.event_id.start,'day', tz=object.partner_id.tz)}\n"
 "                                            </div>\n"
-"                                            <div style='font-size:12px;text-"
-"align:center;font-weight:bold;color:#ffffff;background-"
-"color:#8a89ba'>${object.event_id.get_interval(object.event_id.start, "
-"'month')}</div>\n"
-"                                            <div style=\"border-"
-"collapse:separate;color:#8a89ba;text-align:center;width: 128px;font-"
-"size:12px;border-bottom-right-radius:3px;font-weight:bold;border:1px "
-"solid;border-bottom-left-radius:3px;\">${not object.event_id.allday and "
-"object.event_id.get_interval(object.event_id.start, 'time', "
-"tz=object.partner_id.tz) or ''}</div>\n"
+"                                            <div style='font-size:12px;text-align:center;font-weight:bold;color:#ffffff;background-color:#8a89ba'>${object.event_id.get_interval(object.event_id.start, 'month', tz=object.partner_id.tz)}</div>\n"
+"                                            <div style=\"border-collapse:separate;color:#8a89ba;text-align:center;width: 128px;font-size:12px;border-bottom-right-radius:3px;font-weight:bold;border:1px solid;border-bottom-left-radius:3px;\">${not object.event_id.allday and object.event_id.get_interval(object.event_id.start, 'time', tz=object.partner_id.tz) or ''}</div>\n"
 "                                        </td>\n"
 "                                        <td>\n"
-"                                            <table cellspacing=\"0\" "
-"cellpadding=\"0\" border=\"0\" style=\"margin-top: 15px; margin-left: "
-"10px;font-size: 16px;\">\n"
+"                                            <table cellspacing=\"0\" cellpadding=\"0\" border=\"0\" style=\"margin-top: 15px; margin-left: 10px;font-size: 16px;\">\n"
 "                                                    <tr>\n"
-"                                                        <td style=\"vertical-"
-"align:top;\">\n"
-"                                                            % if "
-"object.event_id.location:\n"
-"                                                                <div "
-"style=\"width: 120px; background : #CCCCCC; font-family: Lucica Grande', "
-"Ubuntu, Arial, Verdana, sans-serif;\">\n"
+"                                                        <td style=\"vertical-align:top;\">\n"
+"                                                            % if object.event_id.location:\n"
+"                                                                <div style=\"width: 120px; background : #CCCCCC; font-family: Lucica Grande', Ubuntu, Arial, Verdana, sans-serif;\">\n"
 "                                                                    Where\n"
 "                                                                </div>\n"
 "                                                            % endif\n"
 "                                                        </td>\n"
-"                                                        <td  "
-"style=\"vertical-align:top;\">\n"
-"                                                            % if "
-"object.event_id.location:\n"
-"                                                                <div style = "
-"\"font-family: Lucica Grande', Ubuntu, Arial, Verdana, sans-serif;   font-"
-"size: 14px\" >\n"
-"                                                                    : "
-"${object.event_id.location}\n"
-"                                                                    <span "
-"style= \"color:#A9A9A9; \">(<a "
-"href=\"http://maps.google.com/maps?oi=map&q=${object.event_id.location}\">Vie"
-"w Map</a>)\n"
-"                                                                        "
-"</span>\n"
-"                                                                </div>\n"
-"                                                            % endif\n"
-"                                                        </td>                "
-"                                        \n"
+"                                                        <td  style=\"vertical-align:top;\">\n"
+"                                                            % if object.event_id.location:\n"
+"                                                                <div style = \"font-family: Lucica Grande', Ubuntu, Arial, Verdana, sans-serif;   font-size: 14px\" >\n"
+"                                                                    : ${object.event_id.location}\n"
+"                                                                    <span style= \"color:#A9A9A9; \">(<a href=\"http://maps.google.com/maps?oi=map&q=${object.event_id.location}\">View Map</a>)\n"
+"                                                                        </span>\n"
+"                                                                </div>\n"
+"                                                            % endif\n"
+"                                                        </td>                                                        \n"
 "                                                    </tr> \n"
-"                                                                             "
-"                   \n"
+"                                                                                                \n"
 "                                                    <tr>\n"
-"                                                        <td style=\"vertical-"
-"align:top;\">\n"
-"                                                            % if "
-"object.event_id.description :\n"
-"                                                                <div "
-"style=\"width: 120px; background : #CCCCCC; font-family: Lucica Grande', "
-"Ubuntu, Arial, Verdana, sans-serif;\">\n"
+"                                                        <td style=\"vertical-align:top;\">\n"
+"                                                            % if object.event_id.description :\n"
+"                                                                <div style=\"width: 120px; background : #CCCCCC; font-family: Lucica Grande', Ubuntu, Arial, Verdana, sans-serif;\">\n"
 "                                                                    What\n"
 "                                                                </div>\n"
 "                                                            % endif\n"
 "                                                        </td>\n"
-"                                                        <td style=\"vertical-"
-"align:text-top;\">\n"
-"                                                            % if "
-"object.event_id.description :\n"
-"                                                                <div "
-"style=\"font-family: Lucica Grande', Ubuntu, Arial, Verdana, sans-serif;\">\n"
-"                                                                    : "
-"${object.event_id.description}\n"
+"                                                        <td style=\"vertical-align:text-top;\">\n"
+"                                                            % if object.event_id.description :\n"
+"                                                                <div style=\"font-family: Lucica Grande', Ubuntu, Arial, Verdana, sans-serif;\">\n"
+"                                                                    : ${object.event_id.description}\n"
 "                                                                </div>\n"
 "                                                            % endif\n"
 "                                                        </td>\n"
 "                                                    </tr>\n"
-"                                                                             "
-"                   \n"
+"                                                                                                \n"
 "                                                    <tr>\n"
-"                                                        <td style=\"vertical-"
-"align:top;\">\n"
-"                                                            % if not "
-"object.event_id.allday and object.event_id.duration:\n"
-"                                                                <div "
-"style=\"height:auto; width: 120px; background : #CCCCCC; font-family: Lucica "
-"Grande', Ubuntu, Arial, Verdana, sans-serif;\">\n"
-"                                                                    "
-"Duration\n"
+"                                                        <td style=\"vertical-align:top;\">\n"
+"                                                            % if not object.event_id.allday and object.event_id.duration:\n"
+"                                                                <div style=\"height:auto; width: 120px; background : #CCCCCC; font-family: Lucica Grande', Ubuntu, Arial, Verdana, sans-serif;\">\n"
+"                                                                    Duration\n"
 "                                                                </div>\n"
 "                                                            % endif\n"
 "                                                        </td>\n"
-"                                                        <td colspan=\"3\" "
-"style=\"vertical-align:text-top;\">\n"
-"                                                            % if not "
-"object.event_id.allday and object.event_id.duration:\n"
-"                                                                <div "
-"style=\"font-family: Lucica Grande', Ubuntu, Arial, Verdana, sans-serif;\">\n"
-"                                                                    : "
-"${('%dH%02d' % "
-"(object.event_id.duration,(object.event_id.duration*60)%60))}\n"
+"                                                        <td colspan=\"3\" style=\"vertical-align:text-top;\">\n"
+"                                                            % if not object.event_id.allday and object.event_id.duration:\n"
+"                                                                <div style=\"font-family: Lucica Grande', Ubuntu, Arial, Verdana, sans-serif;\">\n"
+"                                                                    : ${('%dH%02d' % (object.event_id.duration,(object.event_id.duration*60)%60))}\n"
 "                                                                </div>\n"
 "                                                            % endif\n"
 "                                                        </td>\n"
-"                                                    </tr>                    "
-"                            \n"
-"                                                <tr style=\" height: "
-"30px;\">\n"
-"                                                    <td style=\"height: "
-"25px;width: 120px; background : # CCCCCC; font-family: Lucica Grande', "
-"Ubuntu, Arial, Verdana, sans-serif;\">\n"
+"                                                    </tr>                                                \n"
+"                                                <tr style=\" height: 30px;\">\n"
+"                                                    <td style=\"height: 25px;width: 120px; background : # CCCCCC; font-family: Lucica Grande', Ubuntu, Arial, Verdana, sans-serif;\">\n"
 "                                                        <div>\n"
 "                                                            Attendees\n"
 "                                                        </div>\n"
 "                                                    </td>\n"
 "                                                    <td colspan=\"3\">\n"
 "                                                       : \n"
-"                                                        % for attendee in "
-"object.event_id.attendee_ids:\n"
-"                                                            <div "
-"style=\"display:inline-block; border-radius: 50%; width:10px; "
-"height:10px;background:${'color' in ctx and ctx['color'][attendee.state] or "
-"'white'};\"></div>\n"
-"                                                            % if attendee.cn "
-"!= object.cn:\n"
-"                                                                <span "
-"style=\"margin-left:5px\">${attendee.cn}</span>\n"
+"                                                        % for attendee in object.event_id.attendee_ids:\n"
+"                                                            <div style=\"display:inline-block; border-radius: 50%; width:10px; height:10px;background:${'color' in ctx and ctx['color'][attendee.state] or 'white'};\"></div>\n"
+"                                                            % if attendee.cn != object.cn:\n"
+"                                                                <span style=\"margin-left:5px\">${attendee.cn}</span>\n"
 "                                                            % else:\n"
-"                                                                <span "
-"style=\"margin-left:5px\">You</span>\n"
+"                                                                <span style=\"margin-left:5px\">You</span>\n"
 "                                                            % endif\n"
 "                                                        % endfor\n"
 "                                                    </td>\n"
@@ -629,29 +375,12 @@
 "                                            </table>\n"
 "                                        </td>\n"
 "                                    </tr>\n"
-"                                </table>                                     "
-" \n"
+"                                </table>                                      \n"
 "                            </div>\n"
-"                            <div style=\"height: auto;width:450px; margin:0 "
-"auto;padding-top:20px;padding-bottom:40px;\">\n"
-"                                    <a style=\"padding: 8px 30px 8px "
-"30px;border-radius: 6px;border: 1px solid #CCCCCC;background:#8A89BA;margin "
-": 0 15px 0 0;text-decoration: none;color:#FFFFFF;\" "
-"href=\"/calendar/meeting/accept?db=${'dbname' in ctx and ctx['dbname'] or "
-"''}&token=${object.access_token}&action=${'action_id' in ctx and "
-"ctx['action_id'] or ''}&id=${object.event_id.id}\">Accept</a>\n"
-"                                    <a style=\"padding: 8px 30px 8px "
-"30px;border-radius: 6px;border: 1px solid #CCCCCC;background:#808080;margin "
-": 0 15px 0 0;text-decoration: none;color:#FFFFFF;\" "
-"href=\"/calendar/meeting/decline?db=${'dbname' in ctx and ctx['dbname'] or "
-"''}&token=${object.access_token}&action=${'action_id' in ctx and "
-"ctx['action_id'] or ''}&id=${object.event_id.id}\">Decline</a>\n"
-"                                    <a style=\"padding: 8px 30px 8px "
-"30px;border-radius: 6px;border: 1px solid #CCCCCC;background:#D8D8D8;text-"
-"decoration: none;color:#FFFFFF;\" "
-"href=\"/calendar/meeting/view?db=${'dbname' in ctx and ctx['dbname'] or "
-"''}&token=${object.access_token}&action=${'action_id' in ctx and "
-"ctx['action_id'] or ''}&id=${object.event_id.id}\">View</a>\n"
+"                            <div style=\"height: auto;width:450px; margin:0 auto;padding-top:20px;padding-bottom:40px;\">\n"
+"                                    <a style=\"padding: 8px 30px 8px 30px;border-radius: 6px;border: 1px solid #CCCCCC;background:#8A89BA;margin : 0 15px 0 0;text-decoration: none;color:#FFFFFF;\" href=\"/calendar/meeting/accept?db=${'dbname' in ctx and ctx['dbname'] or ''}&token=${object.access_token}&action=${'action_id' in ctx and ctx['action_id'] or ''}&id=${object.event_id.id}\">Accept</a>\n"
+"                                    <a style=\"padding: 8px 30px 8px 30px;border-radius: 6px;border: 1px solid #CCCCCC;background:#808080;margin : 0 15px 0 0;text-decoration: none;color:#FFFFFF;\" href=\"/calendar/meeting/decline?db=${'dbname' in ctx and ctx['dbname'] or ''}&token=${object.access_token}&action=${'action_id' in ctx and ctx['action_id'] or ''}&id=${object.event_id.id}\">Decline</a>\n"
+"                                    <a style=\"padding: 8px 30px 8px 30px;border-radius: 6px;border: 1px solid #CCCCCC;background:#D8D8D8;text-decoration: none;color:#FFFFFF;\" href=\"/calendar/meeting/view?db=${'dbname' in ctx and ctx['dbname'] or ''}&token=${object.access_token}&action=${'action_id' in ctx and ctx['action_id'] or ''}&id=${object.event_id.id}\">View</a>\n"
 "                            </div>                             \n"
 "                        </div>\n"
 "                    </body>\n"
@@ -665,21 +394,35 @@
 #: code:addons/calendar/static/src/js/base_calendar.js:20
 #, python-format
 msgid " [Me]"
-msgstr ""
+msgstr " Mig"
 
 #. module: calendar
 #: model:email.template,subject:calendar.calendar_template_meeting_invitation
 msgid "${object.event_id.name}"
-msgstr ""
+msgstr "${object.event_id.name}"
 
 #. module: calendar
 #: model:email.template,subject:calendar.calendar_template_meeting_changedate
 msgid "${object.event_id.name} - Date has been updated"
-msgstr ""
+msgstr "${object.event_id.name} - Dato er opdateret"
 
 #. module: calendar
 #: model:email.template,subject:calendar.calendar_template_meeting_reminder
 msgid "${object.event_id.name} - Reminder"
+msgstr "${object.event_id.name} - Påmindelse"
+
+#. module: calendar
+#: code:addons/calendar/calendar.py:802
+#, python-format
+msgid ""
+"%s at %s To\n"
+" %s at %s (%s)"
+msgstr ""
+
+#. module: calendar
+#: code:addons/calendar/calendar.py:800
+#, python-format
+msgid "%s at (%s To %s) (%s)"
 msgstr ""
 
 #. module: calendar
@@ -688,25 +431,23 @@
 "<p class=\"oe_view_nocontent_create\">\n"
 "            Click to schedule a new meeting.\n"
 "          </p><p>\n"
-"            The calendar is shared between employees and fully integrated "
-"with\n"
-"            other applications such as the employee holidays or the "
-"business\n"
+"            The calendar is shared between employees and fully integrated with\n"
+"            other applications such as the employee holidays or the business\n"
 "            opportunities.\n"
 "          </p>\n"
 "        "
-msgstr ""
-
-#. module: calendar
-#: code:addons/calendar/calendar.py:1570
+msgstr "<p class=\"oe_view_nocontent_create\">\n            Klik for at planlægge et nyt møde.\n          </p><p>\n            Kalenderen er delt mellem medarbejderne og fuldt integreret med\n             andre applikationer såsom medarbejderens ferie eller møder med kvalificerede emner </p>\n        "
+
+#. module: calendar
+#: code:addons/calendar/calendar.py:1593
 #, python-format
 msgid "A email has been send to specify that the date has been changed !"
-msgstr ""
+msgstr "En e-mail er sendt til at angive, at datoen er ændret!"
 
 #. module: calendar
 #: view:calendar.event:calendar.view_calendar_event_form
 msgid "Accept"
-msgstr ""
+msgstr "Godkend"
 
 #. module: calendar
 #: selection:calendar.attendee,state:0
@@ -717,14 +458,14 @@
 #. module: calendar
 #: field:calendar.event,active:0
 msgid "Active"
-msgstr ""
+msgstr "Aktive"
 
 #. module: calendar
 #. openerp-web
 #: code:addons/calendar/static/src/js/base_calendar.js:100
 #, python-format
 msgid "Add Favorite Calendar"
-msgstr ""
+msgstr "Tilføj favorit kalender"
 
 #. module: calendar
 #: field:calendar.event,allday:0
@@ -732,86 +473,82 @@
 msgstr "Hele dagen"
 
 #. module: calendar
-#: code:addons/calendar/calendar.py:772
+#: code:addons/calendar/calendar.py:776
 #, python-format
 msgid "AllDay , %s"
-msgstr ""
+msgstr "Hele dagen, %s"
 
 #. module: calendar
 #: field:calendar.alarm,duration:0
 msgid "Amount"
-msgstr ""
-
-#. module: calendar
-#: code:addons/calendar/calendar.py:1080
+msgstr "Beløb"
+
+#. module: calendar
+#: code:addons/calendar/calendar.py:1096
 #, python-format
 msgid "An invitation email has been sent to attendee %s"
-msgstr ""
-
-#. module: calendar
-#: code:addons/calendar/calendar.py:1384
+msgstr "En invitations e-mail er blevet sendt til deltager %s"
+
+#. module: calendar
+#: code:addons/calendar/calendar.py:1407
 #, python-format
 msgid "An invitation email has been sent to attendee(s)"
-msgstr ""
+msgstr "En invitation e-mail er blevet sendt til deltagerne"
 
 #. module: calendar
 #: field:calendar.event,is_attendee:0
 msgid "Attendee"
-msgstr ""
+msgstr "Deltager"
 
 #. module: calendar
 #: field:calendar.event,attendee_status:0
 msgid "Attendee Status"
-msgstr ""
+msgstr "Deltager status"
 
 #. module: calendar
 #: model:ir.model,name:calendar.model_calendar_attendee
 msgid "Attendee information"
-msgstr ""
+msgstr "Deltager information"
 
 #. module: calendar
 #: view:calendar.event:calendar.view_calendar_event_form
 #: view:calendar.event:calendar.view_calendar_event_form_popup
-#: field:calendar.event,attendee_ids:0
-#: field:calendar.event,partner_ids:0
+#: field:calendar.event,attendee_ids:0 field:calendar.event,partner_ids:0
 msgid "Attendees"
-msgstr ""
+msgstr "Deltagere"
 
 #. module: calendar
 #: view:calendar.event:calendar.view_calendar_event_search
 msgid "Availability"
-msgstr ""
-
-#. module: calendar
-#: code:addons/calendar/calendar.py:1655
+msgstr "Tilgængelighed"
+
+#. module: calendar
+#: code:addons/calendar/calendar.py:1678
 #: selection:calendar.attendee,availability:0
 #: selection:calendar.event,show_as:0
 #, python-format
 msgid "Busy"
-msgstr ""
+msgstr "Optaget"
 
 #. module: calendar
 #: field:calendar.event,byday:0
 msgid "By day"
-msgstr ""
+msgstr "Hele dagen"
 
 #. module: calendar
 #: field:calendar.event,start:0
 msgid "Calculated start"
-msgstr ""
+msgstr "Cirka start"
 
 #. module: calendar
 #: field:calendar.event,stop:0
 msgid "Calculated stop"
-msgstr ""
+msgstr "Cirka færdig"
 
 #. module: calendar
 #: model:ir.ui.menu,name:calendar.mail_menu_calendar
 #: model:ir.ui.menu,name:calendar.menu_calendar_configuration
 msgid "Calendar"
-<<<<<<< HEAD
-msgstr ""
-=======
 msgstr "Kalender"
 
 #. module: calendar
@@ -820,89 +557,83 @@
 #: model:ir.ui.menu,name:calendar.menu_calendar_alarm
 msgid "Calendar Alarm"
 msgstr "Kalender alarm"
->>>>>>> 37ed5ce8
 
 #. module: calendar
 #. openerp-web
 #: code:addons/calendar/static/src/xml/base_calendar.xml:42
 #, python-format
 msgid "Calendar Invitation"
-msgstr ""
+msgstr "Kalender Invitation"
 
 #. module: calendar
 #: view:calendar.event:calendar.view_calendar_event_form
 msgid "Click here to update only this instance and not all recurrences."
-msgstr ""
+msgstr "Klik her for at opdatere kun denne instans og ikke alle gentagelser."
 
 #. module: calendar
 #: field:calendar.attendee,cn:0
 msgid "Common name"
-msgstr ""
+msgstr "Almindeligt navn:"
 
 #. module: calendar
 #: selection:calendar.event,state:0
 msgid "Confirmed"
-msgstr ""
+msgstr "Bekræftet"
 
 #. module: calendar
 #: field:calendar.attendee,partner_id:0
 msgid "Contact"
-msgstr ""
-
-#. module: calendar
-#: field:calendar.alarm,create_uid:0
-#: field:calendar.attendee,create_uid:0
-#: field:calendar.contacts,create_uid:0
-#: field:calendar.event,create_uid:0
+msgstr "Kontakt"
+
+#. module: calendar
+#: field:calendar.alarm,create_uid:0 field:calendar.attendee,create_uid:0
+#: field:calendar.contacts,create_uid:0 field:calendar.event,create_uid:0
 #: field:calendar.event.type,create_uid:0
 msgid "Created by"
-msgstr ""
-
-#. module: calendar
-#: field:calendar.alarm,create_date:0
-#: field:calendar.attendee,create_date:0
-#: field:calendar.contacts,create_date:0
-#: field:calendar.event,create_date:0
+msgstr "Oprettet af"
+
+#. module: calendar
+#: field:calendar.alarm,create_date:0 field:calendar.attendee,create_date:0
+#: field:calendar.contacts,create_date:0 field:calendar.event,create_date:0
 #: field:calendar.event.type,create_date:0
 msgid "Created on"
-msgstr ""
+msgstr "Oprettet den"
 
 #. module: calendar
 #: model:calendar.event.type,name:calendar.categ_meet1
 msgid "Customer Meeting"
-msgstr ""
+msgstr "Kunde møde"
 
 #. module: calendar
 #: view:calendar.event:calendar.view_calendar_event_tree
 #: field:calendar.event,display_start:0
 msgid "Date"
-msgstr ""
-
-#. module: calendar
-#: field:calendar.event,day:0
-#: selection:calendar.event,month_by:0
+msgstr "Dato"
+
+#. module: calendar
+#: field:calendar.event,day:0 selection:calendar.event,month_by:0
 msgid "Date of month"
-msgstr ""
+msgstr "Dato for måned"
 
 #. module: calendar
 #: help:calendar.event,message_last_post:0
 msgid "Date of the last message posted on the record."
-msgstr ""
+msgstr "Dato for sidste besked på denne post."
 
 #. module: calendar
 #: view:calendar.event:calendar.view_calendar_event_form
 msgid "Day of Month"
-msgstr ""
+msgstr "Dag"
 
 #. module: calendar
 #: selection:calendar.event,month_by:0
 msgid "Day of month"
-msgstr ""
+msgstr "Dag på måneden"
 
 #. module: calendar
 #: selection:calendar.event,rrule_type:0
 msgid "Day(s)"
-msgstr ""
+msgstr "Dage"
 
 #. module: calendar
 #: selection:calendar.alarm,interval:0
@@ -912,74 +643,69 @@
 #. module: calendar
 #: view:calendar.event:calendar.view_calendar_event_form
 msgid "Decline"
-msgstr ""
+msgstr "Afvis"
 
 #. module: calendar
 #: selection:calendar.attendee,state:0
 #: selection:calendar.event,attendee_status:0
 msgid "Declined"
-msgstr ""
+msgstr "Afslået"
 
 #. module: calendar
 #: field:calendar.event,description:0
 msgid "Description"
-msgstr ""
+msgstr "Beskrivelse"
 
 #. module: calendar
 #. openerp-web
 #: code:addons/calendar/static/src/xml/base_calendar.xml:21
 #, python-format
 msgid "Details"
-msgstr ""
+msgstr "Detaljer:"
 
 #. module: calendar
 #. openerp-web
 #: code:addons/calendar/static/src/js/base_calendar.js:124
 #, python-format
 msgid "Do you really want to delete this filter from favorite?"
-msgstr ""
+msgstr "Vil du virkelig ønsker at slette dette filter fra favorit?"
 
 #. module: calendar
 #: view:calendar.event:calendar.view_calendar_event_form_popup
 #: field:calendar.event,duration:0
 msgid "Duration"
-<<<<<<< HEAD
-msgstr ""
-=======
 msgstr "Varighed"
 
 #. module: calendar
 #: field:calendar.alarm,duration_minutes:0
 msgid "Duration in minutes"
 msgstr "Varighed i minutter"
->>>>>>> 37ed5ce8
-
-#. module: calendar
-#: selection:calendar.alarm,type:0
-#: field:calendar.attendee,email:0
+
+#. module: calendar
+#: selection:calendar.alarm,type:0 field:calendar.attendee,email:0
 msgid "Email"
-msgstr ""
-
-#. module: calendar
-#: code:addons/calendar/calendar.py:1358
+msgstr "E-mail"
+
+#. module: calendar
+#: code:addons/calendar/calendar.py:1402
 #, python-format
 msgid "Email addresses not found"
-msgstr ""
+msgstr "E-mail-adresser ikke fundet"
 
 #. module: calendar
 #: help:calendar.attendee,email:0
 msgid "Email of Invited Person"
-msgstr ""
+msgstr "Email af indbudte"
 
 #. module: calendar
 #: field:calendar.contacts,partner_id:0
 msgid "Employee"
-msgstr ""
+msgstr "Medarbejder"
 
 #. module: calendar
 #: field:calendar.event,stop_date:0
 msgid "End Date"
-msgstr ""
+msgstr "Slut dato"
 
 #. module: calendar
 #: field:calendar.event,stop_datetime:0
@@ -989,20 +715,20 @@
 #. module: calendar
 #: selection:calendar.event,end_type:0
 msgid "End date"
-msgstr ""
+msgstr "Slut dato"
 
 #. module: calendar
 #: view:calendar.event:calendar.view_calendar_event_form
 msgid "Ending at"
-msgstr ""
+msgstr "Slutter den"
 
 #. module: calendar
 #: constraint:calendar.event:0
 msgid "Error ! End date cannot be set before start date."
-msgstr ""
-
-#. module: calendar
-#: code:addons/calendar/calendar.py:1237
+msgstr "Fejl! Slutdato kan ikke indstilles før startdato."
+
+#. module: calendar
+#: code:addons/calendar/calendar.py:1260
 #, python-format
 msgid "Error!"
 msgstr "Fejl!"
@@ -1010,55 +736,55 @@
 #. module: calendar
 #: model:ir.model,name:calendar.model_calendar_event
 msgid "Event"
-msgstr ""
+msgstr "Begivenhed"
 
 #. module: calendar
 #: field:calendar.event,display_time:0
 msgid "Event Time"
-msgstr ""
+msgstr "Tid for begivenhed"
 
 #. module: calendar
 #: model:ir.model,name:calendar.model_calendar_alarm
 msgid "Event alarm"
-msgstr ""
+msgstr "Begivenhed alarm"
 
 #. module: calendar
 #. openerp-web
 #: code:addons/calendar/static/src/js/base_calendar.js:30
 #, python-format
 msgid "Everybody's calendars"
-msgstr ""
+msgstr "Alle kalendere"
 
 #. module: calendar
 #: model:calendar.event.type,name:calendar.categ_meet5
 msgid "Feedback Meeting"
-msgstr ""
+msgstr "Møde feedback"
 
 #. module: calendar
 #: selection:calendar.event,byday:0
 msgid "Fifth"
-msgstr ""
+msgstr "Femte"
 
 #. module: calendar
 #: selection:calendar.event,byday:0
 msgid "First"
-msgstr ""
-
-#. module: calendar
-#: code:addons/calendar/calendar.py:140
+msgstr "Første"
+
+#. module: calendar
+#: code:addons/calendar/calendar.py:141
 #, python-format
 msgid "First you have to specify the date of the invitation."
-msgstr ""
+msgstr "Først skal du angive datoen for opfordringen."
 
 #. module: calendar
 #: field:calendar.event,message_follower_ids:0
 msgid "Followers"
-msgstr ""
+msgstr "Folk der følger dig"
 
 #. module: calendar
 #: selection:calendar.event,byday:0
 msgid "Fourth"
-msgstr ""
+msgstr "Fjerde"
 
 #. module: calendar
 #: selection:calendar.attendee,availability:0
@@ -1069,12 +795,12 @@
 #. module: calendar
 #: field:calendar.attendee,availability:0
 msgid "Free/Busy"
-msgstr ""
+msgstr "Ledig/optaget"
 
 #. module: calendar
 #: field:calendar.event,fr:0
 msgid "Fri"
-msgstr ""
+msgstr "Fre."
 
 #. module: calendar
 #: selection:calendar.event,week_list:0
@@ -1084,13 +810,13 @@
 #. module: calendar
 #: view:calendar.event:calendar.view_calendar_event_search
 msgid "Group By"
-msgstr ""
-
-#. module: calendar
-#: code:addons/calendar/calendar.py:1593
+msgstr "Gruppér efter"
+
+#. module: calendar
+#: code:addons/calendar/calendar.py:1616
 #, python-format
 msgid "Group by date is not supported, use the calendar view instead."
-msgstr ""
+msgstr "Gruppe efter dato ikke understøttes, skal du bruge kalendervisning i stedet."
 
 #. module: calendar
 #: model:ir.model,name:calendar.model_ir_http
@@ -1102,154 +828,147 @@
 msgid ""
 "Holds the Chatter summary (number of messages, ...). This summary is "
 "directly in html format in order to be inserted in kanban views."
-msgstr ""
+msgstr "Holder Chatter resumé (antal beskeder, ...). Dette resumé er direkte i HTML-format med henblik på at blive indsat i kanban visninger."
 
 #. module: calendar
 #: selection:calendar.alarm,interval:0
 msgid "Hours"
-msgstr ""
-
-#. module: calendar
-#: field:calendar.alarm,id:0
-#: field:calendar.alarm_manager,id:0
-#: field:calendar.attendee,id:0
-#: field:calendar.contacts,id:0
-#: field:calendar.event,id:0
-#: field:calendar.event.type,id:0
+msgstr "Timer"
+
+#. module: calendar
+#: field:calendar.alarm,id:0 field:calendar.alarm_manager,id:0
+#: field:calendar.attendee,id:0 field:calendar.contacts,id:0
+#: field:calendar.event,id:0 field:calendar.event.type,id:0
 msgid "ID"
-msgstr ""
+msgstr "id"
 
 #. module: calendar
 #: help:calendar.event,message_unread:0
 msgid "If checked new messages require your attention."
-msgstr ""
+msgstr "Hvis markeret nye beskeder kræver din opmærksomhed."
 
 #. module: calendar
 #: help:calendar.event,active:0
 msgid ""
-"If the active field is set to true, it will allow you to hide the event "
+"If the active field is set to false, it will allow you to hide the event "
 "alarm information without removing it."
 msgstr "Hvis det aktive felt er sat til sand, vil det give dig mulighed for at skjule begivenheds alarmen uden at fjerne den."
 
 #. module: calendar
 #: model:calendar.event.type,name:calendar.categ_meet2
 msgid "Internal Meeting"
-msgstr ""
+msgstr "Intern møde"
 
 #. module: calendar
 #: model:mail.message.subtype,name:calendar.subtype_invitation
 msgid "Invitation"
-msgstr ""
+msgstr "Invitation"
 
 #. module: calendar
 #: field:calendar.attendee,access_token:0
 msgid "Invitation Token"
-msgstr ""
+msgstr "Invitation signal"
 
 #. module: calendar
 #: view:calendar.event:calendar.view_calendar_event_form
 msgid "Invitation details"
-msgstr ""
+msgstr "Invitation detaljer"
 
 #. module: calendar
 #: view:calendar.event:calendar.view_calendar_event_form
 msgid "Invitations"
-msgstr ""
+msgstr "Invitationer"
 
 #. module: calendar
 #: model:ir.model,name:calendar.model_mail_wizard_invite
 msgid "Invite wizard"
-msgstr ""
+msgstr "Inviter wizard"
 
 #. module: calendar
 #: field:calendar.event,message_is_follower:0
 msgid "Is a Follower"
-msgstr ""
+msgstr "Er en \"følger\""
 
 #. module: calendar
 #: selection:calendar.event,byday:0
 msgid "Last"
-msgstr "Sidste"
+msgstr "Sidst"
 
 #. module: calendar
 #: field:calendar.event,message_last_post:0
 msgid "Last Message Date"
-msgstr ""
-
-#. module: calendar
-#: field:calendar.alarm,write_uid:0
-#: field:calendar.attendee,write_uid:0
-#: field:calendar.contacts,write_uid:0
-#: field:calendar.event,write_uid:0
+msgstr "Sidste besked Dato"
+
+#. module: calendar
+#: field:calendar.alarm,write_uid:0 field:calendar.attendee,write_uid:0
+#: field:calendar.contacts,write_uid:0 field:calendar.event,write_uid:0
 #: field:calendar.event.type,write_uid:0
 msgid "Last Updated by"
-msgstr ""
-
-#. module: calendar
-#: field:calendar.alarm,write_date:0
-#: field:calendar.attendee,write_date:0
-#: field:calendar.contacts,write_date:0
-#: field:calendar.event,write_date:0
+msgstr "Sidst opdateret af"
+
+#. module: calendar
+#: field:calendar.alarm,write_date:0 field:calendar.attendee,write_date:0
+#: field:calendar.contacts,write_date:0 field:calendar.event,write_date:0
 #: field:calendar.event.type,write_date:0
 msgid "Last Updated on"
-msgstr ""
+msgstr "Sidst opdateret den"
 
 #. module: calendar
 #: field:res.partner,calendar_last_notif_ack:0
 msgid "Last notification marked as read from base Calendar"
-msgstr ""
+msgstr "Sidste meddelelse markeret som læst fra basen Kalender"
 
 #. module: calendar
 #: help:calendar.event,rrule_type:0
 msgid "Let the event automatically repeat at that interval"
-msgstr ""
+msgstr "Lad begivenheden automatisk at gentage sig på dette interval"
 
 #. module: calendar
 #: field:calendar.event,location:0
 msgid "Location"
-msgstr ""
+msgstr "Lokation"
 
 #. module: calendar
 #: help:calendar.event,location:0
 msgid "Location of Event"
-msgstr ""
+msgstr "Lokation på begivenheden"
 
 #. module: calendar
 #: field:calendar.contacts,user_id:0
 msgid "Me"
-msgstr ""
+msgstr "Mig"
 
 #. module: calendar
 #: view:calendar.event:calendar.view_calendar_event_search
 msgid "Meeting"
-msgstr ""
+msgstr "Møde"
 
 #. module: calendar
 #: view:calendar.event:calendar.view_calendar_event_form
 msgid "Meeting Details"
-msgstr ""
+msgstr "Mødedetaljer"
 
 #. module: calendar
 #: field:calendar.event,name:0
 msgid "Meeting Subject"
-msgstr ""
+msgstr "Møde emne"
 
 #. module: calendar
 #: model:ir.model,name:calendar.model_calendar_event_type
 msgid "Meeting Type"
-msgstr ""
+msgstr "Møde type"
 
 #. module: calendar
 #: view:calendar.event.type:calendar.view_calendar_event_type_tree
 #: model:ir.actions.act_window,name:calendar.action_calendar_event_type
 #: model:ir.ui.menu,name:calendar.menu_calendar_event_type
 msgid "Meeting Types"
-msgstr ""
+msgstr "Møde typer"
 
 #. module: calendar
 #: field:calendar.attendee,event_id:0
 msgid "Meeting linked"
-msgstr ""
+msgstr "Møde delt"
 
 #. module: calendar
 #: view:calendar.event:calendar.view_calendar_event_calendar
@@ -1260,22 +979,22 @@
 #: model:ir.actions.act_window,name:calendar.action_calendar_event
 #: model:ir.actions.act_window,name:calendar.action_calendar_event_notify
 msgid "Meetings"
-msgstr ""
+msgstr "Møder"
 
 #. module: calendar
 #: model:ir.model,name:calendar.model_mail_message
 msgid "Message"
-msgstr ""
+msgstr "Besked"
 
 #. module: calendar
 #: field:calendar.event,message_ids:0
 msgid "Messages"
-msgstr ""
+msgstr "Meddelelser"
 
 #. module: calendar
 #: help:calendar.event,message_ids:0
 msgid "Messages and communication history"
-msgstr ""
+msgstr "Besked- og kommunikations historik"
 
 #. module: calendar
 #: selection:calendar.alarm,interval:0
@@ -1285,110 +1004,109 @@
 #. module: calendar
 #: view:calendar.event:calendar.view_calendar_event_form
 msgid "Misc"
-msgstr ""
+msgstr "Diverse"
 
 #. module: calendar
 #: model:ir.model,name:calendar.model_ir_model
 msgid "Models"
-msgstr ""
+msgstr "Modeller"
 
 #. module: calendar
 #: field:calendar.event,mo:0
 msgid "Mon"
-msgstr ""
+msgstr "Man."
 
 #. module: calendar
 #: selection:calendar.event,week_list:0
 msgid "Monday"
-msgstr ""
+msgstr "Mandag"
 
 #. module: calendar
 #: selection:calendar.event,rrule_type:0
 msgid "Month(s)"
-msgstr ""
+msgstr "Måneder"
 
 #. module: calendar
 #: view:calendar.event:calendar.view_calendar_event_search
 msgid "My Events"
-msgstr ""
+msgstr "Mine aftaler"
 
 #. module: calendar
 #: view:calendar.event:calendar.view_calendar_event_search
 msgid "My Meetings"
-msgstr ""
-
-#. module: calendar
-#: field:calendar.alarm,name:0
-#: field:calendar.event.type,name:0
+msgstr "Mine møder"
+
+#. module: calendar
+#: field:calendar.alarm,name:0 field:calendar.event.type,name:0
 msgid "Name"
-msgstr ""
+msgstr "Navn"
 
 #. module: calendar
 #: selection:calendar.attendee,state:0
 #: selection:calendar.event,attendee_status:0
 msgid "Needs Action"
-msgstr ""
+msgstr "Behøver handling"
 
 #. module: calendar
 #. openerp-web
 #: code:addons/calendar/static/src/xml/base_calendar.xml:46
 #, python-format
 msgid "No I'm not going."
-msgstr ""
+msgstr "Deltager ikke"
 
 #. module: calendar
 #: selection:calendar.alarm,type:0
 msgid "Notification"
-msgstr ""
+msgstr "Påmindelse"
 
 #. module: calendar
 #: selection:calendar.event,end_type:0
 msgid "Number of repetitions"
-msgstr ""
+msgstr "Numre af gentagelser"
 
 #. module: calendar
 #. openerp-web
 #: code:addons/calendar/static/src/xml/base_calendar.xml:20
 #, python-format
 msgid "OK"
-msgstr ""
+msgstr "Ok"
 
 #. module: calendar
 #: model:calendar.event.type,name:calendar.categ_meet3
 msgid "Off-site Meeting"
-msgstr ""
+msgstr "Off-site Møde"
 
 #. module: calendar
 #: model:calendar.event.type,name:calendar.categ_meet4
 msgid "Open Discussion"
-msgstr ""
+msgstr "Åben diskussion"
 
 #. module: calendar
 #: field:calendar.event,month_by:0
 msgid "Option"
-msgstr ""
+msgstr "Valgmulighed"
 
 #. module: calendar
 #: view:calendar.event:calendar.view_calendar_event_form
 msgid "Options"
-msgstr ""
+msgstr "Valgmuligheder"
 
 #. module: calendar
 #: view:calendar.event:calendar.view_calendar_event_form
 msgid "Owner"
-msgstr ""
+msgstr "Ejer"
 
 #. module: calendar
 #: model:ir.model,name:calendar.model_res_partner
 msgid "Partner"
-msgstr ""
+msgstr "Partner"
 
 #. module: calendar
 #: view:calendar.event:calendar.view_calendar_event_search
 #: view:calendar.event:calendar.view_calendar_event_tree
 #: field:calendar.event,class:0
 msgid "Privacy"
-msgstr ""
+msgstr "Privatliv"
 
 #. module: calendar
 #: selection:calendar.event,class:0
@@ -1398,137 +1116,137 @@
 #. module: calendar
 #: selection:calendar.event,class:0
 msgid "Public"
-msgstr ""
+msgstr "Offentlig"
 
 #. module: calendar
 #: selection:calendar.event,class:0
 msgid "Public for Employees"
-msgstr ""
+msgstr "Offentligt for ansatte"
 
 #. module: calendar
 #: field:calendar.event,end_type:0
 msgid "Recurrence Termination"
-msgstr ""
+msgstr "Gentagelse Opsigelse"
 
 #. module: calendar
 #: field:calendar.event,rrule_type:0
 msgid "Recurrency"
-msgstr ""
+msgstr "Opsigelse"
 
 #. module: calendar
 #: field:calendar.event,recurrency:0
 msgid "Recurrent"
-msgstr ""
+msgstr "Gentagelse"
 
 #. module: calendar
 #: field:calendar.event,recurrent_id:0
 msgid "Recurrent ID"
-msgstr ""
+msgstr "Gentagelses id"
 
 #. module: calendar
 #: field:calendar.event,recurrent_id_date:0
 msgid "Recurrent ID date"
-msgstr ""
+msgstr "Gentagelses id dato"
 
 #. module: calendar
 #: help:calendar.event,recurrency:0
 msgid "Recurrent Meeting"
-msgstr ""
+msgstr "Møde Gentagelse"
 
 #. module: calendar
 #: field:calendar.event,rrule:0
 msgid "Recurrent Rule"
-msgstr ""
+msgstr "Gentagelses regel"
 
 #. module: calendar
 #: field:calendar.event,alarm_ids:0
 msgid "Reminders"
-msgstr ""
+msgstr "Påmindelser"
 
 #. module: calendar
 #. openerp-web
 #: code:addons/calendar/static/src/xml/base_calendar.xml:80
 #, python-format
 msgid "Remove this favorite from the list"
-msgstr ""
+msgstr "Fjern denne favorit fra listen"
 
 #. module: calendar
 #: field:calendar.event,count:0
 msgid "Repeat"
-msgstr ""
+msgstr "Gentag"
 
 #. module: calendar
 #: field:calendar.event,interval:0
 msgid "Repeat Every"
-msgstr ""
+msgstr "Gentag hver"
 
 #. module: calendar
 #: field:calendar.event,final_date:0
 msgid "Repeat Until"
-msgstr ""
+msgstr "Gentag indtil"
 
 #. module: calendar
 #: help:calendar.event,interval:0
 msgid "Repeat every (Days/Week/Month/Year)"
-msgstr ""
+msgstr "Gentag hver (dage / uge / måned / år)"
 
 #. module: calendar
 #: help:calendar.event,count:0
 msgid "Repeat x times"
-msgstr ""
+msgstr "Gental antal gange"
 
 #. module: calendar
 #: view:calendar.event:calendar.view_calendar_event_search
 #: field:calendar.event,user_id:0
 msgid "Responsible"
-msgstr ""
+msgstr "Ansvarlig"
 
 #. module: calendar
 #: field:calendar.event,sa:0
 msgid "Sat"
-msgstr ""
+msgstr "Lør"
 
 #. module: calendar
 #: selection:calendar.event,week_list:0
 msgid "Saturday"
-msgstr ""
+msgstr "Lørdag"
 
 #. module: calendar
 #: view:calendar.event:calendar.view_calendar_event_search
 msgid "Search Meetings"
-msgstr ""
+msgstr "Søg i møder"
 
 #. module: calendar
 #: selection:calendar.event,byday:0
 msgid "Second"
-msgstr ""
+msgstr "Sekund"
 
 #. module: calendar
 #: view:calendar.event:calendar.view_calendar_event_form
 msgid "Select Weekdays"
-msgstr ""
+msgstr "Vælg ugedag"
 
 #. module: calendar
 #: view:calendar.event:calendar.view_calendar_event_form
 msgid "Send mail"
-msgstr ""
+msgstr "Send mail"
 
 #. module: calendar
 #: field:calendar.event,show_as:0
 msgid "Show Time as"
-msgstr ""
+msgstr "Vis tid som"
 
 #. module: calendar
 #. openerp-web
 #: code:addons/calendar/static/src/xml/base_calendar.xml:22
 #, python-format
 msgid "Snooze"
-msgstr ""
+msgstr "Udsæt"
 
 #. module: calendar
 #: field:calendar.event,start_date:0
 msgid "Start Date"
-msgstr ""
+msgstr "Start dato"
 
 #. module: calendar
 #: field:calendar.event,start_datetime:0
@@ -1539,28 +1257,27 @@
 #: view:calendar.event:calendar.view_calendar_event_form
 #: view:calendar.event:calendar.view_calendar_event_form_popup
 msgid "Starting at"
-msgstr ""
-
-#. module: calendar
-#: field:calendar.attendee,state:0
-#: field:calendar.event,state:0
+msgstr "Starter ved"
+
+#. module: calendar
+#: field:calendar.attendee,state:0 field:calendar.event,state:0
 msgid "Status"
-msgstr ""
+msgstr "Status"
 
 #. module: calendar
 #: help:calendar.attendee,state:0
 msgid "Status of the attendee's participation"
-msgstr ""
+msgstr "Status på deltagerens deltagelse"
 
 #. module: calendar
 #: view:calendar.event:calendar.view_calendar_event_tree
 msgid "Subject"
-msgstr ""
+msgstr "Emne"
 
 #. module: calendar
 #: field:calendar.event,message_summary:0
 msgid "Summary"
-msgstr ""
+msgstr "Sammendrag"
 
 #. module: calendar
 #: field:calendar.event,su:0
@@ -1575,28 +1292,28 @@
 #. module: calendar
 #: field:calendar.event,categ_ids:0
 msgid "Tags"
-msgstr ""
+msgstr "Tags"
 
 #. module: calendar
 #: view:calendar.event:calendar.view_calendar_event_form
 msgid "The"
-msgstr ""
-
-#. module: calendar
-#: code:addons/calendar/calendar.py:1354
+msgstr "Den"
+
+#. module: calendar
+#: code:addons/calendar/calendar.py:1377
 #, python-format
 msgid "The following contacts have no email address :"
-msgstr ""
+msgstr "De følgende kontaktpersoner har ingen e-mail-adresse:"
 
 #. module: calendar
 #: selection:calendar.event,byday:0
 msgid "Third"
-msgstr ""
+msgstr "Tredje"
 
 #. module: calendar
 #: view:calendar.event:calendar.view_calendar_event_form
 msgid "This event is linked to a recurrence..."
-msgstr ""
+msgstr "Denne begivenhed er knyttet til en gentagelse ..."
 
 #. module: calendar
 #: field:calendar.event,th:0
@@ -1606,7 +1323,7 @@
 #. module: calendar
 #: selection:calendar.event,week_list:0
 msgid "Thursday"
-msgstr ""
+msgstr "Torsdag"
 
 #. module: calendar
 #: field:calendar.event,tu:0
@@ -1616,50 +1333,49 @@
 #. module: calendar
 #: selection:calendar.event,week_list:0
 msgid "Tuesday"
-msgstr ""
+msgstr "Tirsdag"
 
 #. module: calendar
 #: field:calendar.alarm,type:0
 msgid "Type"
-msgstr ""
+msgstr "Type"
 
 #. module: calendar
 #: selection:calendar.attendee,state:0
 #: view:calendar.event:calendar.view_calendar_event_form
 #: selection:calendar.event,attendee_status:0
 msgid "Uncertain"
-msgstr ""
+msgstr "Usikkert"
 
 #. module: calendar
 #: selection:calendar.event,state:0
 msgid "Unconfirmed"
-msgstr ""
+msgstr "Ikke bekræftet"
 
 #. module: calendar
 #: field:calendar.alarm,interval:0
 msgid "Unit"
-msgstr ""
+msgstr "Enhed"
 
 #. module: calendar
 #: view:calendar.event:calendar.view_calendar_event_search
 #: field:calendar.event,message_unread:0
 msgid "Unread Messages"
-msgstr ""
+msgstr "Ulæste beskeder"
 
 #. module: calendar
 #: view:calendar.event:calendar.view_calendar_event_form
 msgid "Until"
-msgstr ""
+msgstr "Indtil"
 
 #. module: calendar
 #: view:calendar.event:calendar.view_calendar_event_form
 msgid "Update only this instance"
-msgstr ""
-
-#. module: calendar
-#: code:addons/calendar/calendar.py:103
-#: code:addons/calendar/calendar.py:140
-#: code:addons/calendar/calendar.py:1593
+msgstr "Opdater kun denne instans"
+
+#. module: calendar
+#: code:addons/calendar/calendar.py:104 code:addons/calendar/calendar.py:141
+#: code:addons/calendar/calendar.py:1616
 #, python-format
 msgid "Warning!"
 msgstr "Advarsel!"
@@ -1667,8 +1383,9 @@
 #. module: calendar
 #: model:mail.message.subtype,description:calendar.subtype_invitation
 msgid ""
-"Warning, a mandatory field has been modified since the creation of this event"
-msgstr ""
+"Warning, a mandatory field has been modified since the creation of this "
+"event"
+msgstr "Advarsel, har et obligatorisk felt blevet ændret siden oprettelsen af denne begivenhed"
 
 #. module: calendar
 #: field:calendar.event,we:0
@@ -1678,53 +1395,53 @@
 #. module: calendar
 #: selection:calendar.event,week_list:0
 msgid "Wednesday"
-msgstr ""
+msgstr "Onsdag"
 
 #. module: calendar
 #: selection:calendar.event,rrule_type:0
 msgid "Week(s)"
-msgstr ""
+msgstr "Uge(r)"
 
 #. module: calendar
 #: field:calendar.event,week_list:0
 msgid "Weekday"
-msgstr ""
+msgstr "Ugedag"
 
 #. module: calendar
 #. openerp-web
 #: code:addons/calendar/static/src/xml/base_calendar.xml:54
 #, python-format
 msgid "When"
-msgstr ""
+msgstr "Når"
 
 #. module: calendar
 #. openerp-web
 #: code:addons/calendar/static/src/xml/base_calendar.xml:58
 #, python-format
 msgid "Where"
-msgstr ""
+msgstr "Hvor"
 
 #. module: calendar
 #. openerp-web
 #: code:addons/calendar/static/src/xml/base_calendar.xml:62
 #, python-format
 msgid "Who"
-msgstr ""
+msgstr "Hvem"
 
 #. module: calendar
 #: selection:calendar.event,rrule_type:0
 msgid "Year(s)"
-msgstr ""
+msgstr "År"
 
 #. module: calendar
 #. openerp-web
 #: code:addons/calendar/static/src/xml/base_calendar.xml:45
 #, python-format
 msgid "Yes I'm going."
-msgstr ""
-
-#. module: calendar
-#: code:addons/calendar/calendar.py:103
+msgstr "Ja jeg deltager"
+
+#. module: calendar
+#: code:addons/calendar/calendar.py:104
 #, python-format
 msgid "You cannot duplicate a calendar attendee."
 msgstr "Du kan ikke kopirere mødedeltagere."
@@ -1732,33 +1449,27 @@
 #. module: calendar
 #: field:calendar.contacts,active:0
 msgid "active"
-msgstr ""
+msgstr "aktive"
 
 #. module: calendar
 #: field:calendar.event,color_partner_id:0
 msgid "colorize"
-msgstr ""
-
-#. module: calendar
-#: code:addons/calendar/calendar.py:1224
+msgstr "farvelæg"
+
+#. module: calendar
+#: code:addons/calendar/calendar.py:1247
 #, python-format
 msgid "count cannot be negative or 0."
 msgstr "Antal kan ikke være negativt eller 0."
 
 #. module: calendar
-#: field:calendar.alarm,duration_minutes:0
-msgid "duration_minutes"
-msgstr ""
-
-#. module: calendar
-#: code:addons/calendar/calendar.py:1222
+#: code:addons/calendar/calendar.py:1245
 #, python-format
 msgid "interval cannot be negative."
-msgstr ""
-
-#. module: calendar
-#: code:addons/calendar/calendar.py:1222
-#: code:addons/calendar/calendar.py:1224
+msgstr "Intervallet kan ikke være negativ."
+
+#. module: calendar
+#: code:addons/calendar/calendar.py:1245 code:addons/calendar/calendar.py:1247
 #, python-format
 msgid "warning!"
-msgstr ""+msgstr "Advarsel"