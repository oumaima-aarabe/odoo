--- conflicted
+++ resolved
@@ -81,7 +81,6 @@
             <field name="partner_to">${object.partner_id and object.partner_id.email and object.partner_id.email==object.email and object.partner_id.id or False }</field>
             <field name="auto_delete" eval="True"/>
             <field name="body_html"><![CDATA[
-<<<<<<< HEAD
 % set colors = {'needsAction': 'grey', 'accepted': 'green', 'tentative': '#FFFF00',  'declined': 'red'}
 <div summary="o_mail_template" style="padding:0px;width:600px;margin:auto;background: #FFFFFF repeat top /100%;color:#777777">
     <table cellspacing="0" cellpadding="0" style="width:600px;border-collapse:collapse;background:inherit;color:inherit">
@@ -103,115 +102,6 @@
             <td valign="top" style="width:600px; padding:10px 10px 10px 5px;">
                 <div>
                     <hr width="100%" style="background-color:rgb(204,204,204);border:medium none;clear:both;display:block;font-size:0px;min-height:1px;line-height:0;margin:15px auto;padding:0">
-=======
-                <style> 
-                    span.oe_mail_footer_access {
-                        display:block;    
-                        text-align:center;
-                        color:grey;                                
-                    }
-                </style>
-                <div style="border-radius: 2px; max-width: 1200px; height: auto;margin-left: auto;margin-right: auto;background-color:#f9f9f9;">
-                    <div style="height:auto;text-align: center;font-size : 30px;color: #8A89BA;">
-                        <strong>${object.event_id.name}</strong>
-                    </div>
-                    <div style="height: 50px;text-align: left;font-size : 14px;border-collapse: separate;margin-top:10px">
-                        <strong style="margin-left:12px">Dear ${object.cn}</strong> ,<br/><p style="margin-left:12px">${object.event_id.user_id.partner_id.name} invited you for the ${object.event_id.name} meeting of ${object.event_id.user_id.company_id.name}.</p> 
-                    </div>
-                    <div style="height: auto;margin-left:12px;margin-top:30px;">
-                        <table>
-                            <tr>
-                                <td>
-                                    <div style="border-top-left-radius:3px;border-top-right-radius:3px;font-size:12px;border-collapse:separate;text-align:center;font-weight:bold;color:#ffffff;width:130px;min-height: 18px;border-color:#ffffff;background:#8a89ba;padding-top: 4px;">${object.event_id.get_interval(object.event_id.start, 'dayname', tz=object.partner_id.tz if not object.event_id.allday else None)}</div>
-                                    <div style="font-size:48px;min-height:auto;font-weight:bold;text-align:center;color: #5F5F5F;background-color: #E1E2F8;width: 130px;">
-                                      ${object.event_id.get_interval(object.event_id.start,'day', tz=object.partner_id.tz if not object.event_id.allday else None)}
-                                    </div>
-                                    <div style='font-size:12px;text-align:center;font-weight:bold;color:#ffffff;background-color:#8a89ba'>${object.event_id.get_interval(object.event_id.start, 'month', tz=object.partner_id.tz if not object.event_id.allday else None)}</div>
-                                    <div style="border-collapse:separate;color:#8a89ba;text-align:center;width: 128px;font-size:12px;border-bottom-right-radius:3px;font-weight:bold;border:1px solid;border-bottom-left-radius:3px;">${not object.event_id.allday and object.event_id.get_interval(object.event_id.start, 'time', tz=object.partner_id.tz) or ''}</div>
-                                </td>
-                                <td>
-                                    <table cellspacing="0" cellpadding="0" border="0" style="margin-top: 15px; margin-left: 10px;font-size: 16px;">
-                                            <tr>
-                                                <td style="vertical-align:top;">
-                                                    % if object.event_id.location:
-                                                        <div style="width: 120px; background : #CCCCCC; font-family: Lucida Grande', Ubuntu, Arial, Verdana, sans-serif;">
-                                                            Where
-                                                        </div>
-                                                    % endif
-                                                </td>
-                                                <td  style="vertical-align:top;">
-                                                    % if object.event_id.location:
-                                                        <div style = "font-family: Lucida Grande', Ubuntu, Arial, Verdana, sans-serif;   font-size: 14px" >
-                                                            : ${object.event_id.location}
-                                                            <span style= "color:#A9A9A9; ">(<a href="http://maps.google.com/maps?oi=map&q=${object.event_id.location}">View Map</a>)
-                                                                </span>
-                                                        </div>
-                                                    % endif
-                                                </td>                                                        
-                                            </tr> 
-                                                                                        
-                                            <tr>
-                                                <td style="vertical-align:top;">
-                                                    % if object.event_id.description :
-                                                        <div style="width: 120px; background : #CCCCCC; font-family: Lucida Grande', Ubuntu, Arial, Verdana, sans-serif;">
-                                                            What
-                                                        </div>
-                                                    % endif
-                                                </td>
-                                                <td style="vertical-align:text-top;">
-                                                    % if object.event_id.description :
-                                                        <div style="font-family: Lucida Grande', Ubuntu, Arial, Verdana, sans-serif;">
-                                                            : ${object.event_id.description}
-                                                        </div>
-                                                    % endif
-                                                </td>
-                                            </tr>
-                                                                                        
-                                            <tr>
-                                                <td style="vertical-align:top;">
-                                                    % if not object.event_id.allday and object.event_id.duration:
-                                                        <div style="height:auto; width: 120px; background : #CCCCCC; font-family: Lucida Grande', Ubuntu, Arial, Verdana, sans-serif;">
-                                                            Duration
-                                                        </div>
-                                                    % endif
-                                                </td>
-                                                <td colspan="3" style="vertical-align:text-top;">
-                                                    % if not object.event_id.allday and object.event_id.duration:
-                                                        <div style="font-family: Lucida Grande', Ubuntu, Arial, Verdana, sans-serif;">
-                                                            : ${('%dH%02d' % (object.event_id.duration,(object.event_id.duration*60)%60))}
-                                                        </div>
-                                                    % endif
-                                                </td>
-                                            </tr>                                                
-                                        <tr style=" height: 30px;">
-                                            <td style="height: 25px;width: 120px; background : # CCCCCC; font-family: Lucida Grande', Ubuntu, Arial, Verdana, sans-serif;">
-                                                <div>
-                                                    Attendees
-                                                </div>
-                                            </td>
-                                            <td colspan="3">
-                                               : 
-                                                % for attendee in object.event_id.attendee_ids:
-                                                    <div style="display:inline-block; border-radius: 50%; width:10px; height:10px;background:${'color' in ctx and ctx['color'][attendee.state] or 'white'};"></div>
-                                                    % if attendee.cn != object.cn:
-                                                        <span style="margin-left:5px">${attendee.cn}</span>
-                                                    % else:
-                                                        <span style="margin-left:5px">You</span>
-                                                    % endif
-                                                % endfor
-                                            </td>
-                                        </tr>
-                                    </table>
-                                </td>
-                            </tr>
-                        </table>
-                    </div>
-                    <div style="height: auto;width:450px; margin:0 auto;padding-top:20px;padding-bottom:40px;">
-                            <a style="padding: 8px 30px 8px 30px;border-radius: 6px;border: 1px solid #CCCCCC;background:#8A89BA;margin : 0 15px 0 0;text-decoration: none;color:#FFFFFF;" href="/calendar/meeting/accept?db=${'dbname' in ctx and ctx['dbname'] or ''}&token=${object.access_token}&action=${'action_id' in ctx and ctx['action_id'] or ''}&id=${object.event_id.id}">Accept</a>
-                            <a style="padding: 8px 30px 8px 30px;border-radius: 6px;border: 1px solid #CCCCCC;background:#808080;margin : 0 15px 0 0;text-decoration: none;color:#FFFFFF;" href="/calendar/meeting/decline?db=${'dbname' in ctx and ctx['dbname'] or '' }&token=${object.access_token}&action=${'action_id' in ctx and ctx['action_id'] or ''}&id=${object.event_id.id}">Decline</a>
-                            <a style="padding: 8px 30px 8px 30px;border-radius: 6px;border: 1px solid #CCCCCC;background:#D8D8D8;text-decoration: none;color:#FFFFFF;" href="/calendar/meeting/view?db=${'dbname' in ctx and ctx['dbname'] or ''}&token=${object.access_token}&action=${'action_id' in ctx and ctx['action_id'] or ''}&id=${object.event_id.id}">View</a>
-                    </div> 
->>>>>>> 24eebbd2
                 </div>
             </td>
         </tr></tbody>
@@ -228,12 +118,12 @@
                 <table style="margin-top: 20px;"><tr>
                     <td>
                         <div style="border-top-left-radius:3px;border-top-right-radius:3px;font-size:12px;border-collapse:separate;text-align:center;font-weight:bold;color:#ffffff;width:130px;min-height: 18px;background:#a24689;padding-top: 4px;">
-                            ${object.event_id.get_interval(object.event_id.start, 'dayname', tz=object.partner_id.tz)}
+                            ${object.event_id.get_interval(object.event_id.start, 'dayname', tz=object.partner_id.tz if not object.event_id.allday else None)}
                         </div>
                         <div style="font-size:48px;min-height:auto;font-weight:bold;text-align:center;color: #5F5F5F;background-color: #F8F8F8;width: 130px;border:1px solid #a24689;">
-                            ${object.event_id.get_interval(object.event_id.start,'day', tz=object.partner_id.tz)}
-                        </div>
-                        <div style='font-size:12px;text-align:center;font-weight:bold;color:#ffffff;background-color:#a24689'>${object.event_id.get_interval(object.event_id.start, 'month', tz=object.partner_id.tz)}</div>
+                            ${object.event_id.get_interval(object.event_id.start,'day', tz=object.partner_id.tz if not object.event_id.allday else None)}
+                        </div>
+                        <div style='font-size:12px;text-align:center;font-weight:bold;color:#ffffff;background-color:#a24689'>${object.event_id.get_interval(object.event_id.start, 'month', tz=object.partner_id.tz if not object.event_id.allday else None)}</div>
                         <div style="border-collapse:separate;color: #5F5F5F;text-align:center;width: 130px;font-size:12px;border-bottom-right-radius:3px;font-weight:bold;border:1px solid #a24689;border-bottom-left-radius:3px;">${not object.event_id.allday and object.event_id.get_interval(object.event_id.start, 'time', tz=object.partner_id.tz) or ''}</div>
                     </td>
                     <td width="20px;"/>
@@ -281,7 +171,6 @@
             <field name="email_to" >${('' if object.partner_id and object.partner_id.email and object.partner_id.email==object.email else object.email|safe)}</field>
             <field name="partner_to">${object.partner_id and object.partner_id.email and object.partner_id.email==object.email and object.partner_id.id or False }</field>
             <field name="auto_delete" eval="True"/>
-<<<<<<< HEAD
             <field name="body_html"><![CDATA[
 % set colors = {'needsAction': 'grey', 'accepted': 'green', 'tentative': '#FFFF00',  'declined': 'red'}
 <div summary="o_mail_template" style="padding:0px;width:600px;margin:auto;background: #FFFFFF repeat top /100%;color:#777777">
@@ -304,119 +193,6 @@
             <td valign="top" style="width:600px; padding:10px 10px 10px 5px;">
                 <div>
                     <hr width="100%" style="background-color:rgb(204,204,204);border:medium none;clear:both;display:block;font-size:0px;min-height:1px;line-height:0;margin:15px auto;padding:0">
-=======
-            
-            <field name="body_html"><![CDATA[ 
-                <style>
-                    span.oe_mail_footer_access {
-                        display:block;    
-                        text-align:center;
-                        color:grey;                                
-                    }
-                </style>
-                <div style="border-radius: 2px; max-width: 1200px; height: auto;margin-left: auto;margin-right: auto;background-color:#f9f9f9;">
-                    <div style="height:auto;text-align: center;font-size : 30px;color: #8A89BA;">
-                        <strong>${object.event_id.name}</strong>
-                    </div>
-                    <div style="height: 50px;text-align: left;font-size : 14px;border-collapse: separate;margin-top:10px">
-                        <strong style="margin-left:12px">Dear ${object.cn}</strong> ,<br/>
-                        <p style="margin-left:12px">The date of the meeting has been changed...<br/>
-                        The meeting created by ${object.event_id.user_id.partner_id.name} is now scheduled for : ${object.event_id.get_display_time_tz(tz=object.partner_id.tz)}.</p>
-                    </div>
-                    <div style="height: auto;margin-left:12px;margin-top:30px;">
-                        <table>
-                            <tr>                                        
-                                <td>
-                                    <div style="border-top-left-radius:3px;border-top-right-radius:3px;font-size:12px;border-collapse:separate;text-align:center;font-weight:bold;color:#ffffff;width:130px;min-height: 18px;border-color:#ffffff;background:#8a89ba;padding-top: 4px;">${object.event_id.get_interval(object.event_id.start, 'dayname', tz=object.partner_id.tz if not object.event_id.allday else None)}</div>
-                                    <div style="font-size:48px;min-height:auto;font-weight:bold;text-align:center;color: #5F5F5F;background-color: #E1E2F8;width: 130px;">
-                                      ${object.event_id.get_interval(object.event_id.start,'day', tz=object.partner_id.tz if not object.event_id.allday else None)}
-                                    </div>
-                                    <div style='font-size:12px;text-align:center;font-weight:bold;color:#ffffff;background-color:#8a89ba'>${object.event_id.get_interval(object.event_id.start, 'month', tz=object.partner_id.tz if not object.event_id.allday else None)}</div>
-                                    <div style="border-collapse:separate;color:#8a89ba;text-align:center;width: 128px;font-size:12px;border-bottom-right-radius:3px;font-weight:bold;border:1px solid;border-bottom-left-radius:3px;">${not object.event_id.allday and object.event_id.get_interval(object.event_id.start, 'time', tz=object.partner_id.tz) or ''}</div>
-                                </td>
-                                <td>
-                                    <table cellspacing="0" cellpadding="0" border="0" style="margin-top: 15px; margin-left: 10px;font-size: 16px;">
-                                            <tr>
-                                                <td style="vertical-align:top;">
-                                                    % if object.event_id.location:
-                                                        <div style="width: 120px; background : #CCCCCC; font-family: Lucida Grande', Ubuntu, Arial, Verdana, sans-serif;">
-                                                            Where
-                                                        </div>
-                                                    % endif
-                                                </td>
-                                                <td  style="vertical-align:top;">
-                                                    % if object.event_id.location:
-                                                        <div style = "font-family: Lucida Grande', Ubuntu, Arial, Verdana, sans-serif;   font-size: 14px" >
-                                                            : ${object.event_id.location}
-                                                            <span style= "color:#A9A9A9; ">(<a href="http://maps.google.com/maps?oi=map&q=${object.event_id.location}">View Map</a>)
-                                                                </span>
-                                                        </div>
-                                                    % endif
-                                                </td>                                                        
-                                            </tr> 
-                                                                                        
-                                            <tr>
-                                                <td style="vertical-align:top;">
-                                                    % if object.event_id.description :
-                                                        <div style="width: 120px; background : #CCCCCC; font-family: Lucida Grande', Ubuntu, Arial, Verdana, sans-serif;">
-                                                            What
-                                                        </div>
-                                                    % endif
-                                                </td>
-                                                <td style="vertical-align:text-top;">
-                                                    % if object.event_id.description :
-                                                        <div style="font-family: Lucida Grande', Ubuntu, Arial, Verdana, sans-serif;">
-                                                            : ${object.event_id.description}
-                                                        </div>
-                                                    % endif
-                                                </td>
-                                            </tr>
-                                                                                        
-                                            <tr>
-                                                <td style="vertical-align:top;">
-                                                    % if not object.event_id.allday and object.event_id.duration:
-                                                        <div style="height:auto; width: 120px; background : #CCCCCC; font-family: Lucida Grande', Ubuntu, Arial, Verdana, sans-serif;">
-                                                            Duration
-                                                        </div>
-                                                    % endif
-                                                </td>
-                                                <td colspan="3" style="vertical-align:text-top;">
-                                                    % if not object.event_id.allday and object.event_id.duration:
-                                                        <div style="font-family: Lucida Grande', Ubuntu, Arial, Verdana, sans-serif;">
-                                                            : ${('%dH%02d' % (object.event_id.duration,(object.event_id.duration*60)%60))}
-                                                        </div>
-                                                    % endif
-                                                </td>
-                                            </tr>                                                
-                                        <tr style=" height: 30px;">
-                                            <td style="height: 25px;width: 120px; background : # CCCCCC; font-family: Lucida Grande', Ubuntu, Arial, Verdana, sans-serif;">
-                                                <div>
-                                                    Attendees
-                                                </div>
-                                            </td>
-                                            <td colspan="3">
-                                               : 
-                                                % for attendee in object.event_id.attendee_ids:
-                                                    <div style="display:inline-block; border-radius: 50%; width:10px; height:10px;background:${'color' in ctx and ctx['color'][attendee.state] or 'white'};"></div>
-                                                    % if attendee.cn != object.cn:
-                                                        <span style="margin-left:5px">${attendee.cn}</span>
-                                                    % else:
-                                                        <span style="margin-left:5px">You</span>
-                                                    % endif
-                                                % endfor
-                                            </td>
-                                        </tr>
-                                    </table>
-                                </td>
-                            </tr>
-                        </table>                                      
-                    </div>
-                    <div style="height: auto;width:450px; margin:0 auto;padding-top:20px;padding-bottom:40px;">
-                            <a style="padding: 8px 30px 8px 30px;border-radius: 6px;border: 1px solid #CCCCCC;background:#8A89BA;margin : 0 15px 0 0;text-decoration: none;color:#FFFFFF;" href="/calendar/meeting/accept?db=${'dbname' in ctx and ctx['dbname'] or ''}&token=${object.access_token}&action=${'action_id' in ctx and ctx['action_id'] or ''}&id=${object.event_id.id}">Accept</a>
-                            <a style="padding: 8px 30px 8px 30px;border-radius: 6px;border: 1px solid #CCCCCC;background:#808080;margin : 0 15px 0 0;text-decoration: none;color:#FFFFFF;" href="/calendar/meeting/decline?db=${'dbname' in ctx and ctx['dbname'] or ''}&token=${object.access_token}&action=${'action_id' in ctx and ctx['action_id'] or ''}&id=${object.event_id.id}">Decline</a>
-                            <a style="padding: 8px 30px 8px 30px;border-radius: 6px;border: 1px solid #CCCCCC;background:#D8D8D8;text-decoration: none;color:#FFFFFF;" href="/calendar/meeting/view?db=${'dbname' in ctx and ctx['dbname'] or ''}&token=${object.access_token}&action=${'action_id' in ctx and ctx['action_id'] or ''}&id=${object.event_id.id}">View</a>
-                    </div>                             
->>>>>>> 24eebbd2
                 </div>
             </td>
         </tr></tbody>
@@ -434,12 +210,12 @@
                 <table style="margin-top: 20px;"><tr>
                     <td>
                         <div style="border-top-left-radius:3px;border-top-right-radius:3px;font-size:12px;border-collapse:separate;text-align:center;font-weight:bold;color:#ffffff;width:130px;min-height: 18px;background:#a24689;padding-top: 4px;">
-                            ${object.event_id.get_interval(object.event_id.start, 'dayname', tz=object.partner_id.tz)}
+                            ${object.event_id.get_interval(object.event_id.start, 'dayname', tz=object.partner_id.tz if not object.event_id.allday else None)}
                         </div>
                         <div style="font-size:48px;min-height:auto;font-weight:bold;text-align:center;color: #5F5F5F;background-color: #F8F8F8;width: 130px;border:1px solid #a24689;">
-                            ${object.event_id.get_interval(object.event_id.start,'day', tz=object.partner_id.tz)}
-                        </div>
-                        <div style='font-size:12px;text-align:center;font-weight:bold;color:#ffffff;background-color:#a24689'>${object.event_id.get_interval(object.event_id.start, 'month', tz=object.partner_id.tz)}</div>
+                            ${object.event_id.get_interval(object.event_id.start,'day', tz=object.partner_id.tz if not object.event_id.allday else None)}
+                        </div>
+                        <div style='font-size:12px;text-align:center;font-weight:bold;color:#ffffff;background-color:#a24689'>${object.event_id.get_interval(object.event_id.start, 'month', tz=object.partner_id.tz if not object.event_id.allday else None)}</div>
                         <div style="border-collapse:separate;color: #5F5F5F;text-align:center;width: 130px;font-size:12px;border-bottom-right-radius:3px;font-weight:bold;border:1px solid #a24689;border-bottom-left-radius:3px;">${not object.event_id.allday and object.event_id.get_interval(object.event_id.start, 'time', tz=object.partner_id.tz) or ''}</div>
                     </td>
                     <td width="20px;"/>
@@ -488,7 +264,6 @@
             <field name="partner_to">${object.partner_id and object.partner_id.email and object.partner_id.email==object.email and object.partner_id.id or False }</field>
             <field name="auto_delete" eval="True"/>
             <field name="body_html"><![CDATA[
-<<<<<<< HEAD
 % set colors = {'needsAction': 'grey', 'accepted': 'green', 'tentative': '#FFFF00',  'declined': 'red'}
 <div summary="o_mail_template" style="padding:0px;width:600px;margin:auto;background: #FFFFFF repeat top /100%;color:#777777">
     <table cellspacing="0" cellpadding="0" style="width:600px;border-collapse:collapse;background:inherit;color:inherit">
@@ -510,111 +285,6 @@
             <td valign="top" style="width:600px; padding:10px 10px 10px 5px;">
                 <div>
                     <hr width="100%" style="background-color:rgb(204,204,204);border:medium none;clear:both;display:block;font-size:0px;min-height:1px;line-height:0;margin:15px auto;padding:0">
-=======
-                <style>
-                    span.oe_mail_footer_access {
-                        display:block;    
-                        text-align:center;
-                        color:grey;                                
-                    }
-                </style>
-                <div style="border-radius: 2px; max-width: 1200px; height: auto;margin-left: auto;margin-right: auto;background-color:#f9f9f9;">
-                    <div style="height:auto;text-align: center;font-size : 30px;color: #8A89BA;">
-                        <strong>${object.event_id.name}</strong>                                
-                    </div>
-                    <div style="height: 50px;text-align: left;font-size : 14px;border-collapse: separate;margin-top:10px">
-                        <strong style="margin-left:12px">Dear ${object.cn}</strong> ,<br/>
-                        <p style="margin-left:12px">That is a reminder for the event below : </p>
-                    </div>
-                    <div style="height: auto;margin-left:12px;margin-top:30px;">
-                        <table>
-                            <tr>
-                                <td>
-                                    <div style="border-top-left-radius:3px;border-top-right-radius:3px;font-size:12px;border-collapse:separate;text-align:center;font-weight:bold;color:#ffffff;width:130px;min-height: 18px;border-color:#ffffff;background:#8a89ba;padding-top: 4px;">${object.event_id.get_interval(object.event_id.start, 'dayname', tz=object.partner_id.tz if not object.event_id.allday else None)}</div>
-                                    <div style="font-size:48px;min-height:auto;font-weight:bold;text-align:center;color: #5F5F5F;background-color: #E1E2F8;width: 130px;">
-                                      ${object.event_id.get_interval(object.event_id.start,'day', tz=object.partner_id.tz if not object.event_id.allday else None)}
-                                    </div>
-                                    <div style='font-size:12px;text-align:center;font-weight:bold;color:#ffffff;background-color:#8a89ba'>${object.event_id.get_interval(object.event_id.start, 'month', tz=object.partner_id.tz if not object.event_id.allday else None)}</div>
-                                    <div style="border-collapse:separate;color:#8a89ba;text-align:center;width: 128px;font-size:12px;border-bottom-right-radius:3px;font-weight:bold;border:1px solid;border-bottom-left-radius:3px;">${not object.event_id.allday and object.event_id.get_interval(object.event_id.start, 'time', tz=object.partner_id.tz) or ''}</div>
-                                </td>
-                                <td>
-                                    <table cellspacing="0" cellpadding="0" border="0" style="margin-top: 15px; margin-left: 10px;font-size: 16px;">
-                                            <tr>
-                                                <td style="vertical-align:top;">
-                                                    % if object.event_id.location:
-                                                        <div style="width: 120px; background : #CCCCCC; font-family: Lucida Grande', Ubuntu, Arial, Verdana, sans-serif;">
-                                                            Where
-                                                        </div>
-                                                    % endif
-                                                </td>
-                                                <td  style="vertical-align:top;">
-                                                    % if object.event_id.location:
-                                                        <div style = "font-family: Lucida Grande', Ubuntu, Arial, Verdana, sans-serif;   font-size: 14px" >
-                                                            : ${object.event_id.location}
-                                                            <span style= "color:#A9A9A9; ">(<a href="http://maps.google.com/maps?oi=map&q=${object.event_id.location}">View Map</a>)
-                                                                </span>
-                                                        </div>
-                                                    % endif
-                                                </td>                                                        
-                                            </tr> 
-                                                                                        
-                                            <tr>
-                                                <td style="vertical-align:top;">
-                                                    % if object.event_id.description :
-                                                        <div style="width: 120px; background : #CCCCCC; font-family: Lucida Grande', Ubuntu, Arial, Verdana, sans-serif;">
-                                                            What
-                                                        </div>
-                                                    % endif
-                                                </td>
-                                                <td style="vertical-align:text-top;">
-                                                    % if object.event_id.description :
-                                                        <div style="font-family: Lucida Grande', Ubuntu, Arial, Verdana, sans-serif;">
-                                                            : ${object.event_id.description}
-                                                        </div>
-                                                    % endif
-                                                </td>
-                                            </tr>
-                                                                                        
-                                            <tr>
-                                                <td style="vertical-align:top;">
-                                                    % if not object.event_id.allday and object.event_id.duration:
-                                                        <div style="height:auto; width: 120px; background : #CCCCCC; font-family: Lucida Grande', Ubuntu, Arial, Verdana, sans-serif;">
-                                                            Duration
-                                                        </div>
-                                                    % endif
-                                                </td>
-                                                <td colspan="3" style="vertical-align:text-top;">
-                                                    % if not object.event_id.allday and object.event_id.duration:
-                                                        <div style="font-family: Lucida Grande', Ubuntu, Arial, Verdana, sans-serif;">
-                                                            : ${('%dH%02d' % (object.event_id.duration,(object.event_id.duration*60)%60))}
-                                                        </div>
-                                                    % endif
-                                                </td>
-                                            </tr>                                                
-                                        <tr style=" height: 30px;">
-                                            <td style="height: 25px;width: 120px; background : # CCCCCC; font-family: Lucida Grande', Ubuntu, Arial, Verdana, sans-serif;">
-                                                <div>
-                                                    Attendees
-                                                </div>
-                                            </td>
-                                            <td colspan="3">
-                                               : 
-                                                % for attendee in object.event_id.attendee_ids:
-                                                    <div style="display:inline-block; border-radius: 50%; width:10px; height:10px;background:${'color' in ctx and ctx['color'][attendee.state] or 'white'};"></div>
-                                                    % if attendee.cn != object.cn:
-                                                        <span style="margin-left:5px">${attendee.cn}</span>
-                                                    % else:
-                                                        <span style="margin-left:5px">You</span>
-                                                    % endif
-                                                % endfor
-                                            </td>
-                                        </tr>
-                                    </table>
-                                </td>
-                            </tr>
-                        </table>
-                    </div>            
->>>>>>> 24eebbd2
                 </div>
             </td>
         </tr></tbody>
@@ -632,12 +302,12 @@
                 <table style="margin-top: 20px;"><tr>
                     <td>
                         <div style="border-top-left-radius:3px;border-top-right-radius:3px;font-size:12px;border-collapse:separate;text-align:center;font-weight:bold;color:#ffffff;width:130px;min-height: 18px;background:#a24689;padding-top: 4px;">
-                            ${object.event_id.get_interval(object.event_id.start, 'dayname', tz=object.partner_id.tz)}
+                            ${object.event_id.get_interval(object.event_id.start, 'dayname', tz=object.partner_id.tz if not object.event_id.allday else None)}
                         </div>
                         <div style="font-size:48px;min-height:auto;font-weight:bold;text-align:center;color: #5F5F5F;background-color: #F8F8F8;width: 130px;border:1px solid #a24689;">
-                            ${object.event_id.get_interval(object.event_id.start,'day', tz=object.partner_id.tz)}
-                        </div>
-                        <div style='font-size:12px;text-align:center;font-weight:bold;color:#ffffff;background-color:#a24689'>${object.event_id.get_interval(object.event_id.start, 'month', tz=object.partner_id.tz)}</div>
+                            ${object.event_id.get_interval(object.event_id.start,'day', tz=object.partner_id.tz if not object.event_id.allday else None)}
+                        </div>
+                        <div style='font-size:12px;text-align:center;font-weight:bold;color:#ffffff;background-color:#a24689'>${object.event_id.get_interval(object.event_id.start, 'month', tz=object.partner_id.tz if not object.event_id.allday else None)}</div>
                         <div style="border-collapse:separate;color: #5F5F5F;text-align:center;width: 130px;font-size:12px;border-bottom-right-radius:3px;font-weight:bold;border:1px solid #a24689;border-bottom-left-radius:3px;">${not object.event_id.allday and object.event_id.get_interval(object.event_id.start, 'time', tz=object.partner_id.tz) or ''}</div>
                     </td>
                     <td width="20px;"/>
