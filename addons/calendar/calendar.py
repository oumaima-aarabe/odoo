# -*- coding: utf-8 -*-
##############################################################################
#
#    OpenERP, Open Source Business Applications
#    Copyright (c) 2011-2014 OpenERP S.A. <http://openerp.com>
#
#    This program is free software: you can redistribute it and/or modify
#    it under the terms of the GNU Affero General Public License as
#    published by the Free Software Foundation, either version 3 of the
#    License, or (at your option) any later version.
#
#    This program is distributed in the hope that it will be useful,
#    but WITHOUT ANY WARRANTY; without even the implied warranty of
#    MERCHANTABILITY or FITNESS FOR A PARTICULAR PURPOSE.  See the
#    GNU Affero General Public License for more details.
#
#    You should have received a copy of the GNU Affero General Public License
#    along with this program.  If not, see <http://www.gnu.org/licenses/>.
#
##############################################################################

import pytz
import re
import time
import openerp
import openerp.service.report
import uuid
from werkzeug.exceptions import BadRequest
from datetime import datetime, timedelta
from dateutil import parser
from dateutil import rrule
from dateutil.relativedelta import relativedelta
from openerp import tools, SUPERUSER_ID
from openerp.osv import fields, osv
from openerp.tools import DEFAULT_SERVER_DATE_FORMAT, DEFAULT_SERVER_DATETIME_FORMAT
from openerp.tools.translate import _
from openerp.http import request
from operator import itemgetter

import logging
_logger = logging.getLogger(__name__)


def calendar_id2real_id(calendar_id=None, with_date=False):
    """
    Convert a "virtual/recurring event id" (type string) into a real event id (type int).
    E.g. virtual/recurring event id is 4-20091201100000, so it will return 4.
    @param calendar_id: id of calendar
    @param with_date: if a value is passed to this param it will return dates based on value of withdate + calendar_id
    @return: real event id
    """
    if calendar_id and isinstance(calendar_id, (str, unicode)):
        res = calendar_id.split('-')
        if len(res) >= 2:
            real_id = res[0]
            if with_date:
                real_date = time.strftime("%Y-%m-%d %H:%M:%S", time.strptime(res[1], "%Y%m%d%H%M%S"))
                start = datetime.strptime(real_date, "%Y-%m-%d %H:%M:%S")
                end = start + timedelta(hours=with_date)
                return (int(real_id), real_date, end.strftime("%Y-%m-%d %H:%M:%S"))
            return int(real_id)
    return calendar_id and int(calendar_id) or calendar_id


def get_real_ids(ids):
    if isinstance(ids, (str, int, long)):
        return calendar_id2real_id(ids)

    if isinstance(ids, (list, tuple)):
        return [calendar_id2real_id(id) for id in ids]


class calendar_attendee(osv.Model):
    """
    Calendar Attendee Information
    """
    _name = 'calendar.attendee'
    _rec_name = 'cn'
    _description = 'Attendee information'

    def _compute_data(self, cr, uid, ids, name, arg, context=None):
        """
        Compute data on function fields for attendee values.
        @param ids: list of calendar attendee's IDs
        @param name: name of field
        @return: dictionary of form {id: {'field Name': value'}}
        """
        name = name[0]
        result = {}
        for attdata in self.browse(cr, uid, ids, context=context):
            id = attdata.id
            result[id] = {}
            if name == 'cn':
                if attdata.partner_id:
                    result[id][name] = attdata.partner_id.name or False
                else:
                    result[id][name] = attdata.email or ''
            if name == 'event_date':
                result[id][name] = attdata.event_id.date
            if name == 'event_end_date':
                result[id][name] = attdata.event_id.date_deadline
        return result

    STATE_SELECTION = [
        ('needsAction', 'Needs Action'),
        ('tentative', 'Uncertain'),
        ('declined', 'Declined'),
        ('accepted', 'Accepted'),
    ]

    _columns = {
        'state': fields.selection(STATE_SELECTION, 'Status', readonly=True, help="Status of the attendee's participation"),
        'cn': fields.function(_compute_data, string='Common name', type="char", multi='cn', store=True),
        'partner_id': fields.many2one('res.partner', 'Contact', readonly="True"),
        'email': fields.char('Email', help="Email of Invited Person"),
        'event_date': fields.function(_compute_data, string='Event Date', type="datetime", multi='event_date'),
        'event_end_date': fields.function(_compute_data, string='Event End Date', type="datetime", multi='event_end_date'),
        'availability': fields.selection([('free', 'Free'), ('busy', 'Busy')], 'Free/Busy', readonly="True"),
        'access_token': fields.char('Invitation Token'),
        'event_id': fields.many2one('calendar.event', 'Meeting linked'),
    }
    _defaults = {
        'state': 'needsAction',
    }

    def copy(self, cr, uid, id, default=None, context=None):
        raise osv.except_osv(_('Warning!'), _('You cannot duplicate a calendar attendee.'))

    def onchange_partner_id(self, cr, uid, ids, partner_id, context=None):
        """
        Make entry on email and availability on change of partner_id field.
        @param partner_id: changed value of partner id
        """
        if not partner_id:
            return {'value': {'email': ''}}
        partner = self.pool['res.partner'].browse(cr, uid, partner_id, context=context)
        return {'value': {'email': partner.email}}

    def get_ics_file(self, cr, uid, event_obj, context=None):
        """
        Returns iCalendar file for the event invitation.
        @param event_obj: event object (browse record)
        @return: .ics file content
        """
        res = None

        def ics_datetime(idate, short=False):
            if idate:
                return datetime.strptime(idate.split('.')[0], '%Y-%m-%d %H:%M:%S').replace(tzinfo=pytz.timezone('UTC'))
            return False

        try:
            # FIXME: why isn't this in CalDAV?
            import vobject
        except ImportError:
            return res

        cal = vobject.iCalendar()
        event = cal.add('vevent')
        if not event_obj.date_deadline or not event_obj.date:
            raise osv.except_osv(_('Warning!'), _("First you have to specify the date of the invitation."))
        event.add('created').value = ics_datetime(time.strftime('%Y-%m-%d %H:%M:%S'))
        event.add('dtstart').value = ics_datetime(event_obj.date)
        event.add('dtend').value = ics_datetime(event_obj.date_deadline)
        event.add('summary').value = event_obj.name
        if event_obj.description:
            event.add('description').value = event_obj.description
        if event_obj.location:
            event.add('location').value = event_obj.location
        if event_obj.rrule:
            event.add('rrule').value = event_obj.rrule

        if event_obj.alarm_ids:
            for alarm in event_obj.alarm_ids:
                valarm = event.add('valarm')
                interval = alarm.interval
                duration = alarm.duration
                trigger = valarm.add('TRIGGER')
                trigger.params['related'] = ["START"]
                if interval == 'days':
                    delta = timedelta(days=duration)
                elif interval == 'hours':
                    delta = timedelta(hours=duration)
                elif interval == 'minutes':
                    delta = timedelta(minutes=duration)
                trigger.value = delta
                valarm.add('DESCRIPTION').value = alarm.name or 'OpenERP'
        for attendee in event_obj.attendee_ids:
            attendee_add = event.add('attendee')
            attendee_add.value = 'MAILTO:' + (attendee.email or '')
        res = cal.serialize()
        return res

    def _send_mail_to_attendees(self, cr, uid, ids, email_from=tools.config.get('email_from', False), template_xmlid='calendar_template_meeting_invitation', context=None):
        """
        Send mail for event invitation to event attendees.
        @param email_from: email address for user sending the mail
        """
        res = False
        mail_ids = []
        data_pool = self.pool['ir.model.data']
        mailmess_pool = self.pool['mail.message']
        mail_pool = self.pool['mail.mail']
        template_pool = self.pool['email.template']
        local_context = context.copy()
        color = {
            'needsAction': 'grey',
            'accepted': 'green',
            'tentative': '#FFFF00',
            'declined': 'red'
        }

        if not isinstance(ids, (tuple, list)):
            ids = [ids]

        dummy, template_id = data_pool.get_object_reference(cr, uid, 'calendar', template_xmlid)
        dummy, act_id = data_pool.get_object_reference(cr, uid, 'calendar', "view_calendar_event_calendar")
        local_context.update({
            'color': color,
            'action_id': self.pool['ir.actions.act_window'].search(cr, uid, [('view_id', '=', act_id)], context=context)[0],
            'dbname': cr.dbname,
            'base_url': self.pool['ir.config_parameter'].get_param(cr, uid, 'web.base.url', default='http://localhost:8069', context=context)
        })

        for attendee in self.browse(cr, uid, ids, context=context):
            if attendee.email and email_from and attendee.email != email_from:
                ics_file = self.get_ics_file(cr, uid, attendee.event_id, context=context)
                mail_id = template_pool.send_mail(cr, uid, template_id, attendee.id, context=local_context)

                vals = {}
                if ics_file:
                    vals['attachment_ids'] = [(0, 0, {'name': 'invitation.ics',
                                                      'datas_fname': 'invitation.ics',
                                                      'datas': str(ics_file).encode('base64')})]
                vals['model'] = None  # We don't want to have the mail in the tchatter while in queue!
                the_mailmess = mail_pool.browse(cr, uid, mail_id, context=context).mail_message_id
                mailmess_pool.write(cr, uid, [the_mailmess.id], vals, context=context)
                mail_ids.append(mail_id)

        if mail_ids:
            res = mail_pool.send(cr, uid, mail_ids, context=context)

        return res

    def onchange_user_id(self, cr, uid, ids, user_id, *args, **argv):
        """
        Make entry on email and availability on change of user_id field.
        @param ids: list of attendee's IDs
        @param user_id: changed value of User id
        @return: dictionary of values which put value in email and availability fields
        """
        if not user_id:
            return {'value': {'email': ''}}

        user = self.pool['res.users'].browse(cr, uid, user_id, *args)
        return {'value': {'email': user.email, 'availability': user.availability}}

    def do_tentative(self, cr, uid, ids, context=None, *args):
        """
        Makes event invitation as Tentative.
        @param ids: list of attendee's IDs
        """
        return self.write(cr, uid, ids, {'state': 'tentative'}, context)

    def do_accept(self, cr, uid, ids, context=None, *args):
        """
        Marks event invitation as Accepted.
        @param ids: list of attendee's IDs
        """
        if context is None:
            context = {}
        meeting_obj = self.pool['calendar.event']
        res = self.write(cr, uid, ids, {'state': 'accepted'}, context)
        for attendee in self.browse(cr, uid, ids, context=context):
            meeting_obj.message_post(cr, uid, attendee.event_id.id, body=_(("%s has accepted invitation") % (attendee.cn)), subtype="calendar.subtype_invitation", context=context)

        return res

    def do_decline(self, cr, uid, ids, context=None, *args):
        """
        Marks event invitation as Declined.
        @param ids: list of calendar attendee's IDs
        """
        if context is None:
            context = {}
        meeting_obj = self.pool['calendar.event']
        res = self.write(cr, uid, ids, {'state': 'declined'}, context)
        for attendee in self.browse(cr, uid, ids, context=context):
            meeting_obj.message_post(cr, uid, attendee.event_id.id, body=_(("%s has declined invitation") % (attendee.cn)), subtype="calendar.subtype_invitation", context=context)
        return res

    def create(self, cr, uid, vals, context=None):
        if context is None:
            context = {}
        if not vals.get("email") and vals.get("cn"):
            cnval = vals.get("cn").split(':')
            email = filter(lambda x: x.__contains__('@'), cnval)
            vals['email'] = email and email[0] or ''
            vals['cn'] = vals.get("cn")
        res = super(calendar_attendee, self).create(cr, uid, vals, context=context)
        return res


class res_partner(osv.Model):
    _inherit = 'res.partner'
    _columns = {
        'calendar_last_notif_ack': fields.datetime('Last notification marked as read from base Calendar'),
    }

    def get_attendee_detail(self, cr, uid, ids, meeting_id, context=None):
        datas = []
        meeting = False
        if meeting_id:
            meeting = self.pool['calendar.event'].browse(cr, uid, get_real_ids(meeting_id), context=context)
        for partner in self.browse(cr, uid, ids, context=context):
            data = self.name_get(cr, uid, [partner.id], context)[0]
            if meeting:
                for attendee in meeting.attendee_ids:
                    if attendee.partner_id.id == partner.id:
                        data = (data[0], data[1], attendee.state)
            datas.append(data)
        return datas

    def calendar_last_notif_ack(self, cr, uid, context=None):
        partner = self.pool['res.users'].browse(cr, uid, uid, context=context).partner_id
        self.write(cr, uid, partner.id, {'calendar_last_notif_ack': datetime.now()}, context=context)
        return


class calendar_alarm_manager(osv.AbstractModel):
    _name = 'calendar.alarm_manager'

    def get_next_potential_limit_alarm(self, cr, uid, seconds, notif=True, mail=True, partner_id=None, context=None):
        res = {}
        base_request = """
                    SELECT
                        cal.id,
                        cal.date - interval '1' minute  * calcul_delta.max_delta AS first_alarm,
                        CASE
                            WHEN cal.recurrency THEN cal.end_date - interval '1' minute  * calcul_delta.min_delta
                            ELSE cal.date_deadline - interval '1' minute  * calcul_delta.min_delta
                        END as last_alarm,
                        cal.date as first_event_date,
                        CASE
                            WHEN cal.recurrency THEN cal.end_date
                            ELSE cal.date_deadline
                        END as last_event_date,
                        calcul_delta.min_delta,
                        calcul_delta.max_delta,
                        cal.rrule AS rule
                    FROM
                        calendar_event AS cal
                        RIGHT JOIN
                            (
                                SELECT
                                    rel.calendar_event_id, max(alarm.duration_minutes) AS max_delta,min(alarm.duration_minutes) AS min_delta
                                FROM
                                    calendar_alarm_calendar_event_rel AS rel
                                        LEFT JOIN calendar_alarm AS alarm ON alarm.id = rel.calendar_alarm_id
                                WHERE alarm.type in %s
                                GROUP BY rel.calendar_event_id
                            ) AS calcul_delta ON calcul_delta.calendar_event_id = cal.id
             """

        filter_user = """
                RIGHT JOIN calendar_event_res_partner_rel AS part_rel ON part_rel.calendar_event_id = cal.id
                    AND part_rel.res_partner_id = %s
        """

        #Add filter on type
        type_to_read = ()
        if notif:
            type_to_read += ('notification',)
        if mail:
            type_to_read += ('email',)

        tuple_params = (type_to_read,)

        #ADD FILTER ON PARTNER_ID
        if partner_id:
            base_request += filter_user
            tuple_params += (partner_id, )

        #Add filter on hours
        tuple_params += (seconds, seconds,)

        cr.execute("""SELECT *
                        FROM ( %s ) AS ALL_EVENTS
                       WHERE ALL_EVENTS.first_alarm < (now() at time zone 'utc' + interval '%%s' second )
                         AND ALL_EVENTS.last_alarm > (now() at time zone 'utc' - interval '%%s' second )
                   """ % base_request, tuple_params)

        for event_id, first_alarm, last_alarm, first_meeting, last_meeting, min_duration, max_duration, rule in cr.fetchall():
            res[event_id] = {
                'event_id': event_id,
                'first_alarm': first_alarm,
                'last_alarm': last_alarm,
                'first_meeting': first_meeting,
                'last_meeting': last_meeting,
                'min_duration': min_duration,
                'max_duration': max_duration,
                'rrule': rule
            }

        return res

    def do_check_alarm_for_one_date(self, cr, uid, one_date, event, event_maxdelta, in_the_next_X_seconds, after=False, notif=True, mail=True, context=None):
        res = []
        alarm_type = []

        if notif:
            alarm_type.append('notification')
        if mail:
            alarm_type.append('email')

        if one_date - timedelta(minutes=event_maxdelta) < datetime.now() + timedelta(seconds=in_the_next_X_seconds):  # if an alarm is possible for this date
            for alarm in event.alarm_ids:
                if alarm.type in alarm_type and \
                    one_date - timedelta(minutes=alarm.duration_minutes) < datetime.now() + timedelta(seconds=in_the_next_X_seconds) and \
                        (not after or one_date - timedelta(minutes=alarm.duration_minutes) > datetime.strptime(after.split('.')[0], "%Y-%m-%d %H:%M:%S")):
                        alert = {
                            'alarm_id': alarm.id,
                            'event_id': event.id,
                            'notify_at': one_date - timedelta(minutes=alarm.duration_minutes),
                        }
                        res.append(alert)
        return res

    def get_next_mail(self, cr, uid, context=None):
        cron = self.pool.get('ir.cron').search(cr, uid, [('model', 'ilike', self._name)], context=context)
        if cron and len(cron) == 1:
            cron = self.pool.get('ir.cron').browse(cr, uid, cron[0], context=context)
        else:
            raise ("Cron for " + self._name + " not identified :( !")

        if cron.interval_type == "weeks":
            cron_interval = cron.interval_number * 7 * 24 * 60 * 60
        elif cron.interval_type == "days":
            cron_interval = cron.interval_number * 24 * 60 * 60
        elif cron.interval_type == "hours":
            cron_interval = cron.interval_number * 60 * 60
        elif cron.interval_type == "minutes":
            cron_interval = cron.interval_number * 60
        elif cron.interval_type == "seconds":
            cron_interval = cron.interval_number

        if not cron_interval:
            raise ("Cron delay for " + self._name + " can not be calculated :( !")

        all_events = self.get_next_potential_limit_alarm(cr, uid, cron_interval, notif=False, context=context)

        for event in all_events:  # .values()
            max_delta = all_events[event]['max_duration']
            curEvent = self.pool.get('calendar.event').browse(cr, uid, event, context=context)
            if curEvent.recurrency:
                bFound = False
                LastFound = False
                for one_date in self.pool.get('calendar.event').get_recurrent_date_by_event(cr, uid, curEvent, context=context):
                    in_date_format = datetime.strptime(one_date, '%Y-%m-%d %H:%M:%S')
                    LastFound = self.do_check_alarm_for_one_date(cr, uid, in_date_format, curEvent, max_delta, cron_interval, notif=False, context=context)
                    if LastFound:
                        for alert in LastFound:
                            self.do_mail_reminder(cr, uid, alert, context=context)

                        if not bFound:  # if it's the first alarm for this recurrent event
                            bFound = True
                    if bFound and not LastFound:  # if the precedent event had an alarm but not this one, we can stop the search for this event
                        break
            else:
                in_date_format = datetime.strptime(curEvent.date, '%Y-%m-%d %H:%M:%S')
                LastFound = self.do_check_alarm_for_one_date(cr, uid, in_date_format, curEvent, max_delta, cron_interval, notif=False, context=context)
                if LastFound:
                    for alert in LastFound:
                        self.do_mail_reminder(cr, uid, alert, context=context)

    def get_next_notif(self, cr, uid, context=None):
        ajax_check_every_seconds = 300
        partner = self.pool.get('res.users').browse(cr, uid, uid, context=context).partner_id
        all_notif = []

        if not partner:
            return []

        all_events = self.get_next_potential_limit_alarm(cr, uid, ajax_check_every_seconds, partner_id=partner.id, mail=False, context=context)

        for event in all_events:  # .values()
            max_delta = all_events[event]['max_duration']
            curEvent = self.pool.get('calendar.event').browse(cr, uid, event, context=context)
            if curEvent.recurrency:
                bFound = False
                LastFound = False
                for one_date in self.pool.get("calendar.event").get_recurrent_date_by_event(cr, uid, curEvent, context=context):
                    in_date_format = datetime.strptime(one_date, '%Y-%m-%d %H:%M:%S')
                    LastFound = self.do_check_alarm_for_one_date(cr, uid, in_date_format, curEvent, max_delta, ajax_check_every_seconds, after=partner.calendar_last_notif_ack, mail=False, context=context)
                    if LastFound:
                        for alert in LastFound:
                            all_notif.append(self.do_notif_reminder(cr, uid, alert, context=context))
                        if not bFound:  # if it's the first alarm for this recurrent event
                            bFound = True
                    if bFound and not LastFound:  # if the precedent event had alarm but not this one, we can stop the search fot this event
                        break
            else:
                in_date_format = datetime.strptime(curEvent.date, '%Y-%m-%d %H:%M:%S')
                LastFound = self.do_check_alarm_for_one_date(cr, uid, in_date_format, curEvent, max_delta, ajax_check_every_seconds, partner.calendar_last_notif_ack, mail=False, context=context)
                if LastFound:
                    for alert in LastFound:
                        all_notif.append(self.do_notif_reminder(cr, uid, alert, context=context))
        return all_notif

    def do_mail_reminder(self, cr, uid, alert, context=None):
        if context is None:
            context = {}
        res = False

        event = self.pool['calendar.event'].browse(cr, uid, alert['event_id'], context=context)
        alarm = self.pool['calendar.alarm'].browse(cr, uid, alert['alarm_id'], context=context)

        if alarm.type == 'email':
            res = self.pool['calendar.attendee']._send_mail_to_attendees(cr, uid, [att.id for att in event.attendee_ids], template_xmlid='calendar_template_meeting_reminder', context=context)

        return res

    def do_notif_reminder(self, cr, uid, alert, context=None):
        alarm = self.pool['calendar.alarm'].browse(cr, uid, alert['alarm_id'], context=context)
        event = self.pool['calendar.event'].browse(cr, uid, alert['event_id'], context=context)

        if alarm.type == 'notification':
            message = event.display_time

            delta = alert['notify_at'] - datetime.now()
            delta = delta.seconds + delta.days * 3600 * 24

            return {
                'event_id': event.id,
                'title': event.name,
                'message': message,
                'timer': delta,
                'notify_at': alert['notify_at'].strftime("%Y-%m-%d %H:%M:%S"),
            }


class calendar_alarm(osv.Model):
    _name = 'calendar.alarm'
    _description = 'Event alarm'

    def _get_duration(self, cr, uid, ids, field_name, arg, context=None):
        res = {}
        for alarm in self.browse(cr, uid, ids, context=context):
            if alarm.interval == "minutes":
                res[alarm.id] = alarm.duration
            elif alarm.interval == "hours":
                res[alarm.id] = alarm.duration * 60
            elif alarm.interval == "days":
                res[alarm.id] = alarm.duration * 60 * 24
            else:
                res[alarm.id] = 0
        return res

    _columns = {
        'name': fields.char('Name', required=True),  # fields function
        'type': fields.selection([('notification', 'Notification'), ('email', 'Email')], 'Type', required=True),
        'duration': fields.integer('Amount', required=True),
        'interval': fields.selection([('minutes', 'Minutes'), ('hours', 'Hours'), ('days', 'Days')], 'Unit', required=True),
        'duration_minutes': fields.function(_get_duration, type='integer', string='duration_minutes', store=True),
    }

    _defaults = {
        'type': 'notification',
        'duration': 1,
        'interval': 'hours',
    }


class ir_values(osv.Model):
    _inherit = 'ir.values'

    def set(self, cr, uid, key, key2, name, models, value, replace=True, isobject=False, meta=False, preserve_user=False, company=False):

        new_model = []
        for data in models:
            if type(data) in (list, tuple):
                new_model.append((data[0], calendar_id2real_id(data[1])))
            else:
                new_model.append(data)
        return super(ir_values, self).set(cr, uid, key, key2, name, new_model,
                                          value, replace, isobject, meta, preserve_user, company)

    def get(self, cr, uid, key, key2, models, meta=False, context=None, res_id_req=False, without_user=True, key2_req=True):
        if context is None:
            context = {}
        new_model = []
        for data in models:
            if type(data) in (list, tuple):
                new_model.append((data[0], calendar_id2real_id(data[1])))
            else:
                new_model.append(data)
        return super(ir_values, self).get(cr, uid, key, key2, new_model,
                                          meta, context, res_id_req, without_user, key2_req)


class ir_model(osv.Model):

    _inherit = 'ir.model'

    def read(self, cr, uid, ids, fields=None, context=None, load='_classic_read'):
        new_ids = isinstance(ids, (str, int, long)) and [ids] or ids
        if context is None:
            context = {}
        data = super(ir_model, self).read(cr, uid, new_ids, fields=fields, context=context, load=load)
        if data:
            for val in data:
                val['id'] = calendar_id2real_id(val['id'])
        return isinstance(ids, (str, int, long)) and data[0] or data


original_exp_report = openerp.service.report.exp_report


def exp_report(db, uid, object, ids, data=None, context=None):
    """
    Export Report
    """
    if object == 'printscreen.list':
        original_exp_report(db, uid, object, ids, data, context)
    new_ids = []
    for id in ids:
        new_ids.append(calendar_id2real_id(id))
    if data.get('id', False):
        data['id'] = calendar_id2real_id(data['id'])
    return original_exp_report(db, uid, object, new_ids, data, context)


openerp.service.report.exp_report = exp_report


class calendar_event_type(osv.Model):
    _name = 'calendar.event.type'
    _description = 'Meeting Type'
    _columns = {
        'name': fields.char('Name', required=True, translate=True),
    }


class calendar_event(osv.Model):
    """ Model for Calendar Event """
    _name = 'calendar.event'
    _description = "Meeting"
    _order = "id desc"
    _inherit = ["mail.thread", "ir.needaction_mixin"]

    def do_run_scheduler(self, cr, uid, id, context=None):
        self.pool['calendar.alarm_manager'].do_run_scheduler(cr, uid, context=context)

    def get_recurrent_date_by_event(self, cr, uid, event, context=None):
        """Get recurrent dates based on Rule string and all event where recurrent_id is child
        """

        def todate(date):
            val = parser.parse(''.join((re.compile('\d')).findall(date)))
            ## Dates are localized to saved timezone if any, else current timezone.
            if not val.tzinfo:
                val = pytz.UTC.localize(val)
            return val.astimezone(timezone)

        timezone = pytz.timezone(event.vtimezone or context.get('tz') or 'UTC')
        startdate = pytz.UTC.localize(datetime.strptime(event.date, "%Y-%m-%d %H:%M:%S"))  # Add "+hh:mm" timezone
        if not startdate:
            startdate = datetime.now()

        ## Convert the start date to saved timezone (or context tz) as it'll
        ## define the correct hour/day asked by the user to repeat for recurrence.
        startdate = startdate.astimezone(timezone)  # transform "+hh:mm" timezone
        rset1 = rrule.rrulestr(str(event.rrule), dtstart=startdate, forceset=True)
        ids_depending = self.search(cr, uid, [('recurrent_id', '=', event.id), '|', ('active', '=', False), ('active', '=', True)], context=context)
        all_events = self.browse(cr, uid, ids_depending, context=context)

        for ev in all_events:
            rset1._exdate.append(todate(ev.recurrent_id_date))

        return [d.astimezone(pytz.UTC) for d in rset1]

    def _get_recurrency_end_date(self, data, context=None):
        if data.get('recurrency') and data.get('end_type') in ('count', unicode('count')):
            data_date_deadline = datetime.strptime(data.get('date_deadline'), '%Y-%m-%d %H:%M:%S')
            if data.get('rrule_type') in ('daily', unicode('count')):
                rel_date = relativedelta(days=data.get('count') + 1)
            elif data.get('rrule_type') in ('weekly', unicode('weekly')):
                rel_date = relativedelta(days=(data.get('count') + 1) * 7)
            elif data.get('rrule_type') in ('monthly', unicode('monthly')):
                rel_date = relativedelta(months=data.get('count') + 1)
            elif data.get('rrule_type') in ('yearly', unicode('yearly')):
                rel_date = relativedelta(years=data.get('count') + 1)
            end_date = data_date_deadline + rel_date
        else:
            end_date = data.get('end_date')
        return end_date

    def _find_my_attendee(self, cr, uid, meeting_ids, context=None):
        """
            Return the first attendee where the user connected has been invited from all the meeting_ids in parameters
        """
        user = self.pool['res.users'].browse(cr, uid, uid, context=context)
        for meeting_id in meeting_ids:
            for attendee in self.browse(cr, uid, meeting_id, context).attendee_ids:
                if user.partner_id.id == attendee.partner_id.id:
                    return attendee
        return False

    def _get_display_time(self, cr, uid, meeting_id, context=None):
        """
            Return date and time (from to from) based on duration with timezone in string :
            eg.
            1) if user add duration for 2 hours, return : August-23-2013 at ( 04-30 To 06-30) (Europe/Brussels)
            2) if event all day ,return : AllDay, July-31-2013
        """
        if context is None:
            context = {}

        tz = context.get('tz', False)
        if not tz:  # tz can have a value False, so dont do it in the default value of get !
            tz = pytz.timezone('UTC')

        meeting = self.browse(cr, uid, meeting_id, context=context)
        date = fields.datetime.context_timestamp(cr, uid, datetime.strptime(meeting.date, tools.DEFAULT_SERVER_DATETIME_FORMAT), context=context)
        date_deadline = fields.datetime.context_timestamp(cr, uid, datetime.strptime(meeting.date_deadline, tools.DEFAULT_SERVER_DATETIME_FORMAT), context=context)
        event_date = date.strftime('%B-%d-%Y')
        display_time = date.strftime('%H-%M')
        if meeting.allday:
            time = _("AllDay , %s") % (event_date)
        elif meeting.duration < 24:
            duration = date + timedelta(hours=meeting.duration)
            time = ("%s at ( %s To %s) (%s)") % (event_date, display_time, duration.strftime('%H-%M'), tz)
        else:
            time = ("%s at %s To\n %s at %s (%s)") % (event_date, display_time, date_deadline.strftime('%B-%d-%Y'), date_deadline.strftime('%H-%M'), tz)
        return time

    def _compute(self, cr, uid, ids, fields, arg, context=None):
        res = {}
        for meeting_id in ids:
            res[meeting_id] = {}
            attendee = self._find_my_attendee(cr, uid, [meeting_id], context)
            for field in fields:
                if field == 'is_attendee':
                    res[meeting_id][field] = True if attendee else False
                elif field == 'attendee_status':
                    res[meeting_id][field] = attendee.state if attendee else 'needsAction'
                elif field == 'display_time':
                    res[meeting_id][field] = self._get_display_time(cr, uid, meeting_id, context=context)
        return res

    def _get_rulestring(self, cr, uid, ids, name, arg, context=None):
        """
        Gets Recurrence rule string according to value type RECUR of iCalendar from the values given.
        @return: dictionary of rrule value.
        """
        result = {}
        if not isinstance(ids, list):
            ids = [ids]

        for id in ids:
            #read these fields as SUPERUSER because if the record is private a normal search could return False and raise an error
            data = self.browse(cr, SUPERUSER_ID, id, context=context)

            if data.interval and data.interval < 0:
                raise osv.except_osv(_('Warning!'), _('Interval cannot be negative.'))
            if data.count and data.count <= 0:
                raise osv.except_osv(_('Warning!'), _('Count cannot be negative or 0.'))

            data = self.read(cr, uid, id, ['id', 'byday', 'recurrency', 'month_list', 'end_date', 'rrule_type', 'month_by', 'interval', 'count', 'end_type', 'mo', 'tu', 'we', 'th', 'fr', 'sa', 'su', 'day', 'week_list'], context=context)
            event = data['id']
            if data['recurrency']:
                result[event] = self.compute_rule_string(data)
            else:
                result[event] = ""
        return result

    def _rrule_write(self, cr, uid, ids, field_name, field_value, args, context=None):
        if not isinstance(ids, list):
            ids = [ids]
        data = self._get_empty_rrule_data()
        if field_value:
            data['recurrency'] = True
            for event in self.browse(cr, uid, ids, context=context):
                rdate = event.date
                update_data = self._parse_rrule(field_value, dict(data), rdate)
                data.update(update_data)
                self.write(cr, uid, ids, data, context=context)
        return True
<<<<<<< HEAD
    
    def default_get(self, cr, uid, fields, context=None):
        res = super(calendar_event, self).default_get(cr, uid, fields, context=context)
        if context.get('active_model') == 'res.partner':
            if context.get('user_id'):
                res.update({'partner_ids' : [self.pool['res.users'].browse(cr, uid, context.get('user_id'), context=context).partner_id.id]})
        
        if context.get('active_model') == 'crm.lead':
            if context.get('partner_id'):
                res.update({'partner_ids' : [context.get('partner_id')]})
        return res
        
=======

>>>>>>> 66c594fe
    def _tz_get(self, cr, uid, context=None):
        return [(x.lower(), x) for x in pytz.all_timezones]

    _track = {
        'location': {
            'calendar.subtype_invitation': lambda self, cr, uid, obj, ctx=None: True,
        },
        'date': {
            'calendar.subtype_invitation': lambda self, cr, uid, obj, ctx=None: True,
        },
    }
    _columns = {
        'id': fields.integer('ID', readonly=True),
        'state': fields.selection([('draft', 'Unconfirmed'), ('open', 'Confirmed')], string='Status', readonly=True, track_visibility='onchange'),
        'name': fields.char('Meeting Subject', required=True, states={'done': [('readonly', True)]}),
        'is_attendee': fields.function(_compute, string='Attendee', type="boolean", multi='attendee'),
        'attendee_status': fields.function(_compute, string='Attendee Status', type="selection", selection=calendar_attendee.STATE_SELECTION, multi='attendee'),
        'display_time': fields.function(_compute, string='Event Time', type="char", multi='attendee'),
        'date': fields.datetime('Date', states={'done': [('readonly', True)]}, required=True, track_visibility='onchange'),
        'date_deadline': fields.datetime('End Date', states={'done': [('readonly', True)]}, required=True,),
        'duration': fields.float('Duration', states={'done': [('readonly', True)]}),
        'description': fields.text('Description', states={'done': [('readonly', True)]}),
        'class': fields.selection([('public', 'Public'), ('private', 'Private'), ('confidential', 'Public for Employees')], 'Privacy', states={'done': [('readonly', True)]}),
        'location': fields.char('Location', help="Location of Event", track_visibility='onchange', states={'done': [('readonly', True)]}),
        'show_as': fields.selection([('free', 'Free'), ('busy', 'Busy')], 'Show Time as', states={'done': [('readonly', True)]}),
        'rrule': fields.function(_get_rulestring, type='char', fnct_inv=_rrule_write, store=True, string='Recurrent Rule'),
        'rrule_type': fields.selection([('daily', 'Day(s)'), ('weekly', 'Week(s)'), ('monthly', 'Month(s)'), ('yearly', 'Year(s)')], 'Recurrency', states={'done': [('readonly', True)]}, help="Let the event automatically repeat at that interval"),
        'recurrency': fields.boolean('Recurrent', help="Recurrent Meeting"),
        'recurrent_id': fields.integer('Recurrent ID'),
        'recurrent_id_date': fields.datetime('Recurrent ID date'),
        'vtimezone': fields.selection(_tz_get, string='Timezone'),
        'end_type': fields.selection([('count', 'Number of repetitions'), ('end_date', 'End date')], 'Recurrence Termination'),
        'interval': fields.integer('Repeat Every', help="Repeat every (Days/Week/Month/Year)"),
        'count': fields.integer('Repeat', help="Repeat x times"),
        'mo': fields.boolean('Mon'),
        'tu': fields.boolean('Tue'),
        'we': fields.boolean('Wed'),
        'th': fields.boolean('Thu'),
        'fr': fields.boolean('Fri'),
        'sa': fields.boolean('Sat'),
        'su': fields.boolean('Sun'),
        'month_by': fields.selection([('date', 'Date of month'), ('day', 'Day of month')], 'Option', oldname='select1'),
        'day': fields.integer('Date of month'),
        'week_list': fields.selection([('MO', 'Monday'), ('TU', 'Tuesday'), ('WE', 'Wednesday'), ('TH', 'Thursday'), ('FR', 'Friday'), ('SA', 'Saturday'), ('SU', 'Sunday')], 'Weekday'),
        'byday': fields.selection([('1', 'First'), ('2', 'Second'), ('3', 'Third'), ('4', 'Fourth'), ('5', 'Fifth'), ('-1', 'Last')], 'By day'),
        'end_date': fields.date('Repeat Until'),
        'allday': fields.boolean('All Day', states={'done': [('readonly', True)]}),
        'user_id': fields.many2one('res.users', 'Responsible', states={'done': [('readonly', True)]}),
        'color_partner_id': fields.related('user_id', 'partner_id', 'id', type="integer", string="colorize", store=False),  # Color of creator
        'active': fields.boolean('Active', help="If the active field is set to true, it will allow you to hide the event alarm information without removing it."),
        'categ_ids': fields.many2many('calendar.event.type', 'meeting_category_rel', 'event_id', 'type_id', 'Tags'),
        'attendee_ids': fields.one2many('calendar.attendee', 'event_id', 'Attendees', ondelete='cascade'),
        'partner_ids': fields.many2many('res.partner', string='Attendees', states={'done': [('readonly', True)]}),
        'alarm_ids': fields.many2many('calendar.alarm', string='Reminders', ondelete="restrict"),

    }
    _defaults = {
        'end_type': 'count',
        'count': 1,
        'rrule_type': False,
        'state': 'draft',
        'class': 'public',
        'show_as': 'busy',
        'month_by': 'date',
        'interval': 1,
        'active': 1,
        'user_id': lambda self, cr, uid, ctx: uid,
        'partner_ids': lambda self, cr, uid, ctx: [self.pool['res.users'].browse(cr, uid, [uid], context=ctx)[0].partner_id.id]
    }

    def _check_closing_date(self, cr, uid, ids, context=None):
        for event in self.browse(cr, uid, ids, context=context):
            if event.date_deadline < event.date:
                return False
        return True

    _constraints = [
        (_check_closing_date, 'Error ! End date cannot be set before start date.', ['date_deadline']),
    ]

    def onchange_dates(self, cr, uid, ids, start_date, duration=False, end_date=False, allday=False, context=None):

        """Returns duration and/or end date based on values passed
        @param ids: List of calendar event's IDs.
        """
        if context is None:
            context = {}

        value = {}
        if not start_date:
            return value

        if not end_date and not duration:
            duration = 1.00
            value['duration'] = duration

        if allday:  # For all day event
            start = datetime.strptime(start_date, "%Y-%m-%d %H:%M:%S")
            user = self.pool['res.users'].browse(cr, uid, uid)
            tz = pytz.timezone(user.tz) if user.tz else pytz.utc
            start = pytz.utc.localize(start).astimezone(tz)     # convert start in user's timezone
            start = start.astimezone(pytz.utc)                  # convert start back to utc

            value['duration'] = 24.0
            value['date'] = datetime.strftime(start, "%Y-%m-%d %H:%M:%S")
        else:
            start = datetime.strptime(start_date, "%Y-%m-%d %H:%M:%S")

        if end_date and not duration:
            end = datetime.strptime(end_date, "%Y-%m-%d %H:%M:%S")
            diff = end - start
            duration = float(diff.days) * 24 + (float(diff.seconds) / 3600)
            value['duration'] = round(duration, 2)
        elif not end_date:
            end = start + timedelta(hours=duration)
            value['date_deadline'] = end.strftime("%Y-%m-%d %H:%M:%S")
        elif end_date and duration and not allday:
            # we have both, keep them synchronized:
            # set duration based on end_date (arbitrary decision: this avoid
            # getting dates like 06:31:48 instead of 06:32:00)
            end = datetime.strptime(end_date, "%Y-%m-%d %H:%M:%S")
            diff = end - start
            duration = float(diff.days) * 24 + (float(diff.seconds) / 3600)
            value['duration'] = round(duration, 2)

        return {'value': value}

    def new_invitation_token(self, cr, uid, record, partner_id):
        return uuid.uuid4().hex

    def create_attendees(self, cr, uid, ids, context):
        user_obj = self.pool['res.users']
        current_user = user_obj.browse(cr, uid, uid, context=context)
        res = {}
        for event in self.browse(cr, uid, ids, context):
            attendees = {}
            for att in event.attendee_ids:
                attendees[att.partner_id.id] = True
            new_attendees = []
            new_att_partner_ids = []
            for partner in event.partner_ids:
                if partner.id in attendees:
                    continue
                access_token = self.new_invitation_token(cr, uid, event, partner.id)
                values = {
                    'partner_id': partner.id,
                    'event_id': event.id,
                    'access_token': access_token,
                    'email': partner.email,
                }

                if partner.id == current_user.partner_id.id:
                    values['state'] = 'accepted'

                att_id = self.pool['calendar.attendee'].create(cr, uid, values, context=context)
                new_attendees.append(att_id)
                new_att_partner_ids.append(partner.id)

                if not current_user.email or current_user.email != partner.email:
                    mail_from = current_user.email or tools.config.get('email_from', False)
                    if self.pool['calendar.attendee']._send_mail_to_attendees(cr, uid, att_id, email_from=mail_from, context=context):
                        self.message_post(cr, uid, event.id, body=_("An invitation email has been sent to attendee %s") % (partner.name,), subtype="calendar.subtype_invitation", context=context)

            if new_attendees:
                self.write(cr, uid, [event.id], {'attendee_ids': [(4, att) for att in new_attendees]}, context=context)
            if new_att_partner_ids:
                self.message_subscribe(cr, uid, [event.id], new_att_partner_ids, context=context)

            # We remove old attendees who are not in partner_ids now.
            all_partner_ids = [part.id for part in event.partner_ids]
            all_part_attendee_ids = [att.partner_id.id for att in event.attendee_ids]
            all_attendee_ids = [att.id for att in event.attendee_ids]
            partner_ids_to_remove = map(lambda x: x, set(all_part_attendee_ids + new_att_partner_ids) - set(all_partner_ids))

            attendee_ids_to_remove = []

            if partner_ids_to_remove:
                attendee_ids_to_remove = self.pool["calendar.attendee"].search(cr, uid, [('partner_id.id', 'in', partner_ids_to_remove), ('event_id.id', '=', event.id)], context=context)
                if attendee_ids_to_remove:
                    self.pool['calendar.attendee'].unlink(cr, uid, attendee_ids_to_remove, context)

            res[event.id] = {
                'new_attendee_ids': new_attendees,
                'old_attendee_ids': all_attendee_ids,
                'removed_attendee_ids': attendee_ids_to_remove
            }
        return res

    def get_search_fields(self, browse_event, order_fields, r_date=None):
        sort_fields = {}
        for ord in order_fields:
            if ord == 'id' and r_date:
                sort_fields[ord] = '%s-%s' % (browse_event[ord], r_date.strftime("%Y%m%d%H%M%S"))
            else:
                sort_fields[ord] = browse_event[ord]
                'If we sort on FK, we obtain a browse_record, so we need to sort on name_get'
                if type(browse_event[ord]) is openerp.osv.orm.browse_record:
                    name_get = browse_event[ord].name_get()
                    if len(name_get) and len(name_get[0]) >= 2:
                        sort_fields[ord] = name_get[0][1]

        return sort_fields

    def get_recurrent_ids(self, cr, uid, event_id, domain, order=None, context=None):

        """Gives virtual event ids for recurring events
        This method gives ids of dates that comes between start date and end date of calendar views

        @param order: The fields (comma separated, format "FIELD {DESC|ASC}") on which the events should be sorted
        """

        if not context:
            context = {}

        if isinstance(event_id, (str, int, long)):
            ids_to_browse = [event_id]  # keep select for return
        else:
            ids_to_browse = event_id

        if order:
            order_fields = [field.split()[0] for field in order.split(',')]
        else:
            # fallback on self._order defined on the model
            order_fields = [field.split()[0] for field in self._order.split(',')]

        if 'id' not in order_fields:
            order_fields.append('id')

        result_data = []
        result = []
        for ev in self.browse(cr, uid, ids_to_browse, context=context):
            if not ev.recurrency or not ev.rrule:
                result.append(ev.id)
                result_data.append(self.get_search_fields(ev, order_fields))
                continue

            rdates = self.get_recurrent_date_by_event(cr, uid, ev, context=context)

            for r_date in rdates:
                # fix domain evaluation
                # step 1: check date and replace expression by True or False, replace other expressions by True
                # step 2: evaluation of & and |
                # check if there are one False
                pile = []
                ok = True
                for arg in domain:
                    if str(arg[0]) in (str('date'), str('date_deadline'), str('end_date')):
                        if (arg[1] == '='):
                            ok = r_date.strftime('%Y-%m-%d') == arg[2]
                        if (arg[1] == '>'):
                            ok = r_date.strftime('%Y-%m-%d') > arg[2]
                        if (arg[1] == '<'):
                            ok = r_date.strftime('%Y-%m-%d') < arg[2]
                        if (arg[1] == '>='):
                            ok = r_date.strftime('%Y-%m-%d') >= arg[2]
                        if (arg[1] == '<='):
                            ok = r_date.strftime('%Y-%m-%d') <= arg[2]
                        pile.append(ok)
                    elif str(arg) == str('&') or str(arg) == str('|'):
                        pile.append(arg)
                    else:
                        pile.append(True)
                pile.reverse()
                new_pile = []
                for item in pile:
                    if not isinstance(item, basestring):
                        res = item
                    elif str(item) == str('&'):
                        first = new_pile.pop()
                        second = new_pile.pop()
                        res = first and second
                    elif str(item) == str('|'):
                        first = new_pile.pop()
                        second = new_pile.pop()
                        res = first or second
                    new_pile.append(res)

                if [True for item in new_pile if not item]:
                    continue
                result_data.append(self.get_search_fields(ev, order_fields, r_date=r_date))

        if order_fields:
            def comparer(left, right):
                for fn, mult in comparers:
                    result = cmp(fn(left), fn(right))
                    if result:
                        return mult * result
                return 0

            sort_params = [key.split()[0] if key[-4:].lower() != 'desc' else '-%s' % key.split()[0] for key in (order or self._order).split(',')]
            comparers = [((itemgetter(col[1:]), -1) if col[0] == '-' else (itemgetter(col), 1)) for col in sort_params]
            ids = [r['id'] for r in sorted(result_data, cmp=comparer)]

        if isinstance(event_id, (str, int, long)):
            return ids and ids[0] or False
        else:
            return ids

    def compute_rule_string(self, data):
        """
        Compute rule string according to value type RECUR of iCalendar from the values given.
        @param self: the object pointer
        @param data: dictionary of freq and interval value
        @return: string containing recurring rule (empty if no rule)
        """
        def get_week_string(freq, data):
            weekdays = ['mo', 'tu', 'we', 'th', 'fr', 'sa', 'su']
            if freq == 'weekly':
                byday = map(lambda x: x.upper(), filter(lambda x: data.get(x) and x in weekdays, data))
                # byday = map(lambda x: x.upper(),[data[day] for day in weekdays if data[day]])

                if byday:
                    return ';BYDAY=' + ','.join(byday)
            return ''

        def get_month_string(freq, data):
            if freq == 'monthly':
                if data.get('month_by') == 'date' and (data.get('day') < 1 or data.get('day') > 31):
                    raise osv.except_osv(_('Error!'), ("Please select a proper day of the month."))

                if data.get('month_by') == 'day':  # Eg : Second Monday of the month
                    return ';BYDAY=' + data.get('byday') + data.get('week_list')
                elif data.get('month_by') == 'date':  # Eg : 16th of the month
                    return ';BYMONTHDAY=' + str(data.get('day'))
            return ''

        def get_end_date(data):
            if data.get('end_date'):
                data['end_date_new'] = ''.join((re.compile('\d')).findall(data.get('end_date'))) + 'T235959Z'

            return (data.get('end_type') == 'count' and (';COUNT=' + str(data.get('count'))) or '') +\
                ((data.get('end_date_new') and data.get('end_type') == 'end_date' and (';UNTIL=' + data.get('end_date_new'))) or '')

        freq = data.get('rrule_type', False)  # day/week/month/year
        res = ''
        if freq:
            interval_srting = data.get('interval') and (';INTERVAL=' + str(data.get('interval'))) or ''
            res = 'FREQ=' + freq.upper() + get_week_string(freq, data) + interval_srting + get_end_date(data) + get_month_string(freq, data)

        return res

    def _get_empty_rrule_data(self):
        return {
            'byday': False,
            'recurrency': False,
            'end_date': False,
            'rrule_type': False,
            'month_by': False,
            'interval': 0,
            'count': False,
            'end_type': False,
            'mo': False,
            'tu': False,
            'we': False,
            'th': False,
            'fr': False,
            'sa': False,
            'su': False,
            'day': False,
            'week_list': False
        }

    def _parse_rrule(self, rule, data, date_start):
        day_list = ['mo', 'tu', 'we', 'th', 'fr', 'sa', 'su']
        rrule_type = ['yearly', 'monthly', 'weekly', 'daily']
        r = rrule.rrulestr(rule, dtstart=datetime.strptime(date_start, "%Y-%m-%d %H:%M:%S"))

        if r._freq > 0 and r._freq < 4:
            data['rrule_type'] = rrule_type[r._freq]

        data['count'] = r._count
        data['interval'] = r._interval
        data['end_date'] = r._until and r._until.strftime("%Y-%m-%d %H:%M:%S")
        #repeat weekly
        if r._byweekday:
            for i in xrange(0, 7):
                if i in r._byweekday:
                    data[day_list[i]] = True
            data['rrule_type'] = 'weekly'
        #repeat monthly by nweekday ((weekday, weeknumber), )
        if r._bynweekday:
            data['week_list'] = day_list[r._bynweekday[0][0]].upper()
            data['byday'] = r._bynweekday[0][1]
            data['month_by'] = 'day'
            data['rrule_type'] = 'monthly'

        if r._bymonthday:
            data['day'] = r._bymonthday[0]
            data['month_by'] = 'date'
            data['rrule_type'] = 'monthly'

        #repeat yearly but for openerp it's monthly, take same information as monthly but interval is 12 times
        if r._bymonth:
            data['interval'] = data['interval'] * 12

        #FIXEME handle forever case
        #end of recurrence
        #in case of repeat for ever that we do not support right now
        if not (data.get('count') or data.get('end_date')):
            data['count'] = 100
        if data.get('count'):
            data['end_type'] = 'count'
        else:
            data['end_type'] = 'end_date'
        return data

    def message_get_subscription_data(self, cr, uid, ids, user_pid=None, context=None):
        res = {}
        for virtual_id in ids:
            real_id = calendar_id2real_id(virtual_id)
            result = super(calendar_event, self).message_get_subscription_data(cr, uid, [real_id], user_pid=None, context=context)
            res[virtual_id] = result[real_id]
        return res

    def onchange_partner_ids(self, cr, uid, ids, value, context=None):
        """ The basic purpose of this method is to check that destination partners
            effectively have email addresses. Otherwise a warning is thrown.
            :param value: value format: [[6, 0, [3, 4]]]
        """
        res = {'value': {}}

        if not value or not value[0] or not value[0][0] == 6:
            return

        res.update(self.check_partners_email(cr, uid, value[0][2], context=context))
        return res

    def onchange_rec_day(self, cr, uid, id, date, mo, tu, we, th, fr, sa, su):
        """ set the start date according to the first occurence of rrule"""
        rrule_obj = self._get_empty_rrule_data()
        rrule_obj.update({
            'byday': True,
            'rrule_type': 'weekly',
            'mo': mo,
            'tu': tu,
            'we': we,
            'th': th,
            'fr': fr,
            'sa': sa,
            'su': su,
            'interval': 1
        })
        str_rrule = self.compute_rule_string(rrule_obj)
        first_occurence = list(rrule.rrulestr(str_rrule + ";COUNT=1", dtstart=datetime.strptime(date, "%Y-%m-%d %H:%M:%S"), forceset=True))[0]
        return {'value': {'date': first_occurence.strftime("%Y-%m-%d") + ' 00:00:00'}}

    def check_partners_email(self, cr, uid, partner_ids, context=None):
        """ Verify that selected partner_ids have an email_address defined.
            Otherwise throw a warning. """
        partner_wo_email_lst = []
        for partner in self.pool['res.partner'].browse(cr, uid, partner_ids, context=context):
            if not partner.email:
                partner_wo_email_lst.append(partner)
        if not partner_wo_email_lst:
            return {}
        warning_msg = _('The following contacts have no email address :')
        for partner in partner_wo_email_lst:
            warning_msg += '\n- %s' % (partner.name)
        return {'warning': {
                'title': _('Email addresses not found'),
                'message': warning_msg,
                }}

    # ----------------------------------------
    # OpenChatter
    # ----------------------------------------

    # shows events of the day for this user

    def _needaction_domain_get(self, cr, uid, context=None):
        return [('end_date', '>=', time.strftime(DEFAULT_SERVER_DATE_FORMAT + ' 23:59:59')), ('date', '>=', time.strftime(DEFAULT_SERVER_DATE_FORMAT + ' 23:59:59')), ('user_id', '=', uid)]

    def message_post(self, cr, uid, thread_id, body='', subject=None, type='notification', subtype=None, parent_id=False, attachments=None, context=None, **kwargs):
        if isinstance(thread_id, str):
            thread_id = get_real_ids(thread_id)
        if context.get('default_date'):
            del context['default_date']
        return super(calendar_event, self).message_post(cr, uid, thread_id, body=body, subject=subject, type=type, subtype=subtype, parent_id=parent_id, attachments=attachments, context=context, **kwargs)

    def do_sendmail(self, cr, uid, ids, context=None):
        for event in self.browse(cr, uid, ids, context):
            current_user = self.pool['res.users'].browse(cr, uid, uid, context=context)

            if current_user.email:
                if self.pool['calendar.attendee']._send_mail_to_attendees(cr, uid, [att.id for att in event.attendee_ids], email_from=current_user.email, context=context):
                    self.message_post(cr, uid, event.id, body=_("An invitation email has been sent to attendee(s)"), subtype="calendar.subtype_invitation", context=context)
        return

    def get_attendee(self, cr, uid, meeting_id, context=None):
        # Used for view in controller
        invitation = {'meeting': {}, 'attendee': []}

        meeting = self.browse(cr, uid, int(meeting_id), context)
        invitation['meeting'] = {
            'event': meeting.name,
            'where': meeting.location,
            'when': meeting.display_time
        }

        for attendee in meeting.attendee_ids:
            invitation['attendee'].append({'name': attendee.cn, 'status': attendee.state})
        return invitation

    def get_interval(self, cr, uid, ids, date, interval, context=None):
        #Function used only in calendar_event_data.xml for email template
        date = datetime.strptime(date.split('.')[0], DEFAULT_SERVER_DATETIME_FORMAT)
        if interval == 'day':
            res = str(date.day)
        elif interval == 'month':
            res = date.strftime('%B') + " " + str(date.year)
        elif interval == 'dayname':
            res = date.strftime('%A')
        elif interval == 'time':
            res = date.strftime('%I:%M %p')
        return res

    def search(self, cr, uid, args, offset=0, limit=0, order=None, context=None, count=False):
        if context is None:
            context = {}

        if context.get('mymeetings', False):
            partner_id = self.pool['res.users'].browse(cr, uid, uid, context).partner_id.id
            args += ['|', ('partner_ids', 'in', [partner_id]), ('user_id', '=', uid)]

        new_args = []
        for arg in args:
            new_arg = arg

            if arg[0] in ('date', unicode('date')) and arg[1] == ">=":
                if context.get('virtual_id', True):
                    new_args += ['|', '&', ('recurrency', '=', 1), ('end_date', arg[1], arg[2])]
            elif arg[0] == "id":
                new_id = get_real_ids(arg[2])
                new_arg = (arg[0], arg[1], new_id)
            new_args.append(new_arg)

        if not context.get('virtual_id', True):
            return super(calendar_event, self).search(cr, uid, new_args, offset=offset, limit=limit, order=order, context=context, count=count)

        # offset, limit, order and count must be treated separately as we may need to deal with virtual ids
        res = super(calendar_event, self).search(cr, uid, new_args, offset=0, limit=0, order=None, context=context, count=False)
        res = self.get_recurrent_ids(cr, uid, res, args, order=order, context=context)
        if count:
            return len(res)
        elif limit:
            return res[offset: offset + limit]
        return res

    def copy(self, cr, uid, id, default=None, context=None):
        if context is None:
            context = {}

        default = default or {}
        default['attendee_ids'] = False

        res = super(calendar_event, self).copy(cr, uid, calendar_id2real_id(id), default, context)
        return res

    def _detach_one_event(self, cr, uid, id, values=dict(), context=None):
        real_event_id = calendar_id2real_id(id)
        data = self.read(cr, uid, id, ['date', 'date_deadline', 'rrule', 'duration'])

        if data.get('rrule'):
            data.update(
                values,
                recurrent_id=real_event_id,
                recurrent_id_date=data.get('date'),
                rrule_type=False,
                rrule='',
                recurrency=False,
                end_date=datetime.strptime(values.get('date', False) or data.get('date'), "%Y-%m-%d %H:%M:%S") + timedelta(hours=values.get('duration', False) or data.get('duration'))
            )

            #do not copy the id
            if data.get('id'):
                del(data['id'])
            new_id = self.copy(cr, uid, real_event_id, default=data, context=context)
            return new_id

    def open_after_detach_event(self, cr, uid, ids, context=None):
        if context is None:
            context = {}

        new_id = self._detach_one_event(cr, uid, ids[0], context=context)
        return {
            'type': 'ir.actions.act_window',
            'res_model': 'calendar.event',
            'view_mode': 'form',
            'res_id': new_id,
            'target': 'current',
            'flags': {'form': {'action_buttons': True, 'options': {'mode': 'edit'}}}
        }

    def write(self, cr, uid, ids, values, context=None):
        def _only_changes_to_apply_on_real_ids(field_names):
            ''' return True if changes are only to be made on the real ids'''
            for field in field_names:
                if field in ['date', 'active']:
                    return True
            return False

        context = context or {}

        if isinstance(ids, (str, int, long)):
            if len(str(ids).split('-')) == 1:
                ids = [int(ids)]
            else:
                ids = [ids]

        res = False
        new_id = False

         # Special write of complex IDS
        for event_id in ids:
            if len(str(event_id).split('-')) == 1:
                continue

            ids.remove(event_id)
            real_event_id = calendar_id2real_id(event_id)

            # if we are setting the recurrency flag to False or if we are only changing fields that
            # should be only updated on the real ID and not on the virtual (like message_follower_ids):
            # then set real ids to be updated.
            if not values.get('recurrency', True) or not _only_changes_to_apply_on_real_ids(values.keys()):
                ids.append(real_event_id)
                continue
            else:
                data = self.read(cr, uid, event_id, ['date', 'date_deadline', 'rrule', 'duration'])
                if data.get('rrule'):
                    new_id = self._detach_one_event(cr, uid, event_id, values, context=None)

        res = super(calendar_event, self).write(cr, uid, ids, values, context=context)

        # set end_date for calendar searching
        if values.get('recurrency', True) and values.get('end_type', 'count') in ('count', unicode('count')) and \
                (values.get('rrule_type') or values.get('count') or values.get('date') or values.get('date_deadline')):
            for data in self.read(cr, uid, ids, ['date', 'date_deadline', 'recurrency', 'rrule_type', 'count', 'end_type'], context=context):
                end_date = self._get_recurrency_end_date(data, context=context)
                super(calendar_event, self).write(cr, uid, [data['id']], {'end_date': end_date}, context=context)

        attendees_create = False
        if values.get('partner_ids', False):
            attendees_create = self.create_attendees(cr, uid, ids, context)

        if values.get('date', False) and values.get('active', True):
            the_id = new_id or (ids and int(ids[0]))

            if attendees_create:
                attendees_create = attendees_create[the_id]
                mail_to_ids = list(set(attendees_create['old_attendee_ids']) - set(attendees_create['removed_attendee_ids']))
            else:
                mail_to_ids = [att.id for att in self.browse(cr, uid, the_id, context=context).attendee_ids]

            if mail_to_ids:
                current_user = self.pool['res.users'].browse(cr, uid, uid, context=context)
                if self.pool['calendar.attendee']._send_mail_to_attendees(cr, uid, mail_to_ids, template_xmlid='calendar_template_meeting_changedate', email_from=current_user.email, context=context):
                    self.message_post(cr, uid, the_id, body=_("A email has been send to specify that the date has been changed !"), subtype="calendar.subtype_invitation", context=context)

        return res or True and False

    def create(self, cr, uid, vals, context=None):
        if context is None:
            context = {}

        if not 'user_id' in vals:  # Else bug with quick_create when we are filter on an other user
            vals['user_id'] = uid

        if vals.get('recurrency', True) and vals.get('end_type', 'count') in ('count', unicode('count')) and \
                (vals.get('rrule_type') or vals.get('count') or vals.get('date') or vals.get('date_deadline')):
            vals['end_date'] = self._get_recurrency_end_date(vals, context=context)

        res = super(calendar_event, self).create(cr, uid, vals, context=context)
        self.create_attendees(cr, uid, [res], context=context)
        return res

    def read_group(self, cr, uid, domain, fields, groupby, offset=0, limit=None, context=None, orderby=False):
        if not context:
            context = {}

        if 'date' in groupby:
            raise osv.except_osv(_('Warning!'), _('Group by date is not supported, use the calendar view instead.'))
        virtual_id = context.get('virtual_id', True)
        context.update({'virtual_id': False})
        res = super(calendar_event, self).read_group(cr, uid, domain, fields, groupby, offset=offset, limit=limit, context=context, orderby=orderby)
        for result in res:
            #remove the count, since the value is not consistent with the result of the search when expand the group
            for groupname in groupby:
                if result.get(groupname + "_count"):
                    del result[groupname + "_count"]
            result.get('__context', {}).update({'virtual_id': virtual_id})
        return res

    def read(self, cr, uid, ids, fields=None, context=None, load='_classic_read'):
        if context is None:
            context = {}
        fields2 = fields and fields[:] or None
        EXTRAFIELDS = ('class', 'user_id', 'duration', 'date', 'rrule', 'vtimezone')
        for f in EXTRAFIELDS:
            if fields and (f not in fields):
                fields2.append(f)

        if isinstance(ids, (str, int, long)):
            select = [ids]
        else:
            select = ids

        select = map(lambda x: (x, calendar_id2real_id(x)), select)
        result = []

        real_data = super(calendar_event, self).read(cr, uid, [real_id for calendar_id, real_id in select], fields=fields2, context=context, load=load)
        real_data = dict(zip([x['id'] for x in real_data], real_data))

        for calendar_id, real_id in select:
            res = real_data[real_id].copy()
            ls = calendar_id2real_id(calendar_id, with_date=res and res.get('duration', 0) or 0)
            if not isinstance(ls, (str, int, long)) and len(ls) >= 2:
                res['date'] = ls[1]
                res['date_deadline'] = ls[2]
            res['id'] = calendar_id
            result.append(res)

        for r in result:
            if r['user_id']:
                user_id = type(r['user_id']) in (tuple, list) and r['user_id'][0] or r['user_id']
                if user_id == uid:
                    continue
            if r['class'] == 'private':
                for f in r.keys():
                    if f not in ('id', 'date', 'date_deadline', 'duration', 'user_id', 'state', 'interval', 'count', 'recurrent_id_date'):
                        if isinstance(r[f], list):
                            r[f] = []
                        else:
                            r[f] = False
                    if f == 'name':
                        r[f] = _('Busy')

        for r in result:
            for k in EXTRAFIELDS:
                if (k in r) and (fields and (k not in fields)):
                    del r[k]

        if isinstance(ids, (str, int, long)):
            return result and result[0] or False
        return result

    def unlink(self, cr, uid, ids, unlink_level=0, context=None):
        if not isinstance(ids, list):
            ids = [ids]
        res = False

        ids_to_exclure = []
        ids_to_unlink = []

        # One time moved to google_Calendar, we can specify, if not in google, and not rec or get_inst = 0, we delete it
        for event_id in ids:
            if unlink_level == 1 and len(str(event_id).split('-')) == 1:  # if  ID REAL
                if self.browse(cr, uid, event_id).recurrent_id:
                    ids_to_exclure.append(event_id)
                else:
                    ids_to_unlink.append(event_id)
            else:
                ids_to_exclure.append(event_id)

        if ids_to_unlink:
            res = super(calendar_event, self).unlink(cr, uid, ids_to_unlink, context=context)

        if ids_to_exclure:
            for id_to_exclure in ids_to_exclure:
                res = self.write(cr, uid, id_to_exclure, {'active': False}, context=context)

        return res


class mail_message(osv.Model):
    _inherit = "mail.message"

    def search(self, cr, uid, args, offset=0, limit=0, order=None, context=None, count=False):
        '''
        convert the search on real ids in the case it was asked on virtual ids, then call super()
        '''
        for index in range(len(args)):
            if args[index][0] == "res_id" and isinstance(args[index][2], str):
                args[index][2] = get_real_ids(args[index][2])
        return super(mail_message, self).search(cr, uid, args, offset=offset, limit=limit, order=order, context=context, count=count)

    def _find_allowed_model_wise(self, cr, uid, doc_model, doc_dict, context=None):
        if doc_model == 'calendar.event':
            order = context.get('order', self._order)
            for virtual_id in self.pool[doc_model].get_recurrent_ids(cr, uid, doc_dict.keys(), [], order=order, context=context):
                doc_dict.setdefault(virtual_id, doc_dict[get_real_ids(virtual_id)])
        return super(mail_message, self)._find_allowed_model_wise(cr, uid, doc_model, doc_dict, context=context)


class ir_attachment(osv.Model):
    _inherit = "ir.attachment"

    def search(self, cr, uid, args, offset=0, limit=0, order=None, context=None, count=False):
        '''
        convert the search on real ids in the case it was asked on virtual ids, then call super()
        '''
        for index in range(len(args)):
            if args[index][0] == "res_id" and isinstance(args[index][2], str):
                args[index][2] = get_real_ids(args[index][2])
        return super(ir_attachment, self).search(cr, uid, args, offset=offset, limit=limit, order=order, context=context, count=count)

    def write(self, cr, uid, ids, vals, context=None):
        '''
        when posting an attachment (new or not), convert the virtual ids in real ids.
        '''
        if isinstance(vals.get('res_id'), str):
            vals['res_id'] = get_real_ids(vals.get('res_id'))
        return super(ir_attachment, self).write(cr, uid, ids, vals, context=context)


class ir_http(osv.AbstractModel):
    _inherit = 'ir.http'

    def _auth_method_calendar(self):
        token = request.params['token']
        db = request.params['db']

        registry = openerp.modules.registry.RegistryManager.get(db)
        attendee_pool = registry.get('calendar.attendee')
        error_message = False
        with registry.cursor() as cr:
            attendee_id = attendee_pool.search(cr, openerp.SUPERUSER_ID, [('access_token', '=', token)])
            if not attendee_id:
                error_message = """Invalid Invitation Token."""
            elif request.session.uid and request.session.login != 'anonymous':
                 # if valid session but user is not match
                attendee = attendee_pool.browse(cr, openerp.SUPERUSER_ID, attendee_id[0])
                user = registry.get('res.users').browse(cr, openerp.SUPERUSER_ID, request.session.uid)
                if attendee.partner_id.id != user.partner_id.id:
                    error_message = """Invitation cannot be forwarded via email. This event/meeting belongs to %s and you are logged in as %s. Please ask organizer to add you.""" % (attendee.email, user.email)

        if error_message:
            raise BadRequest(error_message)
        return True


class invite_wizard(osv.osv_memory):
    _inherit = 'mail.wizard.invite'

    def default_get(self, cr, uid, fields, context=None):
        '''
        in case someone clicked on 'invite others' wizard in the followers widget, transform virtual ids in real ids
        '''
        result = super(invite_wizard, self).default_get(cr, uid, fields, context=context)
        if 'res_id' in result:
            result['res_id'] = get_real_ids(result['res_id'])
        return result<|MERGE_RESOLUTION|>--- conflicted
+++ resolved
@@ -786,7 +786,6 @@
                 data.update(update_data)
                 self.write(cr, uid, ids, data, context=context)
         return True
-<<<<<<< HEAD
     
     def default_get(self, cr, uid, fields, context=None):
         res = super(calendar_event, self).default_get(cr, uid, fields, context=context)
@@ -799,9 +798,7 @@
                 res.update({'partner_ids' : [context.get('partner_id')]})
         return res
         
-=======
-
->>>>>>> 66c594fe
+
     def _tz_get(self, cr, uid, context=None):
         return [(x.lower(), x) for x in pytz.all_timezones]
 
