# Bulgarian translation for openobject-addons
# Copyright (c) 2014 Rosetta Contributors and Canonical Ltd 2014
# This file is distributed under the same license as the openobject-addons package.
# FIRST AUTHOR <EMAIL@ADDRESS>, 2014.
#
msgid ""
msgstr ""
<<<<<<< HEAD
"Project-Id-Version: openobject-addons\n"
"Report-Msgid-Bugs-To: FULL NAME <EMAIL@ADDRESS>\n"
"POT-Creation-Date: 2014-08-14 13:09+0000\n"
"PO-Revision-Date: 2014-11-20 14:14+0000\n"
"Last-Translator: Dimitar Dimitrov <dimitrovden@gmail.com>\n"
"Language-Team: Bulgarian <bg@li.org>\n"
=======
"Project-Id-Version: Odoo 8.0\n"
"Report-Msgid-Bugs-To: \n"
"POT-Creation-Date: 2015-01-21 14:08+0000\n"
"PO-Revision-Date: 2016-07-17 04:10+0000\n"
"Last-Translator: Martin Trigaux\n"
"Language-Team: Bulgarian (http://www.transifex.com/odoo/odoo-8/language/bg/)\n"
>>>>>>> 84f9cdd1
"MIME-Version: 1.0\n"
"Content-Type: text/plain; charset=UTF-8\n"
"Content-Transfer-Encoding: 8bit\n"
"X-Launchpad-Export-Date: 2014-11-21 07:05+0000\n"
"X-Generator: Launchpad (build 17252)\n"

#. module: payment
#: help:account.config.settings,module_payment_adyen:0
msgid "-It installs the module payment_adyen."
msgstr ""

#. module: payment
#: help:account.config.settings,module_payment_buckaroo:0
msgid "-It installs the module payment_buckaroo."
msgstr ""

#. module: payment
#: help:account.config.settings,module_payment_ogone:0
msgid "-It installs the module payment_ogone."
msgstr ""

#. module: payment
#: help:account.config.settings,module_payment_paypal:0
msgid "-It installs the module payment_paypal."
msgstr ""

#. module: payment
#: field:payment.transaction,acquirer_id:0
msgid "Acquirer"
msgstr ""

#. module: payment
#: field:payment.transaction,acquirer_reference:0
msgid "Acquirer Order Reference"
msgstr ""

#. module: payment
#: field:payment.transaction,partner_address:0
msgid "Address"
msgstr "Адрес"

#. module: payment
#: field:payment.transaction,amount:0
msgid "Amount"
msgstr "Сума"

#. module: payment
#: help:payment.transaction,amount:0
msgid "Amount in cents"
msgstr ""

#. module: payment
#: selection:payment.acquirer,validation:0
msgid "Automatic"
msgstr "Автоматично"

#. module: payment
#: selection:payment.transaction,state:0
msgid "Canceled"
msgstr "Отказан"

#. module: payment
#: field:payment.transaction,partner_city:0
msgid "City"
msgstr "Град"

#. module: payment
#: field:payment.acquirer,company_id:0
msgid "Company"
msgstr ""

#. module: payment
#: field:payment.acquirer,fees_active:0
msgid "Compute fees"
msgstr ""

#. module: payment
#: field:payment.transaction,partner_country_id:0
msgid "Country"
msgstr "Държава"

#. module: payment
#: field:payment.acquirer,create_uid:0
#: field:payment.transaction,create_uid:0
msgid "Created by"
msgstr "Създадено от"

#. module: payment
#: field:payment.acquirer,create_date:0
#: field:payment.transaction,create_date:0
msgid "Created on"
msgstr "Създадено на"

#. module: payment
#: field:payment.transaction,date_create:0
msgid "Creation Date"
msgstr "Дата на създаване"

#. module: payment
#: field:payment.transaction,currency_id:0
msgid "Currency"
msgstr "Валута"

#. module: payment
#: help:payment.transaction,message_last_post:0
msgid "Date of the last message posted on the record."
msgstr "Дата на последното съобщение, публикувано на записа."

#. module: payment
#: selection:payment.transaction,state:0
msgid "Done"
msgstr "Готово"

#. module: payment
#: selection:payment.transaction,state:0
msgid "Draft"
msgstr "Чернова"

#. module: payment
#: field:payment.transaction,partner_email:0
msgid "Email"
msgstr "Е-поща"

#. module: payment
#: field:payment.acquirer,environment:0
msgid "Environment"
msgstr ""

#. module: payment
#: selection:payment.transaction,state:0
msgid "Error"
msgstr "Грешка"

#. module: payment
#: field:payment.transaction,fees:0
msgid "Fees"
msgstr "Такси"

#. module: payment
#: help:payment.transaction,fees:0
msgid "Fees amount; set by the system because depends on the acquirer"
msgstr ""

#. module: payment
#: help:payment.transaction,state_message:0
msgid "Field used to store error and/or validation messages for information"
msgstr ""

#. module: payment
#: field:payment.acquirer,fees_dom_fixed:0
msgid "Fixed domestic fees"
msgstr ""

#. module: payment
#: field:payment.acquirer,fees_int_fixed:0
msgid "Fixed international fees"
msgstr ""

#. module: payment
#: field:payment.transaction,message_follower_ids:0
msgid "Followers"
msgstr "Последователи"

#. module: payment
#: selection:payment.transaction,type:0
msgid "Form"
msgstr ""

#. module: payment
#: field:payment.acquirer,view_template_id:0
msgid "Form Button Template"
msgstr ""

#. module: payment
#: view:payment.acquirer:payment.acquirer_search
msgid "Group By"
msgstr "Групиране по"

#. module: payment
#: help:payment.transaction,message_summary:0
msgid ""
"Holds the Chatter summary (number of messages, ...). This summary is "
"directly in html format in order to be inserted in kanban views."
msgstr ""

#. module: payment
#: field:payment.acquirer,id:0
#: field:payment.transaction,id:0
msgid "ID"
msgstr ""

#. module: payment
#: help:payment.transaction,message_unread:0
msgid "If checked new messages require your attention."
msgstr ""

#. module: payment
#: field:payment.transaction,message_is_follower:0
msgid "Is a Follower"
msgstr "Е последовател"

#. module: payment
#: field:payment.transaction,partner_lang:0
msgid "Lang"
msgstr "Език"

#. module: payment
#: field:payment.transaction,message_last_post:0
msgid "Last Message Date"
msgstr "Дата на последното съобщение"

#. module: payment
#: field:payment.acquirer,write_uid:0
#: field:payment.transaction,write_uid:0
msgid "Last Updated by"
msgstr "Последно обновено от"

#. module: payment
#: field:payment.acquirer,write_date:0
#: field:payment.transaction,write_date:0
msgid "Last Updated on"
msgstr "Последно обновено на"

#. module: payment
#: help:payment.acquirer,website_published:0
msgid "Make this payment acquirer available (Customer invoices, etc.)"
msgstr ""

#. module: payment
#: field:account.config.settings,module_payment_adyen:0
msgid "Manage Payments Using Adyen"
msgstr ""

#. module: payment
#: field:account.config.settings,module_payment_buckaroo:0
msgid "Manage Payments Using Buckaroo"
msgstr ""

#. module: payment
#: field:account.config.settings,module_payment_ogone:0
msgid "Manage Payments Using Ogone"
msgstr ""

#. module: payment
#: field:account.config.settings,module_payment_paypal:0
msgid "Manage Payments Using Paypal"
msgstr ""

#. module: payment
#: selection:payment.acquirer,validation:0
msgid "Manual"
msgstr "Ръчно"

#. module: payment
#: field:payment.acquirer,pre_msg:0
#: field:payment.transaction,state_message:0
msgid "Message"
msgstr "Съобщение"

#. module: payment
#: help:payment.acquirer,post_msg:0
msgid "Message displayed after having done the payment process."
msgstr ""

#. module: payment
#: help:payment.acquirer,pre_msg:0
msgid "Message displayed to explain and help the payment process."
msgstr ""

#. module: payment
#: field:payment.transaction,message_ids:0
msgid "Messages"
msgstr "Съобщения"

#. module: payment
#: help:payment.transaction,message_ids:0
msgid "Messages and communication history"
msgstr "История на събщенията и комуникациите"

#. module: payment
#: field:payment.acquirer,name:0
msgid "Name"
msgstr "Име"

#. module: payment
#: field:payment.transaction,reference:0
msgid "Order Reference"
msgstr ""

#. module: payment
#: field:payment.transaction,partner_id:0
msgid "Partner"
msgstr "Контрагент"

#. module: payment
#: field:payment.transaction,partner_name:0
msgid "Partner Name"
msgstr "Име на контрагент"

#. module: payment
#: field:payment.transaction,partner_reference:0
msgid "Partner Reference"
msgstr ""

#. module: payment
#: code:addons/payment/models/payment_acquirer.py:273
#, python-format
msgid "Pay safely online"
msgstr ""

#. module: payment
#: model:ir.model,name:payment.model_payment_acquirer
#: view:payment.acquirer:payment.acquirer_form
msgid "Payment Acquirer"
msgstr ""

#. module: payment
#: model:ir.actions.act_window,name:payment.action_payment_acquirer
#: model:ir.ui.menu,name:payment.payment_acquirer_menu
#: view:payment.acquirer:payment.acquirer_list
msgid "Payment Acquirers"
msgstr ""

#. module: payment
#: model:ir.model,name:payment.model_payment_transaction
msgid "Payment Transaction"
msgstr ""

#. module: payment
#: model:ir.actions.act_window,name:payment.action_payment_transaction
#: model:ir.ui.menu,name:payment.payment_transaction_menu
#: view:payment.transaction:payment.transaction_form
#: view:payment.transaction:payment.transaction_list
msgid "Payment Transactions"
msgstr ""

#. module: payment
#: model:ir.ui.menu,name:payment.root_payment_menu
msgid "Payments"
msgstr "Плащания"

#. module: payment
#: selection:payment.transaction,state:0
msgid "Pending"
msgstr "Висящи"

#. module: payment
#: field:payment.transaction,partner_phone:0
msgid "Phone"
msgstr "Телефон"

#. module: payment
#: field:payment.acquirer,validation:0
msgid "Process Method"
msgstr ""

#. module: payment
#: selection:payment.acquirer,environment:0
msgid "Production"
msgstr "Производство"

#. module: payment
#: view:payment.acquirer:payment.acquirer_search
#: field:payment.acquirer,provider:0
msgid "Provider"
msgstr "Доставчик"

#. module: payment
#: help:payment.transaction,acquirer_reference:0
msgid "Reference of the TX as stored in the acquirer database"
msgstr ""

#. module: payment
#: help:payment.transaction,partner_reference:0
msgid "Reference of the customer in the acquirer database"
msgstr ""

#. module: payment
#: constraint:payment.acquirer:0
msgid "Required fields not filled"
msgstr ""

#. module: payment
#: view:payment.transaction:payment.transaction_form
msgid "Send a message to the group"
msgstr "Изпрати съобщение до групата"

#. module: payment
#: selection:payment.transaction,type:0
msgid "Server To Server"
msgstr ""

#. module: payment
#: help:payment.acquirer,validation:0
msgid ""
"Static payments are payments like transfer, that require manual steps."
msgstr ""

#. module: payment
#: field:payment.transaction,state:0
msgid "Status"
msgstr "Статус"

#. module: payment
#: field:payment.transaction,message_summary:0
msgid "Summary"
msgstr ""

#. module: payment
#: selection:payment.acquirer,environment:0
msgid "Test"
msgstr "Тест"

#. module: payment
#: field:payment.acquirer,post_msg:0
msgid "Thanks Message"
msgstr ""

#. module: payment
#: sql_constraint:payment.transaction:0
msgid "The payment transaction reference must be unique!"
msgstr ""

#. module: payment
#: view:payment.acquirer:payment.acquirer_form
msgid ""
"This template renders the acquirer button with all necessary values.\n"
"                                    It is be rendered with qWeb with the "
"following evaluation context:"
msgstr ""

#. module: payment
#: field:payment.transaction,type:0
msgid "Type"
msgstr "Вид"

#. module: payment
#: field:payment.transaction,message_unread:0
msgid "Unread Messages"
msgstr "Непрочетени съобщения"

#. module: payment
#: field:payment.transaction,date_validate:0
msgid "Validation Date"
msgstr "Дата на одобрение"

#. module: payment
#: field:payment.acquirer,fees_dom_var:0
msgid "Variable domestic fees (in percents)"
msgstr ""

#. module: payment
#: field:payment.acquirer,fees_int_var:0
msgid "Variable international fees (in percents)"
msgstr ""

#. module: payment
#: field:payment.acquirer,website_published:0
msgid "Visible in Portal / Website"
msgstr ""

#. module: payment
#: field:payment.transaction,website_message_ids:0
msgid "Website Messages"
msgstr "Съобщения от уебсайта"

#. module: payment
#: help:payment.transaction,website_message_ids:0
msgid "Website communication history"
msgstr "История на комуникацията в уебсайта"

#. module: payment
#: field:payment.transaction,partner_zip:0
msgid "Zip"
msgstr "Пощенски код"

#. module: payment
#: view:payment.acquirer:payment.acquirer_form
msgid "acquirer: payment.acquirer browse record"
msgstr ""

#. module: payment
#: view:payment.acquirer:payment.acquirer_form
msgid "amount: the transaction amount, a float"
msgstr ""

#. module: payment
#: view:payment.acquirer:payment.acquirer_form
msgid "context: the current context dictionary"
msgstr ""

#. module: payment
#: view:payment.acquirer:payment.acquirer_form
msgid "currency: the transaction currency browse record"
msgstr ""

#. module: payment
#: view:payment.acquirer:payment.acquirer_form
msgid "partner: the buyer partner browse record, not necessarily set"
msgstr ""

#. module: payment
#: view:payment.acquirer:payment.acquirer_form
msgid ""
"partner_values: specific values about the buyer, for example coming from a "
"shipping form"
msgstr ""

#. module: payment
#: view:payment.acquirer:payment.acquirer_form
msgid "reference: the transaction reference number"
msgstr ""

#. module: payment
#: view:payment.acquirer:payment.acquirer_form
msgid "tx_url: transaction URL to post the form"
msgstr ""

#. module: payment
#: view:payment.acquirer:payment.acquirer_form
msgid "tx_values: transaction values"
msgstr ""

#. module: payment
#: view:payment.acquirer:payment.acquirer_form
msgid "user: current user browse record"
msgstr ""<|MERGE_RESOLUTION|>--- conflicted
+++ resolved
@@ -1,30 +1,22 @@
-# Bulgarian translation for openobject-addons
-# Copyright (c) 2014 Rosetta Contributors and Canonical Ltd 2014
-# This file is distributed under the same license as the openobject-addons package.
-# FIRST AUTHOR <EMAIL@ADDRESS>, 2014.
-#
+# Translation of Odoo Server.
+# This file contains the translation of the following modules:
+# * payment
+# 
+# Translators:
+# FIRST AUTHOR <EMAIL@ADDRESS>, 2014
 msgid ""
 msgstr ""
-<<<<<<< HEAD
-"Project-Id-Version: openobject-addons\n"
-"Report-Msgid-Bugs-To: FULL NAME <EMAIL@ADDRESS>\n"
-"POT-Creation-Date: 2014-08-14 13:09+0000\n"
-"PO-Revision-Date: 2014-11-20 14:14+0000\n"
-"Last-Translator: Dimitar Dimitrov <dimitrovden@gmail.com>\n"
-"Language-Team: Bulgarian <bg@li.org>\n"
-=======
 "Project-Id-Version: Odoo 8.0\n"
 "Report-Msgid-Bugs-To: \n"
 "POT-Creation-Date: 2015-01-21 14:08+0000\n"
 "PO-Revision-Date: 2016-07-17 04:10+0000\n"
 "Last-Translator: Martin Trigaux\n"
 "Language-Team: Bulgarian (http://www.transifex.com/odoo/odoo-8/language/bg/)\n"
->>>>>>> 84f9cdd1
 "MIME-Version: 1.0\n"
 "Content-Type: text/plain; charset=UTF-8\n"
-"Content-Transfer-Encoding: 8bit\n"
-"X-Launchpad-Export-Date: 2014-11-21 07:05+0000\n"
-"X-Generator: Launchpad (build 17252)\n"
+"Content-Transfer-Encoding: \n"
+"Language: bg\n"
+"Plural-Forms: nplurals=2; plural=(n != 1);\n"
 
 #. module: payment
 #: help:account.config.settings,module_payment_adyen:0
@@ -89,7 +81,7 @@
 #. module: payment
 #: field:payment.acquirer,company_id:0
 msgid "Company"
-msgstr ""
+msgstr "Фирма"
 
 #. module: payment
 #: field:payment.acquirer,fees_active:0
@@ -102,8 +94,7 @@
 msgstr "Държава"
 
 #. module: payment
-#: field:payment.acquirer,create_uid:0
-#: field:payment.transaction,create_uid:0
+#: field:payment.acquirer,create_uid:0 field:payment.transaction,create_uid:0
 msgid "Created by"
 msgstr "Създадено от"
 
@@ -186,7 +177,7 @@
 #. module: payment
 #: selection:payment.transaction,type:0
 msgid "Form"
-msgstr ""
+msgstr "Форма"
 
 #. module: payment
 #: field:payment.acquirer,view_template_id:0
@@ -203,13 +194,12 @@
 msgid ""
 "Holds the Chatter summary (number of messages, ...). This summary is "
 "directly in html format in order to be inserted in kanban views."
-msgstr ""
-
-#. module: payment
-#: field:payment.acquirer,id:0
-#: field:payment.transaction,id:0
+msgstr "Съдържа обобщена информация за Chatter - чат (брой съобщения и т.н).Това резшме е директно във формат HTML с цел да бъде вмъквано в изгледи kanban."
+
+#. module: payment
+#: field:payment.acquirer,id:0 field:payment.transaction,id:0
 msgid "ID"
-msgstr ""
+msgstr "ID"
 
 #. module: payment
 #: help:payment.transaction,message_unread:0
@@ -232,14 +222,12 @@
 msgstr "Дата на последното съобщение"
 
 #. module: payment
-#: field:payment.acquirer,write_uid:0
-#: field:payment.transaction,write_uid:0
+#: field:payment.acquirer,write_uid:0 field:payment.transaction,write_uid:0
 msgid "Last Updated by"
 msgstr "Последно обновено от"
 
 #. module: payment
-#: field:payment.acquirer,write_date:0
-#: field:payment.transaction,write_date:0
+#: field:payment.acquirer,write_date:0 field:payment.transaction,write_date:0
 msgid "Last Updated on"
 msgstr "Последно обновено на"
 
@@ -274,8 +262,7 @@
 msgstr "Ръчно"
 
 #. module: payment
-#: field:payment.acquirer,pre_msg:0
-#: field:payment.transaction,state_message:0
+#: field:payment.acquirer,pre_msg:0 field:payment.transaction,state_message:0
 msgid "Message"
 msgstr "Съобщение"
 
@@ -307,7 +294,7 @@
 #. module: payment
 #: field:payment.transaction,reference:0
 msgid "Order Reference"
-msgstr ""
+msgstr "Отпратка към поръчка"
 
 #. module: payment
 #: field:payment.transaction,partner_id:0
@@ -325,7 +312,7 @@
 msgstr ""
 
 #. module: payment
-#: code:addons/payment/models/payment_acquirer.py:273
+#: code:addons/payment/models/payment_acquirer.py:274
 #, python-format
 msgid "Pay safely online"
 msgstr ""
@@ -334,7 +321,7 @@
 #: model:ir.model,name:payment.model_payment_acquirer
 #: view:payment.acquirer:payment.acquirer_form
 msgid "Payment Acquirer"
-msgstr ""
+msgstr "Обработчик на плащането"
 
 #. module: payment
 #: model:ir.actions.act_window,name:payment.action_payment_acquirer
@@ -346,7 +333,7 @@
 #. module: payment
 #: model:ir.model,name:payment.model_payment_transaction
 msgid "Payment Transaction"
-msgstr ""
+msgstr "Плащане"
 
 #. module: payment
 #: model:ir.actions.act_window,name:payment.action_payment_transaction
@@ -414,8 +401,7 @@
 
 #. module: payment
 #: help:payment.acquirer,validation:0
-msgid ""
-"Static payments are payments like transfer, that require manual steps."
+msgid "Static payments are payments like transfer, that require manual steps."
 msgstr ""
 
 #. module: payment
@@ -426,7 +412,7 @@
 #. module: payment
 #: field:payment.transaction,message_summary:0
 msgid "Summary"
-msgstr ""
+msgstr "Обобщение"
 
 #. module: payment
 #: selection:payment.acquirer,environment:0
@@ -447,8 +433,7 @@
 #: view:payment.acquirer:payment.acquirer_form
 msgid ""
 "This template renders the acquirer button with all necessary values.\n"
-"                                    It is be rendered with qWeb with the "
-"following evaluation context:"
+"                                    It is be rendered with qWeb with the following evaluation context:"
 msgstr ""
 
 #. module: payment
