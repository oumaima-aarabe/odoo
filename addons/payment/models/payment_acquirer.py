# coding: utf-8
from collections import defaultdict
import hashlib
import hmac
import logging
from datetime import datetime
from dateutil import relativedelta
import pprint

from odoo import api, exceptions, fields, models, _
from odoo.tools import consteq, float_round, image_resize_images, image_resize_image, ustr
from odoo.addons.base.models import ir_module
from odoo.exceptions import ValidationError
from odoo import api, SUPERUSER_ID
from odoo.tools.misc import DEFAULT_SERVER_DATETIME_FORMAT
from odoo.tools.misc import formatLang

_logger = logging.getLogger(__name__)


def _partner_format_address(address1=False, address2=False):
    return ' '.join((address1 or '', address2 or '')).strip()


def _partner_split_name(partner_name):
    return [' '.join(partner_name.split()[:-1]), ' '.join(partner_name.split()[-1:])]


def create_missing_journal_for_acquirers(cr, registry):
    env = api.Environment(cr, SUPERUSER_ID, {})
    env['payment.acquirer']._create_missing_journal_for_acquirers()


class PaymentAcquirer(models.Model):
    """ Acquirer Model. Each specific acquirer can extend the model by adding
    its own fields, using the acquirer_name as a prefix for the new fields.
    Using the required_if_provider='<name>' attribute on fields it is possible
    to have required fields that depend on a specific acquirer.

    Each acquirer has a link to an ir.ui.view record that is a template of
    a button used to display the payment form. See examples in ``payment_ogone``
    and ``payment_paypal`` modules.

    Methods that should be added in an acquirer-specific implementation:

     - ``<name>_form_generate_values(self, reference, amount, currency,
       partner_id=False, partner_values=None, tx_custom_values=None)``:
       method that generates the values used to render the form button template.
     - ``<name>_get_form_action_url(self):``: method that returns the url of
       the button form. It is used for example in ecommerce application if you
       want to post some data to the acquirer.
     - ``<name>_compute_fees(self, amount, currency_id, country_id)``: computes
       the fees of the acquirer, using generic fields defined on the acquirer
       model (see fields definition).

    Each acquirer should also define controllers to handle communication between
    OpenERP and the acquirer. It generally consists in return urls given to the
    button form and that the acquirer uses to send the customer back after the
    transaction, with transaction details given as a POST request.
    """
    _name = 'payment.acquirer'
    _description = 'Payment Acquirer'
    _order = 'website_published desc, sequence, name'

    def _get_default_view_template_id(self):
        return self.env.ref('payment.default_acquirer_button', raise_if_not_found=False)

    name = fields.Char('Name', required=True, translate=True)
    description = fields.Html('Description')
    sequence = fields.Integer('Sequence', default=10, help="Determine the display order")
    provider = fields.Selection(
        selection=[('manual', 'Manual Configuration')], string='Provider',
        default='manual', required=True)
    company_id = fields.Many2one(
        'res.company', 'Company',
        default=lambda self: self.env.user.company_id.id, required=True)
    view_template_id = fields.Many2one(
        'ir.ui.view', 'Form Button Template', required=True,
        default=_get_default_view_template_id)
    registration_view_template_id = fields.Many2one(
        'ir.ui.view', 'S2S Form Template', domain=[('type', '=', 'qweb')],
        help="Template for method registration")
    environment = fields.Selection([
        ('test', 'Test'),
        ('prod', 'Production')], string='Environment',
        default='test', oldname='env', required=True)
    website_published = fields.Boolean(
        'Visible in Portal / Website', copy=False,
        help="Make this payment acquirer available (Customer invoices, etc.)")
    # Formerly associated to `authorize` option from auto_confirm
    capture_manually = fields.Boolean(string="Capture Amount Manually",
        help="Capture the amount from Odoo, when the delivery is completed.")
    journal_id = fields.Many2one(
        'account.journal', 'Payment Journal', domain=[('type', 'in', ['bank', 'cash'])],
        help="""Payments will be registered into this journal. If you get paid straight on your bank account,
                select your bank account. If you get paid in batch for several transactions, create a specific
                payment journal for this payment acquirer to easily manage the bank reconciliation. You hold
                the amount in a temporary transfer account of your books (created automatically when you create
                the payment journal). Then when you get paid on your bank account by the payment acquirer, you
                reconcile the bank statement line with this temporary transfer account. Use reconciliation
                templates to do it in one-click.""")
    specific_countries = fields.Boolean(string="Specific Countries",
        help="If you leave it empty, the payment acquirer will be available for all the countries.")
    country_ids = fields.Many2many(
        'res.country', 'payment_country_rel',
        'payment_id', 'country_id', 'Countries',
        help="This payment gateway is available for selected countries. If none is selected it is available for all countries.")

    pre_msg = fields.Html(
        'Help Message', translate=True,
        help='Message displayed to explain and help the payment process.')
    post_msg = fields.Html(
        'Thanks Message', translate=True,
        help='Message displayed after having done the payment process.')
    pending_msg = fields.Html(
        'Pending Message', translate=True,
        default=lambda s: _('<i>Pending,</i> Your online payment has been successfully processed. But your order is not validated yet.'),
        help='Message displayed, if order is in pending state after having done the payment process.')
    done_msg = fields.Html(
        'Done Message', translate=True,
        default=lambda s: _('<i>Done,</i> Your online payment has been successfully processed. Thank you for your order.'),
        help='Message displayed, if order is done successfully after having done the payment process.')
    cancel_msg = fields.Html(
        'Cancel Message', translate=True,
        default=lambda s: _('<i>Cancel,</i> Your payment has been cancelled.'),
        help='Message displayed, if order is cancel during the payment process.')
    error_msg = fields.Html(
        'Error Message', translate=True,
        default=lambda s: _('<i>Error,</i> Please be aware that an error occurred during the transaction. The order has been confirmed but will not be paid. Do not hesitate to contact us if you have any questions on the status of your order.'),
        help='Message displayed, if error is occur during the payment process.')
    save_token = fields.Selection([
        ('none', 'Never'),
        ('ask', 'Let the customer decide'),
        ('always', 'Always')],
        string='Save Cards', default='none',
        help="This option allows customers to save their credit card as a payment token and to reuse it for a later purchase. "
             "If you manage subscriptions (recurring invoicing), you need it to automatically charge the customer when you "
             "issue an invoice.")
    token_implemented = fields.Boolean('Saving Card Data supported', compute='_compute_feature_support', search='_search_is_tokenized')
    authorize_implemented = fields.Boolean('Authorize Mechanism Supported', compute='_compute_feature_support')
    fees_implemented = fields.Boolean('Fees Computation Supported', compute='_compute_feature_support')
    fees_active = fields.Boolean('Add Extra Fees')
    fees_dom_fixed = fields.Float('Fixed domestic fees')
    fees_dom_var = fields.Float('Variable domestic fees (in percents)')
    fees_int_fixed = fields.Float('Fixed international fees')
    fees_int_var = fields.Float('Variable international fees (in percents)')
    qr_code = fields.Boolean('Use SEPA QR Code')

    # TDE FIXME: remove that brol
    module_id = fields.Many2one('ir.module.module', string='Corresponding Module')
    module_state = fields.Selection(selection=ir_module.STATES, string='Installation State', related='module_id.state', readonly=False)

    image = fields.Binary(
        "Image", attachment=True,
        help="This field holds the image used for this provider, limited to 1024x1024px")
    image_medium = fields.Binary(
        "Medium-sized image", attachment=True,
        help="Medium-sized image of this provider. It is automatically "
             "resized as a 128x128px image, with aspect ratio preserved. "
             "Use this field in form views or some kanban views.")
    image_small = fields.Binary(
        "Small-sized image", attachment=True,
        help="Small-sized image of this provider. It is automatically "
             "resized as a 64x64px image, with aspect ratio preserved. "
             "Use this field anywhere a small image is required.")

    payment_icon_ids = fields.Many2many('payment.icon', string='Supported Payment Icons')
    payment_flow = fields.Selection(selection=[('form', 'Redirection to the acquirer website'),
        ('s2s','Payment from Odoo')],
        default='form', required=True, string='Payment Flow',
        help="""Note: Subscriptions does not take this field in account, it uses server to server by default.""")
    inbound_payment_method_ids = fields.Many2many('account.payment.method', related='journal_id.inbound_payment_method_ids', readonly=False)

    @api.onchange('payment_flow')
    def _onchange_payment_flow(self):
        electronic = self.env.ref('payment.account_payment_method_electronic_in')
        if self.token_implemented and self.payment_flow == 's2s':
            if electronic not in self.inbound_payment_method_ids:
                self.inbound_payment_method_ids = [(4, electronic.id)]
        elif electronic in self.inbound_payment_method_ids:
            self.inbound_payment_method_ids = [(2, electronic.id)]

    def _search_is_tokenized(self, operator, value):
        tokenized = self._get_feature_support()['tokenize']
        if (operator, value) in [('=', True), ('!=', False)]:
            return [('provider', 'in', tokenized)]
        return [('provider', 'not in', tokenized)]

    @api.multi
    def _compute_feature_support(self):
        feature_support = self._get_feature_support()
        for acquirer in self:
            acquirer.fees_implemented = acquirer.provider in feature_support['fees']
            acquirer.authorize_implemented = acquirer.provider in feature_support['authorize']
            acquirer.token_implemented = acquirer.provider in feature_support['tokenize']

    @api.multi
    def _check_required_if_provider(self):
        """ If the field has 'required_if_provider="<provider>"' attribute, then it
        required if record.provider is <provider>. """
        empty_field = []
        for acquirer in self:
            for k, f in acquirer._fields.items():
                if getattr(f, 'required_if_provider', None) == acquirer.provider and not acquirer[k]:
                    empty_field.append(self.env['ir.model.fields'].search([('name', '=', k), ('model', '=', acquirer._name)]).field_description)
        if empty_field:
            raise ValidationError((', ').join(empty_field))
        return True

    _constraints = [
        (_check_required_if_provider, 'Required fields not filled', []),
    ]

    def _get_feature_support(self):
        """Get advanced feature support by provider.

        Each provider should add its technical in the corresponding
        key for the following features:
            * fees: support payment fees computations
            * authorize: support authorizing payment (separates
                         authorization and capture)
            * tokenize: support saving payment data in a payment.tokenize
                        object
        """
        return dict(authorize=[], tokenize=[], fees=[])

    @api.multi
    def _prepare_account_journal_vals(self):
        '''Prepare the values to create the acquirer's journal.
        :return: a dictionary to create a account.journal record.
        '''
        self.ensure_one()
        account_vals = self.company_id.chart_template_id._prepare_transfer_account_for_direct_creation(self.name, self.company_id)
        account = self.env['account.account'].create(account_vals)
        inbound_payment_method_ids = []
        if self.token_implemented and self.payment_flow == 's2s':
            inbound_payment_method_ids.append((4, self.env.ref('payment.account_payment_method_electronic_in').id))
        return {
            'name': self.name,
            'code': self.name.upper(),
            'sequence': 999,
            'type': 'bank',
            'company_id': self.company_id.id,
            'default_debit_account_id': account.id,
            'default_credit_account_id': account.id,
            # Show the journal on dashboard if the acquirer is published on the website.
            'show_on_dashboard': self.website_published,
            # Don't show payment methods in the backend.
            'inbound_payment_method_ids': inbound_payment_method_ids,
            'outbound_payment_method_ids': [],
        }

    @api.model
    def _create_missing_journal_for_acquirers(self, company=None):
        '''Create the journal for active acquirers.
        We want one journal per acquirer. However, we can't create them during the 'create' of the payment.acquirer
        because every acquirers are defined on the 'payment' module but is active only when installing their own module
        (e.g. payment_paypal for Paypal). We can't do that in such modules because we have no guarantee the chart template
        is already installed.
        '''
        # Search for installed acquirers modules.
        # If this method is triggered by a post_init_hook, the module is 'to install'.
        # If the trigger comes from the chart template wizard, the modules are already installed.
        acquirer_modules = self.env['ir.module.module'].search(
            [('name', 'like', 'payment_%'), ('state', 'in', ('to install', 'installed'))])
        acquirer_names = [a.name.split('_')[1] for a in acquirer_modules]

        # Search for acquirers having no journal
        company = company or self.env.user.company_id
        acquirers = self.env['payment.acquirer'].search(
            [('provider', 'in', acquirer_names), ('journal_id', '=', False), ('company_id', '=', company.id)])

        journals = self.env['account.journal']
        for acquirer in acquirers.filtered(lambda l: not l.journal_id and l.company_id.chart_template_id):
            acquirer.journal_id = self.env['account.journal'].create(acquirer._prepare_account_journal_vals())
            journals += acquirer.journal_id
        return journals

    @api.model
    def create(self, vals):
        image_resize_images(vals)
        return super(PaymentAcquirer, self).create(vals)

    @api.multi
    def write(self, vals):
        image_resize_images(vals)
        return super(PaymentAcquirer, self).write(vals)

    @api.multi
    def toggle_website_published(self):
        ''' When clicking on the website publish toggle button, the website_published is reversed and
        the acquirer journal is set or not in favorite on the dashboard.
        '''
        self.ensure_one()
        self.website_published = not self.website_published
        if self.journal_id:
            self.journal_id.show_on_dashboard = self.website_published
        return True

    @api.multi
    def get_form_action_url(self):
        """ Returns the form action URL, for form-based acquirer implementations. """
        if hasattr(self, '%s_get_form_action_url' % self.provider):
            return getattr(self, '%s_get_form_action_url' % self.provider)()
        return False

    def _get_available_payment_input(self, partner=None, company=None):
        """ Generic (model) method that fetches available payment mechanisms
        to use in all portal / eshop pages that want to use the payment form.

        It contains

         * acquirers: record set of both form and s2s acquirers;
         * pms: record set of stored credit card data (aka payment.token)
                connected to a given partner to allow customers to reuse them """
        if not company:
            company = self.env.user.company_id
        if not partner:
            partner = self.env.user.partner_id
        active_acquirers = self.sudo().search([('website_published', '=', True), ('company_id', '=', company.id)])
        acquirers = active_acquirers.filtered(lambda acq: (acq.payment_flow == 'form' and acq.view_template_id) or
                                                               (acq.payment_flow == 's2s' and acq.registration_view_template_id))
        return {
            'acquirers': acquirers,
            'pms': self.env['payment.token'].search([
                ('partner_id', '=', partner.id),
                ('acquirer_id', 'in', acquirers.ids)]),
        }

    @api.multi
    def render(self, reference, amount, currency_id, partner_id=False, values=None):
        """ Renders the form template of the given acquirer as a qWeb template.
        :param string reference: the transaction reference
        :param float amount: the amount the buyer has to pay
        :param currency_id: currency id
        :param dict partner_id: optional partner_id to fill values
        :param dict values: a dictionary of values for the transction that is
        given to the acquirer-specific method generating the form values

        All templates will receive:

         - acquirer: the payment.acquirer browse record
         - user: the current user browse record
         - currency_id: id of the transaction currency
         - amount: amount of the transaction
         - reference: reference of the transaction
         - partner_*: partner-related values
         - partner: optional partner browse record
         - 'feedback_url': feedback URL, controler that manage answer of the acquirer (without base url) -> FIXME
         - 'return_url': URL for coming back after payment validation (wihout base url) -> FIXME
         - 'cancel_url': URL if the client cancels the payment -> FIXME
         - 'error_url': URL if there is an issue with the payment -> FIXME
         - context: Odoo context

        """
        if values is None:
            values = {}

        values.setdefault('return_url', '/payment/process')
        # reference and amount
        values.setdefault('reference', reference)
        amount = float_round(amount, 2)
        values.setdefault('amount', amount)

        # currency id
        currency_id = values.setdefault('currency_id', currency_id)
        if currency_id:
            currency = self.env['res.currency'].browse(currency_id)
        else:
            currency = self.env.user.company_id.currency_id
        values['currency'] = currency

        # Fill partner_* using values['partner_id'] or partner_id argument
        partner_id = values.get('partner_id', partner_id)
        billing_partner_id = values.get('billing_partner_id', partner_id)
        if partner_id:
            partner = self.env['res.partner'].browse(partner_id)
            if partner_id != billing_partner_id:
                billing_partner = self.env['res.partner'].browse(billing_partner_id)
            else:
                billing_partner = partner
            values.update({
                'partner': partner,
                'partner_id': partner_id,
                'partner_name': partner.name,
                'partner_lang': partner.lang,
                'partner_email': partner.email,
                'partner_zip': partner.zip,
                'partner_city': partner.city,
                'partner_address': _partner_format_address(partner.street, partner.street2),
                'partner_country_id': partner.country_id.id,
                'partner_country': partner.country_id,
                'partner_phone': partner.phone,
                'partner_state': partner.state_id,
                'billing_partner': billing_partner,
                'billing_partner_id': billing_partner_id,
                'billing_partner_name': billing_partner.name,
                'billing_partner_commercial_company_name': billing_partner.commercial_company_name,
                'billing_partner_lang': billing_partner.lang,
                'billing_partner_email': billing_partner.email,
                'billing_partner_zip': billing_partner.zip,
                'billing_partner_city': billing_partner.city,
                'billing_partner_address': _partner_format_address(billing_partner.street, billing_partner.street2),
                'billing_partner_country_id': billing_partner.country_id.id,
                'billing_partner_country': billing_partner.country_id,
                'billing_partner_phone': billing_partner.phone,
                'billing_partner_state': billing_partner.state_id,
            })
        if values.get('partner_name'):
            values.update({
                'partner_first_name': _partner_split_name(values.get('partner_name'))[0],
                'partner_last_name': _partner_split_name(values.get('partner_name'))[1],
            })
        if values.get('billing_partner_name'):
            values.update({
                'billing_partner_first_name': _partner_split_name(values.get('billing_partner_name'))[0],
                'billing_partner_last_name': _partner_split_name(values.get('billing_partner_name'))[1],
            })

        # Fix address, country fields
        if not values.get('partner_address'):
            values['address'] = _partner_format_address(values.get('partner_street', ''), values.get('partner_street2', ''))
        if not values.get('partner_country') and values.get('partner_country_id'):
            values['country'] = self.env['res.country'].browse(values.get('partner_country_id'))
        if not values.get('billing_partner_address'):
            values['billing_address'] = _partner_format_address(values.get('billing_partner_street', ''), values.get('billing_partner_street2', ''))
        if not values.get('billing_partner_country') and values.get('billing_partner_country_id'):
            values['billing_country'] = self.env['res.country'].browse(values.get('billing_partner_country_id'))

        # compute fees
        fees_method_name = '%s_compute_fees' % self.provider
        if hasattr(self, fees_method_name):
            fees = getattr(self, fees_method_name)(values['amount'], values['currency_id'], values.get('partner_country_id'))
            values['fees'] = float_round(fees, 2)

        # call <name>_form_generate_values to update the tx dict with acqurier specific values
        cust_method_name = '%s_form_generate_values' % (self.provider)
        if hasattr(self, cust_method_name):
            method = getattr(self, cust_method_name)
            values = method(values)

        values.update({
            'tx_url': self._context.get('tx_url', self.get_form_action_url()),
            'submit_class': self._context.get('submit_class', 'btn btn-link'),
            'submit_txt': self._context.get('submit_txt'),
            'acquirer': self,
            'user': self.env.user,
            'context': self._context,
            'type': values.get('type') or 'form',
        })

        _logger.info('payment.acquirer.render: <%s> values rendered for form payment:\n%s', self.provider, pprint.pformat(values))
        return self.view_template_id.render(values, engine='ir.qweb')

    def get_s2s_form_xml_id(self):
        if self.registration_view_template_id:
            model_data = self.env['ir.model.data'].search([('model', '=', 'ir.ui.view'), ('res_id', '=', self.registration_view_template_id.id)])
            return ('%s.%s') % (model_data.module, model_data.name)
        return False

    @api.multi
    def s2s_process(self, data):
        cust_method_name = '%s_s2s_form_process' % (self.provider)
        if not self.s2s_validate(data):
            return False
        if hasattr(self, cust_method_name):
            # As this method may be called in JSON and overriden in various addons
            # let us raise interesting errors before having stranges crashes
            if not data.get('partner_id'):
                raise ValueError(_('Missing partner reference when trying to create a new payment token'))
            method = getattr(self, cust_method_name)
            return method(data)
        return True

    @api.multi
    def s2s_validate(self, data):
        cust_method_name = '%s_s2s_form_validate' % (self.provider)
        if hasattr(self, cust_method_name):
            method = getattr(self, cust_method_name)
            return method(data)
        return True

    @api.multi
    def toggle_environment_value(self):
        prod = self.filtered(lambda acquirer: acquirer.environment == 'prod')
        prod.write({'environment': 'test'})
        (self-prod).write({'environment': 'prod'})

    @api.multi
    def button_immediate_install(self):
        # TDE FIXME: remove that brol
        if self.module_id and self.module_state != 'installed':
            self.module_id.button_immediate_install()
            return {
                'type': 'ir.actions.client',
                'tag': 'reload',
            }

class PaymentIcon(models.Model):
    _name = 'payment.icon'
    _description = 'Payment Icon'

    name = fields.Char(string='Name')
    acquirer_ids = fields.Many2many('payment.acquirer', string="Acquirers", help="List of Acquirers supporting this payment icon.")
    image = fields.Binary(
        "Image", attachment=True,
        help="This field holds the image used for this payment icon, limited to 1024x1024px")

    image_payment_form = fields.Binary(
        "Image displayed on the payment form", attachment=True)

    @api.model_create_multi
    def create(self, vals_list):
        for vals in vals_list:
            if 'image' in vals:
                image = ustr(vals['image'] or '').encode('utf-8')
                vals['image_payment_form'] = image_resize_image(image, size=(45,30))
                vals['image'] = image_resize_image(image, size=(64,64))
        return super(PaymentIcon, self).create(vals_list)

    @api.multi
    def write(self, vals):
        if 'image' in vals:
            image = ustr(vals['image'] or '').encode('utf-8')
            vals['image_payment_form'] = image_resize_image(image, size=(45,30))
            vals['image'] = image_resize_image(image, size=(64,64))
        return super(PaymentIcon, self).write(vals)

class PaymentTransaction(models.Model):
    """ Transaction Model. Each specific acquirer can extend the model by adding
    its own fields.

    Methods that can be added in an acquirer-specific implementation:

     - ``<name>_create``: method receiving values used when creating a new
       transaction and that returns a dictionary that will update those values.
       This method can be used to tweak some transaction values.

    Methods defined for convention, depending on your controllers:

     - ``<name>_form_feedback(self, data)``: method that handles the data coming
       from the acquirer after the transaction. It will generally receives data
       posted by the acquirer after the transaction.
    """
    _name = 'payment.transaction'
    _description = 'Payment Transaction'
    _order = 'id desc'
    _rec_name = 'reference'

    @api.model
    def _lang_get(self):
        return self.env['res.lang'].get_installed()

    @api.model
    def _get_default_partner_country_id(self):
        return self.env['res.company']._company_default_get('payment.transaction').country_id.id

    date = fields.Datetime('Validation Date', readonly=True)
    acquirer_id = fields.Many2one('payment.acquirer', string='Acquirer', readonly=True, required=True)
    provider = fields.Selection(string='Provider', related='acquirer_id.provider', readonly=True)
    type = fields.Selection([
        ('validation', 'Validation of the bank card'),
        ('server2server', 'Server To Server'),
        ('form', 'Form'),
        ('form_save', 'Form with tokenization')], 'Type',
        default='form', required=True, readonly=True)
    state = fields.Selection([
        ('draft', 'Draft'),
        ('pending', 'Pending'),
        ('authorized', 'Authorized'),
        ('done', 'Done'),
        ('cancel', 'Canceled'),
        ('error', 'Error'),],
        string='Status', copy=False, default='draft', required=True, readonly=True)
    state_message = fields.Text(string='Message', readonly=True,
                                help='Field used to store error and/or validation messages for information')
    amount = fields.Monetary(string='Amount', currency_field='currency_id', required=True, readonly=True)
    fees = fields.Monetary(string='Fees', currency_field='currency_id', readonly=True,
                           help='Fees amount; set by the system because depends on the acquirer')
    currency_id = fields.Many2one('res.currency', 'Currency', required=True, readonly=True)
    reference = fields.Char(string='Reference', required=True, readonly=True, index=True,
                            help='Internal reference of the TX')
    acquirer_reference = fields.Char(string='Acquirer Reference', readonly=True, help='Reference of the TX as stored in the acquirer database')
    # duplicate partner / transaction data to store the values at transaction time
    partner_id = fields.Many2one('res.partner', 'Customer', track_visibility='onchange')
    partner_name = fields.Char('Partner Name')
    partner_lang = fields.Selection(_lang_get, 'Language', default=lambda self: self.env.lang)
    partner_email = fields.Char('Email')
    partner_zip = fields.Char('Zip')
    partner_address = fields.Char('Address')
    partner_city = fields.Char('City')
    partner_country_id = fields.Many2one('res.country', 'Country', default=_get_default_partner_country_id, required=True)
    partner_phone = fields.Char('Phone')
    html_3ds = fields.Char('3D Secure HTML')

    callback_model_id = fields.Many2one('ir.model', 'Callback Document Model', groups="base.group_system")
    callback_res_id = fields.Integer('Callback Document ID', groups="base.group_system")
    callback_method = fields.Char('Callback Method', groups="base.group_system")
    callback_hash = fields.Char('Callback Hash', groups="base.group_system")

    # Fields used for user redirection & payment post processing
    return_url = fields.Char('Return URL after payment')
    is_processed = fields.Boolean('Has the payment been post processed', default=False)

    # Fields used for payment.transaction traceability.

    payment_token_id = fields.Many2one('payment.token', 'Payment Token', readonly=True,
                                       domain="[('acquirer_id', '=', acquirer_id)]")

    payment_id = fields.Many2one('account.payment', string='Payment', readonly=True)
    invoice_ids = fields.Many2many('account.invoice', 'account_invoice_transaction_rel', 'transaction_id', 'invoice_id',
                                   string='Invoices', copy=False, readonly=True)
    invoice_ids_nbr = fields.Integer(compute='_compute_invoice_ids_nbr', string='# of Invoices')

    _sql_constraints = [
        ('reference_uniq', 'unique(reference)', 'Reference must be unique!'),
    ]

    @api.depends('invoice_ids')
    def _compute_invoice_ids_nbr(self):
        for trans in self:
            trans.invoice_ids_nbr = len(trans.invoice_ids)

    @api.multi
    def _prepare_account_payment_vals(self):
        self.ensure_one()
        return {
            'amount': self.amount,
            'payment_type': 'inbound' if self.amount > 0 else 'outbound',
            'currency_id': self.currency_id.id,
            'partner_id': self.partner_id.id,
            'partner_type': 'customer',
            'invoice_ids': [(6, 0, self.invoice_ids.ids)],
            'journal_id': self.acquirer_id.journal_id.id,
            'company_id': self.acquirer_id.company_id.id,
            'payment_method_id': self.env.ref('payment.account_payment_method_electronic_in').id,
            'payment_token_id': self.payment_token_id and self.payment_token_id.id or None,
            'payment_transaction_id': self.id,
            'communication': self.reference,
        }

    @api.multi
    def get_last_transaction(self):
        transactions = self.filtered(lambda t: t.state != 'draft')
        return transactions and transactions[0] or transactions

    @api.multi
    def _get_payment_transaction_sent_message(self):
        self.ensure_one()
        if self.payment_token_id:
            message = _('A transaction %s with %s initiated using %s credit card.')
            message_vals = (self.reference, self.acquirer_id.name, self.payment_token_id.name)
        elif self.provider in ('manual', 'transfer'):
            message = _('The customer has selected %s to pay this document.')
            message_vals = (self.acquirer_id.name)
        else:
            message = _('A transaction %s with %s initiated.')
            message_vals = (self.reference, self.acquirer_id.name)
        if self.provider not in ('manual', 'transfer'):
            message += ' ' + _('Waiting for payment confirmation...')
        return message % message_vals

    @api.multi
    def _get_payment_transaction_received_message(self):
        self.ensure_one()
        amount = formatLang(self.env, self.amount, currency_obj=self.currency_id)
        message_vals = [self.reference, self.acquirer_id.name, amount]
        if self.state == 'pending':
            message = _('The transaction %s with %s for %s is pending.')
        elif self.state == 'authorized':
            message = _('The transaction %s with %s for %s has been authorized. Waiting for capture...')
        elif self.state == 'done':
            message = _('The transaction %s with %s for %s has been confirmed. The related payment is posted: %s')
            message_vals.append(self.payment_id._get_payment_chatter_link())
        elif self.state == 'cancel' and self.state_message:
            message = _('The transaction %s with %s for %s has been cancelled with the following message: %s')
            message_vals.append(self.state_message)
        else:
            message = _('The transaction %s with %s for %s has been cancelled.')
        return message % tuple(message_vals)

    @api.multi
    def _log_payment_transaction_sent(self):
        '''Log the message saying the transaction has been sent to the remote server to be
        processed by the acquirer.
        '''
        for trans in self:
            post_message = trans._get_payment_transaction_sent_message()
            for inv in trans.invoice_ids:
                inv.message_post(body=post_message)

    @api.multi
    def _log_payment_transaction_received(self):
        '''Log the message saying a response has been received from the remote server and some
        additional informations like the old/new state, the reference of the payment... etc.
        :param old_state:       The state of the transaction before the response.
        :param add_messages:    Optional additional messages to log like the capture status.
        '''
        for trans in self.filtered(lambda t: t.provider not in ('manual', 'transfer')):
            post_message = trans._get_payment_transaction_received_message()
            for inv in trans.invoice_ids:
                inv.message_post(body=post_message)

    @api.multi
    def _set_transaction_pending(self):
        '''Move the transaction to the pending state(e.g. Wire Transfer).'''
        if any(trans.state != 'draft' for trans in self):
            raise ValidationError(_('Only draft transaction can be processed.'))

        self.write({'state': 'pending', 'date': datetime.now().strftime(DEFAULT_SERVER_DATETIME_FORMAT)})
        self._log_payment_transaction_received()

    @api.multi
    def _set_transaction_authorized(self):
        '''Move the transaction to the authorized state(e.g. Authorize).'''
        if any(trans.state != 'draft' for trans in self):
            raise ValidationError(_('Only draft transaction can be authorized.'))

        self.write({'state': 'authorized', 'date': datetime.now().strftime(DEFAULT_SERVER_DATETIME_FORMAT)})
        self._log_payment_transaction_received()

    @api.multi
    def _set_transaction_done(self):
        '''Move the transaction's payment to the done state(e.g. Paypal).'''
        if any(trans.state not in ('draft', 'authorized', 'pending') for trans in self):
            raise ValidationError(_('Only draft/authorized transaction can be posted.'))

        self.write({'state': 'done', 'date': datetime.now().strftime(DEFAULT_SERVER_DATETIME_FORMAT)})

    @api.multi
    def _reconcile_after_transaction_done(self):
        # Validate invoices automatically upon the transaction is posted.
        invoices = self.mapped('invoice_ids').filtered(lambda inv: inv.state == 'draft')
        invoices.action_invoice_open()

        # Create & Post the payments.
        payments = defaultdict(lambda: self.env['account.payment'])
        for trans in self:
            if trans.payment_id:
                payments[trans.acquirer_id.company_id.id] += trans.payment_id
                continue

            payment_vals = trans._prepare_account_payment_vals()
            payment = self.env['account.payment'].create(payment_vals)
            payments[trans.acquirer_id.company_id.id] += payment

            # Track the payment to make a one2one.
            trans.payment_id = payment

        for company in payments:
            payments[company].with_context(force_company=company, company_id=company).post()

    @api.multi
    def _set_transaction_cancel(self):
        '''Move the transaction's payment to the cancel state(e.g. Paypal).'''
        if any(trans.state not in ('draft', 'authorized') for trans in self):
            raise ValidationError(_('Only draft/authorized transaction can be cancelled.'))

        # Cancel the existing payments.
        self.mapped('payment_id').cancel()

        self.write({'state': 'cancel', 'date': datetime.now().strftime(DEFAULT_SERVER_DATETIME_FORMAT)})
        self._log_payment_transaction_received()

    @api.multi
    def _set_transaction_error(self, msg):
        '''Move the transaction to the error state (Third party returning error e.g. Paypal).'''
        if any(trans.state != 'draft' for trans in self):
            raise ValidationError(_('Only draft transaction can be processed.'))

        self.write({
            'state': 'error',
            'date': datetime.now().strftime(DEFAULT_SERVER_DATETIME_FORMAT),
            'state_message': msg,
        })

    @api.multi
    def _post_process_after_done(self):
        self._reconcile_after_transaction_done()
        self._log_payment_transaction_received()
        self.write({'is_processed': True})
        return True

    @api.multi
    def _cron_post_process_after_done(self):
        if not self:
            ten_minutes_ago = datetime.now() - relativedelta.relativedelta(minutes=10)
            # we don't want to forever try to process a transaction that doesn't go through
            retry_limit_date = datetime.now() - relativedelta.relativedelta(days=2)
            # we retrieve all the payment tx that need to be post processed
            self = self.search([('state', '=', 'done'),
                                ('is_processed', '=', False),
                                ('date', '<=', ten_minutes_ago),
                                ('date', '>=', retry_limit_date),
                            ])
        for tx in self:
            try:
                tx._post_process_after_done()
                self.env.cr.commit()
            except Exception as e:
                _logger.exception("Transaction post processing failed")
                self.env.cr.rollback()

    @api.model
    def _compute_reference_prefix(self, values):
        if values and values.get('invoice_ids'):
            many_list = self.resolve_2many_commands('invoice_ids', values['invoice_ids'], fields=['number'])
            return ','.join(dic['number'] for dic in many_list)
        return None

    @api.model
    def _compute_reference(self, values=None, prefix=None):
        '''Compute a unique reference for the transaction.
        If prefix:
            prefix-\d+
        If some invoices:
            <inv_number_0>.number,<inv_number_1>,...,<inv_number_n>-x
        If some sale orders:
            <so_name_0>.number,<so_name_1>,...,<so_name_n>-x
        Else:
            tx-\d+
        :param values: values used to create a new transaction.
        :param prefix: custom transaction prefix.
        :return: A unique reference for the transaction.
        '''
        if not prefix:
            if values:
                prefix = self._compute_reference_prefix(values)
            else:
                prefix = 'tx'

        # Fetch the last reference
        # E.g. If the last reference is SO42-5, this query will return '-5'
        self._cr.execute('''
                SELECT CAST(SUBSTRING(reference FROM '-\d+$') AS INTEGER) AS suffix
                FROM payment_transaction WHERE reference LIKE %s ORDER BY suffix
            ''', [prefix + '-%'])
        query_res = self._cr.fetchone()
        if query_res:
            # Increment the last reference by one
            suffix = '%s' % (-query_res[0] + 1)
        else:
            # Start a new indexing from 1
            suffix = '1'

        return '%s-%s' % (prefix, suffix)

    @api.multi
    def action_view_invoices(self):
        action = {
            'name': _('Invoices'),
            'type': 'ir.actions.act_window',
            'res_model': 'account.invoice',
            'target': 'current',
        }
        invoice_ids = self.invoice_ids.ids
        if len(invoice_ids) == 1:
            invoice = invoice_ids[0]
            action['res_id'] = invoice
            action['view_mode'] = 'form'
            action['views'] = [(self.env.ref('account.invoice_form').id, 'form')]
        else:
            action['view_mode'] = 'tree,form'
            action['domain'] = [('id', 'in', invoice_ids)]
        return action

    @api.constrains('state', 'acquirer_id')
    def _check_authorize_state(self):
        failed_tx = self.filtered(lambda tx: tx.state == 'authorized' and tx.acquirer_id.provider not in self.env['payment.acquirer']._get_feature_support()['authorize'])
        if failed_tx:
            raise exceptions.ValidationError(_('The %s payment acquirers are not allowed to manual capture mode!' % failed_tx.mapped('acquirer_id.name')))

    @api.model
    def create(self, values):
        # call custom create method if defined (i.e. ogone_create for ogone)
        acquirer = self.env['payment.acquirer'].browse(values['acquirer_id'])
        if values.get('partner_id'):
            partner = self.env['res.partner'].browse(values['partner_id'])

            values.update({
                'partner_name': partner.name,
                'partner_lang': partner.lang or 'en_US',
                'partner_email': partner.email,
                'partner_zip': partner.zip,
                'partner_address': _partner_format_address(partner.street or '', partner.street2 or ''),
                'partner_city': partner.city,
                'partner_country_id': partner.country_id.id or self._get_default_partner_country_id(),
                'partner_phone': partner.phone,
            })

        # compute fees
        custom_method_name = '%s_compute_fees' % acquirer.provider
        if hasattr(acquirer, custom_method_name):
            fees = getattr(acquirer, custom_method_name)(
                values.get('amount', 0.0), values.get('currency_id'), values['partner_country_id'])
            values['fees'] = fees

<<<<<<< HEAD
        # custom create
        custom_method_name = '%s_create' % acquirer.provider
        if hasattr(acquirer, custom_method_name):
            values.update(getattr(self, custom_method_name)(values))

        if not values.get('reference'):
            values['reference'] = self._compute_reference(values=values)
=======
            # custom create
            custom_method_name = '%s_create' % acquirer.provider
            if hasattr(self, custom_method_name):
                values.update(getattr(self, custom_method_name)(values))
>>>>>>> 8a0e819d

        # Default value of reference is
        tx = super(PaymentTransaction, self).create(values)

        # Generate callback hash if it is configured on the tx; avoid generating unnecessary stuff
        # (limited sudo env for checking callback presence, must work for manual transactions too)
        tx_sudo = tx.sudo()
        if tx_sudo.callback_model_id and tx_sudo.callback_res_id and tx_sudo.callback_method:
            tx.write({'callback_hash': tx._generate_callback_hash()})

        return tx

    def _generate_callback_hash(self):
        self.ensure_one()
        secret = self.env['ir.config_parameter'].sudo().get_param('database.secret')
        token = '%s%s%s' % (self.callback_model_id.model,
                            self.callback_res_id,
                            self.sudo().callback_method)
        return hmac.new(secret.encode('utf-8'), token.encode('utf-8'), hashlib.sha256).hexdigest()

    # --------------------------------------------------
    # FORM RELATED METHODS
    # --------------------------------------------------

    @api.model
    def form_feedback(self, data, acquirer_name):
        invalid_parameters, tx = None, None

        tx_find_method_name = '_%s_form_get_tx_from_data' % acquirer_name
        if hasattr(self, tx_find_method_name):
            tx = getattr(self, tx_find_method_name)(data)

        # TDE TODO: form_get_invalid_parameters from model to multi
        invalid_param_method_name = '_%s_form_get_invalid_parameters' % acquirer_name
        if hasattr(self, invalid_param_method_name):
            invalid_parameters = getattr(tx, invalid_param_method_name)(data)

        if invalid_parameters:
            _error_message = '%s: incorrect tx data:\n' % (acquirer_name)
            for item in invalid_parameters:
                _error_message += '\t%s: received %s instead of %s\n' % (item[0], item[1], item[2])
            _logger.error(_error_message)
            return False

        # TDE TODO: form_validate from model to multi
        feedback_method_name = '_%s_form_validate' % acquirer_name
        if hasattr(self, feedback_method_name):
            return getattr(tx, feedback_method_name)(data)

        return True

    # --------------------------------------------------
    # SERVER2SERVER RELATED METHODS
    # --------------------------------------------------

    @api.multi
    def s2s_do_transaction(self, **kwargs):
        custom_method_name = '%s_s2s_do_transaction' % self.acquirer_id.provider
        for trans in self:
            trans._log_payment_transaction_sent()
            if hasattr(trans, custom_method_name):
                return getattr(trans, custom_method_name)(**kwargs)

    @api.multi
    def s2s_do_refund(self, **kwargs):
        custom_method_name = '%s_s2s_do_refund' % self.acquirer_id.provider
        if hasattr(self, custom_method_name):
            return getattr(self, custom_method_name)(**kwargs)

    @api.multi
    def s2s_capture_transaction(self, **kwargs):
        custom_method_name = '%s_s2s_capture_transaction' % self.acquirer_id.provider
        if hasattr(self, custom_method_name):
            return getattr(self, custom_method_name)(**kwargs)

    @api.multi
    def s2s_void_transaction(self, **kwargs):
        custom_method_name = '%s_s2s_void_transaction' % self.acquirer_id.provider
        if hasattr(self, custom_method_name):
            return getattr(self, custom_method_name)(**kwargs)

    @api.multi
    def s2s_get_tx_status(self):
        """ Get the tx status. """
        invalid_param_method_name = '_%s_s2s_get_tx_status' % self.acquirer_id.provider
        if hasattr(self, invalid_param_method_name):
            return getattr(self, invalid_param_method_name)()
        return True

    @api.multi
    def execute_callback(self):
        res = None
        for transaction in self:
            # limited sudo env, only for checking callback presence, not for running it!
            # manual transactions have no callback, and can pass without being run by admin user
            tx_sudo = transaction.sudo()
            if not (tx_sudo.callback_model_id and tx_sudo.callback_res_id and tx_sudo.callback_method):
                continue

            valid_token = transaction._generate_callback_hash()
            if not consteq(ustr(valid_token), transaction.callback_hash):
                _logger.warning("Invalid callback signature for transaction %d" % (transaction.id))
                continue

            record = self.env[transaction.callback_model_id.model].browse(transaction.callback_res_id).exists()
            if record:
                res = getattr(record, transaction.callback_method)(transaction)
            else:
                _logger.warning("Did not found record %s.%s for callback of transaction %d" % (transaction.callback_model_id.model, transaction.callback_res_id, transaction.id))
        return res

    @api.multi
    def action_capture(self):
        if any([t.state != 'authorized' for t in self]):
            raise ValidationError(_('Only transactions having the capture status can be captured.'))
        for tx in self:
            tx.s2s_capture_transaction()

    @api.multi
    def action_void(self):
        if any([t.state != 'authorized' for t in self]):
            raise ValidationError(_('Only transactions having the capture status can be voided.'))
        for tx in self:
            tx.s2s_void_transaction()


class PaymentToken(models.Model):
    _name = 'payment.token'
    _order = 'partner_id, id desc'
    _description = 'Payment Token'

    name = fields.Char('Name', help='Name of the payment token')
    short_name = fields.Char('Short name', compute='_compute_short_name')
    partner_id = fields.Many2one('res.partner', 'Partner', required=True)
    acquirer_id = fields.Many2one('payment.acquirer', 'Acquirer Account', required=True)
    acquirer_ref = fields.Char('Acquirer Ref.', required=True)
    active = fields.Boolean('Active', default=True)
    payment_ids = fields.One2many('payment.transaction', 'payment_token_id', 'Payment Transactions')
    verified = fields.Boolean(string='Verified', default=False)

    @api.model
    def create(self, values):
        # call custom create method if defined (i.e. ogone_create for ogone)
        if values.get('acquirer_id'):
            acquirer = self.env['payment.acquirer'].browse(values['acquirer_id'])

            # custom create
            custom_method_name = '%s_create' % acquirer.provider
            if hasattr(self, custom_method_name):
                values.update(getattr(self, custom_method_name)(values))
                # remove all non-model fields used by (provider)_create method to avoid warning
                fields_wl = set(self._fields) & set(values)
                values = {field: values[field] for field in fields_wl}
        return super(PaymentToken, self).create(values)
    """
        @TBE: stolen shamelessly from there https://www.paypal.com/us/selfhelp/article/why-is-there-a-$1.95-charge-on-my-card-statement-faq554
        Most of them are ~1.50€s
        TODO: See this with @AL & @DBO
    """
    VALIDATION_AMOUNTS = {
        'CAD': 2.45,
        'EUR': 1.50,
        'GBP': 1.00,
        'JPY': 200,
        'AUD': 2.00,
        'NZD': 3.00,
        'CHF': 3.00,
        'HKD': 15.00,
        'SEK': 15.00,
        'DKK': 12.50,
        'PLN': 6.50,
        'NOK': 15.00,
        'HUF': 400.00,
        'CZK': 50.00,
        'BRL': 4.00,
        'MYR': 10.00,
        'MXN': 20.00,
        'ILS': 8.00,
        'PHP': 100.00,
        'TWD': 70.00,
        'THB': 70.00
        }

    @api.model
    def validate(self, **kwargs):
        """
            This method allow to verify if this payment method is valid or not.
            It does this by withdrawing a certain amount and then refund it right after.
        """
        currency = self.partner_id.currency_id

        if self.VALIDATION_AMOUNTS.get(currency.name):
            amount = self.VALIDATION_AMOUNTS.get(currency.name)
        else:
            # If we don't find the user's currency, then we set the currency to EUR and the amount to 1€50.
            currency = self.env['res.currency'].search([('name', '=', 'EUR')])
            amount = 1.5

        if len(currency) != 1:
            _logger.error("Error 'EUR' currency not found for payment method validation!")
            return False

        reference = "VALIDATION-%s-%s" % (self.id, datetime.now().strftime('%y%m%d_%H%M%S'))
        tx = self.env['payment.transaction'].sudo().create({
            'amount': amount,
            'acquirer_id': self.acquirer_id.id,
            'type': 'validation',
            'currency_id': currency.id,
            'reference': reference,
            'payment_token_id': self.id,
            'partner_id': self.partner_id.id,
            'partner_country_id': self.partner_id.country_id.id,
        })

        kwargs.update({'3d_secure': True})
        tx.s2s_do_transaction(**kwargs)

        # if 3D secure is called, then we do not refund right now
        if not tx.html_3ds:
            tx.s2s_do_refund()

        return tx

    @api.multi
    @api.depends('name')
    def _compute_short_name(self):
        for token in self:
            token.short_name = token.name.replace('XXXXXXXXXXXX', '***')

    @api.multi
    def get_linked_records(self):
        """ This method returns a dict containing all the records linked to the payment.token (e.g Subscriptions),
            the key is the id of the payment.token and the value is an array that must follow the scheme below.

            {
                token_id: [
                    'description': The model description (e.g 'Sale Subscription'),
                    'id': The id of the record,
                    'name': The name of the record,
                    'url': The url to access to this record.
                ]
            }
        """
        return {r.id:[] for r in self}<|MERGE_RESOLUTION|>--- conflicted
+++ resolved
@@ -895,20 +895,13 @@
                 values.get('amount', 0.0), values.get('currency_id'), values['partner_country_id'])
             values['fees'] = fees
 
-<<<<<<< HEAD
         # custom create
         custom_method_name = '%s_create' % acquirer.provider
-        if hasattr(acquirer, custom_method_name):
+        if hasattr(self, custom_method_name):
             values.update(getattr(self, custom_method_name)(values))
 
         if not values.get('reference'):
             values['reference'] = self._compute_reference(values=values)
-=======
-            # custom create
-            custom_method_name = '%s_create' % acquirer.provider
-            if hasattr(self, custom_method_name):
-                values.update(getattr(self, custom_method_name)(values))
->>>>>>> 8a0e819d
 
         # Default value of reference is
         tx = super(PaymentTransaction, self).create(values)
