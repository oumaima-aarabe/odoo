<?xml version="1.0"?>
<document filename="Budget.pdf">
  <template pageSize="(595.0,842.0)" title="Budget" author="OpenERP S.A.(sales@openerp.com)" allowSplitting="20">
    <pageTemplate id="first">
      <frame id="first" x1="28.0" y1="33.0" width="535" height="778"/>
    </pageTemplate>
  </template>
  <stylesheet>
    <blockTableStyle id="Standard_Outline">
      <blockAlignment value="LEFT"/>
      <blockValign value="TOP"/>
    </blockTableStyle>
    <blockTableStyle id="Table6">
      <blockAlignment value="LEFT"/>
      <blockValign value="TOP"/>
      <lineStyle kind="LINEBEFORE" colorName="#e6e6e6" start="0,0" stop="0,-1"/>
      <lineStyle kind="LINEABOVE" colorName="#e6e6e6" start="0,0" stop="0,0"/>
      <lineStyle kind="LINEBELOW" colorName="#e6e6e6" start="0,-1" stop="0,-1"/>
      <lineStyle kind="LINEBEFORE" colorName="#e6e6e6" start="1,0" stop="1,-1"/>
      <lineStyle kind="LINEABOVE" colorName="#e6e6e6" start="1,0" stop="1,0"/>
      <lineStyle kind="LINEBELOW" colorName="#e6e6e6" start="1,-1" stop="1,-1"/>
      <lineStyle kind="LINEBEFORE" colorName="#e6e6e6" start="2,0" stop="2,-1"/>
      <lineStyle kind="LINEAFTER" colorName="#e6e6e6" start="2,0" stop="2,-1"/>
      <lineStyle kind="LINEABOVE" colorName="#e6e6e6" start="2,0" stop="2,0"/>
      <lineStyle kind="LINEBELOW" colorName="#e6e6e6" start="2,-1" stop="2,-1"/>
    </blockTableStyle>
    <blockTableStyle id="Table7">
      <blockAlignment value="LEFT"/>
      <blockValign value="TOP"/>
      <lineStyle kind="LINEBEFORE" colorName="#e6e6e6" start="0,0" stop="0,-1"/>
      <lineStyle kind="LINEABOVE" colorName="#e6e6e6" start="0,0" stop="0,0"/>
      <lineStyle kind="LINEBELOW" colorName="#e6e6e6" start="0,-1" stop="0,-1"/>
      <lineStyle kind="LINEBEFORE" colorName="#e6e6e6" start="1,0" stop="1,-1"/>
      <lineStyle kind="LINEABOVE" colorName="#e6e6e6" start="1,0" stop="1,0"/>
      <lineStyle kind="LINEBELOW" colorName="#e6e6e6" start="1,-1" stop="1,-1"/>
      <lineStyle kind="LINEBEFORE" colorName="#e6e6e6" start="2,0" stop="2,-1"/>
      <lineStyle kind="LINEAFTER" colorName="#e6e6e6" start="2,0" stop="2,-1"/>
      <lineStyle kind="LINEABOVE" colorName="#e6e6e6" start="2,0" stop="2,0"/>
      <lineStyle kind="LINEBELOW" colorName="#e6e6e6" start="2,-1" stop="2,-1"/>
    </blockTableStyle>
    <blockTableStyle id="Table3">
      <blockAlignment value="LEFT"/>
      <blockValign value="TOP"/>
      <lineStyle kind="LINEBELOW" colorName="#000000" start="0,-1" stop="0,-1"/>
      <lineStyle kind="LINEBELOW" colorName="#000000" start="1,-1" stop="1,-1"/>
      <lineStyle kind="LINEBELOW" colorName="#000000" start="2,-1" stop="2,-1"/>
      <lineStyle kind="LINEBELOW" colorName="#000000" start="3,-1" stop="3,-1"/>
      <lineStyle kind="LINEBELOW" colorName="#000000" start="4,-1" stop="4,-1"/>
    </blockTableStyle>
    <blockTableStyle id="Table4">
      <blockAlignment value="LEFT"/>
      <blockValign value="TOP"/>
      <lineStyle kind="LINEBELOW" colorName="#e6e6e6" start="0,-1" stop="0,-1"/>
      <lineStyle kind="LINEBELOW" colorName="#e6e6e6" start="1,-1" stop="1,-1"/>
      <lineStyle kind="LINEBELOW" colorName="#e6e6e6" start="2,-1" stop="2,-1"/>
      <lineStyle kind="LINEBELOW" colorName="#e6e6e6" start="3,-1" stop="3,-1"/>
      <lineStyle kind="LINEBELOW" colorName="#e6e6e6" start="4,-1" stop="4,-1"/>
    </blockTableStyle>
    <blockTableStyle id="Table5">
      <blockAlignment value="LEFT"/>
      <blockValign value="TOP"/>
      <lineStyle kind="LINEABOVE" colorName="#000000" start="0,0" stop="0,0"/>
      <lineStyle kind="LINEABOVE" colorName="#000000" start="1,0" stop="1,0"/>
      <lineStyle kind="LINEABOVE" colorName="#000000" start="2,0" stop="2,0"/>
      <lineStyle kind="LINEABOVE" colorName="#000000" start="3,0" stop="3,0"/>
      <lineStyle kind="LINEABOVE" colorName="#000000" start="4,0" stop="4,0"/>
    </blockTableStyle>
    <initialize>
      <paraStyle name="all" alignment="justify"/>
    </initialize>
    <paraStyle name="Standard" fontName="Helvetica"/>
    <paraStyle name="Text body" fontName="Helvetica" spaceBefore="0.0" spaceAfter="6.0"/>
    <paraStyle name="Heading" fontName="Helvetica" fontSize="15.0" leading="19" spaceBefore="12.0" spaceAfter="6.0"/>
    <paraStyle name="Heading 9" fontName="Helvetica-Bold" fontSize="75%" leading="NaN" spaceBefore="12.0" spaceAfter="6.0"/>
    <paraStyle name="List" fontName="Helvetica" spaceBefore="0.0" spaceAfter="6.0"/>
    <paraStyle name="Footer" fontName="Helvetica"/>
    <paraStyle name="Table Contents" fontName="Helvetica" spaceBefore="0.0" spaceAfter="6.0"/>
    <paraStyle name="Table Heading" fontName="Helvetica" alignment="CENTER" spaceBefore="0.0" spaceAfter="6.0"/>
    <paraStyle name="Caption" fontName="Helvetica" fontSize="10.0" leading="13" spaceBefore="6.0" spaceAfter="6.0"/>
    <paraStyle name="Index" fontName="Helvetica"/>
    <paraStyle name="Horizontal Line" fontName="Helvetica" fontSize="6.0" leading="8" spaceBefore="0.0" spaceAfter="14.0"/>
    <paraStyle name="terp_header" fontName="Helvetica-Bold" fontSize="15.0" leading="19" alignment="LEFT" spaceBefore="12.0" spaceAfter="6.0"/>
    <paraStyle name="terp_header_Centre" fontName="Helvetica-Bold" fontSize="15.0" leading="19" alignment="CENTER" spaceBefore="0.0" spaceAfter="0.0"/>
    <paraStyle name="terp_default_8" fontName="Helvetica" fontSize="8.0" leading="10" alignment="LEFT" spaceBefore="0.0" spaceAfter="0.0"/>
    <paraStyle name="terp_default_address" fontName="Helvetica" fontSize="10.0" leading="13" alignment="LEFT" spaceBefore="0.0" spaceAfter="0.0"/>
    <paraStyle name="terp_tblheader_General" fontName="Helvetica-Bold" fontSize="8.0" leading="10" alignment="LEFT" spaceBefore="6.0" spaceAfter="6.0"/>
    <paraStyle name="terp_tblheader_Details" fontName="Helvetica-Bold" fontSize="9.0" leading="11" alignment="LEFT" spaceBefore="0.0" spaceAfter="0.0"/>
    <paraStyle name="terp_default_Bold_8" fontName="Helvetica-Bold" fontSize="8.0" leading="10" alignment="LEFT" spaceBefore="0.0" spaceAfter="0.0"/>
    <paraStyle name="terp_tblheader_General_Centre" fontName="Helvetica-Bold" fontSize="8.0" leading="10" alignment="CENTER" spaceBefore="6.0" spaceAfter="6.0"/>
    <paraStyle name="terp_tblheader_General_Right" fontName="Helvetica-Bold" fontSize="8.0" leading="10" alignment="RIGHT" spaceBefore="6.0" spaceAfter="6.0"/>
    <paraStyle name="terp_tblheader_Details_Centre" fontName="Helvetica-Bold" fontSize="9.0" leading="11" alignment="CENTER" spaceBefore="0.0" spaceAfter="0.0"/>
    <paraStyle name="terp_tblheader_Details_Right" fontName="Helvetica-Bold" fontSize="9.0" leading="11" alignment="RIGHT" spaceBefore="0.0" spaceAfter="0.0"/>
    <paraStyle name="terp_default_Right_8" fontName="Helvetica" fontSize="8.0" leading="10" alignment="RIGHT" spaceBefore="0.0" spaceAfter="0.0"/>
    <paraStyle name="terp_default_Centre_8" fontName="Helvetica" fontSize="8.0" leading="10" alignment="CENTER" spaceBefore="0.0" spaceAfter="0.0"/>
    <paraStyle name="terp_header_Right" fontName="Helvetica-Bold" fontSize="15.0" leading="19" alignment="LEFT" spaceBefore="12.0" spaceAfter="6.0"/>
    <paraStyle name="terp_default_9" fontName="Helvetica" fontSize="9.0" leading="11" alignment="LEFT" spaceBefore="0.0" spaceAfter="0.0"/>
    <paraStyle name="terp_default_Bold_9" fontName="Helvetica-Bold" fontSize="9.0" leading="11" alignment="LEFT" spaceBefore="0.0" spaceAfter="0.0"/>
    <paraStyle name="terp_default_Centre_9" fontName="Helvetica" fontSize="9.0" leading="11" alignment="CENTER" spaceBefore="0.0" spaceAfter="0.0"/>
    <paraStyle name="terp_default_Right_9" fontName="Helvetica" fontSize="9.0" leading="11" alignment="RIGHT" spaceBefore="0.0" spaceAfter="0.0"/>
    <paraStyle name="terp_default_Bold_right_9" fontName="Helvetica-Bold" fontSize="9.0" leading="11" alignment="RIGHT" spaceBefore="0.0" spaceAfter="0.0"/>
    <paraStyle name="terp_default_2" fontName="Helvetica" fontSize="2.0" leading="3" alignment="LEFT" spaceBefore="0.0" spaceAfter="0.0"/>
    <images/>
  </stylesheet>
  <story>
    <para style="terp_default_8">[[ repeatIn(objects,'o') ]]</para>
    <para style="terp_header_Centre">Budget</para>
    <para style="terp_default_8">
      <font color="white"> </font>
    </para>
    <blockTable colWidths="198.0,252.0,85.0" style="Table6">
      <tr>
        <td>
          <para style="terp_tblheader_General_Centre">Analysis from</para>
        </td>
        <td>
          <para style="terp_tblheader_General_Centre">Budget</para>
        </td>
        <td>
          <para style="terp_tblheader_General_Centre">Currency</para>
        </td>
      </tr>
    </blockTable>
    <blockTable colWidths="198.0,252.0,85.0" style="Table7">
      <tr>
        <td>
          <para style="terp_default_Centre_8">[[ formatLang(data['form']['date_from'],date=True) ]] to [[ formatLang(data['form']['date_to'],date=True) ]]</para>
        </td>
        <td>
          <para style="terp_default_Centre_8">[[ o.name ]]</para>
        </td>
        <td>
          <para style="terp_default_Centre_8">[[ company.currency_id.name ]]</para>
        </td>
      </tr>
    </blockTable>
    <para style="terp_default_8">
      <font color="white"> </font>
    </para>
    <blockTable colWidths="205.0,88.0,87.0,89.0,67.0" style="Table3">
      <tr>
        <td>
          <para style="terp_tblheader_Details">Description</para>
        </td>
        <td>
          <para style="terp_tblheader_Details_Right">Theoretical Amt</para>
        </td>
        <td>
          <para style="terp_tblheader_Details_Right">Planned Amt</para>
        </td>
        <td>
          <para style="terp_tblheader_Details_Right">Practical Amt</para>
        </td>
        <td>
          <para style="terp_tblheader_Details_Centre">Perc(%)</para>
        </td>
      </tr>
    </blockTable>
    <section>
      <para style="terp_default_8">[[ repeatIn(funct(o,data['form']),'a') ]]</para>
      <blockTable colWidths="205.0,88.0,87.0,90.0,66.0" style="Table4">
        <tr>
          <td>
            <para style="terp_default_9"><font face="Helvetica" size="10.0" color="white">[['.....' *(a['status']-1) ]]</font><font face="Helvetica" size="8.0">[[ (a['status']==1 and (setTag('para','para',{'fontName':'Helvetica-bold'}))) or removeParentNode('font') ]]</font> [[ a['name'] ]]</para>
          </td>
          <td>
<<<<<<< HEAD
            <para style="terp_default_Right_9"><font face="Helvetica" size="8.0">[[ (a['status']==1 and ( setTag('para','para',{'fontName':'Helvetica-bold'}))) or removeParentNode('font') ]]</font> [[ formatLang(a['theo'], digits=get_digits(dp='Account')) ]] [[ company.currency_id.symbol ]]</para>
          </td>
          <td>
            <para style="terp_default_Right_9"><font face="Helvetica" size="8.0">[[ (a['status']==1 and ( setTag('para','para',{'fontName':'Helvetica-bold'}))) or removeParentNode('font') ]]</font> [[ formatLang(a['pln'], digits=get_digits(dp='Account')) ]] [[ company.currency_id.symbol ]]</para>
          </td>
          <td>
            <para style="terp_default_Right_9"><font face="Helvetica" size="8.0">[[ (a['status']==1 and ( setTag('para','para',{'fontName':'Helvetica-bold'}))) or removeParentNode('font') ]]</font> [[ formatLang(a['prac'], digits=get_digits(dp='Account')) ]] [[ company.currency_id.symbol ]]</para>
=======
            <para style="terp_default_Right_9"><font face="Helvetica">[[ (a['status']==1 and ( setTag('para','para',{'fontName':'Helvetica-bold'}))) or removeParentNode('font') ]]</font> [[ formatLang(a['theo'], dp='Account') ]] [[ company.currency_id.symbol ]]</para>
          </td>
          <td>
            <para style="terp_default_Right_9"><font face="Helvetica">[[ (a['status']==1 and ( setTag('para','para',{'fontName':'Helvetica-bold'}))) or removeParentNode('font') ]] </font>[[ formatLang(a['pln'], dp='Account') ]] [[ company.currency_id.symbol ]]</para>
          </td>
          <td>
            <para style="terp_default_Right_9"><font face="Helvetica">[[ (a['status']==1 and ( setTag('para','para',{'fontName':'Helvetica-bold'}))) or removeParentNode('font') ]] </font>[[ formatLang(a['prac'], dp='Account') ]] [[ company.currency_id.symbol ]]</para>
>>>>>>> 4750ff6c
          </td>
          <td>
            <para style="terp_default_Centre_9"><font face="Helvetica" size="8.0">[[ (a['status']==1 and ( setTag('para','para',{'fontName':'Helvetica-bold'}))) or removeParentNode('font') ]]</font> [[ formatLang(a['perc'],digits=2) ]]%</para>
          </td>
        </tr>
      </blockTable>
    </section>
    <blockTable colWidths="203.0,90.0,88.0,89.0,66.0" style="Table5">
      <tr>
        <td>
          <para style="terp_tblheader_Details">[[ repeatIn(funct_total(data['form']),'b') ]] Total :</para>
        </td>
        <td>
          <para style="terp_default_Bold_right_9">[[ formatLang(b['tot_theo'], dp='Account') ]] [[ company.currency_id.symbol ]]</para>
        </td>
        <td>
          <para style="terp_default_Bold_right_9">[[ formatLang(b['tot_pln'], dp='Account') ]] [[ company.currency_id.symbol ]]</para>
        </td>
        <td>
          <para style="terp_default_Bold_right_9">[[ formatLang(b['tot_prac'], dp='Account') ]] [[ company.currency_id.symbol ]]</para>
        </td>
        <td>
          <para style="terp_tblheader_Details_Centre">[[ formatLang(b['tot_perc'],digits=2) ]]%</para>
        </td>
      </tr>
    </blockTable>
    <para style="terp_default_8">
      <font color="white"> </font>
    </para>
  </story>
</document><|MERGE_RESOLUTION|>--- conflicted
+++ resolved
@@ -163,23 +163,13 @@
             <para style="terp_default_9"><font face="Helvetica" size="10.0" color="white">[['.....' *(a['status']-1) ]]</font><font face="Helvetica" size="8.0">[[ (a['status']==1 and (setTag('para','para',{'fontName':'Helvetica-bold'}))) or removeParentNode('font') ]]</font> [[ a['name'] ]]</para>
           </td>
           <td>
-<<<<<<< HEAD
-            <para style="terp_default_Right_9"><font face="Helvetica" size="8.0">[[ (a['status']==1 and ( setTag('para','para',{'fontName':'Helvetica-bold'}))) or removeParentNode('font') ]]</font> [[ formatLang(a['theo'], digits=get_digits(dp='Account')) ]] [[ company.currency_id.symbol ]]</para>
-          </td>
-          <td>
-            <para style="terp_default_Right_9"><font face="Helvetica" size="8.0">[[ (a['status']==1 and ( setTag('para','para',{'fontName':'Helvetica-bold'}))) or removeParentNode('font') ]]</font> [[ formatLang(a['pln'], digits=get_digits(dp='Account')) ]] [[ company.currency_id.symbol ]]</para>
-          </td>
-          <td>
-            <para style="terp_default_Right_9"><font face="Helvetica" size="8.0">[[ (a['status']==1 and ( setTag('para','para',{'fontName':'Helvetica-bold'}))) or removeParentNode('font') ]]</font> [[ formatLang(a['prac'], digits=get_digits(dp='Account')) ]] [[ company.currency_id.symbol ]]</para>
-=======
-            <para style="terp_default_Right_9"><font face="Helvetica">[[ (a['status']==1 and ( setTag('para','para',{'fontName':'Helvetica-bold'}))) or removeParentNode('font') ]]</font> [[ formatLang(a['theo'], dp='Account') ]] [[ company.currency_id.symbol ]]</para>
-          </td>
-          <td>
-            <para style="terp_default_Right_9"><font face="Helvetica">[[ (a['status']==1 and ( setTag('para','para',{'fontName':'Helvetica-bold'}))) or removeParentNode('font') ]] </font>[[ formatLang(a['pln'], dp='Account') ]] [[ company.currency_id.symbol ]]</para>
-          </td>
-          <td>
-            <para style="terp_default_Right_9"><font face="Helvetica">[[ (a['status']==1 and ( setTag('para','para',{'fontName':'Helvetica-bold'}))) or removeParentNode('font') ]] </font>[[ formatLang(a['prac'], dp='Account') ]] [[ company.currency_id.symbol ]]</para>
->>>>>>> 4750ff6c
+            <para style="terp_default_Right_9"><font face="Helvetica" size="8.0">[[ (a['status']==1 and ( setTag('para','para',{'fontName':'Helvetica-bold'}))) or removeParentNode('font') ]]</font> [[ formatLang(a['theo'], dp='Account') ]] [[ company.currency_id.symbol ]]</para>
+          </td>
+          <td>
+            <para style="terp_default_Right_9"><font face="Helvetica" size="8.0">[[ (a['status']==1 and ( setTag('para','para',{'fontName':'Helvetica-bold'}))) or removeParentNode('font') ]]</font> [[ formatLang(a['pln'], dp='Account') ]] [[ company.currency_id.symbol ]]</para>
+          </td>
+          <td>
+            <para style="terp_default_Right_9"><font face="Helvetica" size="8.0">[[ (a['status']==1 and ( setTag('para','para',{'fontName':'Helvetica-bold'}))) or removeParentNode('font') ]]</font> [[ formatLang(a['prac'], dp='Account') ]] [[ company.currency_id.symbol ]]</para>
           </td>
           <td>
             <para style="terp_default_Centre_9"><font face="Helvetica" size="8.0">[[ (a['status']==1 and ( setTag('para','para',{'fontName':'Helvetica-bold'}))) or removeParentNode('font') ]]</font> [[ formatLang(a['perc'],digits=2) ]]%</para>
