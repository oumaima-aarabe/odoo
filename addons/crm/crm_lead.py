# -*- coding: utf-8 -*-
##############################################################################
#
#    OpenERP, Open Source Management Solution
#    Copyright (C) 2004-today OpenERP SA (<http://www.openerp.com>)
#
#    This program is free software: you can redistribute it and/or modify
#    it under the terms of the GNU Affero General Public License as
#    published by the Free Software Foundation, either version 3 of the
#    License, or (at your option) any later version.
#
#    This program is distributed in the hope that it will be useful,
#    but WITHOUT ANY WARRANTY; without even the implied warranty of
#    MERCHANTABILITY or FITNESS FOR A PARTICULAR PURPOSE.  See the
#    GNU Affero General Public License for more details.
#
#    You should have received a copy of the GNU Affero General Public License
#    along with this program.  If not, see <http://www.gnu.org/licenses/>.
#
##############################################################################

import crm
from datetime import datetime
from operator import itemgetter

import openerp
from openerp import SUPERUSER_ID
from openerp import tools
from openerp.addons.base.res.res_partner import format_address
from openerp.osv import fields, osv, orm
from openerp.tools.translate import _
from openerp.tools import email_re, email_split


CRM_LEAD_FIELDS_TO_MERGE = ['name',
    'partner_id',
    'campaign_id',
    'company_id',
    'country_id',
    'section_id',
    'state_id',
    'stage_id',
    'medium_id',
    'source_id',
    'user_id',
    'title',
    'city',
    'contact_name',
    'description',
    'email',
    'fax',
    'mobile',
    'partner_name',
    'phone',
    'probability',
    'planned_revenue',
    'street',
    'street2',
    'zip',
    'create_date',
    'date_action_last',
    'date_action_next',
    'email_from',
    'email_cc',
    'partner_name']


class crm_lead(format_address, osv.osv):
    """ CRM Lead Case """
    _name = "crm.lead"
    _description = "Lead/Opportunity"
    _order = "priority desc,date_action,id desc"
    _inherit = ['mail.thread', 'ir.needaction_mixin', 'crm.tracking.mixin']

    _track = {
        'stage_id': {
            # this is only an heuristics; depending on your particular stage configuration it may not match all 'new' stages
            'crm.mt_lead_create': lambda self, cr, uid, obj, ctx=None: obj.probability == 0 and obj.stage_id and obj.stage_id.sequence <= 1,
            'crm.mt_lead_stage': lambda self, cr, uid, obj, ctx=None: (obj.stage_id and obj.stage_id.sequence > 1) and obj.probability < 100,
            'crm.mt_lead_won': lambda self, cr, uid, obj, ctx=None: obj.probability == 100 and obj.stage_id and obj.stage_id.fold,
            'crm.mt_lead_lost': lambda self, cr, uid, obj, ctx=None: obj.probability == 0 and obj.stage_id and obj.stage_id.fold and obj.stage_id.sequence > 1,
        },
    }
    _mail_mass_mailing = _('Leads / Opportunities')

    def get_empty_list_help(self, cr, uid, help, context=None):
        context = dict(context or {})
        if context.get('default_type') == 'lead':
            context['empty_list_help_model'] = 'crm.case.section'
            context['empty_list_help_id'] = context.get('default_section_id')
        context['empty_list_help_document_name'] = _("leads")
        return super(crm_lead, self).get_empty_list_help(cr, uid, help, context=context)

    def _get_default_section_id(self, cr, uid, user_id=False, context=None):
        """ Gives default section by checking if present in the context """
        section_id = self._resolve_section_id_from_context(cr, uid, context=context) or False
        if not section_id:
            section_id = self.pool.get('res.users').browse(cr, uid, user_id or uid, context).default_section_id.id or False
        return section_id

    def _get_default_stage_id(self, cr, uid, context=None):
        """ Gives default stage_id """
        section_id = self._get_default_section_id(cr, uid, context=context)
        return self.stage_find(cr, uid, [], section_id, [('fold', '=', False)], context=context)

    def _resolve_section_id_from_context(self, cr, uid, context=None):
        """ Returns ID of section based on the value of 'section_id'
            context key, or None if it cannot be resolved to a single
            Sales Team.
        """
        if context is None:
            context = {}
        if type(context.get('default_section_id')) in (int, long):
            return context.get('default_section_id')
        if isinstance(context.get('default_section_id'), basestring):
            section_ids = self.pool.get('crm.case.section').name_search(cr, uid, name=context['default_section_id'], context=context)
            if len(section_ids) == 1:
                return int(section_ids[0][0])
        return None

    def _resolve_type_from_context(self, cr, uid, context=None):
        """ Returns the type (lead or opportunity) from the type context
            key. Returns None if it cannot be resolved.
        """
        if context is None:
            context = {}
        return context.get('default_type')

    def _read_group_stage_ids(self, cr, uid, ids, domain, read_group_order=None, access_rights_uid=None, context=None):
        access_rights_uid = access_rights_uid or uid
        stage_obj = self.pool.get('crm.case.stage')
        order = stage_obj._order
        # lame hack to allow reverting search, should just work in the trivial case
        if read_group_order == 'stage_id desc':
            order = "%s desc" % order
        # retrieve section_id from the context and write the domain
        # - ('id', 'in', 'ids'): add columns that should be present
        # - OR ('case_default', '=', True), ('fold', '=', False): add default columns that are not folded
        # - OR ('section_ids', '=', section_id), ('fold', '=', False) if section_id: add section columns that are not folded
        search_domain = []
        section_id = self._resolve_section_id_from_context(cr, uid, context=context)
        if section_id:
            search_domain += ['|', ('section_ids', '=', section_id)]
            search_domain += [('id', 'in', ids)]
        else:
            search_domain += ['|', ('id', 'in', ids), ('case_default', '=', True)]
        # retrieve type from the context (if set: choose 'type' or 'both')
        type = self._resolve_type_from_context(cr, uid, context=context)
        if type:
            search_domain += ['|', ('type', '=', type), ('type', '=', 'both')]
        # perform search
        stage_ids = stage_obj._search(cr, uid, search_domain, order=order, access_rights_uid=access_rights_uid, context=context)
        result = stage_obj.name_get(cr, access_rights_uid, stage_ids, context=context)
        # restore order of the search
        result.sort(lambda x, y: cmp(stage_ids.index(x[0]), stage_ids.index(y[0])))

        fold = {}
        for stage in stage_obj.browse(cr, access_rights_uid, stage_ids, context=context):
            fold[stage.id] = stage.fold or False
        return result, fold

    def fields_view_get(self, cr, user, view_id=None, view_type='form', context=None, toolbar=False, submenu=False):
        if context and context.get('opportunity_id'):
            action = self.get_formview_action(cr, user, context['opportunity_id'], context=context)
            if action.get('views') and any(view_id for view_id in action['views'] if view_id[1] == view_type):
                view_id = next(view_id[0] for view_id in action['views'] if view_id[1] == view_type)
        res = super(crm_lead, self).fields_view_get(cr, user, view_id, view_type, context, toolbar=toolbar, submenu=submenu)
        if view_type == 'form':
            res['arch'] = self.fields_view_get_address(cr, user, res['arch'], context=context)
        return res

    _group_by_full = {
        'stage_id': _read_group_stage_ids
    }

    def _compute_day(self, cr, uid, ids, fields, args, context=None):
        """
        :return dict: difference between current date and log date
        """
        res = {}
        for lead in self.browse(cr, uid, ids, context=context):
            for field in fields:
                res[lead.id] = {}
                duration = 0
                ans = False
                if field == 'day_open':
                    if lead.date_open:
                        date_create = datetime.strptime(lead.create_date, "%Y-%m-%d %H:%M:%S")
                        date_open = datetime.strptime(lead.date_open, "%Y-%m-%d %H:%M:%S")
                        ans = date_open - date_create
                elif field == 'day_close':
                    if lead.date_closed:
                        date_create = datetime.strptime(lead.create_date, "%Y-%m-%d %H:%M:%S")
                        date_close = datetime.strptime(lead.date_closed, "%Y-%m-%d %H:%M:%S")
                        ans = date_close - date_create
                if ans:
                    duration = abs(int(ans.days))
                res[lead.id][field] = duration
        return res
    def _meeting_count(self, cr, uid, ids, field_name, arg, context=None):
        Event = self.pool['calendar.event']
        return {
            opp_id: Event.search_count(cr,uid, [('opportunity_id', '=', opp_id)], context=context)
            for opp_id in ids
        }
    _columns = {
        'partner_id': fields.many2one('res.partner', 'Partner', ondelete='set null', track_visibility='onchange',
            select=True, help="Linked partner (optional). Usually created when converting the lead."),

        'id': fields.integer('ID', readonly=True),
        'name': fields.char('Subject', required=True, select=1),
        'active': fields.boolean('Active', required=False),
        'date_action_last': fields.datetime('Last Action', readonly=1),
        'date_action_next': fields.datetime('Next Action', readonly=1),
        'email_from': fields.char('Email', size=128, help="Email address of the contact", select=1),
        'section_id': fields.many2one('crm.case.section', 'Sales Team',
                        select=True, track_visibility='onchange', help='When sending mails, the default email address is taken from the sales team.'),
        'create_date': fields.datetime('Creation Date', readonly=True),
        'email_cc': fields.text('Global CC', help="These email addresses will be added to the CC field of all inbound and outbound emails for this record before being sent. Separate multiple email addresses with a comma"),
        'description': fields.text('Notes'),
        'write_date': fields.datetime('Update Date', readonly=True),
        'categ_ids': fields.many2many('crm.case.categ', 'crm_lead_category_rel', 'lead_id', 'category_id', 'Tags', \
            domain="['|', ('section_id', '=', section_id), ('section_id', '=', False), ('object_id.model', '=', 'crm.lead')]", help="Classify and analyze your lead/opportunity categories like: Training, Service"),
        'contact_name': fields.char('Contact Name', size=64),
        'partner_name': fields.char("Customer Name", size=64,help='The name of the future partner company that will be created while converting the lead into opportunity', select=1),
        'opt_out': fields.boolean('Opt-Out', oldname='optout',
            help="If opt-out is checked, this contact has refused to receive emails for mass mailing and marketing campaign. "
                    "Filter 'Available for Mass Mailing' allows users to filter the leads when performing mass mailing."),
        'type': fields.selection([ ('lead','Lead'), ('opportunity','Opportunity'), ],'Type', select=True, help="Type is used to separate Leads and Opportunities"),
        'priority': fields.selection(crm.AVAILABLE_PRIORITIES, 'Priority', select=True),
        'date_closed': fields.datetime('Closed', readonly=True, copy=False),
        'stage_id': fields.many2one('crm.case.stage', 'Stage', track_visibility='onchange', select=True,
                        domain="['&', ('section_ids', '=', section_id), '|', ('type', '=', type), ('type', '=', 'both')]"),
        'user_id': fields.many2one('res.users', 'Salesperson', select=True, track_visibility='onchange'),
        'referred': fields.char('Referred By'),
        'date_open': fields.datetime('Assigned', readonly=True),
        'day_open': fields.function(_compute_day, string='Days to Assign',
                                    multi='day_open', type="float",
                                    store={'crm.lead': (lambda self, cr, uid, ids, c={}: ids, ['date_open'], 10)}),
        'day_close': fields.function(_compute_day, string='Days to Close',
                                     multi='day_open', type="float",
                                     store={'crm.lead': (lambda self, cr, uid, ids, c={}: ids, ['date_closed'], 10)}),
        'date_last_stage_update': fields.datetime('Last Stage Update', select=True),

        # Messaging and marketing
        'message_bounce': fields.integer('Bounce'),
        # Only used for type opportunity
        'probability': fields.float('Success Rate (%)', group_operator="avg"),
        'planned_revenue': fields.float('Expected Revenue', track_visibility='always'),
        'ref': fields.reference('Reference', selection=openerp.addons.base.res.res_request.referencable_models),
        'ref2': fields.reference('Reference 2', selection=openerp.addons.base.res.res_request.referencable_models),
        'phone': fields.char("Phone", size=64),
        'date_deadline': fields.date('Expected Closing', help="Estimate of the date on which the opportunity will be won."),
        'date_action': fields.date('Next Action Date', select=True),
        'title_action': fields.char('Next Action'),
        'color': fields.integer('Color Index'),
        'partner_address_name': fields.related('partner_id', 'name', type='char', string='Partner Contact Name', readonly=True),
        'partner_address_email': fields.related('partner_id', 'email', type='char', string='Partner Contact Email', readonly=True),
        'company_currency': fields.related('company_id', 'currency_id', type='many2one', string='Currency', readonly=True, relation="res.currency"),
        'user_email': fields.related('user_id', 'email', type='char', string='User Email', readonly=True),
        'user_login': fields.related('user_id', 'login', type='char', string='User Login', readonly=True),

        # Fields for address, due to separation from crm and res.partner
        'street': fields.char('Street'),
        'street2': fields.char('Street2'),
        'zip': fields.char('Zip', change_default=True, size=24),
        'city': fields.char('City'),
        'state_id': fields.many2one("res.country.state", 'State'),
        'country_id': fields.many2one('res.country', 'Country'),
        'phone': fields.char('Phone'),
        'fax': fields.char('Fax'),
        'mobile': fields.char('Mobile'),
        'function': fields.char('Function'),
        'title': fields.many2one('res.partner.title', 'Title'),
        'company_id': fields.many2one('res.company', 'Company', select=1),
        'payment_mode': fields.many2one('crm.payment.mode', 'Payment Mode', \
                            domain="[('section_id','=',section_id)]"),
        'planned_cost': fields.float('Planned Costs'),
        'meeting_count': fields.function(_meeting_count, string='# Meetings', type='integer'),
    }

    _defaults = {
        'active': 1,
        'type': 'lead',
        'user_id': lambda s, cr, uid, c: uid,
        'stage_id': lambda s, cr, uid, c: s._get_default_stage_id(cr, uid, c),
        'section_id': lambda s, cr, uid, c: s._get_default_section_id(cr, uid, context=c),
        'company_id': lambda s, cr, uid, c: s.pool.get('res.company')._company_default_get(cr, uid, 'crm.lead', context=c),
        'priority': lambda *a: crm.AVAILABLE_PRIORITIES[2][0],
        'color': 0,
        'date_last_stage_update': fields.datetime.now,
    }

    _sql_constraints = [
        ('check_probability', 'check(probability >= 0 and probability <= 100)', 'The probability of closing the deal should be between 0% and 100%!')
    ]

    def onchange_stage_id(self, cr, uid, ids, stage_id, context=None):
        if not stage_id:
            return {'value': {}}
        stage = self.pool.get('crm.case.stage').browse(cr, uid, stage_id, context=context)
        if not stage.on_change:
            return {'value': {}}
        vals = {'probability': stage.probability}
        if stage.probability >= 100 or (stage.probability == 0 and stage.sequence > 1):
                vals['date_closed'] = fields.datetime.now()
        return {'value': vals}

    def on_change_partner_id(self, cr, uid, ids, partner_id, context=None):
        values = {}
        if partner_id:
            partner = self.pool.get('res.partner').browse(cr, uid, partner_id, context=context)
            values = {
                'partner_name': partner.parent_id.name if partner.parent_id else partner.name,
                'contact_name': partner.name if partner.parent_id else False,
                'title': partner.title and partner.title.id or False,
                'street': partner.street,
                'street2': partner.street2,
                'city': partner.city,
                'state_id': partner.state_id and partner.state_id.id or False,
                'country_id': partner.country_id and partner.country_id.id or False,
                'email_from': partner.email,
                'phone': partner.phone,
                'mobile': partner.mobile,
                'fax': partner.fax,
                'zip': partner.zip,
                'function': partner.function,
            }
        return {'value': values}

    def on_change_user(self, cr, uid, ids, user_id, context=None):
        """ When changing the user, also set a section_id or restrict section id
            to the ones user_id is member of. """
        section_id = self._get_default_section_id(cr, uid, user_id=user_id, context=context) or False
        if user_id and self.pool['res.users'].has_group(cr, uid, 'base.group_multi_salesteams') and not section_id:
            section_ids = self.pool.get('crm.case.section').search(cr, uid, ['|', ('user_id', '=', user_id), ('member_ids', '=', user_id)], context=context)
            if section_ids:
                section_id = section_ids[0]
        return {'value': {'section_id': section_id}}

    def stage_find(self, cr, uid, cases, section_id, domain=None, order='sequence', context=None):
        """ Override of the base.stage method
            Parameter of the stage search taken from the lead:
            - type: stage type must be the same or 'both'
            - section_id: if set, stages must belong to this section or
              be a default stage; if not set, stages must be default
              stages
        """
        if isinstance(cases, (int, long)):
            cases = self.browse(cr, uid, cases, context=context)
        if context is None:
            context = {}
        # check whether we should try to add a condition on type
        avoid_add_type_term = any([term for term in domain if len(term) == 3 if term[0] == 'type'])
        # collect all section_ids
        section_ids = set()
        types = ['both']
        if not cases and context.get('default_type'):
            ctx_type = context.get('default_type')
            types += [ctx_type]
        if section_id:
            section_ids.add(section_id)
        for lead in cases:
            if lead.section_id:
                section_ids.add(lead.section_id.id)
            if lead.type not in types:
                types.append(lead.type)
        # OR all section_ids and OR with case_default
        search_domain = []
        if section_ids:
            search_domain += [('|')] * len(section_ids)
            for section_id in section_ids:
                search_domain.append(('section_ids', '=', section_id))
        search_domain.append(('case_default', '=', True))
        # AND with cases types
        if not avoid_add_type_term:
            search_domain.append(('type', 'in', types))
        # AND with the domain in parameter
        search_domain += list(domain)
        # perform search, return the first found
        stage_ids = self.pool.get('crm.case.stage').search(cr, uid, search_domain, order=order, limit=1, context=context)
        if stage_ids:
            return stage_ids[0]
        return False

    def case_mark_lost(self, cr, uid, ids, context=None):
        """ Mark the case as lost: state=cancel and probability=0
        """
        stages_leads = {}
        for lead in self.browse(cr, uid, ids, context=context):
            stage_id = self.stage_find(cr, uid, [lead], lead.section_id.id or False, [('probability', '=', 0.0), ('on_change', '=', True), ('sequence', '>', 1)], context=context)
            if stage_id:
                if stages_leads.get(stage_id):
                    stages_leads[stage_id].append(lead.id)
                else:
                    stages_leads[stage_id] = [lead.id]
            else:
                raise osv.except_osv(_('Warning!'),
                    _('To relieve your sales pipe and group all Lost opportunities, configure one of your sales stage as follow:\n'
                        'probability = 0 %, select "Change Probability Automatically".\n'
                        'Create a specific stage or edit an existing one by editing columns of your opportunity pipe.'))
        for stage_id, lead_ids in stages_leads.items():
            self.write(cr, uid, lead_ids, {'stage_id': stage_id}, context=context)
        return True

    def case_mark_won(self, cr, uid, ids, context=None):
        """ Mark the case as won: state=done and probability=100
        """
        stages_leads = {}
        for lead in self.browse(cr, uid, ids, context=context):
            stage_id = self.stage_find(cr, uid, [lead], lead.section_id.id or False, [('probability', '=', 100.0), ('on_change', '=', True)], context=context)
            if stage_id:
                if stages_leads.get(stage_id):
                    stages_leads[stage_id].append(lead.id)
                else:
                    stages_leads[stage_id] = [lead.id]
            else:
                raise osv.except_osv(_('Warning!'),
                    _('To relieve your sales pipe and group all Won opportunities, configure one of your sales stage as follow:\n'
                        'probability = 100 % and select "Change Probability Automatically".\n'
                        'Create a specific stage or edit an existing one by editing columns of your opportunity pipe.'))
        for stage_id, lead_ids in stages_leads.items():
            self.write(cr, uid, lead_ids, {'stage_id': stage_id}, context=context)
        return True

    def case_escalate(self, cr, uid, ids, context=None):
        """ Escalates case to parent level """
        for case in self.browse(cr, uid, ids, context=context):
            data = {'active': True}
            if case.section_id.parent_id:
                data['section_id'] = case.section_id.parent_id.id
                if case.section_id.parent_id.change_responsible:
                    if case.section_id.parent_id.user_id:
                        data['user_id'] = case.section_id.parent_id.user_id.id
            else:
                raise osv.except_osv(_('Error!'), _("You are already at the top level of your sales-team category.\nTherefore you cannot escalate furthermore."))
            self.write(cr, uid, [case.id], data, context=context)
        return True

    def _merge_get_result_type(self, cr, uid, opps, context=None):
        """
        Define the type of the result of the merge.  If at least one of the
        element to merge is an opp, the resulting new element will be an opp.
        Otherwise it will be a lead.

        We'll directly use a list of browse records instead of a list of ids
        for performances' sake: it will spare a second browse of the
        leads/opps.

        :param list opps: list of browse records containing the leads/opps to process
        :return string type: the type of the final element
        """
        for opp in opps:
            if (opp.type == 'opportunity'):
                return 'opportunity'

        return 'lead'

    def _merge_data(self, cr, uid, ids, oldest, fields, context=None):
        """
        Prepare lead/opp data into a dictionary for merging.  Different types
        of fields are processed in different ways:
        - text: all the values are concatenated
        - m2m and o2m: those fields aren't processed
        - m2o: the first not null value prevails (the other are dropped)
        - any other type of field: same as m2o

        :param list ids: list of ids of the leads to process
        :param list fields: list of leads' fields to process
        :return dict data: contains the merged values
        """
        opportunities = self.browse(cr, uid, ids, context=context)

        def _get_first_not_null(attr):
            for opp in opportunities:
                if hasattr(opp, attr) and bool(getattr(opp, attr)):
                    return getattr(opp, attr)
            return False

        def _get_first_not_null_id(attr):
            res = _get_first_not_null(attr)
            return res and res.id or False

        def _concat_all(attr):
            return '\n\n'.join(filter(lambda x: x, [getattr(opp, attr) or '' for opp in opportunities if hasattr(opp, attr)]))

        # Process the fields' values
        data = {}
        for field_name in fields:
            field = self._fields.get(field_name)
            if field is None:
                continue
            if field.type in ('many2many', 'one2many'):
                continue
            elif field.type == 'many2one':
                data[field_name] = _get_first_not_null_id(field_name)  # !!
            elif field.type == 'text':
                data[field_name] = _concat_all(field_name)  #not lost
            else:
                data[field_name] = _get_first_not_null(field_name)  #not lost

        # Define the resulting type ('lead' or 'opportunity')
        data['type'] = self._merge_get_result_type(cr, uid, opportunities, context)
        return data

    def _mail_body(self, cr, uid, lead, fields, title=False, context=None):
        body = []
        if title:
            body.append("%s\n" % (title))

        for field_name in fields:
            field = self._fields.get(field_name)
            if field is None:
                continue
            value = ''

            if field.type == 'selection':
                if callable(field.selection):
                    key = field.selection(self, cr, uid, context=context)
                else:
                    key = field.selection
                value = dict(key).get(lead[field_name], lead[field_name])
            elif field.type == 'many2one':
                if lead[field_name]:
                    value = lead[field_name].name_get()[0][1]
            elif field.type == 'many2many':
                if lead[field_name]:
                    for val in lead[field_name]:
                        field_value = val.name_get()[0][1]
                        value += field_value + ","
            else:
                value = lead[field_name]

            body.append("%s: %s" % (field.string, value or ''))
        return "<br/>".join(body + ['<br/>'])

    def _merge_notify(self, cr, uid, opportunity_id, opportunities, context=None):
        """
        Create a message gathering merged leads/opps information.
        """
        #TOFIX: mail template should be used instead of fix body, subject text
        details = []
        result_type = self._merge_get_result_type(cr, uid, opportunities, context)
        if result_type == 'lead':
            merge_message = _('Merged leads')
        else:
            merge_message = _('Merged opportunities')
        subject = [merge_message]
        for opportunity in opportunities:
            subject.append(opportunity.name)
            title = "%s : %s" % (opportunity.type == 'opportunity' and _('Merged opportunity') or _('Merged lead'), opportunity.name)
            fields = list(CRM_LEAD_FIELDS_TO_MERGE)
            details.append(self._mail_body(cr, uid, opportunity, fields, title=title, context=context))

        # Chatter message's subject
        subject = subject[0] + ": " + ", ".join(subject[1:])
        details = "\n\n".join(details)
        return self.message_post(cr, uid, [opportunity_id], body=details, subject=subject, context=context)

    def _merge_opportunity_history(self, cr, uid, opportunity_id, opportunities, context=None):
        message = self.pool.get('mail.message')
        for opportunity in opportunities:
            for history in opportunity.message_ids:
                message.write(cr, uid, history.id, {
                        'res_id': opportunity_id,
                        'subject' : _("From %s : %s") % (opportunity.name, history.subject)
                }, context=context)

        return True

    def _merge_opportunity_attachments(self, cr, uid, opportunity_id, opportunities, context=None):
        attach_obj = self.pool.get('ir.attachment')

        # return attachments of opportunity
        def _get_attachments(opportunity_id):
            attachment_ids = attach_obj.search(cr, uid, [('res_model', '=', self._name), ('res_id', '=', opportunity_id)], context=context)
            return attach_obj.browse(cr, uid, attachment_ids, context=context)

        first_attachments = _get_attachments(opportunity_id)
        #counter of all attachments to move. Used to make sure the name is different for all attachments
        count = 1
        for opportunity in opportunities:
            attachments = _get_attachments(opportunity.id)
            for attachment in attachments:
                values = {'res_id': opportunity_id,}
                for attachment_in_first in first_attachments:
                    if attachment.name == attachment_in_first.name:
                        values['name'] = "%s (%s)" % (attachment.name, count,),
                count+=1
                attachment.write(values)
        return True

    def _merge_opportunity_phonecalls(self, cr, uid, opportunity_id, opportunities, context=None):
        phonecall_obj = self.pool['crm.phonecall']
        for opportunity in opportunities:
            for phonecall_id in phonecall_obj.search(cr, uid, [('opportunity_id', '=', opportunity.id)], context=context):
                phonecall_obj.write(cr, uid, phonecall_id, {'opportunity_id': opportunity_id}, context=context)
        return True

    def get_duplicated_leads(self, cr, uid, ids, partner_id, include_lost=False, context=None):
        """
        Search for opportunities that have the same partner and that arent done or cancelled
        """
        lead = self.browse(cr, uid, ids[0], context=context)
        email = lead.partner_id and lead.partner_id.email or lead.email_from
        return self.pool['crm.lead']._get_duplicated_leads_by_emails(cr, uid, partner_id, email, include_lost=include_lost, context=context)

    def _get_duplicated_leads_by_emails(self, cr, uid, partner_id, email, include_lost=False, context=None):
        """
        Search for opportunities that have   the same partner and that arent done or cancelled
        """
        final_stage_domain = [('stage_id.probability', '<', 100), '|', ('stage_id.probability', '>', 0), ('stage_id.sequence', '<=', 1)]
        partner_match_domain = []
        for email in set(email_split(email) + [email]):
            partner_match_domain.append(('email_from', '=ilike', email))
        if partner_id:
            partner_match_domain.append(('partner_id', '=', partner_id))
        partner_match_domain = ['|'] * (len(partner_match_domain) - 1) + partner_match_domain
        if not partner_match_domain:
            return []
        domain = partner_match_domain
        if not include_lost:
            domain += final_stage_domain
        return self.search(cr, uid, domain, context=context)

    def merge_dependences(self, cr, uid, highest, opportunities, context=None):
        self._merge_notify(cr, uid, highest, opportunities, context=context)
        self._merge_opportunity_history(cr, uid, highest, opportunities, context=context)
        self._merge_opportunity_attachments(cr, uid, highest, opportunities, context=context)
        self._merge_opportunity_phonecalls(cr, uid, highest, opportunities, context=context)

    def merge_opportunity(self, cr, uid, ids, user_id=False, section_id=False, context=None):
        """
        Different cases of merge:
        - merge leads together = 1 new lead
        - merge at least 1 opp with anything else (lead or opp) = 1 new opp

        :param list ids: leads/opportunities ids to merge
        :return int id: id of the resulting lead/opp
        """
        if context is None:
            context = {}

        if len(ids) <= 1:
            raise osv.except_osv(_('Warning!'), _('Please select more than one element (lead or opportunity) from the list view.'))

        opportunities = self.browse(cr, uid, ids, context=context)
        sequenced_opps = []
        # Sorting the leads/opps according to the confidence level of its stage, which relates to the probability of winning it
        # The confidence level increases with the stage sequence, except when the stage probability is 0.0 (Lost cases)
        # An Opportunity always has higher confidence level than a lead, unless its stage probability is 0.0
        for opportunity in opportunities:
            sequence = -1
            if opportunity.stage_id and not opportunity.stage_id.fold:
                sequence = opportunity.stage_id.sequence
            sequenced_opps.append(((int(sequence != -1 and opportunity.type == 'opportunity'), sequence, -opportunity.id), opportunity))

        sequenced_opps.sort(reverse=True)
        opportunities = map(itemgetter(1), sequenced_opps)
        ids = [opportunity.id for opportunity in opportunities]
        highest = opportunities[0]
        opportunities_rest = opportunities[1:]

        tail_opportunities = opportunities_rest

        fields = list(CRM_LEAD_FIELDS_TO_MERGE)
        merged_data = self._merge_data(cr, uid, ids, highest, fields, context=context)

        if user_id:
            merged_data['user_id'] = user_id
        if section_id:
            merged_data['section_id'] = section_id

        # Merge notifications about loss of information
        opportunities = [highest]
        opportunities.extend(opportunities_rest)

        self.merge_dependences(cr, uid, highest.id, tail_opportunities, context=context)

        # Check if the stage is in the stages of the sales team. If not, assign the stage with the lowest sequence
        if merged_data.get('section_id'):
            section_stage_ids = self.pool.get('crm.case.stage').search(cr, uid, [('section_ids', 'in', merged_data['section_id']), ('type', '=', merged_data.get('type'))], order='sequence', context=context)
            if merged_data.get('stage_id') not in section_stage_ids:
                merged_data['stage_id'] = section_stage_ids and section_stage_ids[0] or False
        # Write merged data into first opportunity
        self.write(cr, uid, [highest.id], merged_data, context=context)
        # Delete tail opportunities 
        # We use the SUPERUSER to avoid access rights issues because as the user had the rights to see the records it should be safe to do so
        self.unlink(cr, SUPERUSER_ID, [x.id for x in tail_opportunities], context=context)

        return highest.id

    def _convert_opportunity_data(self, cr, uid, lead, customer, section_id=False, context=None):
        crm_stage = self.pool.get('crm.case.stage')
        contact_id = False
        if customer:
            contact_id = self.pool.get('res.partner').address_get(cr, uid, [customer.id])['default']
        if not section_id:
            section_id = lead.section_id and lead.section_id.id or False
        val = {
            'planned_revenue': lead.planned_revenue,
            'probability': lead.probability,
            'name': lead.name,
            'partner_id': customer and customer.id or False,
            'type': 'opportunity',
            'date_action': fields.datetime.now(),
            'date_open': fields.datetime.now(),
            'email_from': customer and customer.email or lead.email_from,
            'phone': customer and customer.phone or lead.phone,
        }
        if not lead.stage_id or lead.stage_id.type=='lead':
            val['stage_id'] = self.stage_find(cr, uid, [lead], section_id, [('type', 'in', ('opportunity', 'both'))], context=context)
        return val

    def convert_opportunity(self, cr, uid, ids, partner_id, user_ids=False, section_id=False, context=None):
        customer = False
        if partner_id:
            partner = self.pool.get('res.partner')
            customer = partner.browse(cr, uid, partner_id, context=context)
        for lead in self.browse(cr, uid, ids, context=context):
            # TDE: was if lead.state in ('done', 'cancel'):
            if lead.probability == 100 or (lead.probability == 0 and lead.stage_id.fold):
                continue
            vals = self._convert_opportunity_data(cr, uid, lead, customer, section_id, context=context)
            self.write(cr, uid, [lead.id], vals, context=context)

        if user_ids or section_id:
            self.allocate_salesman(cr, uid, ids, user_ids, section_id, context=context)

        return True

    def _lead_create_contact(self, cr, uid, lead, name, is_company, parent_id=False, context=None):
        partner = self.pool.get('res.partner')
        vals = {'name': name,
            'user_id': lead.user_id.id,
            'comment': lead.description,
            'section_id': lead.section_id.id or False,
            'parent_id': parent_id,
            'phone': lead.phone,
            'mobile': lead.mobile,
            'email': tools.email_split(lead.email_from) and tools.email_split(lead.email_from)[0] or False,
            'fax': lead.fax,
            'title': lead.title and lead.title.id or False,
            'function': lead.function,
            'street': lead.street,
            'street2': lead.street2,
            'zip': lead.zip,
            'city': lead.city,
            'country_id': lead.country_id and lead.country_id.id or False,
            'state_id': lead.state_id and lead.state_id.id or False,
            'is_company': is_company,
            'type': 'contact'
        }
        partner = partner.create(cr, uid, vals, context=context)
        return partner

    def _create_lead_partner(self, cr, uid, lead, context=None):
        partner_id = False
        if lead.partner_name and lead.contact_name:
            partner_id = self._lead_create_contact(cr, uid, lead, lead.partner_name, True, context=context)
            partner_id = self._lead_create_contact(cr, uid, lead, lead.contact_name, False, partner_id, context=context)
        elif lead.partner_name and not lead.contact_name:
            partner_id = self._lead_create_contact(cr, uid, lead, lead.partner_name, True, context=context)
        elif not lead.partner_name and lead.contact_name:
            partner_id = self._lead_create_contact(cr, uid, lead, lead.contact_name, False, context=context)
        elif lead.email_from and self.pool.get('res.partner')._parse_partner_name(lead.email_from, context=context)[0]:
            contact_name = self.pool.get('res.partner')._parse_partner_name(lead.email_from, context=context)[0]
            partner_id = self._lead_create_contact(cr, uid, lead, contact_name, False, context=context)
        else:
            raise osv.except_osv(
                _('Warning!'),
                _('No customer name defined. Please fill one of the following fields: Company Name, Contact Name or Email ("Name <email@address>")')
            )
        return partner_id

    def handle_partner_assignation(self, cr, uid, ids, action='create', partner_id=False, context=None):
        """
        Handle partner assignation during a lead conversion.
        if action is 'create', create new partner with contact and assign lead to new partner_id.
        otherwise assign lead to the specified partner_id

        :param list ids: leads/opportunities ids to process
        :param string action: what has to be done regarding partners (create it, assign an existing one, or nothing)
        :param int partner_id: partner to assign if any
        :return dict: dictionary organized as followed: {lead_id: partner_assigned_id}
        """
        #TODO this is a duplication of the handle_partner_assignation method of crm_phonecall
        partner_ids = {}
        for lead in self.browse(cr, uid, ids, context=context):
            # If the action is set to 'create' and no partner_id is set, create a new one
            if lead.partner_id:
                partner_ids[lead.id] = lead.partner_id.id
                continue
            if not partner_id and action == 'create':
                partner_id = self._create_lead_partner(cr, uid, lead, context)
                self.pool['res.partner'].write(cr, uid, partner_id, {'section_id': lead.section_id and lead.section_id.id or False})
            if partner_id:
                lead.write({'partner_id': partner_id})
            partner_ids[lead.id] = partner_id
        return partner_ids

    def allocate_salesman(self, cr, uid, ids, user_ids=None, team_id=False, context=None):
        """
        Assign salesmen and salesteam to a batch of leads.  If there are more
        leads than salesmen, these salesmen will be assigned in round-robin.
        E.g.: 4 salesmen (S1, S2, S3, S4) for 6 leads (L1, L2, ... L6).  They
        will be assigned as followed: L1 - S1, L2 - S2, L3 - S3, L4 - S4,
        L5 - S1, L6 - S2.

        :param list ids: leads/opportunities ids to process
        :param list user_ids: salesmen to assign
        :param int team_id: salesteam to assign
        :return bool
        """
        index = 0

        for lead_id in ids:
            value = {}
            if team_id:
                value['section_id'] = team_id
            if user_ids:
                value['user_id'] = user_ids[index]
                # Cycle through user_ids
                index = (index + 1) % len(user_ids)
            if value:
                self.write(cr, uid, [lead_id], value, context=context)
        return True

    def schedule_phonecall(self, cr, uid, ids, schedule_time, call_summary, desc, phone, contact_name, user_id=False, section_id=False, categ_id=False, action='schedule', context=None):
        """
        :param string action: ('schedule','Schedule a call'), ('log','Log a call')
        """
        phonecall = self.pool.get('crm.phonecall')
        model_data = self.pool.get('ir.model.data')
        phonecall_dict = {}
        if not categ_id:
            try:
                res_id = model_data._get_id(cr, uid, 'crm', 'categ_phone2')
                categ_id = model_data.browse(cr, uid, res_id, context=context).res_id
            except ValueError:
                pass
        for lead in self.browse(cr, uid, ids, context=context):
            if not section_id:
                section_id = lead.section_id and lead.section_id.id or False
            if not user_id:
                user_id = lead.user_id and lead.user_id.id or False
            vals = {
                'name': call_summary,
                'opportunity_id': lead.id,
                'user_id': user_id or False,
                'categ_id': categ_id or False,
                'description': desc or '',
                'date': schedule_time,
                'section_id': section_id or False,
                'partner_id': lead.partner_id and lead.partner_id.id or False,
                'partner_phone': phone or lead.phone or (lead.partner_id and lead.partner_id.phone or False),
                'partner_mobile': lead.partner_id and lead.partner_id.mobile or False,
                'priority': lead.priority,
            }
            new_id = phonecall.create(cr, uid, vals, context=context)
            phonecall.write(cr, uid, [new_id], {'state': 'open'}, context=context)
            if action == 'log':
                phonecall.write(cr, uid, [new_id], {'state': 'done'}, context=context)
            phonecall_dict[lead.id] = new_id
            self.schedule_phonecall_send_note(cr, uid, [lead.id], new_id, action, context=context)
        return phonecall_dict

    def redirect_opportunity_view(self, cr, uid, opportunity_id, context=None):
        models_data = self.pool.get('ir.model.data')

        # Get opportunity views
        dummy, form_view = models_data.get_object_reference(cr, uid, 'crm', 'crm_case_form_view_oppor')
        dummy, tree_view = models_data.get_object_reference(cr, uid, 'crm', 'crm_case_tree_view_oppor')
        return {
            'name': _('Opportunity'),
            'view_type': 'form',
            'view_mode': 'tree, form',
            'res_model': 'crm.lead',
            'domain': [('type', '=', 'opportunity')],
            'res_id': int(opportunity_id),
            'view_id': False,
            'views': [(form_view or False, 'form'),
                      (tree_view or False, 'tree'), (False, 'kanban'),
                      (False, 'calendar'), (False, 'graph')],
            'type': 'ir.actions.act_window',
            'context': {'default_type': 'opportunity'}
        }

    def redirect_lead_view(self, cr, uid, lead_id, context=None):
        models_data = self.pool.get('ir.model.data')

        # Get lead views
        dummy, form_view = models_data.get_object_reference(cr, uid, 'crm', 'crm_case_form_view_leads')
        dummy, tree_view = models_data.get_object_reference(cr, uid, 'crm', 'crm_case_tree_view_leads')
        return {
            'name': _('Lead'),
            'view_type': 'form',
            'view_mode': 'tree, form',
            'res_model': 'crm.lead',
            'domain': [('type', '=', 'lead')],
            'res_id': int(lead_id),
            'view_id': False,
            'views': [(form_view or False, 'form'),
                      (tree_view or False, 'tree'),
                      (False, 'calendar'), (False, 'graph')],
            'type': 'ir.actions.act_window',
        }

    def action_schedule_meeting(self, cr, uid, ids, context=None):
        """
        Open meeting's calendar view to schedule meeting on current opportunity.
        :return dict: dictionary value for created Meeting view
        """
        lead = self.browse(cr, uid, ids[0], context)
        res = self.pool.get('ir.actions.act_window').for_xml_id(cr, uid, 'calendar', 'action_calendar_event', context)
        partner_ids = [self.pool['res.users'].browse(cr, uid, uid, context=context).partner_id.id]
        if lead.partner_id:
            partner_ids.append(lead.partner_id.id)
        res['context'] = {
<<<<<<< HEAD
            'default_opportunity_id': lead.type == 'opportunity' and lead.id or False,
            'default_partner_id': lead.partner_id and lead.partner_id.id or False,
            'default_partner_ids': partner_ids,
            'default_section_id': lead.section_id and lead.section_id.id or False,
            'default_name': lead.name,
=======
            'search_default_opportunity_id': opportunity.id,
            'default_opportunity_id': opportunity.id,
            'default_partner_id': opportunity.partner_id and opportunity.partner_id.id or False,
            'default_partner_ids' : opportunity.partner_id and [opportunity.partner_id.id] or False,
            'default_user_id': uid,
            'default_section_id': opportunity.section_id and opportunity.section_id.id or False,
            'default_email_from': opportunity.email_from,
            'default_name': opportunity.name,
>>>>>>> 09b277c0
        }
        return res

    def create(self, cr, uid, vals, context=None):
        context = dict(context or {})
        if vals.get('type') and not context.get('default_type'):
            context['default_type'] = vals.get('type')
        if vals.get('section_id') and not context.get('default_section_id'):
            context['default_section_id'] = vals.get('section_id')
        if vals.get('user_id'):
            vals['date_open'] = fields.datetime.now()

        # context: no_log, because subtype already handle this
        create_context = dict(context, mail_create_nolog=True)
        return super(crm_lead, self).create(cr, uid, vals, context=create_context)

    def write(self, cr, uid, ids, vals, context=None):
        # stage change: update date_last_stage_update
        if 'stage_id' in vals:
            vals['date_last_stage_update'] = fields.datetime.now()
        if vals.get('user_id'):
            vals['date_open'] = fields.datetime.now()
        # stage change with new stage: update probability and date_closed
        if vals.get('stage_id') and not vals.get('probability'):
            onchange_stage_values = self.onchange_stage_id(cr, uid, ids, vals.get('stage_id'), context=context)['value']
            vals.update(onchange_stage_values)
        return super(crm_lead, self).write(cr, uid, ids, vals, context=context)

    def copy(self, cr, uid, id, default=None, context=None):
        if not default:
            default = {}
        if not context:
            context = {}
        lead = self.browse(cr, uid, id, context=context)
        local_context = dict(context)
        local_context.setdefault('default_type', lead.type)
        local_context.setdefault('default_section_id', lead.section_id.id)
        if lead.type == 'opportunity':
            default['date_open'] = fields.datetime.now()
        else:
            default['date_open'] = False
        return super(crm_lead, self).copy(cr, uid, id, default, context=local_context)

    def get_empty_list_help(self, cr, uid, help, context=None):
        context = dict(context or {})
        context['empty_list_help_model'] = 'crm.case.section'
        context['empty_list_help_id'] = context.get('default_section_id', None)
        context['empty_list_help_document_name'] = _("opportunity")
        if context.get('default_type') == 'lead':
            context['empty_list_help_document_name'] = _("lead")
        return super(crm_lead, self).get_empty_list_help(cr, uid, help, context=context)

    # ----------------------------------------
    # Mail Gateway
    # ----------------------------------------

    def message_get_reply_to(self, cr, uid, ids, context=None):
        """ Override to get the reply_to of the parent project. """
        leads = self.browse(cr, SUPERUSER_ID, ids, context=context)
        section_ids = set([lead.section_id.id for lead in leads if lead.section_id])
        aliases = self.pool['crm.case.section'].message_get_reply_to(cr, uid, list(section_ids), context=context)
        return dict((lead.id, aliases.get(lead.section_id and lead.section_id.id or 0, False)) for lead in leads)

    def get_formview_id(self, cr, uid, id, context=None):
        obj = self.browse(cr, uid, id, context=context)
        if obj.type == 'opportunity':
            model, view_id = self.pool.get('ir.model.data').get_object_reference(cr, uid, 'crm', 'crm_case_form_view_oppor')
        else:
            view_id = super(crm_lead, self).get_formview_id(cr, uid, id, context=context)
        return view_id

    def message_get_suggested_recipients(self, cr, uid, ids, context=None):
        recipients = super(crm_lead, self).message_get_suggested_recipients(cr, uid, ids, context=context)
        try:
            for lead in self.browse(cr, uid, ids, context=context):
                if lead.partner_id:
                    self._message_add_suggested_recipient(cr, uid, recipients, lead, partner=lead.partner_id, reason=_('Customer'))
                elif lead.email_from:
                    self._message_add_suggested_recipient(cr, uid, recipients, lead, email=lead.email_from, reason=_('Customer Email'))
        except (osv.except_osv, orm.except_orm):  # no read access rights -> just ignore suggested recipients because this imply modifying followers
            pass
        return recipients

    def message_new(self, cr, uid, msg, custom_values=None, context=None):
        """ Overrides mail_thread message_new that is called by the mailgateway
            through message_process.
            This override updates the document according to the email.
        """
        if custom_values is None:
            custom_values = {}
        defaults = {
            'name':  msg.get('subject') or _("No Subject"),
            'email_from': msg.get('from'),
            'email_cc': msg.get('cc'),
            'partner_id': msg.get('author_id', False),
            'user_id': False,
        }
        if msg.get('author_id'):
            defaults.update(self.on_change_partner_id(cr, uid, None, msg.get('author_id'), context=context)['value'])
        if msg.get('priority') in dict(crm.AVAILABLE_PRIORITIES):
            defaults['priority'] = msg.get('priority')
        defaults.update(custom_values)
        return super(crm_lead, self).message_new(cr, uid, msg, custom_values=defaults, context=context)

    def message_update(self, cr, uid, ids, msg, update_vals=None, context=None):
        """ Overrides mail_thread message_update that is called by the mailgateway
            through message_process.
            This method updates the document according to the email.
        """
        if isinstance(ids, (str, int, long)):
            ids = [ids]
        if update_vals is None: update_vals = {}

        if msg.get('priority') in dict(crm.AVAILABLE_PRIORITIES):
            update_vals['priority'] = msg.get('priority')
        maps = {
            'cost':'planned_cost',
            'revenue': 'planned_revenue',
            'probability':'probability',
        }
        for line in msg.get('body', '').split('\n'):
            line = line.strip()
            res = tools.command_re.match(line)
            if res and maps.get(res.group(1).lower()):
                key = maps.get(res.group(1).lower())
                update_vals[key] = res.group(2).lower()

        return super(crm_lead, self).message_update(cr, uid, ids, msg, update_vals=update_vals, context=context)

    # ----------------------------------------
    # OpenChatter methods and notifications
    # ----------------------------------------

    def schedule_phonecall_send_note(self, cr, uid, ids, phonecall_id, action, context=None):
        phonecall = self.pool.get('crm.phonecall').browse(cr, uid, [phonecall_id], context=context)[0]
        if action == 'log':
            message = _('Logged a call for %(date)s. %(description)s')
        else:
            message = _('Scheduled a call for %(date)s. %(description)s')
        phonecall_date = datetime.strptime(phonecall.date, tools.DEFAULT_SERVER_DATETIME_FORMAT)
        phonecall_usertime = fields.datetime.context_timestamp(cr, uid, phonecall_date, context=context).strftime(tools.DEFAULT_SERVER_DATETIME_FORMAT)
        html_time = "<time datetime='%s+00:00'>%s</time>" % (phonecall.date, phonecall_usertime)
        message = message % dict(date=html_time, description=phonecall.description)
        return self.message_post(cr, uid, ids, body=message, context=context)

    def log_meeting(self, cr, uid, ids, meeting_subject, meeting_date, duration, context=None):
        if not duration:
            duration = _('unknown')
        else:
            duration = str(duration)
        meet_date = datetime.strptime(meeting_date, tools.DEFAULT_SERVER_DATETIME_FORMAT)
        meeting_usertime = fields.datetime.context_timestamp(cr, uid, meet_date, context=context).strftime(tools.DEFAULT_SERVER_DATETIME_FORMAT)
        html_time = "<time datetime='%s+00:00'>%s</time>" % (meeting_date, meeting_usertime)
        message = _("Meeting scheduled at '%s'<br> Subject: %s <br> Duration: %s hour(s)") % (html_time, meeting_subject, duration)
        return self.message_post(cr, uid, ids, body=message, context=context)

    def onchange_state(self, cr, uid, ids, state_id, context=None):
        if state_id:
            country_id=self.pool.get('res.country.state').browse(cr, uid, state_id, context).country_id.id
            return {'value':{'country_id':country_id}}
        return {}

    def message_partner_info_from_emails(self, cr, uid, id, emails, link_mail=False, context=None):
        res = super(crm_lead, self).message_partner_info_from_emails(cr, uid, id, emails, link_mail=link_mail, context=context)
        lead = self.browse(cr, uid, id, context=context)
        for partner_info in res:
            if not partner_info.get('partner_id') and (lead.partner_name or lead.contact_name):
                emails = email_re.findall(partner_info['full_name'] or '')
                email = emails and emails[0] or ''
                if email and lead.email_from and email.lower() == lead.email_from.lower():
                    partner_info['full_name'] = '%s <%s>' % (lead.partner_name or lead.contact_name, email)
                    break
        return res

# vim:expandtab:smartindent:tabstop=4:softtabstop=4:shiftwidth=4:<|MERGE_RESOLUTION|>--- conflicted
+++ resolved
@@ -917,22 +917,12 @@
         if lead.partner_id:
             partner_ids.append(lead.partner_id.id)
         res['context'] = {
-<<<<<<< HEAD
+            'search_default_opportunity_id': lead.type == 'opportunity' and lead.id or False,
             'default_opportunity_id': lead.type == 'opportunity' and lead.id or False,
             'default_partner_id': lead.partner_id and lead.partner_id.id or False,
             'default_partner_ids': partner_ids,
             'default_section_id': lead.section_id and lead.section_id.id or False,
             'default_name': lead.name,
-=======
-            'search_default_opportunity_id': opportunity.id,
-            'default_opportunity_id': opportunity.id,
-            'default_partner_id': opportunity.partner_id and opportunity.partner_id.id or False,
-            'default_partner_ids' : opportunity.partner_id and [opportunity.partner_id.id] or False,
-            'default_user_id': uid,
-            'default_section_id': opportunity.section_id and opportunity.section_id.id or False,
-            'default_email_from': opportunity.email_from,
-            'default_name': opportunity.name,
->>>>>>> 09b277c0
         }
         return res
 
