--- conflicted
+++ resolved
@@ -277,11 +277,7 @@
                            <field name="user_id" select="1" widget="selection"/>
                        </group>
                        <newline/>
-<<<<<<< HEAD
 						<group expand="1" string="Group By..." colspan="16">
-=======
-					   	<group expand="0" string="Group By..." colspan="16">
->>>>>>> bd50a157
 							<filter string="Date" icon="terp-project"
 						        domain="[]" context="{'group_by':'date'}" />
 						    <filter string="Privacy" icon="terp-crm"
@@ -327,7 +323,6 @@
                     </field>
                 </field>
         </record>
-<<<<<<< HEAD
 
         <!--  Partners inherited form -->
 
@@ -344,8 +339,6 @@
                 </notebook>
             </field>
         </record>
-=======
->>>>>>> bd50a157
 
     </data>
 </openerp>