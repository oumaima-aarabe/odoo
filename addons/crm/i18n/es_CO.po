--- conflicted
+++ resolved
@@ -9,11 +9,7 @@
 "Project-Id-Version: Odoo 9.0\n"
 "Report-Msgid-Bugs-To: \n"
 "POT-Creation-Date: 2015-10-09 09:17+0000\n"
-<<<<<<< HEAD
-"PO-Revision-Date: 2015-10-24 14:13+0000\n"
-=======
 "PO-Revision-Date: 2015-11-12 04:23+0000\n"
->>>>>>> b2939537
 "Last-Translator: Mateo Tibaquirá <nestormateo@gmail.com>\n"
 "Language-Team: Spanish (Colombia) (http://www.transifex.com/odoo/odoo-9/language/es_CO/)\n"
 "MIME-Version: 1.0\n"
@@ -468,11 +464,7 @@
 #. module: crm
 #: model:ir.ui.view,arch_db:crm.crm_planner
 msgid "<strong>Survey</strong>"
-<<<<<<< HEAD
-msgstr ""
-=======
 msgstr "<strong>Encuesta</strong>"
->>>>>>> b2939537
 
 #. module: crm
 #: model:ir.ui.view,arch_db:crm.crm_planner
@@ -1142,11 +1134,7 @@
 "                to better classify and analyse your leads and opportunities.\n"
 "                Such categories could for instance reflect your product\n"
 "                structure or the different types of sales you do."
-<<<<<<< HEAD
-msgstr ""
-=======
 msgstr "Cree etiquetas específicas que encajen en las actividades de su compañía para clasificar mejor y analizar sus iniciativas y oportunidades. Tales categorías podrían, por ejemplo, reflejar la estructura de su producto o de los diferentes tipos de ventas que hace usted."
->>>>>>> b2939537
 
 #. module: crm
 #: model:ir.ui.view,arch_db:crm.crm_planner
@@ -1543,20 +1531,12 @@
 #: model:ir.model.fields,field_description:crm.field_crm_lead_planned_revenue
 #: model:ir.model.fields,field_description:crm.field_crm_opportunity_report_expected_revenue
 msgid "Expected Revenue"
-<<<<<<< HEAD
-msgstr ""
-=======
 msgstr "﻿Ingreso Previsto"
->>>>>>> b2939537
 
 #. module: crm
 #: model:ir.ui.view,arch_db:crm.crm_case_tree_view_oppor
 msgid "Expected Revenues"
-<<<<<<< HEAD
-msgstr ""
-=======
 msgstr "Ingresos Previstos"
->>>>>>> b2939537
 
 #. module: crm
 #: model:ir.ui.view,arch_db:crm.crm_opportunity_report_view_search
@@ -1644,11 +1624,7 @@
 #. module: crm
 #: model:ir.ui.view,arch_db:crm.view_crm_case_leads_filter
 msgid "Followup"
-<<<<<<< HEAD
-msgstr ""
-=======
 msgstr "Seguimiento"
->>>>>>> b2939537
 
 #. module: crm
 #: model:ir.ui.view,arch_db:crm.crm_planner
@@ -1844,11 +1820,7 @@
 #. module: crm
 #: model:ir.model.fields,help:crm.field_crm_lead2opportunity_partner_mass_force_assignation
 msgid "If unchecked, this will leave the salesman of duplicated opportunities"
-<<<<<<< HEAD
-msgstr ""
-=======
 msgstr "Si no está marcada, esto mantendrá al vendedor de las oportunidades duplicadas"
->>>>>>> b2939537
 
 #. module: crm
 #: model:ir.ui.view,arch_db:crm.crm_planner
@@ -1870,11 +1842,7 @@
 msgid ""
 "If you sell subscriptions (whether it's invoiced annually or monthly), "
 "activate the"
-<<<<<<< HEAD
-msgstr ""
-=======
 msgstr "Si usted vende suscripciones (ya sea facturado anual o mensualmente), active el"
->>>>>>> b2939537
 
 #. module: crm
 #: model:ir.ui.view,arch_db:crm.crm_planner
@@ -1941,11 +1909,7 @@
 #. module: crm
 #: model:ir.model.fields,field_description:crm.field_crm_activity_internal
 msgid "Internal Only"
-<<<<<<< HEAD
-msgstr ""
-=======
 msgstr "Interna Solamente "
->>>>>>> b2939537
 
 #. module: crm
 #: model:ir.ui.view,arch_db:crm.crm_planner
@@ -2271,11 +2235,7 @@
 #. module: crm
 #: model:ir.ui.view,arch_db:crm.crm_case_form_view_oppor
 msgid "Marketing"
-<<<<<<< HEAD
-msgstr ""
-=======
 msgstr "Mercadeo"
->>>>>>> b2939537
 
 #. module: crm
 #: model:ir.model,name:crm.model_crm_lead2opportunity_partner_mass
@@ -2580,11 +2540,7 @@
 #. module: crm
 #: model:ir.ui.view,arch_db:crm.crm_planner
 msgid "Note: To use those features, you need to install the"
-<<<<<<< HEAD
-msgstr ""
-=======
 msgstr "Nota: Para usar esas características, usted necesita instalar el"
->>>>>>> b2939537
 
 #. module: crm
 #: model:ir.model.fields,field_description:crm.field_crm_lead_description
@@ -2741,11 +2697,7 @@
 #: model:ir.ui.view,arch_db:crm.crm_opportunity_report_view_search
 #: model:ir.ui.view,arch_db:crm.crm_planner
 msgid "Opportunities Analysis"
-<<<<<<< HEAD
-msgstr ""
-=======
 msgstr "Análisis de las Oportunidades"
->>>>>>> b2939537
 
 #. module: crm
 #: model:ir.actions.act_window,help:crm.action_report_crm_opportunity_salesteam
@@ -3028,11 +2980,7 @@
 #: code:addons/crm/sales_team.py:31
 #, python-format
 msgid "Proposal"
-<<<<<<< HEAD
-msgstr ""
-=======
 msgstr "Propuesta"
->>>>>>> b2939537
 
 #. module: crm
 #: model:crm.stage,name:crm.stage_lead3
@@ -3308,11 +3256,7 @@
 #: model:ir.ui.view,arch_db:crm.view_crm_case_opportunities_filter
 msgid ""
 "Show all opportunities for which the next action date is today or before"
-<<<<<<< HEAD
-msgstr ""
-=======
 msgstr "Mostrar todas las oportunidades para las que la siguiente acción es hoy o antes"
->>>>>>> b2939537
 
 #. module: crm
 #: model:ir.ui.view,arch_db:crm.crm_activity_report_view_search
@@ -3505,11 +3449,7 @@
 #. module: crm
 #: model:ir.model.fields,help:crm.field_res_users_payment_next_action_date
 msgid "The date before which no action should be taken."
-<<<<<<< HEAD
-msgstr ""
-=======
 msgstr "La fecha antes de la cual no se debería tomar una acción."
->>>>>>> b2939537
 
 #. module: crm
 #: model:ir.model.fields,help:crm.field_crm_team_alias_id
@@ -3560,11 +3500,7 @@
 "field is not set the system will attempt to find the right owner based on "
 "the sender (From) address, or will use the Administrator account if no "
 "system user is found for that address."
-<<<<<<< HEAD
-msgstr ""
-=======
 msgstr "El propietario de los registros creados al recibir correos en este alias. Si este campo no está marcado, el sistema tratará de encontrar el propietario adecuado basado en el correo del remitente (De), o usará la cuenta de administrador si no se encuentra un usuario para esa dirección."
->>>>>>> b2939537
 
 #. module: crm
 #: model:ir.ui.view,arch_db:crm.crm_planner
