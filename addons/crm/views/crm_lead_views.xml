--- conflicted
+++ resolved
@@ -710,8 +710,10 @@
                         domain="[('user_id', '=', uid)]"
                         help="Opportunities that are assigned to me"/>
                     <filter string="Unassigned" name="unassigned"
-<<<<<<< HEAD
                         domain="[('user_id','=', False)]" help="No salesperson"/>
+                    <filter string="Open Opportunities" name="open_opportunities"
+                            domain="[('probability', '&lt;', 100), ('type', '=', 'opportunity')]"
+                            help="Open Opportunities"/>
                     <separator/>
                     <filter string="Unread Messages" name="message_needaction" domain="[('message_needaction','=',True)]"/>
                     <separator/>
@@ -724,12 +726,6 @@
                     <separator/>
                     <filter string="Won" name="won" domain="['&amp;', ('active', '=', True), ('stage_id.probability', '=', 100)]"/>
                     <filter string="Lost" name="lost" domain="['&amp;', ('active', '=', False), ('probability', '=', 0)]"/>
-=======
-                            domain="[('user_id','=', False)]" help="No salesperson"/>
-                    <filter string="Open Opportunities" name="open_opportunities"
-                            domain="[('probability', '&lt;', 100), ('type', '=', 'opportunity')]"
-                            help="Open Opportunities"/>
->>>>>>> 2f2bc67c
                     <separator/>
                     <filter string="Activities Todo" name="activities_my"
                             domain="[('activity_ids.user_id', '=', uid)]"/>
