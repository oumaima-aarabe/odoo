--- conflicted
+++ resolved
@@ -2,7 +2,7 @@
 <openerp>
     <data noupdate="1">
         <record id="mail_alias_marketing_department" model="mail.alias">
-            <field name="alias_name">info@openerp.my.openerp.com</field>
+            <field name="alias_name">info</field>
             <field name="alias_model_id" ref="model_crm_lead"/>
             <field name="alias_user_id" ref="base.user_root"/>
             <field name="alias_defaults">{'type':'lead'}</field>
@@ -21,16 +21,6 @@
         <field name="res_id" ref="crm.menu_crm_case_categ_meet"/>
     </record>
 
-<<<<<<< HEAD
-=======
-    <record id="mail_alias_marketing_department" model="mail.alias">
-        <field name="alias_name">info</field>
-        <field name="alias_model_id" ref="model_crm_lead"/>
-        <field name="alias_user_id" ref="base.user_root"/>
-        <field name="alias_defaults">{'type':'lead'}</field>
-    </record>
-    
->>>>>>> 494acb39
     <record model="crm.case.section" id="section_sales_marketing_department">
             <field name="name">Sales Marketing Department</field>
             <field name="code">Sales Marketing</field>
