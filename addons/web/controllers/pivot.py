--- conflicted
+++ resolved
@@ -1,20 +1,12 @@
-<<<<<<< HEAD
 # -*- coding: utf-8 -*-
 # Part of Odoo. See LICENSE file for full copyright and licensing details.
 
-=======
-from openerp import http
-import json
-from openerp.tools import ustr
-from openerp.http import request, serialize_exception as _serialize_exception
-from openerp.tools.misc import xlwt
-from cStringIO import StringIO
->>>>>>> b1b700ad
 from collections import deque
 import json
 
 from odoo import http
 from odoo.http import request
+from odoo.tools import ustr
 from odoo.tools.misc import xlwt
 
 
