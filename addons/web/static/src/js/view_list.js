--- conflicted
+++ resolved
@@ -64,11 +64,7 @@
 
         this.records = new Collection();
 
-<<<<<<< HEAD
-        this.set_groups(new instance.web.ListView.Groups(this));
-=======
         this.set_groups(new (this.options.GroupsType)(this));
->>>>>>> 9029f24d
 
         if (this.dataset instanceof instance.web.DataSetStatic) {
             this.groups.datagroup = new instance.web.StaticDataGroup(this.dataset);
@@ -94,8 +90,8 @@
     set_default_options: function (options) {
         this._super(options);
         _.defaults(this.options, {
-            GroupsType: openerp.web.ListView.Groups,
-            ListType: openerp.web.ListView.List
+            GroupsType: instance.web.ListView.Groups,
+            ListType: instance.web.ListView.List
         });
     },
 
@@ -561,8 +557,6 @@
     reload: function () {
         return this.reload_content();
     },
-<<<<<<< HEAD
-=======
     reload_record: function (record) {
         return this.dataset.read_ids(
             [record.get('id')],
@@ -577,7 +571,6 @@
         });
     },
 
->>>>>>> 9029f24d
     do_load_state: function(state, warm) {
         var reload = false;
         if (state.page && this.page !== state.page) {
@@ -1294,11 +1287,7 @@
                 self.records.proxy(group.value).reset();
                 delete self.children[group.value];
             }
-<<<<<<< HEAD
-            var child = self.children[group.value] = new instance.web.ListView.Groups(self.view, {
-=======
             var child = self.children[group.value] = new (self.view.options.GroupsType)(self.view, {
->>>>>>> 9029f24d
                 records: self.records.proxy(group.value),
                 options: self.options,
                 columns: self.columns
@@ -1401,11 +1390,7 @@
     },
     render_dataset: function (dataset) {
         var self = this,
-<<<<<<< HEAD
-            list = new instance.web.ListView.List(this, {
-=======
             list = new (this.view.options.ListType)(this, {
->>>>>>> 9029f24d
                 options: this.options,
                 columns: this.columns,
                 dataset: dataset,
