--- conflicted
+++ resolved
@@ -52,20 +52,14 @@
         this.fields.__count__ = {string: _t("Count"), type: "integer"};
 
         this.arch.children.forEach(function (field) {
-<<<<<<< HEAD
             var fieldName = field.attrs.name;
+            if (fieldName === "id") {
+                return;
+            }
             var interval = field.attrs.interval;
             if (interval) {
                 intervalMapping[fieldName] = interval;
                 fieldName = fieldName + ':' + interval;
-=======
-            var name = field.attrs.name;
-            if (name === "id") {
-                return;
-            }
-            if (field.attrs.interval) {
-                name += ':' + field.attrs.interval;
->>>>>>> ede253f1
             }
             if (field.attrs.type === 'measure') {
                 measure = fieldName;
