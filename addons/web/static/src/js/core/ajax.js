odoo.define('web.ajax', function (require) {
"use strict";

var core = require('web.core');
var utils = require('web.utils');
var time = require('web.time');
var download = require('web.download');
var contentdisposition = require('web.contentdisposition');

var _t = core._t;

function genericJsonRpc (fct_name, params, settings, fct) {
    var shadow = settings.shadow || false;
    delete settings.shadow;
    if (!shadow) {
        core.bus.trigger('rpc_request');
    }

    var deferred = $.Deferred();

    var data = {
        jsonrpc: "2.0",
        method: fct_name,
        params: params,
        id: Math.floor(Math.random() * 1000 * 1000 * 1000)
    };
    var xhr = fct(data);
    var result = xhr.pipe(function(result) {
        core.bus.trigger('rpc:result', data, result);
        if (result.error !== undefined) {
            if (result.error.data.arguments[0] !== "bus.Bus not available in test mode") {
<<<<<<< HEAD
                if (result.error.data.exception_type === "user_error") {
                    console.log("Server application error", JSON.stringify(result.error));
                } else {
                    console.error("Server application error", JSON.stringify(result.error));
                }
=======
                console.error(
                    "Server application error\n",
                    "Error code:", result.error.code, "\n",
                    "Error message:", result.error.message, "\n",
                    "Error data message:\n", result.error.data.message, "\n",
                    "Error data debug:\n", result.error.data.debug
                );
>>>>>>> 8a0e819d
            }
            return $.Deferred().reject("server", result.error);
        } else {
            return result.result;
        }
    }, function() {
        //console.error("JsonRPC communication error", _.toArray(arguments));
        var def = $.Deferred();
        return def.reject.apply(def, ["communication"].concat(_.toArray(arguments)));
    });
    // FIXME: jsonp?
    deferred.abort = function () {
        deferred.reject({message: "XmlHttpRequestError abort"}, $.Event('abort'));
        if (xhr.abort) {
            xhr.abort();
        }
    };

    result.then(function (result) {
        if (!shadow) {
            core.bus.trigger('rpc_response');
        }
        deferred.resolve(result);
    }, function (type, error, textStatus, errorThrown) {
        if (type === "server") {
            if (!shadow) {
                core.bus.trigger('rpc_response');
            }
            if (error.code === 100) {
                core.bus.trigger('invalidate_session');
            }
            deferred.reject(error, $.Event());
        } else {
            if (!shadow) {
                core.bus.trigger('rpc_response_failed');
            }
            var nerror = {
                code: -32098,
                message: "XmlHttpRequestError " + errorThrown,
                data: {
                    type: "xhr"+textStatus,
                    debug: error.responseText,
                    objects: [error, errorThrown]
                },
            };
            deferred.reject(nerror, $.Event());
        }
    });
    deferred.fail(function () { // Allow deferred user to disable rpc_error call in fail
        deferred.fail(function (error, event) {
            if (!event.isDefaultPrevented()) {
                core.bus.trigger('rpc_error', error, event);
            }
        });
    });
    return deferred;
}

function jsonRpc(url, fct_name, params, settings) {
    settings = settings || {};
    return genericJsonRpc(fct_name, params, settings, function(data) {
        return $.ajax(url, _.extend({}, settings, {
            url: url,
            dataType: 'json',
            type: 'POST',
            data: JSON.stringify(data, time.date_to_utc),
            contentType: 'application/json'
        }));
    });
}

function jsonpRpc(url, fct_name, params, settings) {
    settings = settings || {};
    return genericJsonRpc(fct_name, params, settings, function(data) {
        var payload_str = JSON.stringify(data, time.date_to_utc);
        var payload_url = $.param({r:payload_str});
        var force2step = settings.force2step || false;
        delete settings.force2step;
        var session_id = settings.session_id || null;
        delete settings.session_id;
        if (payload_url.length < 2000 && ! force2step) {
            return $.ajax(url, _.extend({}, settings, {
                url: url,
                dataType: 'jsonp',
                jsonp: 'jsonp',
                type: 'GET',
                cache: false,
                data: {r: payload_str, session_id: session_id}
            }));
        } else {
            var args = {session_id: session_id, id: data.id};
            var ifid = _.uniqueId('oe_rpc_iframe');
            var html = "<iframe src='javascript:false;' name='" + ifid + "' id='" + ifid + "' style='display:none'></iframe>";
            var $iframe = $(html);
            var nurl = 'jsonp=1&' + $.param(args);
            nurl = url.indexOf("?") !== -1 ? url + "&" + nurl : url + "?" + nurl;
            var $form = $('<form>')
                        .attr('method', 'POST')
                        .attr('target', ifid)
                        .attr('enctype', "multipart/form-data")
                        .attr('action', nurl)
                        .append($('<input type="hidden" name="r" />').attr('value', payload_str))
                        .hide()
                        .appendTo($('body'));
            var cleanUp = function() {
                if ($iframe) {
                    $iframe.unbind("load").remove();
                }
                $form.remove();
            };
            var deferred = $.Deferred();
            // the first bind is fired up when the iframe is added to the DOM
            $iframe.bind('load', function() {
                // the second bind is fired up when the result of the form submission is received
                $iframe.unbind('load').bind('load', function() {
                    $.ajax({
                        url: url,
                        dataType: 'jsonp',
                        jsonp: 'jsonp',
                        type: 'GET',
                        cache: false,
                        data: {session_id: session_id, id: data.id}
                    }).always(function() {
                        cleanUp();
                    }).done(function() {
                        deferred.resolve.apply(deferred, arguments);
                    }).fail(function() {
                        deferred.reject.apply(deferred, arguments);
                    });
                });
                // now that the iframe can receive data, we fill and submit the form
                $form.submit();
            });
            // append the iframe to the DOM (will trigger the first load)
            $form.after($iframe);
            if (settings.timeout) {
                realSetTimeout(function() {
                    deferred.reject({});
                }, settings.timeout);
            }
            return deferred;
        }
    });
}

// helper function to make a rpc with a function name hardcoded to 'call'
function rpc(url, params, settings) {
    return jsonRpc(url, 'call', params, settings);
}

// helper
function realSetTimeout (fct, millis) {
    var finished = new Date().getTime() + millis;
    var wait = function() {
        var current = new Date().getTime();
        if (current < finished) {
            setTimeout(wait, finished - current);
        } else {
            fct();
        }
    };
    setTimeout(wait, millis);
}

/**
 * Load css asynchronously: fetch it from the url parameter and add a link tag
 * to <head>.
 * If the url has already been requested and loaded, the promise will resolve
 * immediately.
 *
 * @param {String} url of the css to be fetched
 * @returns {Deferred} resolved when the css has been loaded.
 */
var loadCSS = (function () {
    var urlDefs = Object.create(null);

    return function loadCSS(url) {
        if (url in urlDefs) {
            // nothing to do here
        } else if ($('link[href="' + url + '"]').length) {
            // the link is already in the DOM, the deferred can be resolved
            urlDefs[url] = $.when();
        } else {
            var $link = $('<link>', {
                'href': url,
                'rel': 'stylesheet',
                'type': 'text/css'
            });
            urlDefs[url] = $.Deferred();
            $link.on('load', function () {
                urlDefs[url].resolve();
            });
            $('head').append($link);
        }
        return urlDefs[url];
    };
})();

var loadJS = (function () {
    var urls = [];
    var defs = [];

    var load = function loadJS(url) {
        // Check the DOM to see if a script with the specified url is already there
        var alreadyRequired = ($('script[src="' + url + '"]').length > 0);

        // If loadJS was already called with the same URL, it will have a registered deferred indicating if
        // the script has been fully loaded. If not, the deferred has to be initialized. This is initialized
        // as already resolved if the script was already there without the need of loadJS.
        var index = _.indexOf(urls, url);
        if (index < 0) {
            urls.push(url);
            index = defs.push(alreadyRequired ? $.when() : $.Deferred()) - 1;
        }

        // Get the script associated deferred and returns it after initializing the script if needed. The
        // deferred is marked to be resolved on script load and rejected on script error.
        var def = defs[index];
        if (!alreadyRequired) {
            var script = document.createElement('script');
            script.type = 'text/javascript';
            script.src = url;
            script.onload = script.onreadystatechange = function() {
                if ((script.readyState && script.readyState !== "loaded" && script.readyState !== "complete") || script.onload_done) {
                    return;
                }
                script.onload_done = true;
                def.resolve(url);
            };
            script.onerror = function () {
                console.error("Error loading file", script.src);
                def.reject(url);
            };
            var head = document.head || document.getElementsByTagName('head')[0];
            head.appendChild(script);
        }
        return def;
    };

    return load;
})();


/**
 * Cooperative file download implementation, for ajaxy APIs.
 *
 * Requires that the server side implements an httprequest correctly
 * setting the `fileToken` cookie to the value provided as the `token`
 * parameter. The cookie *must* be set on the `/` path and *must not* be
 * `httpOnly`.
 *
 * It would probably also be a good idea for the response to use a
 * `Content-Disposition: attachment` header, especially if the MIME is a
 * "known" type (e.g. text/plain, or for some browsers application/json
 *
 * @param {Object} options
 * @param {String} [options.url] used to dynamically create a form
 * @param {Object} [options.data] data to add to the form submission. If can be used without a form, in which case a form is created from scratch. Otherwise, added to form data
 * @param {HTMLFormElement} [options.form] the form to submit in order to fetch the file
 * @param {Function} [options.success] callback in case of download success
 * @param {Function} [options.error] callback in case of request error, provided with the error body
 * @param {Function} [options.complete] called after both ``success`` and ``error`` callbacks have executed
 * @returns {boolean} a false value means that a popup window was blocked. This
 *   mean that we probably need to inform the user that something needs to be
 *   changed to make it work.
 */
function get_file(options) {
    var xhr = new XMLHttpRequest();

    var data;
    if (options.form) {
        xhr.open(options.form.method, options.form.action);
        data = new FormData(options.form);
    } else {
        xhr.open('POST', options.url);
        data = new FormData();
        _.each(options.data || {}, function (v, k) {
            data.append(k, v)
        });
    }
    data.append('token', 'dummy-because-api-expects-one');
    if (core.csrf_token) {
        data.append('csrf_token', core.csrf_token);
    }
    // IE11 wants this after xhr.open or it throws
    xhr.responseType = 'blob';

    // onreadystatechange[readyState = 4]
    // => onload (success) | onerror (error) | onabort
    // => onloadend
    xhr.onload = function () {
        var mimetype = xhr.response.type;
        if (xhr.status === 200 && mimetype !== 'text/html') {
            // replace because apparently we send some C-D headers with a trailing ";"
            // todo: maybe a lack of CD[attachment] should be interpreted as an error case?
            var header = (xhr.getResponseHeader('Content-Disposition') || '').replace(/;$/, '');
            var filename = header ? contentdisposition.parse(header).parameters.filename : null;

            download(xhr.response, filename, mimetype);
            // not sure download is going to be sync so this may be called
            // before the file is actually fetched (?)
            if (options.success) { options.success(); }
            return true;
        }

        if (!options.error) {
            return true;
        }
        var decoder = new FileReader();
        decoder.onload = function () {
            var contents = decoder.result;

            var err;
            var doc = new DOMParser().parseFromString(contents, 'text/html');
            var nodes = doc.body.children.length === 0 ? doc.body.childNodes : doc.body.children;
            try { // Case of a serialized Odoo Exception: It is Json Parsable
                var node = nodes[1] || nodes[0];
                err = JSON.parse(node.textContent);
            } catch (e) { // Arbitrary uncaught python side exception
                err = {
                    message: nodes.length > 1 ? nodes[1].textContent : '',
                    data: {
                        name: String(xhr.status),
                        title: nodes.length > 0 ? nodes[0].textContent : '',
                    }
                }
            }
            options.error(err);
        };
        decoder.readAsText(xhr.response);
    };
    xhr.onerror = function () {
        if (options.error) {
            options.error({
                message: _("Something happened while trying to contact the server, check that the server is online and that you still have a working network connection."),
                data: { title: _t("Could not connect to the server") }
            });
        }
    };
    if (options.complete) {
        xhr.onloadend = function () { options.complete(); }
    }

    xhr.send(data);
    return true;
}

function post (controller_url, data) {

    var progressHandler = function (deferred) {
        return function (state) {
            if(state.lengthComputable) {
                deferred.notify({
                    h_loaded: utils.human_size(state.loaded),
                    h_total : utils.human_size(state.total),
                    loaded  : state.loaded,
                    total   : state.total,
                    pcent   : Math.round((state.loaded/state.total)*100)
                });
            }
        };
    };

    var Def = $.Deferred();
    var postData = new FormData();

    $.each(data, function(i,val) {
        postData.append(i, val);
    });
    if (core.csrf_token) {
        postData.append('csrf_token', core.csrf_token);
    }

    var xhr = new XMLHttpRequest();
    if(xhr.upload) xhr.upload.addEventListener('progress', progressHandler(Def), false);

    var ajaxDef = $.ajax(controller_url, {
        xhr: function() {return xhr;},
        data:           postData,
        processData:    false,
        contentType:    false,
        type:           'POST'
    }).then(function (data) {Def.resolve(data);})
    .fail(function (data) {Def.reject(data);});

    return Def;
}

/**
 * Loads an XML file according to the given URL and adds its associated qweb
 * templates to the given qweb engine. The function can also be used to get
 * the deferred which indicates when all the calls to the function are finished.
 *
 * Note: "all the calls" = the calls that happened before the current no-args
 * one + the calls that will happen after but when the previous ones are not
 * finished yet.
 *
 * @param {string} [url] - an URL where to find qweb templates
 * @param {QWeb} [qweb] - the engine to which the templates need to be added
 * @returns {Deferred}
 *          If no argument is given to the function, the deferred's state
 *          indicates if "all the calls" are finished (see main description).
 *          Otherwise, it indicates when the templates associated to the given
 *          url have been loaded.
 */
var loadXML = (function () {
    // Some "static" variables associated to the loadXML function
    var isLoading = false;
    var loadingsData = [];
    var allLoadingsDef = $.when();
    var seenURLs = [];

    return function (url, qweb) {
        // If no argument, simply returns the deferred which indicates when
        // "all the calls" are finished
        if (!url || !qweb) {
            return allLoadingsDef;
        }

        // If the given URL has already been seen, do nothing but returning the
        // associated deferred
        if (_.contains(seenURLs, url)) {
            var oldLoadingData = _.findWhere(loadingsData, {url: url});
            return oldLoadingData ? oldLoadingData.def : $.when();
        }
        seenURLs.push(url);

        // Add the information about the new data to load: the url, the qweb
        // engine and the associated deferred
        var newLoadingData = {
            url: url,
            qweb: qweb,
            def: $.Deferred(),
        };
        loadingsData.push(newLoadingData);

        // If not already started, start the loading loop (reinitialize the
        // "all the calls" deferred to an unresolved state)
        if (!isLoading) {
            allLoadingsDef = $.Deferred();
            _load();
        }

        // Return the deferred associated to the new given URL
        return newLoadingData.def;

        function _load() {
            isLoading = true;
            if (loadingsData.length) {
                // There is something to load, load it, resolve the associated
                // deferred then start loading the next one
                var loadingData = loadingsData[0];
                loadingData.qweb.add_template(loadingData.url, function () {
                    // Remove from array only now so that multiple calls to
                    // loadXML with the same URL returns the right deferred
                    loadingsData.shift();
                    loadingData.def.resolve();
                    _load();
                });
            } else {
                // There is nothing to load anymore, so resolve the
                // "all the calls" deferred
                isLoading = false;
                allLoadingsDef.resolve();
            }
        }
    };
})();


/**
 * Loads the given js and css libraries. Note that the ajax loadJS and loadCSS methods
 * don't do anything if the given file is already loaded.
 *
 * @param {Object} libs
 * @Param {Array | Array<Array>} [libs.jsLibs=[]] The list of JS files that we want to
 *   load. The list may contain strings (the files to load), or lists of strings. The
 *   first level is loaded sequentially, and files listed in inner lists are loaded in
 *   parallel.
 * @param {Array<string>} [libs.cssLibs=[]] A list of css files, to be loaded in
 *   parallel
 *
 * @returns {Deferred}
 */
function loadLibs (libs) {
    var defs = [];
    _.each(libs.jsLibs || [], function (urls) {
        defs.push($.when.apply($, defs).then(function () {
            if (typeof(urls) === 'string') {
                return ajax.loadJS(urls);
            } else {
                return $.when.apply($, _.map(urls, function (url) {
                    return ajax.loadJS(url);
                }));
            }
        }));
    });
    _.each(libs.cssLibs || [], function (url) {
        defs.push(ajax.loadCSS(url));
    });
    return $.when.apply($, defs);
}

var ajax = {
    jsonRpc: jsonRpc,
    jsonpRpc: jsonpRpc,
    rpc: rpc,
    loadCSS: loadCSS,
    loadJS: loadJS,
    loadXML: loadXML,
    loadLibs: loadLibs,
    get_file: get_file,
    post: post,
};

return ajax;

});<|MERGE_RESOLUTION|>--- conflicted
+++ resolved
@@ -29,21 +29,17 @@
         core.bus.trigger('rpc:result', data, result);
         if (result.error !== undefined) {
             if (result.error.data.arguments[0] !== "bus.Bus not available in test mode") {
-<<<<<<< HEAD
+                var func = console.error;
                 if (result.error.data.exception_type === "user_error") {
-                    console.log("Server application error", JSON.stringify(result.error));
-                } else {
-                    console.error("Server application error", JSON.stringify(result.error));
+                    func = console.log;
                 }
-=======
-                console.error(
+                func(
                     "Server application error\n",
                     "Error code:", result.error.code, "\n",
                     "Error message:", result.error.message, "\n",
                     "Error data message:\n", result.error.data.message, "\n",
                     "Error data debug:\n", result.error.data.debug
                 );
->>>>>>> 8a0e819d
             }
             return $.Deferred().reject("server", result.error);
         } else {
