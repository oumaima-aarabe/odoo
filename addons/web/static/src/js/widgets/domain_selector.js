odoo.define("web.DomainSelector", function (require) {
"use strict";

var core = require("web.core");
var datepicker = require("web.datepicker");
var Domain = require("web.Domain");
var field_utils = require ("web.field_utils");
var ModelFieldSelector = require("web.ModelFieldSelector");
var Widget = require("web.Widget");

var _t = core._t;
var _lt = core._lt;

// "child_of", "parent_of", "like", "not like", "=like", "=ilike"
// are only used if user entered them manually or if got from demo data
var operator_mapping = {
    "=": "=",
    "!=": _lt("not"),
    ">": ">",
    "<": "<",
    ">=": ">=",
    "<=": "<=",
    "ilike": _lt("contains"),
    "not ilike": _lt("not contains"),
    "in": _lt("in"),
    "not in": _lt("not in"),

    "child_of": _lt("child of"),
    "parent_of": _lt("parent of"),
    "like": "like",
    "not like": "not like",
    "=like": "=like",
    "=ilike": "=ilike",

    // custom
    "set": _lt("is set"),
    "not set": _lt("is not set"),
};

/**
 * Abstraction for widgets which can represent and allow edition of a domain.
 */
var DomainNode = Widget.extend({
    events: {
        // If click on the node add or delete button, notify the parent and let
        // it handle the addition/removal
        "click .o_domain_add_node_button": "_onAddButtonClick",
        "click .o_domain_delete_node_button": "_onDeleteButtonClick",
        // Handle visual feedback and animation
        "mouseenter button": "_onButtonEntered",
        "mouseleave button": "_onButtonLeft",
    },
    /**
     * @constructor
     * A DomainNode needs a model and domain to work. It can also receive a set
     * of options.
     *
     * @param {Object} parent
     * @param {string} model - the model name
     * @param {Array|string} domain - the prefix representation of the domain
     * @param {Object} [options] - an object with possible values:
     * @param {boolean} [options.readonly=true] - true if is readonly
     * @param {string[]} [options.operators=null]
     *        a list of available operators (null = all of supported ones)
     * @param {boolean} [options.debugMode=false] - true if should be in debug
     *
     * @see ModelFieldSelector for other options
     */
    init: function (parent, model, domain, options) {
        this._super.apply(this, arguments);

        this.model = model;
        this.options = _.extend({
            readonly: true,
            operators: null,
            debugMode: false,
        }, options || {});

        this.readonly = this.options.readonly;
        this.debug = this.options.debugMode;
    },

    //--------------------------------------------------------------------------
    // Public
    //--------------------------------------------------------------------------

    /**
     * Should return if the node is representing a well-formed domain, whose
     * field chains properly belong to the associated model.
     *
     * @abstract
     * @returns {boolean}
     */
    isValid: function () {},
    /**
     * Should return the prefix domain the widget is currently representing
     * (an array).
     *
     * @abstract
     * @returns {Array}
     */
    getDomain: function () {},

    //--------------------------------------------------------------------------
    // Handlers
    //--------------------------------------------------------------------------

    /**
     * Called when the add button is clicked -> trigger_up an event to ask
     * creation of a new child in its parent.
     *
     * @param {Event} e
     */
    _onAddButtonClick: function (e) {
        e.preventDefault();
        e.stopPropagation();
        this.trigger_up("add_node_clicked", {newBranch: !!$(e.currentTarget).data("branch"), child: this});
    },
    /**
     * Called when the delete button is clicked -> trigger_up an event to ask
     * deletion of this node from its parent.
     *
     * @param {Event} e
     */
    _onDeleteButtonClick: function (e) {
        e.preventDefault();
        e.stopPropagation();
        this.trigger_up("delete_node_clicked", {child: this});
    },
    /**
     * Called when a "controlpanel" button is hovered -> add classes to the
     * domain node to add animation effects.
     *
     * @param {Event} e
     */
    _onButtonEntered: function (e) {
        e.preventDefault();
        e.stopPropagation();
        var $target = $(e.currentTarget);
        this.$el.toggleClass("o_hover_btns", $target.hasClass("o_domain_delete_node_button"));
        this.$el.toggleClass("o_hover_add_node", $target.hasClass("o_domain_add_node_button"));
        this.$el.toggleClass("o_hover_add_inset_node", !!$target.data("branch"));
    },
    /**
     * Called when a "controlpanel" button is not hovered anymore -> remove
     * classes from the domain node to stop animation effects.
     *
     * @param {Event} e
     */
    _onButtonLeft: function (e) {
        e.preventDefault();
        e.stopPropagation();
        this.$el.removeClass("o_hover_btns o_hover_add_node o_hover_add_inset_node");
    },
});

/**
 * DomainNode which can handle subdomains (a domain which is composed of
 * multiple parts). It thus will be composed of other DomainTree instances
 * and/or leaf parts of a domain (@see DomainLeaf).
 */
var DomainTree = DomainNode.extend({
    template: "DomainTree",
    events: _.extend({}, DomainNode.prototype.events, {
        "click .o_domain_tree_operator_selector > ul > li > a": "_onOperatorChange",
    }),
    custom_events: {
        // If a domain child sends a request to add a child or remove one, call
        // the appropriate methods. Propagates the event until success.
        "add_node_clicked": "_onNodeAdditionAsk",
        "delete_node_clicked": "_onNodeDeletionAsk",
    },
    /**
     * @constructor
     * @see DomainNode.init
     * The initialization of a DomainTree creates a "children" array attribute
     * which will contain the the DomainNode children. It also deduces the
     * operator from the domain.
     * @see DomainTree._addFlattenedChildren
     */
    init: function (parent, model, domain, options) {
        this._super.apply(this, arguments);
<<<<<<< HEAD
        this._initialize(Domain.prototype.stringToArray(domain));
    },
    /**
     * @see DomainNode.start
     * @returns {Deferred}
     */
    start: function () {
        this._postRender();
        return $.when(this._super.apply(this, arguments), this._renderChildrenTo(this.$childrenContainer));
    },

    //--------------------------------------------------------------------------
    // Public
    //--------------------------------------------------------------------------

    /**
     * @see DomainNode.isValid
     * @returns {boolean}
     */
    isValid: function () {
        for (var i = 0 ; i < this.children.length ; i++) {
            var cValid = this.children[i].isValid();
            if (!cValid) {
                return cValid;
            }
        }
        return this._isValid;
    },
    /**
     * @see DomainNode.getDomain
     * @returns {Array}
     */
    getDomain: function () {
        var childDomains = [];
        var nbChildren = 0;
        _.each(this.children, function (child) {
            var childDomain = child.getDomain();
            if (childDomain.length) {
                nbChildren++;
                childDomains = childDomains.concat(child.getDomain());
            }
        });
        var nbChildRequired = this.operator === "!" ? 1 : 2;
        var operators = _.times(nbChildren - nbChildRequired + 1, _.constant(this.operator));
        return operators.concat(childDomains);
    },

    //--------------------------------------------------------------------------
    // Private
    //--------------------------------------------------------------------------

    /**
     * Adds a domain part to the widget.
     * -> trigger_up "domain_changed" if the child is added
     *
     * @private
     * @param {Array} domain - the prefix-like domain to build and add to the
     *                       widget
     * @param {DomainNode} afterNode - the node after which the new domain part
     *                               must be added (at the end if not given)
     * @returns {boolean} true if the part was added
     *                   false otherwise (the afterNode was not found)
     */
    _addChild: function (domain, afterNode) {
        var i = afterNode ? _.indexOf(this.children, afterNode) : this.children.length;
        if (i < 0) return false;

        this.children.splice(i+1, 0, instantiateNode(this, this.model, domain, this.options));
        this.trigger_up("domain_changed", {child: this});
        return true;
    },
    /**
     * Adds a child which represents the given domain. If the child has children
     * and that the child main domain operator is the same as the current widget
     * one, the 2-children prefix hierarchy is then simplified by making the
     * child's children the widget's own children.
     *
     * @private
     * @param {Array|string} domain - the domain of the child to add
     */
    _addFlattenedChildren: function (domain) {
        var node = instantiateNode(this, this.model, domain, this.options);
        if (node === null) {
            return;
        }
        if (!node.children || node.operator !== this.operator) {
            this.children.push(node);
            return;
        }
        _.each(node.children, (function (child) {
            child.setParent(this);
            this.children.push(child);
        }).bind(this));
        node.destroy();
=======
        try {
            domain = domainUtils.stringToDomain(domain);
        } catch (err) {
            // TODO: domain could contain `parent` for example, which is
            // currently not handled by the DomainSelector
            this.invalidDomain = true;
            this.children = [];
            return;
        }
        this._initialize(domain);
>>>>>>> e0422bfd
    },
    /**
     * Changes the operator of the domain tree and notifies the parent if
     * necessary (not silent).
     *
     * @private
     * @param {string} operator - the new operator
     * @param {boolean} silent - true if the parents should not be notified of
     *                         the change
     */
    _changeOperator: function (operator, silent) {
        this.operator = operator;
        if (!silent) this.trigger_up("domain_changed", {child: this});
    },
    /**
     * @see DomainTree.init
     * @private
     */
    _initialize: function (domain) {
        this._isValid = true;
        this.operator = domain[0];
        this.children = [];
        if (domain.length <= 1) {
            return;
        }

        // Add flattened children by search the appropriate number of children
        // in the rest of the domain (after the operator)
        var nbLeafsToFind = 1;
        for (var i = 1 ; i < domain.length ; i++) {
            if (domain[i] === "&" || domain[i] === "|") {
                nbLeafsToFind++;
            } else if (domain[i] !== "!") {
                nbLeafsToFind--;
            }

            if (!nbLeafsToFind) {
                var partLeft = domain.slice(1, i+1);
                var partRight = domain.slice(i+1);
                if (partLeft.length) {
                    this._addFlattenedChildren(partLeft);
                }
                if (partRight.length) {
                    this._addFlattenedChildren(partRight);
                }
                break;
            }
        }
        this._isValid = (nbLeafsToFind === 0);

        // Mark "!" tree children so that they do not allow to add other
        // children around them
        if (this.operator === "!") {
            this.children[0].noControlPanel = true;
        }
    },
    /**
     * @see DomainTree.start
     * Initializes variables which depend on the rendered widget.
     * @private
     */
    _postRender: function () {
        this.$childrenContainer = this.$("> .o_domain_node_children_container");
    },
    /**
     * Removes a given child from the widget.
     * -> trigger_up domain_changed if the child is removed
     *
     * @private
     * @param {DomainNode} oldChild - the child instance to remove
     * @returns {boolean} true if the child was removed, false otherwise (the
     *                   widget does not own the child)
     */
    _removeChild: function (oldChild) {
        var i = _.indexOf(this.children, oldChild);
        if (i < 0) return false;

        this.children[i].destroy();
        this.children.splice(i, 1);
        this.trigger_up("domain_changed", {child: this});
        return true;
    },
    /**
     * @see DomainTree.start
     * Appends the children domain node to the given node. This is used to
     * render the children widget in a dummy element before adding them in the
     * DOM, otherwhise they could be misordered as they rendering is not
     * synchronous.
     *
     * @private
     * @param {jQuery} $to - the jQuery node to which the children must be added
     * @returns {Deferred}
     */
    _renderChildrenTo: function ($to) {
        var $div = $("<div/>");
        return $.when.apply($, _.map(this.children, (function (child) {
            return child.appendTo($div);
        }).bind(this))).then((function () {
            _.each(this.children, function (child) {
                child.$el.appendTo($to); // Forced to do it this way so that the
                                         // children are not misordered
            });
        }).bind(this));
    },

    //--------------------------------------------------------------------------
    // Handlers
    //--------------------------------------------------------------------------

    /**
     * Called when the operator select value is changed -> change the internal
     * operator state
     *
     * @param {Event} e
     */
    _onOperatorChange: function (e) {
        e.preventDefault();
        e.stopPropagation();
        this._changeOperator($(e.target).data("operator"));
    },
    /**
     * Called when a node addition was asked -> add the new domain part if on
     * the right node or let the propagation continue.
     *
     * @param {OdooEvent} e
     */
    _onNodeAdditionAsk: function (e) {
        var domain = [["id", "=", 1]];
        if (e.data.newBranch) {
            domain = [this.operator === "&" ? "|" : "&"].concat(domain).concat(domain);
        }
        if (this._addChild(domain, e.data.child)) {
            e.stopPropagation();
        }
    },
    /**
     * Called when a node deletion was asked -> remove the domain part if on
     * the right node or let the propagation continue.
     *
     * @param {OdooEvent} e
     */
    _onNodeDeletionAsk: function (e) {
        if (this._removeChild(e.data.child)) {
            e.stopPropagation();
        }
    },
});

/**
 * The DomainSelector widget can be used to build prefix char domain. It is the
 * DomainTree specialization to use to have a fully working widget.
 *
 * Known limitations:
 *     - Some operators like "child_of", "parent_of", "like", "not like",
 *       "=like", "=ilike" will come only if you use them from demo data or
 *       debug input.
 *     - Some kind of domain can not be build right now
 *       e.g ("country_id", "in", [1,2,3]) but you can insert from debug input.
 */
var DomainSelector = DomainTree.extend({
    template: "DomainSelector",
    events: _.extend({}, DomainTree.prototype.events, {
        "click .o_domain_add_first_node_button": "_onAddFirstButtonClick",
        "change .o_domain_debug_input": "_onDebugInputChange",
    }),
    custom_events: _.extend({}, DomainTree.prototype.custom_events, {
        domain_changed: "_onDomainChange",
    }),

<<<<<<< HEAD
    //--------------------------------------------------------------------------
    // Public
    //--------------------------------------------------------------------------

    /**
     * Changes the internal domain value and forces a reparsing and rerendering.
     * If the internal domain value was already equal to the given one, this
     * does nothing.
     *
     * @param {Array|string} domain
     * @returns {Deferred} resolved when the rerendering is finished
     */
    setDomain: function (domain) {
        if (Domain.prototype.arrayToString(domain) === Domain.prototype.arrayToString(this.getDomain())) {
            return $.when();
        }
        return this._redraw(domain);
    },

    //--------------------------------------------------------------------------
    // Private
    //--------------------------------------------------------------------------

    /**
     * @see DomainTree._initialize
     */
=======
    start: function () {
        var self = this;
        return this._super.apply(this, arguments).then(function () {
            if (self.invalidDomain) {
                var msg = _t("This domain is not supported.");
                self.$el.html(msg);
            }
        });
    },


>>>>>>> e0422bfd
    _initialize: function (domain) {
        // Check if the domain starts with implicit "&" operators and make them
        // explicit. As the DomainSelector is a specialization of a DomainTree,
        // it is waiting for a tree and not a leaf. So [] and [A] will be made
        // explicit with ["&"], ["&", A] so that tree parsing is made correctly.
        // Note: the domain is considered to be a valid one
        if (domain.length > 1) {
            Domain.prototype.normalizeArray(domain);
        } else {
            domain = ["&"].concat(domain);
        }
        return this._super(domain);
    },
    /**
     * @see DomainTree._postRender
     * Warns the user if the domain is not valid after rendering.
     */
    _postRender: function () {
        this._super.apply(this, arguments);

        // Display technical domain if in debug mode
        this.$debugInput = this.$(".o_domain_debug_input");
        if (this.$debugInput.length) {
            this.$debugInput.val(Domain.prototype.arrayToString(this.getDomain()));
        }

        // Warn the user if the domain is not valid after rendering
        if (!this._isValid) {
            this.do_warn(
                _t("Domain error"),
                _t("The domain you entered is not properly formed")
            );
        }
    },
    /**
     * This method is ugly but achieves the right behavior without flickering.
     *
     * @param {Array|string} domain
     * @returns {Deferred}
     */
    _redraw: function (domain) {
        var oldChildren = this.children.slice();
        this._initialize(domain || this.getDomain());
        return this._renderChildrenTo($("<div/>")).then((function () {
            this.renderElement();
            this._postRender();
            _.each(this.children, (function (child) { child.$el.appendTo(this.$childrenContainer); }).bind(this));
            _.each(oldChildren, function (child) { child.destroy(); });
        }).bind(this));
    },

    //--------------------------------------------------------------------------
    // Handlers
    //--------------------------------------------------------------------------

    /**
     * Called when the "add a filter" button is clicked -> adds a first domain
     * node
     */
    _onAddFirstButtonClick: function () {
        this._addChild([["id", "=", 1]]);
    },
    /**
     * Called when the debug input value is changed -> constructs the tree
     * representation if valid or warn the user if invalid.
     *
     * @param {Event} e
     */
    _onDebugInputChange: function (e) {
        // When the debug input changes, the string prefix domain is read. If it
        // is syntax-valid the widget is re-rendered and notifies the parents.
        // If not, a warning is shown to the user and the input is ignored.
        var domain;
        try {
            domain = Domain.prototype.stringToArray($(e.currentTarget).val());
        } catch (err) { // If there is a syntax error, just ignore the change
            this.do_warn(_t("Syntax error"), _t("The domain you entered is not properly formed"));
            return;
        }
        this._redraw(domain).then((function () {
            this.trigger_up("domain_changed", {child: this, alreadyRedrawn: true});
        }).bind(this));
    },
    /**
     * Called when a (child's) domain has changed -> redraw the entire tree
     * representation if necessary
     *
     * @param {OdooEvent} e
     */
    _onDomainChange: function (e) {
        // If a subdomain notifies that it underwent some modifications, the
        // DomainSelector catches the message and performs a full re-rendering.
        if (!e.data.alreadyRedrawn) {
            this._redraw();
        }
    },
});

/**
 * DomainNode which handles a domain which cannot be split in another
 * subdomains, i.e. composed of a field chain, an operator and a value.
 */
var DomainLeaf = DomainNode.extend({
    template: "DomainLeaf",
    events: _.extend({}, DomainNode.prototype.events, {
        "change .o_domain_leaf_operator_select": "_onOperatorSelectChange",
        "change .o_domain_leaf_value_input": "_onValueInputChange",

        // Handle the tags widget part (TODO should be an independant widget)
        "click .o_domain_leaf_value_add_tag_button": "on_add_tag",
        "keyup .o_domain_leaf_value_tags input": "on_add_tag",
        "click .o_domain_leaf_value_remove_tag_button": "on_remove_tag",
    }),
    custom_events: {
        "field_chain_changed": "_onFieldChainChange",
    },
    /**
     * @see DomainNode.init
     */
    init: function (parent, model, domain, options) {
        this._super.apply(this, arguments);

        var currentDomain = Domain.prototype.stringToArray(domain);
        this.chain = currentDomain[0][0];
        this.operator = currentDomain[0][1];
        this.value = currentDomain[0][2];

        this.operator_mapping = operator_mapping;
    },
    /**
     * Prepares the information the rendering of the widget will need by
     * pre-instantiating its internal field selector widget.
     *
     * @returns {Deferred}
     */
    willStart: function () {
        var defs = [this._super.apply(this, arguments)];

        // In edit mode, instantiate a field selector. This is done here in
        // willStart and prepared by appending it to a dummy element because the
        // DomainLeaf rendering need some information which cannot be computed
        // before the ModelFieldSelector is fully rendered (TODO).
        this.fieldSelector = new ModelFieldSelector(
            this,
            this.model,
            this.chain ? this.chain.split(".") : [],
            this.options
        );
        defs.push(this.fieldSelector.appendTo($("<div/>")).then((function () {
            var wDefs = [];

            if (!this.readonly) {
                // Set list of operators according to field type
                var selectedField = this.fieldSelector.getSelectedField() || {};
                this.operators = this._getOperatorsFromType(selectedField.type);
                if (_.contains(["child_of", "parent_of", "like", "not like", "=like", "=ilike"], this.operator)) {
                    // In case user entered manually or from demo data
                    this.operators[this.operator] = operator_mapping[this.operator];
                } else if (!this.operators[this.operator]) {
                    // In case the domain uses an unsupported operator for the
                    // field type
                    this.operators[this.operator] = "?";
                }

                // Set list of values according to field type
                this.selectionChoices = null;
                if (selectedField.type === "boolean") {
                    this.selectionChoices = [["1", "set (true)"], ["0", "not set (false)"]];
                } else if (selectedField.type === "selection") {
                    this.selectionChoices = selectedField.selection;
                }

                // Adapt display value and operator for rendering
                this.displayValue = this.value;
                try {
                    if (selectedField && !selectedField.relation && !_.isArray(this.value)) {
                        this.displayValue = field_utils.format[selectedField.type](this.value, selectedField);
                    }
                } catch (err) {/**/}
                this.displayOperator = this.operator;
                if (selectedField.type === "boolean") {
                    this.displayValue = this.value ? "1" : "0";
                } else if ((this.operator === "!=" || this.operator === "=") && this.value === false) {
                    this.displayOperator = this.operator === "!=" ? "set" : "not set";
                }

                // TODO the value could be a m2o input, etc...
                if (_.contains(["date", "datetime"], selectedField.type)) {
                    this.valueWidget = new (selectedField.type === "datetime" ? datepicker.DateTimeWidget : datepicker.DateWidget)(this);
                    wDefs.push(this.valueWidget.appendTo("<div/>").then((function () {
                        this.valueWidget.$el.addClass("o_domain_leaf_value_input");
                        this.valueWidget.setValue(moment(this.value));
                        this.valueWidget.on("datetime_changed", this, function () {
                            this._changeValue(this.valueWidget.getValue());
                        });
                    }).bind(this)));
                }

                return $.when.apply($, wDefs);
            }
        }).bind(this)));

        return $.when.apply($, defs);
    },
    /**
     * @see DomainNode.start
     * Appends the prepared field selector and value widget.
     *
     * @returns {Deferred}
     */
    start: function () {
        this.fieldSelector.$el.prependTo(this.$("> .o_domain_leaf_info, > .o_domain_leaf_edition")); // place the field selector
        if (!this.readonly && this.valueWidget) { // In edit mode, place the value widget if any
            this.$(".o_domain_leaf_value_input").replaceWith(this.valueWidget.$el);
        }
        return this._super.apply(this, arguments);
    },

    //--------------------------------------------------------------------------
    // Public
    //--------------------------------------------------------------------------

    /**
     * @see DomainNode.isValid
     * @returns {boolean}
     */
    isValid: function () {
        return this.fieldSelector && this.fieldSelector.isValid();
    },
    /**
     * @see DomainNode.getDomain
     * @returns {Array}
     */
    getDomain: function () {
        return [[this.chain, this.operator, this.value]];
    },

    //--------------------------------------------------------------------------
    // Private
    //--------------------------------------------------------------------------

    /**
     * Handles a field chain change in the domain. In that case, the operator
     * should be adapted to a valid one for the new field and the value should
     * also be adapted to the new field and/or operator.
     *
     * -> trigger_up domain_changed event to ask for a re-rendering (if not
     * silent)
     *
     * @param {string[]} chain - the new field chain
     * @param {boolean} silent - true if the method call should not trigger_up a
     *                         domain_changed event
     */
    _changeFieldChain: function (chain, silent) {
        this.chain = chain.join(".");
        this.fieldSelector.setChain(chain).then((function () {
            if (!this.fieldSelector.isValid()) return;

            var selectedField = this.fieldSelector.getSelectedField() || {};
            var operators = this._getOperatorsFromType(selectedField.type);
            if (operators[this.operator] === undefined) {
                this._changeOperator("=", true);
            }
            this._changeValue(this.value, true);

            if (!silent) this.trigger_up("domain_changed", {child: this});
        }).bind(this));
    },
    /**
     * Handles an operator change in the domain. In that case, the value should
     * be adapted to a valid one for the new operator.
     *
     * -> trigger_up domain_changed event to ask for a re-rendering
     * (if not silent)
     *
     * @param {string} operator - the new operator
     * @param {boolean} silent - true if the method call should not trigger_up a
     *                         domain_changed event
     */
    _changeOperator: function (operator, silent) {
        this.operator = operator;

        if (_.contains(["set", "not set"], this.operator)) {
            this.operator = this.operator === "not set" ? "=" : "!=";
            this.value = false;
        } else if (_.contains(["in", "not in"], this.operator)) {
            this.value = _.isArray(this.value) ? this.value : this.value ? ("" + this.value).split(",") : [];
        } else {
            if (_.isArray(this.value)) {
                this.value = this.value.join(",");
            }
            this._changeValue(this.value, true);
        }

        if (!silent) this.trigger_up("domain_changed", {child: this});
    },
    /**
     * Handles a formatted value change in the domain. In that case, the value
     * should be adapted to a valid technical one.
     *
     * -> trigger_up "domain_changed" event to ask for a re-rendering (if not
     * silent)
     *
     * @param {*} value - the new formatted value
     * @param {boolean} silent - true if the method call should not trigger_up a
     *                         domain_changed event
     */
    _changeValue: function (value, silent) {
        var couldNotParse = false;
        var selectedField = this.fieldSelector.getSelectedField() || {};
        try {
            this.value = field_utils.parse[selectedField.type](value, selectedField);
        } catch (err) {
            this.value = value;
            couldNotParse = true;
        }

        if (selectedField.type === "boolean") {
            if (!_.isBoolean(this.value)) { // Convert boolean-like value to boolean
                this.value = !!parseFloat(this.value);
            }
        } else if (selectedField.type === "selection") {
            if (!_.some(selectedField.selection, (function (option) { return option[0] === this.value; }).bind(this))) {
                this.value = selectedField.selection[0][0];
            }
        } else if (_.contains(["date", "datetime"], selectedField.type)) {
            if (couldNotParse || _.isBoolean(this.value)) {
                this.value = field_utils.parse[selectedField.type](field_utils.format[selectedField.type](moment())).toJSON(); // toJSON to get date with server format
            } else {
                this.value = this.value.toJSON(); // toJSON to get date with server format
            }
        } else {
            // Never display "true" or "false" strings from boolean value
            if (_.isBoolean(this.value)) {
                this.value = "";
            } else if (_.isObject(this.value) && !_.isArray(this.value)) { // Can be object if parsed to x2x representation
                this.value = this.value.id || value || "";
            }
        }

        if (!silent) this.trigger_up("domain_changed", {child: this});
    },
    /**
     * Returns the mapping of "technical operator" to "display operator value"
     * of the operators which are available for the given field type.
     *
     * @private
     * @param {string} type - the field type
     * @returns {Object} a map of all associated operators and their label
     */
    _getOperatorsFromType: function (type) {
        var operators = {};

        switch (type) {
            case "boolean":
                operators = {
                    "=": _t("is"),
                    "!=": _t("is not"),
                };
                break;

            case "char":
            case "text":
            case "html":
                operators = _.pick(operator_mapping, "=", "!=", "ilike", "not ilike", "set", "not set", "in", "not in");
                break;

            case "many2many":
            case "one2many":
            case "many2one":
                operators = _.pick(operator_mapping, "=", "!=", "ilike", "not ilike", "set", "not set");
                break;

            case "integer":
            case "float":
            case "monetary":
                operators = _.pick(operator_mapping, "=", "!=", ">", "<", ">=", "<=", "ilike", "not ilike", "set", "not set");
                break;

            case "selection":
                operators = _.pick(operator_mapping, "=", "!=", "set", "not set");
                break;

            case "date":
            case "datetime":
                operators = _.pick(operator_mapping, "=", "!=", ">", "<", ">=", "<=", "set", "not set");
                break;

            default:
                operators = _.extend({}, operator_mapping);
                break;
        }

        if (this.options.operators) {
            operators = _.pick.apply(_, [operators].concat(this.options.operators));
        }

        return operators;
    },

    //--------------------------------------------------------------------------
    // Handlers
    //--------------------------------------------------------------------------

    /**
     * Called when the operator select value is change -> change the operator
     * internal state and adapt
     *
     * @param {Event} e
     */
    _onOperatorSelectChange: function (e) {
        this._changeOperator($(e.currentTarget).val());
    },
    /**
     * Called when the value input value is changed -> change the internal value
     * state and adapt
     *
     * @param {Event} e
     */
    _onValueInputChange: function (e) {
        if (e.currentTarget !== e.target) return;
        this._changeValue($(e.currentTarget).val());
    },
    /**
     * Called when the field selector value is changed -> change the internal
     * chain state and adapt
     *
     * @param {OdooEvent} e
     */
    _onFieldChainChange: function (e) {
        this._changeFieldChain(e.data.chain);
    },

    // TODO The two following functions should be in an independant widget
    on_add_tag: function (e) {
        if (e.type === "keyup" && e.which !== $.ui.keyCode.ENTER) return;
        if (!_.contains(["not in", "in"], this.operator)) return;

        var values = _.isArray(this.value) ? this.value.slice() : [];

        var $input = this.$(".o_domain_leaf_value_tags input");
        var val = $input.val().trim();
        if (val && values.indexOf(val) < 0) {
            values.push(val);
            _.defer(this._changeValue.bind(this, values));
            $input.focus();
        }
    },
    on_remove_tag: function (e) {
        var values = _.isArray(this.value) ? this.value.slice() : [];
        var val = this.$(e.currentTarget).data("value");

        var index = values.indexOf(val);
        if (index >= 0) {
            values.splice(index, 1);
            _.defer(this._changeValue.bind(this, values));
        }
    },
});

/**
 * Instantiates a DomainTree if the given domain contains several parts and a
 * DomainLeaf if it only contains one part. Returns null otherwise.
 *
 * @param {Object} parent
 * @param {string} model - the model name
 * @param {Array|string} domain - the prefix representation of the domain
 * @param {Object} options - @see DomainNode.init.options
 * @returns {DomainTree|DomainLeaf|null}
 */
function instantiateNode(parent, model, domain, options) {
    if (domain.length > 1) {
        return new DomainTree(parent, model, domain, options);
    } else if (domain.length === 1) {
        return new DomainLeaf(parent, model, domain, options);
    }
    return null;
}

return DomainSelector;
});<|MERGE_RESOLUTION|>--- conflicted
+++ resolved
@@ -180,8 +180,17 @@
      */
     init: function (parent, model, domain, options) {
         this._super.apply(this, arguments);
-<<<<<<< HEAD
-        this._initialize(Domain.prototype.stringToArray(domain));
+        try {
+            domain = Domain.prototype.stringToArray(domain);
+        } catch (err) {
+            // TODO: domain could contain `parent` for example, which is
+            // currently not handled by the DomainSelector
+            this._isValid = false;
+            this.children = [];
+            return;
+        }
+        
+        this._initialize(domain);
     },
     /**
      * @see DomainNode.start
@@ -275,18 +284,6 @@
             this.children.push(child);
         }).bind(this));
         node.destroy();
-=======
-        try {
-            domain = domainUtils.stringToDomain(domain);
-        } catch (err) {
-            // TODO: domain could contain `parent` for example, which is
-            // currently not handled by the DomainSelector
-            this.invalidDomain = true;
-            this.children = [];
-            return;
-        }
-        this._initialize(domain);
->>>>>>> e0422bfd
     },
     /**
      * Changes the operator of the domain tree and notifies the parent if
@@ -456,7 +453,6 @@
         domain_changed: "_onDomainChange",
     }),
 
-<<<<<<< HEAD
     //--------------------------------------------------------------------------
     // Public
     //--------------------------------------------------------------------------
@@ -483,19 +479,6 @@
     /**
      * @see DomainTree._initialize
      */
-=======
-    start: function () {
-        var self = this;
-        return this._super.apply(this, arguments).then(function () {
-            if (self.invalidDomain) {
-                var msg = _t("This domain is not supported.");
-                self.$el.html(msg);
-            }
-        });
-    },
-
-
->>>>>>> e0422bfd
     _initialize: function (domain) {
         // Check if the domain starts with implicit "&" operators and make them
         // explicit. As the DomainSelector is a specialization of a DomainTree,
@@ -592,6 +575,18 @@
             this._redraw();
         }
     },
+
+    start: function () {
+        var self = this;
+        return this._super.apply(this, arguments).then(function () {
+            if (!self._isValid) {
+                var msg = _t("This domain is not supported.");
+                self.$el.html(msg);
+            }
+        });
+    },
+
+
 });
 
 /**
