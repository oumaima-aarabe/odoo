--- conflicted
+++ resolved
@@ -27,26 +27,14 @@
         tbody > tr > td:not(.o_list_record_selector) {
             @include o-text-overflow(table-cell);
 
-<<<<<<< HEAD
             &.o_list_number {
                 text-align: right;
             }
-            &.o_list_text {
-                white-space: pre-wrap;
-            }
+            &.o_list_char,
+            &.o_list_text,
             &.o_list_many2one {
                 white-space: pre-wrap;
-
-            }
-=======
-        &.o_list_number {
-            text-align: right;
-        }
-        &.o_list_char,
-        &.o_list_text,
-        &.o_list_many2one {
-            white-space: pre-wrap;
->>>>>>> 40421be7
+            }
         }
 
         tfoot {
@@ -165,7 +153,6 @@
                 background-color: lighten($o-form-lightsecondary, 10%);
             }
         }
-<<<<<<< HEAD
         thead th:focus-within, tbody td:focus-within {
             background-color: $o-form-lightsecondary;
             outline: none;
@@ -176,19 +163,6 @@
             // Override display: none to keep table cells aligned. Note: cannot use
             // 'initial' as it will force them to 'inline', not 'table-cell'.
             display: table-cell!important;
-=======
-        &>tbody>tr>td.o_list_char,
-        &>tbody>tr>td.o_list_many2one {
-            white-space: nowrap;
-        }
-        // checkboxes in editable lists should be clickable and activate the row
-        .o_data_row:not(.o_selected_row) .o_data_cell {
-            &.o_toggle_button_cell:not(.o_readonly_modifier) button, // registry: toggle_button
-            &.o_boolean_favorite_cell:not(.o_readonly_modifier) .o_favorite, // registry: boolean_favorite
-            .custom-checkbox:not(.o_readonly_modifier) {
-                pointer-events: none;
-            }
->>>>>>> 40421be7
         }
 
         //--------------------------------------------------------------------------
@@ -204,11 +178,14 @@
             .o_list_record_remove_header, .o_handle_cell {
                 width: 32px;
             }
+        &>tbody>tr>td.o_list_char,
             &>tbody>tr>td.o_list_many2one {
                 white-space: nowrap;
             }
             // checkboxes in editable lists should be clickable and activate the row
             .o_data_row:not(.o_selected_row) .o_data_cell {
+            &.o_toggle_button_cell:not(.o_readonly_modifier) button, // registry: toggle_button
+            &.o_boolean_favorite_cell:not(.o_readonly_modifier) .o_favorite, // registry: boolean_favorite
                 .custom-checkbox:not(.o_readonly_modifier) {
                     pointer-events: none;
                 }
