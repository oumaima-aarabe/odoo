--- conflicted
+++ resolved
@@ -403,7 +403,14 @@
         }
     }
 
-<<<<<<< HEAD
+    // PDF Viewer
+    &.o_field_pdfviewer, .o_pdfview_iframe {
+        width: 100%;
+        height: 450px;
+        border: 0;
+        margin-top: 10px;
+    }
+
     // Copy to clipboard
     &.o_field_copy {
         position: relative;
@@ -434,13 +441,4 @@
 button.o_field_float_toggle {
     width: 100%;
     text-align: center;
-=======
-    // PDF Viewer
-    &.o_field_pdfviewer, .o_pdfview_iframe {
-        width: 100%;
-        height: 450px;
-        border: 0;
-        margin-top: 10px;
-    }
->>>>>>> a5187cef
 }