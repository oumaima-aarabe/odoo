odoo.define('web.list_tests', function (require) {
"use strict";

var BasicModel = require('web.BasicModel');
var config = require('web.config');
var core = require('web.core');
var basicFields = require('web.basic_fields');
var FormView = require('web.FormView');
var ListView = require('web.ListView');
var mixins = require('web.mixins');
var NotificationService = require('web.NotificationService');
var testUtils = require('web.test_utils');
var testUtilsDom = require('web.test_utils_dom');
var widgetRegistry = require('web.widget_registry');
var Widget = require('web.Widget');

var createView = testUtils.createView;


QUnit.module('Views', {
    beforeEach: function () {
        this.data = {
            foo: {
                fields: {
                    foo: {string: "Foo", type: "char"},
                    bar: {string: "Bar", type: "boolean"},
                    date: {string: "Some Date", type: "date"},
                    int_field: {string: "int_field", type: "integer", sortable: true, group_operator: "sum"},
                    qux: {string: "my float", type: "float"},
                    m2o: {string: "M2O field", type: "many2one", relation: "bar"},
                    o2m: {string: "O2M field", type: "one2many", relation: "bar"},
                    m2m: {string: "M2M field", type: "many2many", relation: "bar"},
                    amount: {string: "Monetary field", type: "monetary"},
                    currency_id: {string: "Currency", type: "many2one",
                                  relation: "res_currency", default: 1},
                    datetime: {string: "Datetime Field", type: 'datetime'},
                    reference: {string: "Reference Field", type: 'reference', selection: [
                        ["bar", "Bar"], ["res_currency", "Currency"], ["event", "Event"]]},
                },
                records: [
                    {
                        id: 1,
                        bar: true,
                        foo: "yop",
                        int_field: 10,
                        qux: 0.4,
                        m2o: 1,
                        m2m: [1, 2],
                        amount: 1200,
                        currency_id: 2,
                        date: "2017-01-25",
                        datetime: "2016-12-12 10:55:05",
                        reference: 'bar,1',
                    },
                    {id: 2, bar: true, foo: "blip", int_field: 9, qux: 13,
                     m2o: 2, m2m: [1, 2, 3], amount: 500, reference: 'res_currency,1'},
                    {id: 3, bar: true, foo: "gnap", int_field: 17, qux: -3,
                     m2o: 1, m2m: [], amount: 300, reference: 'res_currency,2'},
                    {id: 4, bar: false, foo: "blip", int_field: -4, qux: 9,
                     m2o: 1, m2m: [1], amount: 0},
                ]
            },
            bar: {
                fields: {},
                records: [
                    {id: 1, display_name: "Value 1"},
                    {id: 2, display_name: "Value 2"},
                    {id: 3, display_name: "Value 3"},
                ]
            },
            res_currency: {
                fields: {
                    symbol: {string: "Symbol", type: "char"},
                    position: {
                        string: "Position",
                        type: "selection",
                        selection: [['after', 'A'], ['before', 'B']],
                    },
                },
                records: [
                    {id: 1, display_name: "USD", symbol: '$', position: 'before'},
                    {id: 2, display_name: "EUR", symbol: '€', position: 'after'},
                ],
            },
            event: {
                fields: {
                    id: {string: "ID", type: "integer"},
                    name: {string: "name", type: "char"},
                },
                records: [
                    {id: "2-20170808020000", name: "virtual"},
                ]
            },
        };
    }
}, function () {

    QUnit.module('ListView');

    QUnit.test('simple readonly list', async function (assert) {
        assert.expect(10);

        var list = await createView({
            View: ListView,
            model: 'foo',
            data: this.data,
            arch: '<tree><field name="foo"/><field name="int_field"/></tree>',
        });

        assert.doesNotHaveClass(list.$el, 'o_cannot_create',
            "should not have className 'o_cannot_create'");

        // 3 th (1 for checkbox, 2 for columns)
        assert.containsN(list, 'th', 3, "should have 3 columns");

        assert.strictEqual(list.$('td:contains(gnap)').length, 1, "should contain gnap");
        assert.containsN(list, 'tbody tr', 4, "should have 4 rows");
        assert.containsOnce(list, 'th.o_column_sortable', "should have 1 sortable column");

        assert.strictEqual(list.$('thead th:nth(2)').css('text-align'), 'right',
            "header cells of integer fields should be right aligned");
        assert.strictEqual(list.$('tbody tr:first td:nth(2)').css('text-align'), 'right',
            "integer cells should be right aligned");

        assert.isVisible(list.$buttons.find('.o_list_button_add'));
        assert.isNotVisible(list.$buttons.find('.o_list_button_save'));
        assert.isNotVisible(list.$buttons.find('.o_list_button_discard'));
        list.destroy();
    });

    QUnit.test('list with create="0"', async function (assert) {
        assert.expect(2);

        var list = await createView({
            View: ListView,
            model: 'foo',
            data: this.data,
            arch: '<tree create="0"><field name="foo"/></tree>',
        });

        assert.hasClass(list.$el,'o_cannot_create',
            "should have className 'o_cannot_create'");
        assert.containsNone(list.$buttons, '.o_list_button_add',
            "should not have the 'Create' button");

        list.destroy();
    });

    QUnit.test('list with delete="0"', async function (assert) {
        assert.expect(4);

        var list = await createView({
            View: ListView,
            model: 'foo',
            data: this.data,
            viewOptions: {hasSidebar: true},
            arch: '<tree delete="0"><field name="foo"/></tree>',
        });

        assert.isNotVisible(list.sidebar.$el, 'sidebar should be invisible');
        assert.ok(list.$('tbody td.o_list_record_selector').length, 'should have at least one record');

        await testUtils.dom.click(list.$('tbody td.o_list_record_selector:first input'));
        assert.isVisible(list.sidebar.$el, 'sidebar should be visible');
        assert.notOk(list.sidebar.$('a:contains(Delete)').length, 'sidebar should not have Delete button');

        list.destroy();
    });

    QUnit.test('simple editable rendering', async function (assert) {
        assert.expect(12);

        var list = await createView({
            View: ListView,
            model: 'foo',
            data: this.data,
            arch: '<tree editable="bottom"><field name="foo"/><field name="bar"/></tree>',
        });

        assert.containsN(list, 'th', 3, "should have 2 th");
        assert.containsN(list, 'th', 3, "should have 3 th");
        assert.containsOnce(list, 'td:contains(yop)', "should contain yop");

        assert.isVisible(list.$buttons.find('.o_list_button_add'),
            "should have a visible Create button");
        assert.isNotVisible(list.$buttons.find('.o_list_button_save'),
            "should not have a visible save button");
        assert.isNotVisible(list.$buttons.find('.o_list_button_discard'),
            "should not have a visible discard button");

        await testUtils.dom.click(list.$('td:not(.o_list_record_selector)').first());

        assert.isNotVisible(list.$buttons.find('.o_list_button_add'),
            "should not have a visible Create button");
        assert.isVisible(list.$buttons.find('.o_list_button_save'),
            "should have a visible save button");
        assert.isVisible(list.$buttons.find('.o_list_button_discard'),
            "should have a visible discard button");

        await testUtils.dom.click(list.$buttons.find('.o_list_button_save'));

        assert.isVisible(list.$buttons.find('.o_list_button_add'),
            "should have a visible Create button");
        assert.isNotVisible(list.$buttons.find('.o_list_button_save'),
            "should not have a visible save button");
        assert.isNotVisible(list.$buttons.find('.o_list_button_discard'),
            "should not have a visible discard button");
        list.destroy();
    });

    QUnit.test('invisible columns are not displayed', async function (assert) {
        assert.expect(1);

        var list = await createView({
            View: ListView,
            model: 'foo',
            data: this.data,
            arch: '<tree>' +
                    '<field name="foo"/>' +
                    '<field name="bar" invisible="1"/>' +
                '</tree>',
        });

        // 1 th for checkbox, 1 for 1 visible column
        assert.containsN(list, 'th', 2, "should have 2 th");
        list.destroy();
    });

    QUnit.test('record-depending invisible lines are correctly aligned', async function (assert) {
        assert.expect(4);

        var list = await createView({
            View: ListView,
            model: 'foo',
            data: this.data,
            arch: '<tree>' +
                    '<field name="foo"/>' +
                    '<field name="bar" attrs="{\'invisible\': [(\'id\',\'=\', 1)]}"/>' +
                    '<field name="int_field"/>' +
                '</tree>',
        });

        assert.containsN(list, 'tbody tr:first td', 4,
            "there should be 4 cells in the first row");
        assert.containsOnce(list, 'tbody td.o_invisible_modifier',
            "there should be 1 invisible bar cell");
        assert.hasClass(list.$('tbody tr:first td:eq(2)'),'o_invisible_modifier',
            "the 3rd cell should be invisible");
        assert.containsN(list, 'tbody tr:eq(0) td:visible', list.$('tbody tr:eq(1) td:visible').length,
            "there should be the same number of visible cells in different rows");
        list.destroy();
    });

    QUnit.test('do not perform extra RPC to read invisible many2one fields', async function (assert) {
        assert.expect(3);

        this.data.foo.fields.m2o.default = 2;

        var list = await createView({
            View: ListView,
            model: 'foo',
            data: this.data,
            arch: '<tree editable="top">' +
                    '<field name="foo"/>' +
                    '<field name="m2o" invisible="1"/>' +
                '</tree>',
            mockRPC: function (route) {
                assert.step(_.last(route.split('/')));
                return this._super.apply(this, arguments);
            },
        });

        await testUtils.dom.click(list.$buttons.find('.o_list_button_add'));
        assert.verifySteps(['search_read', 'default_get'], "no nameget should be done");

        list.destroy();
    });

<<<<<<< HEAD
    QUnit.test('at least 4 rows are rendered, even if less data', async function (assert) {
=======
    QUnit.test('editable list datetimepicker destroy widget', function (assert) {
        assert.expect(7);
        var done = assert.async();

        var list = createView({
            View: ListView,
            model: 'foo',
            data: this.data,
            arch: '<tree editable="top">' +
                    '<field name="date"/>' +
                '</tree>',
        });
        list.$el.on({
            'show.datetimepicker': function () {
                assert.equal($('.bootstrap-datetimepicker-widget').length, 1,
                    'The datetimepicker is open');

                assert.equal(list.$('.o_data_row').length, 5,
                    'There should be 5 rows');

                assert.equal(list.$('.o_selected_row').length, 1,
                    'One row in edit mode');

                list.$('input.o_datepicker_input').trigger($.Event('keydown', {which: $.ui.keyCode.ESCAPE}));

                assert.equal(list.$('.o_data_row').length, 4,
                    'There should be 4 rows');

                assert.equal(list.$('.o_selected_row').length, 0,
                    'No row should be in edit mode');

                done();
            }
        });
        assert.equal(list.$('.o_data_row').length, 4,
            'There should be 4 rows');

        assert.equal(list.$('.o_selected_row').length, 0,
            'No row should be in edit mode');

        testUtilsDom.click(list.$buttons.find('.o_list_button_add'));

        list.destroy();
    });

    QUnit.test('at least 4 rows are rendered, even if less data', function (assert) {
>>>>>>> c9f832d9
        assert.expect(1);

        var list = await createView({
            View: ListView,
            model: 'foo',
            data: this.data,
            arch: '<tree><field name="bar"/></tree>',
            domain: [['bar', '=', true]],
        });

        assert.containsN(list, 'tbody tr', 4, "should have 4 rows");
        list.destroy();
    });

    QUnit.test('basic grouped list rendering', async function (assert) {
        assert.expect(4);

        var list = await createView({
            View: ListView,
            model: 'foo',
            data: this.data,
            arch: '<tree><field name="foo"/><field name="bar"/></tree>',
            groupBy: ['bar'],
        });

        assert.strictEqual(list.$('th:contains(Foo)').length, 1, "should contain Foo");
        assert.strictEqual(list.$('th:contains(Bar)').length, 1, "should contain Bar");
        assert.containsN(list, 'tr.o_group_header', 2, "should have 2 .o_group_header");
        assert.containsN(list, 'th.o_group_name', 2, "should have 2 .o_group_name");
        list.destroy();
    });

    QUnit.test('basic grouped list rendering 1 col without selector', async function (assert) {
        assert.expect(1);

        var list = await createView({
            View: ListView,
            model: 'foo',
            data: this.data,
            arch: '<tree ><field name="foo"/></tree>',
            groupBy: ['bar'],
            hasSelectors: false,
        });

        assert.strictEqual(list.$('.o_group_header:first').children().length, 1,
        "group header should have exactly 1 column");
        list.destroy();
    });

    QUnit.test('basic grouped list rendering 1 col with selector', async function (assert) {
        assert.expect(1);

        var list = await createView({
            View: ListView,
            model: 'foo',
            data: this.data,
            arch: '<tree ><field name="foo"/></tree>',
            groupBy: ['bar'],
            hasSelectors: true,
        });

        assert.strictEqual(list.$('.o_group_header:first').children().length, 1,
            "group header should have exactly 1 column");
        list.destroy();
    });

    QUnit.test('basic grouped list rendering 2 col without selector', async function (assert) {
        assert.expect(1);

        var list = await createView({
            View: ListView,
            model: 'foo',
            data: this.data,
            arch: '<tree ><field name="foo"/><field name="bar"/></tree>',
            groupBy: ['bar'],
            hasSelectors: false,
        });

        assert.strictEqual(list.$('.o_group_header:first').children().length, 2,
            "group header should have exactly 2 column");
        list.destroy();
    });

    QUnit.test('basic grouped list rendering 2 col with selector', async function (assert) {
        assert.expect(1);

        var list = await createView({
            View: ListView,
            model: 'foo',
            data: this.data,
            arch: '<tree ><field name="foo"/><field name="bar"/></tree>',
            groupBy: ['bar'],
            hasSelectors: true,
        });

        assert.strictEqual(list.$('.o_group_header:first').children().length, 2,
        "group header should have exactly 2 column");
        list.destroy();
    });

    QUnit.test('ordered list, sort attribute in context', async function (assert) {
        assert.expect(1);
        // Equivalent to saving a custom filter

        this.data.foo.fields.foo.sortable = true;
        this.data.foo.fields.date.sortable = true;

        var list = await createView({
            View: ListView,
            model: 'foo',
            data: this.data,
            arch: '<tree>' +
                    '<field name="foo"/>' +
                    '<field name="date"/>' +
                '</tree>',
        });

        // Descending order on Foo
        await testUtils.dom.click(list.$('th.o_column_sortable:contains("Foo")'));
        await testUtils.dom.click(list.$('th.o_column_sortable:contains("Foo")'));

        // Ascending order on Date
        await testUtils.dom.click(list.$('th.o_column_sortable:contains("Date")'));

        var listContext = list.getOwnedQueryParams();
        assert.deepEqual(listContext,
            {
                orderedBy: [{
                    name: 'date',
                    asc: true,
                }, {
                    name: 'foo',
                    asc: false,
                }]
            }, 'the list should have the right orderedBy in context');
        list.destroy();
    });

    QUnit.test('Loading a filter with a sort attribute', async function (assert) {
        assert.expect(2);

        this.data.foo.fields.foo.sortable = true;
        this.data.foo.fields.date.sortable = true;

        var searchReads = 0;
        var list = await createView({
            View: ListView,
            model: 'foo',
            data: this.data,
            arch: '<tree>' +
                    '<field name="foo"/>' +
                    '<field name="date"/>' +
                '</tree>',
            mockRPC: function (route, args) {
                if (route === '/web/dataset/search_read') {
                    if (searchReads === 0) {
                        assert.strictEqual(args.sort, 'date ASC, foo DESC',
                            'The sort attribute of the filter should be used by the initial search_read');
                    } else if (searchReads === 1) {
                        assert.strictEqual(args.sort, 'date DESC, foo ASC',
                            'The sort attribute of the filter should be used by the next search_read');
                    }
                    searchReads += 1;
                }
                return this._super.apply(this,arguments);
            },
            intercepts: {
                load_filters: function (event) {
                    return Promise.resolve([
                        {
                            context: "{}",
                            domain: "[]",
                            id: 7,
                            is_default: true,
                            name: "My favorite",
                            sort: "[\"date asc\", \"foo desc\"]",
                            user_id: [2, "Mitchell Admin"],
                        }, {
                            context: "{}",
                            domain: "[]",
                            id: 8,
                            is_default: false,
                            name: "My second favorite",
                            sort: "[\"date desc\", \"foo asc\"]",
                            user_id: [2, "Mitchell Admin"],
                        }
                    ]).then(event.data.on_success);
                },
            },
        });

        await testUtils.dom.click(list.$('.o_control_panel .o_search_options button.o_favorites_menu_button'));
        await testUtils.dom.click(list.$('.o_control_panel .o_search_options .o_favorites_menu .o_menu_item').eq(1));
        list.destroy();
    });

    QUnit.test('many2one field rendering', async function (assert) {
        assert.expect(1);

        var list = await createView({
            View: ListView,
            model: 'foo',
            data: this.data,
            arch: '<tree><field name="m2o"/></tree>',
        });

        assert.ok(list.$('td:contains(Value 1)').length,
            "should have the display_name of the many2one");
        list.destroy();
    });

    QUnit.test('grouped list view, with 1 open group', async function (assert) {
        assert.expect(6);

        var list = await createView({
            View: ListView,
            model: 'foo',
            data: this.data,
            arch: '<tree><field name="foo"/><field name="int_field"/></tree>',
            groupBy: ['foo'],
        });

        await testUtils.dom.click(list.$('th.o_group_name:nth(1)'));
        await testUtils.nextTick();
        assert.containsN(list, 'tbody:eq(1) tr', 2, "open group should contain 2 records");
        assert.containsN(list, 'tbody', 3, "should contain 3 tbody");
        assert.containsOnce(list, 'td:contains(9)', "should contain 9");
        assert.containsOnce(list, 'td:contains(-4)', "should contain -4");
        assert.containsOnce(list, 'td:contains(10)', "should contain 10");
        assert.containsOnce(list, 'tr.o_group_header td:contains(10)', "but 10 should be in a header");
        list.destroy();
    });

    QUnit.test('opening records when clicking on record', async function (assert) {
        assert.expect(3);

        var list = await createView({
            View: ListView,
            model: 'foo',
            data: this.data,
            arch: '<tree><field name="foo"/></tree>',
        });

        testUtils.mock.intercept(list, "open_record", function () {
            assert.ok("list view should trigger 'open_record' event");
        });

        testUtils.dom.click(list.$('tr td:not(.o_list_record_selector)').first());
        list.update({groupBy: ['foo']});
        await testUtils.nextTick();
        assert.containsN(list, 'tr.o_group_header', 3, "list should be grouped");
        await testUtils.dom.click(list.$('th.o_group_name').first());

        testUtils.dom.click(list.$('tr:not(.o_group_header) td:not(.o_list_record_selector)').first());
        list.destroy();
    });

    QUnit.test('editable list view: readonly fields cannot be edited', async function (assert) {
        assert.expect(4);

        this.data.foo.fields.foo.readonly = true;

        var list = await createView({
            View: ListView,
            model: 'foo',
            data: this.data,
            arch: '<tree editable="bottom">' +
                    '<field name="foo"/>' +
                    '<field name="bar"/>' +
                    '<field name="int_field" readonly="1"/>' +
                '</tree>',
        });
        var $td = list.$('td:not(.o_list_record_selector)').first();
        var $second_td = list.$('td:not(.o_list_record_selector)').eq(1);
        var $third_td = list.$('td:not(.o_list_record_selector)').eq(2);
        await testUtils.dom.click($td);
        assert.hasClass($td.parent(),'o_selected_row',
            "row should be in edit mode");
        assert.hasClass($td,'o_readonly_modifier',
            "foo cell should be readonly in edit mode");
        assert.doesNotHaveClass($second_td, 'o_readonly_modifier',
            "bar cell should be editable");
        assert.hasClass($third_td,'o_readonly_modifier',
            "int_field cell should be readonly in edit mode");
        list.destroy();
    });

    QUnit.test('editable list view: line with no active element', async function (assert) {
        assert.expect(3);

        this.data.bar = {
            fields: {
                titi: {string: "Char", type: "char"},
                grosminet: {string: "Bool", type: "boolean"},
            },
            records: [
                {id: 1, titi: 'cui', grosminet: true},
                {id: 2, titi: 'cuicui', grosminet: false},
            ],
        };
        this.data.foo.records[0].o2m = [1, 2];

        var form = await createView({
            View: FormView,
            model: 'foo',
            data: this.data,
            res_id: 1,
            viewOptions: { mode: 'edit' },
            arch: '<form>'+
                    '<field name="o2m">'+
                        '<tree editable="top">'+
                            '<field name="titi" readonly="1"/>'+
                            '<field name="grosminet" widget="boolean_toggle"/>'+
                        '</tree>'+
                    '</field>'+
                '</form>',
            mockRPC: function (route, args) {
                if (args.method === 'write') {
                    assert.deepEqual(args.args[1], {
                        o2m: [[1, 1, {grosminet: false}], [4, 2, false]],
                    });
                }
                return this._super.apply(this, arguments);
            },
        });

        var $td = form.$('.o_data_cell').first();
        var $td2 = form.$('.o_data_cell').eq(1);
        assert.hasClass($td, 'o_readonly_modifier');
        assert.hasClass($td2, 'o_boolean_toggle_cell');
        await testUtils.dom.click($td);
        await testUtils.dom.click($td2.find('.o_boolean_toggle input'));
        await testUtils.nextTick();

        await testUtils.form.clickSave(form);
        await testUtils.nextTick();
        form.destroy();
    });

    QUnit.test('basic operations for editable list renderer', async function (assert) {
        assert.expect(2);

        var list = await createView({
            View: ListView,
            model: 'foo',
            data: this.data,
            arch: '<tree editable="bottom"><field name="foo"/><field name="bar"/></tree>',
        });

        var $td = list.$('td:not(.o_list_record_selector)').first();
        assert.doesNotHaveClass($td.parent(), 'o_selected_row', "td should not be in edit mode");
        await testUtils.dom.click($td);
        assert.hasClass($td.parent(),'o_selected_row', "td should be in edit mode");
        list.destroy();
    });

    QUnit.test('editable list: add a line and discard', async function (assert) {
        assert.expect(11);

        testUtils.mock.patch(basicFields.FieldChar, {
            destroy: function () {
                assert.step('destroy');
                this._super.apply(this, arguments);
            },
        });

        var list = await createView({
            View: ListView,
            model: 'foo',
            data: this.data,
            arch: '<tree editable="bottom"><field name="foo"/><field name="bar"/></tree>',
            domain: [['foo', '=', 'yop']],
        });

        assert.containsN(list, 'tbody tr', 4,
            "list should contain 4 rows");
        assert.containsOnce(list, '.o_data_row',
            "list should contain one record (and thus 3 empty rows)");
        assert.strictEqual(list.pager.$('.o_pager_value').text(), '1-1',
            "pager should be correct");

        await testUtils.dom.click(list.$buttons.find('.o_list_button_add'));

        assert.containsN(list, 'tbody tr', 4,
            "list should still contain 4 rows");
        assert.containsN(list, '.o_data_row', 2,
            "list should contain two record (and thus 2 empty rows)");
        assert.strictEqual(list.pager.$('.o_pager_value').text(), '1-2',
            "pager should be correct");

        await testUtils.dom.click(list.$buttons.find('.o_list_button_discard'));

        assert.containsN(list, 'tbody tr', 4,
            "list should still contain 4 rows");
        assert.containsOnce(list, '.o_data_row',
            "list should contain one record (and thus 3 empty rows)");
        assert.strictEqual(list.pager.$('.o_pager_value').text(), '1-1',
            "pager should be correct");
        assert.verifySteps(['destroy'],
            "should have destroyed the widget of the removed line");

        testUtils.mock.unpatch(basicFields.FieldChar);
        list.destroy();
    });

    QUnit.test('field changes are triggered correctly', async function (assert) {
        assert.expect(2);

        var list = await createView({
            View: ListView,
            model: 'foo',
            data: this.data,
            arch: '<tree editable="bottom"><field name="foo"/><field name="bar"/></tree>',
        });
        var $td = list.$('td:not(.o_list_record_selector)').first();

        var n = 0;
        testUtils.mock.intercept(list, "field_changed", function () {
            n += 1;
        });
        await testUtils.dom.click($td);
        testUtils.fields.editInput($td.find('input'), 'abc');
        assert.strictEqual(n, 1, "field_changed should have been triggered");
        await testUtils.dom.click(list.$('td:not(.o_list_record_selector)').eq(2));
        assert.strictEqual(n, 1, "field_changed should not have been triggered");
        list.destroy();
    });

    QUnit.test('editable list view: basic char field edition', async function (assert) {
        assert.expect(4);

        var list = await createView({
            View: ListView,
            model: 'foo',
            data: this.data,
            arch: '<tree editable="bottom"><field name="foo"/><field name="bar"/></tree>',
        });

        var $td = list.$('td:not(.o_list_record_selector)').first();
        await testUtils.dom.click($td);
        await testUtils.fields.editInput($td.find('input'), 'abc');
        assert.strictEqual($td.find('input').val(), 'abc', "char field has been edited correctly");

        var $next_row_td = list.$('tbody tr:eq(1) td:not(.o_list_record_selector)').first();
        await testUtils.dom.click($next_row_td);
        assert.strictEqual(list.$('td:not(.o_list_record_selector)').first().text(), 'abc',
            'changes should be saved correctly');
        assert.doesNotHaveClass(list.$('tbody tr').first(), 'o_selected_row',
            'saved row should be in readonly mode');
        assert.strictEqual(this.data.foo.records[0].foo, 'abc',
            "the edition should have been properly saved");
        list.destroy();
    });

    QUnit.test('editable list view: save data when list sorting in edit mode', async function (assert) {
        assert.expect(3);

        this.data.foo.fields.foo.sortable = true;

        var list = await createView({
            View: ListView,
            model: 'foo',
            data: this.data,
            arch: '<tree editable="bottom"><field name="foo"/></tree>',
            mockRPC: function (route, args) {
                if (args.method === 'write') {
                    assert.deepEqual(args.args, [[1], {foo: 'xyz'}],
                        "should correctly save the edited record");
                }
                return this._super.apply(this, arguments);
            },
        });

        await testUtils.dom.click(list.$('.o_data_cell:first'));
        await testUtils.fields.editInput(list.$('input[name="foo"]'), 'xyz');
        await testUtils.dom.click(list.$('.o_column_sortable'));

        assert.hasClass(list.$('.o_data_row:first'),'o_selected_row',
            "first row should still be in edition");

        await testUtils.dom.click(list.$buttons.find('.o_list_button_save'));
        assert.doesNotHaveClass(list.$buttons, 'o-editing',
            "list buttons should be back to their readonly mode");

        list.destroy();
    });

    QUnit.test('selection changes are triggered correctly', async function (assert) {
        assert.expect(8);

        var list = await createView({
            View: ListView,
            model: 'foo',
            data: this.data,
            arch: '<tree><field name="foo"/><field name="bar"/></tree>',
        });
        var $tbody_selector = list.$('tbody .o_list_record_selector input').first();
        var $thead_selector = list.$('thead .o_list_record_selector input');

        var n = 0;
        testUtils.mock.intercept(list, "selection_changed", function () {
            n += 1;
        });

        // tbody checkbox click
        testUtils.dom.click($tbody_selector);
        assert.strictEqual(n, 1, "selection_changed should have been triggered");
        assert.ok($tbody_selector.is(':checked'), "selection checkbox should be checked");
        testUtils.dom.click($tbody_selector);
        assert.strictEqual(n, 2, "selection_changed should have been triggered");
        assert.ok(!$tbody_selector.is(':checked'), "selection checkbox shouldn't be checked");

        // head checkbox click
        testUtils.dom.click($thead_selector);
        assert.strictEqual(n, 3, "selection_changed should have been triggered");
        assert.containsN(list, 'tbody .o_list_record_selector input:checked',
            list.$('tbody tr').length, "all selection checkboxes should be checked");

        testUtils.dom.click($thead_selector);
        assert.strictEqual(n, 4, "selection_changed should have been triggered");

        assert.containsNone(list, 'tbody .o_list_record_selector input:checked',
                            "no selection checkbox should be checked");
        list.destroy();
    });

    QUnit.test('selection is reset on reload', async function (assert) {
        assert.expect(5);

        var list = await createView({
            View: ListView,
            model: 'foo',
            data: this.data,
            arch: '<tree>' +
                    '<field name="foo"/>' +
                    '<field name="int_field" sum="Sum"/>' +
                '</tree>',
        });

        assert.strictEqual(list.$('tfoot td:nth(2)').text(), '32',
            "total should be 32 (no record selected)");

        // select first record
        var $firstRowSelector = list.$('tbody .o_list_record_selector input').first();
        testUtils.dom.click($firstRowSelector);
        assert.ok($firstRowSelector.is(':checked'), "first row should be selected");
        assert.strictEqual(list.$('tfoot td:nth(2)').text(), '10',
            "total should be 10 (first record selected)");

        // reload
        await list.reload();
        $firstRowSelector = list.$('tbody .o_list_record_selector input').first();
        assert.notOk($firstRowSelector.is(':checked'),
            "first row should no longer be selected");
        assert.strictEqual(list.$('tfoot td:nth(2)').text(), '32',
            "total should be 32 (no more record selected)");

        list.destroy();
    });

    QUnit.test('selection is kept on render without reload', async function (assert) {
        assert.expect(6);

        var list = await createView({
            View: ListView,
            model: 'foo',
            data: this.data,
            groupBy: ['foo'],
            viewOptions: {hasSidebar: true},
            arch: '<tree>' +
                    '<field name="foo"/>' +
                    '<field name="int_field" sum="Sum"/>' +
                '</tree>',
        });

        assert.isNotVisible(list.sidebar);

        // open blip grouping and check all lines
        await testUtils.dom.click(list.$('.o_group_header:contains("blip (2)")'));
        await testUtils.dom.click(list.$('.o_data_row:first input'));
        assert.isVisible(list.sidebar);

        // open yop grouping and verify blip are still checked
        await testUtils.dom.click(list.$('.o_group_header:contains("yop (1)")'));
        assert.containsOnce(list, '.o_data_row input:checked',
            "opening a grouping does not uncheck others");
        assert.isVisible(list.sidebar);

        // close and open blip grouping and verify blip are unchecked
        await testUtils.dom.click(list.$('.o_group_header:contains("blip (2)")'));
        await testUtils.dom.click(list.$('.o_group_header:contains("blip (2)")'));
        assert.containsNone(list, '.o_data_row input:checked',
            "opening and closing a grouping uncheck its elements");
        assert.isNotVisible(list.sidebar);

        list.destroy();
    });

    QUnit.test('aggregates are computed correctly', async function (assert) {
        assert.expect(4);

        var list = await createView({
            View: ListView,
            model: 'foo',
            data: this.data,
            arch: '<tree editable="bottom"><field name="foo"/><field name="int_field" sum="Sum"/></tree>',
        });
        var $tbody_selectors = list.$('tbody .o_list_record_selector input');
        var $thead_selector = list.$('thead .o_list_record_selector input');

        assert.strictEqual(list.$('tfoot td:nth(2)').text(), "32", "total should be 32");

        testUtils.dom.click($tbody_selectors.first());
        testUtils.dom.click($tbody_selectors.last());
        assert.strictEqual(list.$('tfoot td:nth(2)').text(), "6",
                        "total should be 6 as first and last records are selected");

        testUtils.dom.click($thead_selector);
        assert.strictEqual(list.$('tfoot td:nth(2)').text(), "32",
                        "total should be 32 as all records are selected");

        // Let's update the view to dislay NO records
        await list.update({domain: ['&', ['bar', '=', false], ['int_field', '>', 0]]});
        assert.strictEqual(list.$('tfoot td:nth(2)').text(), "0", "total should have been recomputed to 0");

        list.destroy();
    });

    QUnit.test('aggregates are computed correctly in grouped lists', async function (assert) {
        assert.expect(4);

        var list = await createView({
            View: ListView,
            model: 'foo',
            data: this.data,
            groupBy: ['m2o'],
            arch: '<tree editable="bottom"><field name="foo" /><field name="int_field" sum="Sum"/></tree>',
        });

        var $groupHeader1 = list.$('.o_group_header').filter(function (index, el) {
            return $(el).data('group').res_id === 1;
        });
        var $groupHeader2 = list.$('.o_group_header').filter(function (index, el) {
            return $(el).data('group').res_id === 2;
        });
        assert.strictEqual($groupHeader1.find('td:last()').text(), "23", "first group total should be 23");
        assert.strictEqual($groupHeader2.find('td:last()').text(), "9", "second group total should be 9");
        assert.strictEqual(list.$('tfoot td:last()').text(), "32", "total should be 32");

        await testUtils.dom.click($groupHeader1);
        await testUtils.dom.click(list.$('tbody .o_list_record_selector input').first());
        assert.strictEqual(list.$('tfoot td:last()').text(), "10",
                        "total should be 10 as first record of first group is selected");
        list.destroy();
    });

    QUnit.test('aggregates are updated when a line is edited', async function (assert) {
        assert.expect(2);

        var list = await createView({
            View: ListView,
            model: 'foo',
            data: this.data,
            arch: '<tree editable="bottom"><field name="int_field" sum="Sum"/></tree>',
        });

        assert.strictEqual(list.$('td[title="Sum"]').text(), "32", "current total should be 32");

        await testUtils.dom.click(list.$('tr.o_data_row td.o_data_cell').first());
        await testUtils.fields.editInput(list.$('td.o_data_cell input'), "15");

        assert.strictEqual(list.$('td[title="Sum"]').text(), "37",
            "current total should now be 37");
        list.destroy();
    });

    QUnit.test('aggregates are formatted according to field widget', async function (assert) {
        assert.expect(1);

        var list = await createView({
            View: ListView,
            model: 'foo',
            data: this.data,
            arch: '<tree>' +
                    '<field name="foo"/>' +
                    '<field name="qux" widget="float_time" sum="Sum"/>' +
                '</tree>',
        });

        assert.strictEqual(list.$('tfoot td:nth(2)').text(), '19:24',
            "total should be formatted as a float_time");

        list.destroy();
    });

    QUnit.test('groups can be sorted on aggregates', async function (assert) {
        assert.expect(10);
        var list = await createView({
            View: ListView,
            model: 'foo',
            data: this.data,
            groupBy: ['foo'],
            arch: '<tree editable="bottom"><field name="foo" /><field name="int_field" sum="Sum"/></tree>',
            mockRPC: function (route, args) {
                if (args.method === 'read_group') {
                    assert.step(args.kwargs.orderby || 'default order');
                }
                return this._super.apply(this, arguments);
            },
        });

        assert.strictEqual(list.$('tbody .o_list_number').text(), '10517',
            "initial order should be 10, 5, 17");
        assert.strictEqual(list.$('tfoot td:last()').text(), '32', "total should be 32");

        await testUtils.dom.click(list.$('.o_column_sortable'));
        assert.strictEqual(list.$('tfoot td:last()').text(), '32', "total should still be 32");
        assert.strictEqual(list.$('tbody .o_list_number').text(), '51017',
            "order should be 5, 10, 17");

        await   testUtils.dom.click(list.$('.o_column_sortable'));
        assert.strictEqual(list.$('tbody .o_list_number').text(), '17105',
            "initial order should be 17, 10, 5");
        assert.strictEqual(list.$('tfoot td:last()').text(), '32', "total should still be 32");

        assert.verifySteps(['default order', 'int_field ASC', 'int_field DESC']);

        list.destroy();
    });

    QUnit.test('groups cannot be sorted on non-aggregable fields', async function (assert) {
        assert.expect(6);
        this.data.foo.fields.sort_field = {string: "sortable_field", type: "sting", sortable: true, default: "value"};
        _.each(this.data.records, function(elem) {
            elem.sort_field = "value" + elem.id;
        });
        this.data.foo.fields.foo.sortable= true;
        var list = await createView({
            View: ListView,
            model: 'foo',
            data: this.data,
            groupBy: ['foo'],
            arch: '<tree editable="bottom"><field name="foo" /><field name="int_field"/><field name="sort_field"/></tree>',
            mockRPC: function (route, args) {
                if (args.method === 'read_group') {
                    assert.step(args.kwargs.orderby || 'default order');
                }
                return this._super.apply(this, arguments);
            },
        });
        //we cannot sort by sort_field since it doesn't have a group_operator
        await testUtils.dom.click(list.$('.o_column_sortable:eq(2)'));
        //we can sort by int_field since it has a group_operator
        await testUtils.dom.click(list.$('.o_column_sortable:eq(1)'));
        //we keep previous order
        await testUtils.dom.click(list.$('.o_column_sortable:eq(2)'));
        //we can sort on foo since we are groupped by foo + previous order
        await testUtils.dom.click(list.$('.o_column_sortable:eq(0)'));

        assert.verifySteps([
            'default order',
            'default order',
            'int_field ASC',
            'int_field ASC',
            'foo ASC, int_field ASC'
        ]);

        list.destroy();
    });


    QUnit.test('properly apply onchange in simple case', async function (assert) {
        assert.expect(2);

        this.data.foo.onchanges = {
            foo: function (obj) {
                obj.int_field = obj.foo.length + 1000;
            },
        };
        var list = await createView({
            View: ListView,
            model: 'foo',
            data: this.data,
            arch: '<tree editable="top"><field name="foo"/><field name="int_field"/></tree>',
        });

        var $foo_td = list.$('td:not(.o_list_record_selector)').first();
        var $int_field_td = list.$('td:not(.o_list_record_selector)').eq(1);

        assert.strictEqual($int_field_td.text(), '10', "should contain initial value");

        await testUtils.dom.click($foo_td);
        await testUtils.fields.editInput($foo_td.find('input'), 'tralala');

        assert.strictEqual($int_field_td.find('input').val(), "1007",
                        "should contain input with onchange applied");
        list.destroy();
    });

    QUnit.test('column width should not change when switching mode', async function (assert) {
        assert.expect(4);

        // Warning: this test is css dependant
        var list = await createView({
            View: ListView,
            model: 'foo',
            data: this.data,
            arch: '<tree editable="top">' +
                        '<field name="foo"/>' +
                        '<field name="int_field" readonly="1"/>' +
                        '<field name="m2o"/>' +
                        '<field name="m2m" widget="many2many_tags"/>' +
                    '</tree>',
        });

        var startWidths = _.pluck(list.$('thead th'), 'offsetWidth');
        var startWidth = list.$('table').addBack('table').width();

        // start edition of first row
        await testUtils.dom.click(list.$('td:not(.o_list_record_selector)').first());

        var editionWidths = _.pluck(list.$('thead th'), 'offsetWidth');
        var editionWidth = list.$('table').addBack('table').width();

        // leave edition
        await testUtils.dom.click(list.$buttons.find('.o_list_button_save'));

        var readonlyWidths = _.pluck(list.$('thead th'), 'offsetWidth');
        var readonlyWidth = list.$('table').addBack('table').width();

        assert.strictEqual(editionWidth, startWidth,
            "table should have kept the same width when switching from readonly to edit mode");
        assert.deepEqual(editionWidths, startWidths,
            "width of columns should remain unchanged when switching from readonly to edit mode");
        assert.strictEqual(readonlyWidth, editionWidth,
            "table should have kept the same width when switching from edit to readonly mode");
        assert.deepEqual(readonlyWidths, editionWidths,
            "width of columns should remain unchanged when switching from edit to readonly mode");

        list.destroy();
    });

    QUnit.test('deleting one record', async function (assert) {
        assert.expect(5);

        var list = await createView({
            View: ListView,
            model: 'foo',
            data: this.data,
            viewOptions: {hasSidebar: true},
            arch: '<tree><field name="foo"/></tree>',
        });

        assert.isNotVisible(list.sidebar.$el, 'sidebar should be invisible');
        assert.containsN(list, 'tbody td.o_list_record_selector', 4, "should have 4 records");

        await testUtils.dom.click(list.$('tbody td.o_list_record_selector:first input'));

        assert.isVisible(list.sidebar.$el, 'sidebar should be visible');

        await testUtils.dom.click(list.sidebar.$('.o_dropdown_toggler_btn:contains(Action)'));
        await testUtils.dom.click(list.sidebar.$('a:contains(Delete)'));
        assert.hasClass($('body'),'modal-open', 'body should have modal-open clsss');

        await testUtils.dom.click($('body .modal button span:contains(Ok)'));

        assert.containsN(list, 'tbody td.o_list_record_selector', 3, "should have 3 records");
        list.destroy();
    });

    QUnit.test('archiving one record', async function (assert) {
        assert.expect(12);

        // add active field on foo model and make all records active
        this.data.foo.fields.active = {string: 'Active', type: 'boolean', default: true};

        var list = await createView({
            View: ListView,
            model: 'foo',
            data: this.data,
            viewOptions: {hasSidebar: true},
            arch: '<tree><field name="foo"/></tree>',
            mockRPC: function (route) {
                assert.step(route);
                return this._super.apply(this, arguments);
            },
        });

        assert.isNotVisible(list.sidebar.$el, 'sidebar should be invisible');
        assert.containsN(list, 'tbody td.o_list_record_selector', 4, "should have 4 records");

        testUtils.dom.click(list.$('tbody td.o_list_record_selector:first input'));

        assert.isVisible(list.sidebar.$el, 'sidebar should be visible');

        assert.verifySteps(['/web/dataset/search_read']);
        testUtils.dom.click(list.sidebar.$('.o_dropdown_toggler_btn:contains(Action)'));
        await testUtils.dom.click(list.sidebar.$('a:contains(Archive)'));
        assert.strictEqual($('.modal').length, 1, 'a confirm modal should be displayed');
        testUtils.dom.click($('.modal-footer .btn-secondary'));
        assert.containsN(list, 'tbody td.o_list_record_selector', 4, "still should have 4 records");

        testUtils.dom.click(list.sidebar.$('.o_dropdown_toggler_btn:contains(Action)'));
        await testUtils.dom.click(list.sidebar.$('a:contains(Archive)'));
        assert.strictEqual($('.modal').length, 1, 'a confirm modal should be displayed');
        await testUtils.dom.click($('.modal-footer .btn-primary'));
        assert.containsN(list, 'tbody td.o_list_record_selector', 3, "should have 3 records");
        assert.verifySteps(['/web/dataset/call_kw/foo/write', '/web/dataset/search_read']);
        list.destroy();
    });

    QUnit.test('pager (ungrouped and grouped mode), default limit', async function (assert) {
        assert.expect(4);

        var list = await createView({
            View: ListView,
            model: 'foo',
            data: this.data,
            arch: '<tree><field name="foo"/><field name="bar"/></tree>',
            mockRPC: function (route, args) {
                if (route === '/web/dataset/search_read') {
                    assert.strictEqual(args.limit, 80, "default limit should be 80 in List");
                }
                return this._super.apply(this, arguments);
            },
        });

        assert.isVisible(list.pager.$el, "pager should be visible");
        assert.strictEqual(list.pager.state.size, 4, "pager's size should be 4");
        await list.update({ groupBy: ['bar']});
        assert.isNotVisible(list.pager.$el, "pager should be invisible");
        list.destroy();
    });

    QUnit.test('can sort records when clicking on header', async function (assert) {
        assert.expect(9);

        this.data.foo.fields.foo.sortable = true;

        var nbSearchRead = 0;
        var list = await createView({
            View: ListView,
            model: 'foo',
            data: this.data,
            arch: '<tree><field name="foo"/><field name="bar"/></tree>',
            mockRPC: function (route) {
                if (route === '/web/dataset/search_read') {
                    nbSearchRead++;
                }
                return this._super.apply(this, arguments);
            },
        });

        assert.strictEqual(nbSearchRead, 1, "should have done one search_read");
        assert.ok(list.$('tbody tr:first td:contains(yop)').length,
            "record 1 should be first");
        assert.ok(list.$('tbody tr:eq(3) td:contains(blip)').length,
            "record 3 should be first");

        nbSearchRead = 0;
        await testUtils.dom.click(list.$('thead th:contains(Foo)'));
        assert.strictEqual(nbSearchRead, 1, "should have done one search_read");
        assert.ok(list.$('tbody tr:first td:contains(blip)').length,
            "record 3 should be first");
        assert.ok(list.$('tbody tr:eq(3) td:contains(yop)').length,
            "record 1 should be first");

        nbSearchRead = 0;
        await testUtils.dom.click(list.$('thead th:contains(Foo)'));
        assert.strictEqual(nbSearchRead, 1, "should have done one search_read");
        assert.ok(list.$('tbody tr:first td:contains(yop)').length,
            "record 3 should be first");
        assert.ok(list.$('tbody tr:eq(3) td:contains(blip)').length,
            "record 1 should be first");

        list.destroy();
    });

    QUnit.test('use default_order', async function (assert) {
        assert.expect(3);

        var list = await createView({
            View: ListView,
            model: 'foo',
            data: this.data,
            arch: '<tree default_order="foo"><field name="foo"/><field name="bar"/></tree>',
            mockRPC: function (route, args) {
                if (route === '/web/dataset/search_read') {
                    assert.strictEqual(args.sort, 'foo ASC',
                        "should correctly set the sort attribute");
                }
                return this._super.apply(this, arguments);
            },
        });

        assert.ok(list.$('tbody tr:first td:contains(blip)').length,
            "record 3 should be first");
        assert.ok(list.$('tbody tr:eq(3) td:contains(yop)').length,
            "record 1 should be first");

        list.destroy();
    });

    QUnit.test('use more complex default_order', async function (assert) {
        assert.expect(3);

        var list = await createView({
            View: ListView,
            model: 'foo',
            data: this.data,
            arch: '<tree default_order="foo, bar desc, int_field">' +
                    '<field name="foo"/><field name="bar"/>' +
                '</tree>',
            mockRPC: function (route, args) {
                if (route === '/web/dataset/search_read') {
                    assert.strictEqual(args.sort, 'foo ASC, bar DESC, int_field ASC',
                        "should correctly set the sort attribute");
                }
                return this._super.apply(this, arguments);
            },
        });

        assert.ok(list.$('tbody tr:first td:contains(blip)').length,
            "record 3 should be first");
        assert.ok(list.$('tbody tr:eq(3) td:contains(yop)').length,
            "record 1 should be first");

        list.destroy();
    });

    QUnit.test('use default_order on editable tree: sort on save', async function (assert) {
        assert.expect(8);

        this.data.foo.records[0].o2m = [1, 3];

        var form = await createView({
            View: FormView,
            model: 'foo',
            data: this.data,
            arch: '<form>' +
                    '<sheet>' +
                        '<field name="o2m">' +
                            '<tree editable="bottom" default_order="display_name">' +
                                '<field name="display_name"/>' +
                            '</tree>' +
                        '</field>' +
                    '</sheet>' +
                '</form>',
            res_id: 1,
        });

        await testUtils.form.clickEdit(form);
        assert.ok(form.$('tbody tr:first td:contains(Value 1)').length,
            "Value 1 should be first");
        assert.ok(form.$('tbody tr:eq(1) td:contains(Value 3)').length,
            "Value 3 should be second");

        var $o2m = form.$('.o_field_widget[name=o2m]');
        await testUtils.dom.click(form.$('.o_field_x2many_list_row_add a'));
        await testUtils.fields.editInput($o2m.find('.o_field_widget'), "Value 2");
        assert.ok(form.$('tbody tr:first td:contains(Value 1)').length,
            "Value 1 should be first");
        assert.ok(form.$('tbody tr:eq(1) td:contains(Value 3)').length,
            "Value 3 should be second");
        assert.ok(form.$('tbody tr:eq(2) td input').val(),
            "Value 2 should be third (shouldn't be sorted)");

        await testUtils.form.clickSave(form);
        assert.ok(form.$('tbody tr:first td:contains(Value 1)').length,
            "Value 1 should be first");
        assert.ok(form.$('tbody tr:eq(1) td:contains(Value 2)').length,
            "Value 2 should be second (should be sorted after saving)");
        assert.ok(form.$('tbody tr:eq(2) td:contains(Value 3)').length,
            "Value 3 should be third");

        form.destroy();
    });

    QUnit.test('use default_order on editable tree: sort on demand', async function (assert) {
        assert.expect(11);

        this.data.foo.records[0].o2m = [1, 3];
        this.data.bar.fields = {name: {string: "Name", type: "char", sortable: true}};
        this.data.bar.records[0].name = "Value 1";
        this.data.bar.records[2].name = "Value 3";

        var form = await createView({
            View: FormView,
            model: 'foo',
            data: this.data,
            arch: '<form>' +
                    '<sheet>' +
                        '<field name="o2m">' +
                            '<tree editable="bottom" default_order="name">' +
                                '<field name="name"/>' +
                            '</tree>' +
                        '</field>' +
                    '</sheet>' +
                '</form>',
            res_id: 1,
        });

        await testUtils.form.clickEdit(form);
        assert.ok(form.$('tbody tr:first td:contains(Value 1)').length,
            "Value 1 should be first");
        assert.ok(form.$('tbody tr:eq(1) td:contains(Value 3)').length,
            "Value 3 should be second");

        var $o2m = form.$('.o_field_widget[name=o2m]');
        await testUtils.dom.click(form.$('.o_field_x2many_list_row_add a'));
        await testUtils.fields.editInput($o2m.find('.o_field_widget'), "Value 2");
        assert.ok(form.$('tbody tr:first td:contains(Value 1)').length,
            "Value 1 should be first");
        assert.ok(form.$('tbody tr:eq(1) td:contains(Value 3)').length,
            "Value 3 should be second");
        assert.ok(form.$('tbody tr:eq(2) td input').val(),
            "Value 2 should be third (shouldn't be sorted)");

        await testUtils.dom.click(form.$('.o_form_sheet_bg'));

        await testUtils.dom.click($o2m.find('.o_column_sortable'));
        assert.strictEqual(form.$('tbody tr:first').text(), 'Value 1',
            "Value 1 should be first");
        assert.strictEqual(form.$('tbody tr:eq(1)').text(), 'Value 2',
            "Value 2 should be second (should be sorted after saving)");
        assert.strictEqual(form.$('tbody tr:eq(2)').text(), 'Value 3',
            "Value 3 should be third");

        await testUtils.dom.click($o2m.find('.o_column_sortable'));
        assert.strictEqual(form.$('tbody tr:first').text(), 'Value 3',
            "Value 3 should be first");
        assert.strictEqual(form.$('tbody tr:eq(1)').text(), 'Value 2',
            "Value 2 should be second (should be sorted after saving)");
        assert.strictEqual(form.$('tbody tr:eq(2)').text(), 'Value 1',
            "Value 1 should be third");

        form.destroy();
    });

    QUnit.test('use default_order on editable tree: sort on demand in page', async function (assert) {
        assert.expect(4);

        this.data.bar.fields = {name: {string: "Name", type: "char", sortable: true}};

        var ids = [];
        for (var i=0; i<45; i++) {
            var id = 4 + i;
            ids.push(id);
            this.data.bar.records.push({
                id: id,
                name: "Value " + (id < 10 ? '0' : '') + id,
            });
        }
        this.data.foo.records[0].o2m = ids;

        var form = await createView({
            View: FormView,
            model: 'foo',
            data: this.data,
            arch: '<form>' +
                    '<sheet>' +
                        '<field name="o2m">' +
                            '<tree editable="bottom" default_order="name">' +
                                '<field name="name"/>' +
                            '</tree>' +
                        '</field>' +
                    '</sheet>' +
                '</form>',
            res_id: 1,
        });

        // Change page
        await testUtils.dom.click(form.$('.o_field_widget[name=o2m] .o_pager_next'));
        assert.strictEqual(form.$('tbody tr:first').text(), 'Value 44',
            "record 44 should be first");
        assert.strictEqual(form.$('tbody tr:eq(4)').text(), 'Value 48',
            "record 48 should be last");

        await testUtils.dom.click(form.$('.o_column_sortable'));
        assert.strictEqual(form.$('tbody tr:first').text(), 'Value 08',
            "record 48 should be first");
        assert.strictEqual(form.$('tbody tr:eq(4)').text(), 'Value 04',
            "record 44 should be first");

        form.destroy();
    });

    QUnit.test('can display button in edit mode', async function (assert) {
        assert.expect(2);

        var list = await createView({
            View: ListView,
            model: 'foo',
            data: this.data,
            arch: '<tree editable="bottom">' +
                    '<field name="foo"/>' +
                    '<button name="notafield" type="object" icon="fa-asterisk" class="o_yeah"/>' +
                '</tree>',
        });
        assert.containsN(list, 'tbody button[name=notafield]', 4);
        assert.containsN(list, 'tbody button[name=notafield].o_yeah', 4, "class o_yeah should be set on the four button");
        list.destroy();
    });

    QUnit.test('can display a list with a many2many field', async function (assert) {
        assert.expect(3);

        var list = await createView({
            View: ListView,
            model: 'foo',
            data: this.data,
            arch: '<tree>' +
                    '<field name="m2m"/>' +
                '</tree>',
            mockRPC: function (route, args) {
                assert.step(route);
                return this._super(route, args);
            },
        });
        assert.verifySteps(['/web/dataset/search_read'], "should have done 1 search_read");
        assert.ok(list.$('td:contains(3 records)').length,
            "should have a td with correct formatted value");
        list.destroy();
    });

    QUnit.test('list without import button', async function (assert) {
        assert.expect(1);

        var list = await createView({
            View: ListView,
            model: 'foo',
            data: this.data,
            arch: '<tree><field name="foo"/></tree>',
            context: {
                group_by_no_leaf: true,
            }
        });

        assert.ok(!list.$buttons, "should not have any buttons");
        list.destroy();
    });

    QUnit.test('display a tooltip on a field', async function (assert) {
        assert.expect(2);

        var initialDebugMode = config.debug;
        config.debug = false;

        var list = await createView({
            View: ListView,
            model: 'foo',
            data: this.data,
            arch: '<tree><field name="foo"/></tree>',
        });

        // this is done to force the tooltip to show immediately instead of waiting
        // 1000 ms. not totally academic, but a short test suite is easier to sell :(
        list.$('th:not(.o_list_record_selector)').tooltip('show', false);

        list.$('th:not(.o_list_record_selector)').trigger($.Event('mouseenter'));
        assert.strictEqual($('.tooltip .oe_tooltip_string').length, 0, "should not have rendered a tooltip");

        config.debug = true;
        // it is necessary to rerender the list so tooltips can be properly created
        await list.reload();
        list.$('th:not(.o_list_record_selector)').tooltip('show', false);

        list.$('th:not(.o_list_record_selector)').trigger($.Event('mouseenter'));
        assert.strictEqual($('.tooltip .oe_tooltip_string').length, 1, "should have rendered a tooltip");

        config.debug = initialDebugMode;
        list.destroy();
    });

    QUnit.test('support row decoration', async function (assert) {
        assert.expect(2);

        var list = await createView({
            View: ListView,
            model: 'foo',
            data: this.data,
            arch: '<tree decoration-info="int_field > 5">' +
                    '<field name="foo"/><field name="int_field"/>' +
                '</tree>',
        });

        assert.containsN(list, 'tbody tr.text-info', 3,
            "should have 3 columns with text-info class");

        assert.containsN(list, 'tbody tr', 4, "should have 4 rows");
        list.destroy();
    });

    QUnit.test('support row decoration (with unset numeric values)', async function (assert) {
        assert.expect(2);

        this.data.foo.records = [];

        var list = await createView({
            View: ListView,
            model: 'foo',
            data: this.data,
            arch: '<tree editable="bottom" decoration-danger="int_field &lt; 0">' +
                    '<field name="int_field"/>' +
                '</tree>',
        });

        await testUtils.dom.click(list.$buttons.find('.o_list_button_add'));

        assert.containsNone(list, 'tr.o_data_row.text-danger',
            "the data row should not have .text-danger decoration (int_field is unset)");
        await testUtils.fields.editInput(list.$('input[name="int_field"]'), '-3');
        assert.containsOnce(list, 'tr.o_data_row.text-danger',
            "the data row should have .text-danger decoration (int_field is negative)");
        list.destroy();
    });

    QUnit.test('support row decoration with date', async function (assert) {
        assert.expect(3);

        this.data.foo.records[0].datetime = '2017-02-27 12:51:35';

        var list = await createView({
            View: ListView,
            model: 'foo',
            data: this.data,
            arch: '<tree decoration-info="datetime == \'2017-02-27 12:51:35\'" decoration-danger="datetime &gt; \'2017-02-27 12:51:35\' AND datetime &lt; \'2017-02-27 10:51:35\'">' +
                    '<field name="datetime"/><field name="int_field"/>' +
                '</tree>',
        });

        assert.containsOnce(list, 'tbody tr.text-info',
            "should have 1 columns with text-info class with good datetime");

        assert.containsNone(list, 'tbody tr.text-danger',
            "should have 0 columns with text-danger class with wrong timezone datetime");

        assert.containsN(list, 'tbody tr', 4, "should have 4 rows");
        list.destroy();
    });

    QUnit.test('no content helper when no data', async function (assert) {
        assert.expect(5);

        var records = this.data.foo.records;

        this.data.foo.records = [];

        var list = await createView({
            View: ListView,
            model: 'foo',
            data: this.data,
            arch: '<tree><field name="foo"/></tree>',
            viewOptions: {
                action: {
                    help: '<p class="hello">click to add a partner</p>'
                }
            },
        });

        assert.containsOnce(list, '.o_view_nocontent',
            "should display the no content helper");

        assert.containsNone(list, 'table', "should not have a table in the dom");

        assert.strictEqual(list.$('.o_view_nocontent p.hello:contains(add a partner)').length, 1,
            "should have rendered no content helper from action");

        this.data.foo.records = records;
        await list.reload();

        assert.containsNone(list, '.o_view_nocontent',
            "should not display the no content helper");
        assert.containsOnce(list, 'table', "should have a table in the dom");
        list.destroy();
    });

    QUnit.test('no nocontent helper when no data and no help', async function (assert) {
        assert.expect(3);

        this.data.foo.records = [];

        var list = await createView({
            View: ListView,
            model: 'foo',
            data: this.data,
            arch: '<tree><field name="foo"/></tree>',
        });

        assert.containsNone(list, '.o_view_nocontent',
            "should not display the no content helper");

        assert.containsNone(list, 'tr.o_data_row',
            "should not have any data row");

        assert.containsOnce(list, 'table', "should have a table in the dom");
        list.destroy();
    });

    QUnit.test('list view, editable, without data', async function (assert) {
        assert.expect(13);

        this.data.foo.records = [];

        this.data.foo.fields.date.default = "2017-02-10";

        var list = await createView({
            View: ListView,
            model: 'foo',
            data: this.data,
            arch: '<tree string="Phonecalls" editable="top">' +
                    '<field name="date"/>' +
                    '<field name="m2o"/>' +
                    '<field name="foo"/>' +
                    '<button type="object" icon="fa-plus-square" name="method"/>' +
                '</tree>',
            viewOptions: {
                action: {
                    help: '<p class="hello">click to add a partner</p>'
                }
            },
            mockRPC: function (route, args) {
                if (args.method === 'create') {
                    assert.ok(true, "should have created a record");
                }
                return this._super.apply(this, arguments);
            },
        });

        assert.containsOnce(list, '.o_view_nocontent',
            "should have a no content helper displayed");

        assert.containsNone(list, 'div.table-responsive',
            "should not have a div.table-responsive");
        assert.containsNone(list, 'table', "should not have rendered a table");

        await testUtils.dom.click(list.$buttons.find('.o_list_button_add'));

        assert.containsNone(list, '.o_view_nocontent',
            "should not have a no content helper displayed");
        assert.containsOnce(list, 'table', "should have rendered a table");
        assert.strictEqual(list.$('.o_content').css('height'), list.$('div.table-responsive').css('height'),
            "the div for the table should take the full height");

        assert.hasClass(list.$('tbody tr:eq(0)'),'o_selected_row',
            "the date field td should be in edit mode");
        assert.strictEqual(list.$('tbody tr:eq(0) td:eq(1)').text().trim(), "",
            "the date field td should not have any content");

        assert.strictEqual(list.$('tr.o_selected_row .o_list_record_selector input').prop('disabled'), true,
            "record selector checkbox should be disabled while the record is not yet created");
        assert.strictEqual(list.$('.o_list_button button').prop('disabled'), true,
            "buttons should be disabled while the record is not yet created");

        await testUtils.dom.click(list.$buttons.find('.o_list_button_save'));

        assert.strictEqual(list.$('tbody tr:eq(0) .o_list_record_selector input').prop('disabled'), false,
            "record selector checkbox should not be disabled once the record is created");
        assert.strictEqual(list.$('.o_list_button button').prop('disabled'), false,
            "buttons should not be disabled once the record is created");

        list.destroy();
    });

    QUnit.test('list view, editable, with a button', async function (assert) {
        assert.expect(1);

        this.data.foo.records = [];

        var list = await createView({
            View: ListView,
            model: 'foo',
            data: this.data,
            arch: '<tree string="Phonecalls" editable="top">' +
                    '<field name="foo"/>' +
                    '<button string="abc" icon="fa-phone" type="object" name="schedule_another_phonecall"/>' +
                '</tree>',
        });

        await testUtils.dom.click(list.$buttons.find('.o_list_button_add'));

        assert.containsOnce(list, 'table button.o_icon_button i.fa-phone',
            "should have rendered a button");
        list.destroy();
    });

    QUnit.test('list view with a button without icon', async function (assert) {
        assert.expect(1);

        var list = await createView({
            View: ListView,
            model: 'foo',
            data: this.data,
            arch: '<tree string="Phonecalls" editable="top">' +
                    '<field name="foo"/>' +
                    '<button string="abc" type="object" name="schedule_another_phonecall"/>' +
                '</tree>',
        });

        assert.strictEqual(list.$('table button').first().text(), 'abc',
            "should have rendered a button with string attribute as label");
        list.destroy();
    });

    QUnit.test('list view, editable, can discard', async function (assert) {
        assert.expect(5);

        var list = await createView({
            View: ListView,
            model: 'foo',
            data: this.data,
            arch: '<tree string="Phonecalls" editable="top">' +
                    '<field name="foo"/>' +
                '</tree>',
        });

        assert.strictEqual(list.$('td:not(.o_list_record_selector) input').length, 0, "no input should be in the table");

        await testUtils.dom.click(list.$('tbody td:not(.o_list_record_selector):first'));
        assert.strictEqual(list.$('td:not(.o_list_record_selector) input').length, 1, "first cell should be editable");

        assert.ok(list.$buttons.find('.o_list_button_discard').is(':visible'),
            "discard button should be visible");

        await testUtils.dom.click(list.$buttons.find('.o_list_button_discard'));

        assert.strictEqual(list.$('td:not(.o_list_record_selector) input').length, 0, "no input should be in the table");

        assert.ok(!list.$buttons.find('.o_list_button_discard').is(':visible'),
            "discard button should not be visible");
        list.destroy();
    });

    QUnit.test('editable list view, click on the list to save', async function (assert) {
        assert.expect(3);

        this.data.foo.fields.date.default = "2017-02-10";
        this.data.foo.records = [];

        var createCount = 0;

        var list = await createView({
            View: ListView,
            model: 'foo',
            data: this.data,
            arch: '<tree string="Phonecalls" editable="top">' +
                    '<field name="date"/>' +
                '</tree>',
            mockRPC: function (route, args) {
                if (args.method === 'create') {
                    createCount++;
                }
                return this._super.apply(this, arguments);
            },
        });

        await testUtils.dom.click(list.$buttons.find('.o_list_button_add'));
        await testUtils.dom.click(list.$('div.table-responsive'));

        assert.strictEqual(createCount, 1, "should have created a record");

        await testUtils.dom.click(list.$buttons.find('.o_list_button_add'));
        await testUtils.dom.click(list.$('tfoot'));

        assert.strictEqual(createCount, 2, "should have created a record");

        await testUtils.dom.click(list.$buttons.find('.o_list_button_add'));
        await testUtils.dom.click(list.$('tbody tr').last());

        assert.strictEqual(createCount, 3, "should have created a record");
        list.destroy();
    });

    QUnit.test('click on a button in a list view', async function (assert) {
        assert.expect(9);

        var list = await createView({
            View: ListView,
            model: 'foo',
            data: this.data,
            arch: '<tree>' +
                    '<field name="foo"/>' +
                    '<button string="a button" name="button_action" icon="fa-car" type="object"/>' +
                '</tree>',
            mockRPC: function (route) {
                assert.step(route);
                return this._super.apply(this, arguments);
            },
            intercepts: {
                execute_action: function (event) {
                    assert.deepEqual(event.data.env.currentID, 1,
                        'should call with correct id');
                    assert.strictEqual(event.data.env.model, 'foo',
                        'should call with correct model');
                    assert.strictEqual(event.data.action_data.name, 'button_action',
                        "should call correct method");
                    assert.strictEqual(event.data.action_data.type, 'object',
                        'should have correct type');
                    event.data.on_closed();
                },
            },
        });

        assert.containsN(list, '.o_list_button', 4,
            "there should be one button per row");
        assert.containsOnce(list, '.o_list_button:first .o_icon_button .fa.fa-car',
            'buttons should have correct icon');

        await testUtils.dom.click(list.$('.o_list_button:first > button'));
        assert.verifySteps(['/web/dataset/search_read', '/web/dataset/search_read'],
            "should have reloaded the view (after the action is complete)");
        list.destroy();
    });

    QUnit.test('invisible attrs in readonly and editable list', async function (assert) {
        assert.expect(5);

        var list = await createView({
            View: ListView,
            model: 'foo',
            data: this.data,
            arch: '<tree editable="top">' +
                    '<button string="a button" name="button_action" icon="fa-car" ' +
                        'type="object" attrs="{\'invisible\': [(\'id\',\'=\', 1)]}"/>' +
                    '<field name="int_field"/>' +
                    '<field name="qux"/>' +
                    '<field name="foo" attrs="{\'invisible\': [(\'id\',\'=\', 1)]}"/>' +
                '</tree>',
        });

        assert.equal(list.$('tbody tr:nth(0) td:nth(4)').html(), "",
            "td that contains an invisible field should be empty");
        assert.equal(list.$('tbody tr:nth(0) td:nth(1)').html(), "",
            "td that contains an invisible button should be empty");

        // edit first row
        await testUtils.dom.click(list.$('tbody tr:nth(0) td:nth(2)'));
        assert.strictEqual(list.$('tbody tr:nth(0) td:nth(4) input.o_invisible_modifier').length, 1,
            "td that contains an invisible field should not be empty in edition");
        assert.strictEqual(list.$('tbody tr:nth(0) td:nth(1) > button.o_invisible_modifier').length, 1,
            "td that contains an invisible button should not be empty in edition");
        await testUtils.dom.click(list.$buttons.find('.o_list_button_discard'));

        // click on the invisible field's cell to edit first row
        await testUtils.dom.click(list.$('tbody tr:nth(0) td:nth(4)'));
        assert.hasClass(list.$('tbody tr:nth(0)'),'o_selected_row',
            "first row should be in edition");
        list.destroy();
    });

    QUnit.test('monetary fields are properly rendered', async function (assert) {
        assert.expect(3);

        var currencies = {};
        _.each(this.data.res_currency.records, function (currency) {
            currencies[currency.id] = currency;
        });
        var list = await createView({
            View: ListView,
            model: 'foo',
            data: this.data,
            arch: '<tree>' +
                    '<field name="id"/>' +
                    '<field name="amount"/>' +
                    '<field name="currency_id" invisible="1"/>' +
                '</tree>',
            session: {
                currencies: currencies,
            },
        });

        assert.containsN(list, 'tbody tr:first td', 3,
            "currency_id column should not be in the table");
        assert.strictEqual(list.$('tbody tr:first td:nth(2)').text().replace(/\s/g, ' '),
            '1200.00 €', "currency_id column should not be in the table");
        assert.strictEqual(list.$('tbody tr:nth(1) td:nth(2)').text().replace(/\s/g, ' '),
            '$ 500.00', "currency_id column should not be in the table");

        list.destroy();
    });

    QUnit.test('simple list with date and datetime', async function (assert) {
        assert.expect(2);

        var list = await createView({
            View: ListView,
            model: 'foo',
            data: this.data,
            arch: '<tree><field name="date"/><field name="datetime"/></tree>',
            session: {
                getTZOffset: function () {
                    return 120;
                },
            },
        });

        assert.strictEqual(list.$('td:eq(1)').text(), "01/25/2017",
            "should have formatted the date");
        assert.strictEqual(list.$('td:eq(2)').text(), "12/12/2016 12:55:05",
            "should have formatted the datetime");
        list.destroy();
    });

    QUnit.test('edit a row by clicking on a readonly field', async function (assert) {
        assert.expect(9);

        this.data.foo.fields.foo.readonly = true;

        var list = await createView({
            View: ListView,
            model: 'foo',
            data: this.data,
            arch: '<tree editable="bottom"><field name="foo"/><field name="int_field"/></tree>',
        });

        assert.hasClass(list.$('.o_data_row:first td:nth(1)'),'o_readonly_modifier',
            "foo field cells should have class 'o_readonly_modifier'");

        // edit the first row
        await testUtils.dom.click(list.$('.o_data_row:first td:nth(1)'));
        assert.hasClass(list.$('.o_data_row:first'),'o_selected_row',
            "first row should be selected");
        var $cell = list.$('.o_data_row:first td:nth(1)');
        // review
        assert.hasClass($cell, 'o_readonly_modifier');
        assert.hasClass($cell.parent(),'o_selected_row');
        assert.strictEqual(list.$('.o_data_row:first td:nth(1) span').text(), 'yop',
            "a widget should have been rendered for readonly fields");
        assert.hasClass(list.$('.o_data_row:first td:nth(2)').parent(),'o_selected_row',
            "field 'int_field' should be in edition");
        assert.strictEqual(list.$('.o_data_row:first td:nth(2) input').length, 1,
            "a widget for field 'int_field should have been rendered'");

        // click again on readonly cell of first line: nothing should have changed
        await testUtils.dom.click(list.$('.o_data_row:first td:nth(1)'));
        assert.hasClass(list.$('.o_data_row:first'),'o_selected_row',
            "first row should be selected");
        assert.strictEqual(list.$('.o_data_row:first td:nth(2) input').length, 1,
            "a widget for field 'int_field' should have been rendered (only once)");

        list.destroy();
    });

    QUnit.test('list view with nested groups', async function (assert) {
        assert.expect(42);

        this.data.foo.records.push({id: 5, foo: "blip", int_field: -7, m2o: 1});
        this.data.foo.records.push({id: 6, foo: "blip", int_field: 5, m2o: 2});

        var nbRPCs = {readGroup: 0, searchRead: 0};
        var envIDs = []; // the ids that should be in the environment during this test

        var list = await createView({
            View: ListView,
            model: 'foo',
            data: this.data,
            arch: '<tree><field name="id"/><field name="int_field"/></tree>',
            groupBy: ['m2o', 'foo'],
            mockRPC: function (route, args) {
                if (args.method === 'read_group') {
                    if (args.kwargs.groupby[0] === 'foo') { // nested read_group
                        // called twice (once when opening the group, once when sorting)
                        assert.deepEqual(args.kwargs.domain, [['m2o', '=', 1]],
                            "nested read_group should be called with correct domain");
                    }
                    nbRPCs.readGroup++;
                } else if (route === '/web/dataset/search_read') {
                    // called twice (once when opening the group, once when sorting)
                    assert.deepEqual(args.domain, [['foo', '=', 'blip'], ['m2o', '=', 1]],
                        "nested search_read should be called with correct domain");
                    nbRPCs.searchRead++;
                }
                return this._super.apply(this, arguments);
            },
            intercepts: {
                switch_view: function (event) {
                    assert.strictEqual(event.data.res_id, 4,
                        "'switch_view' event has been triggered");
                },
            },
        });

        assert.strictEqual(nbRPCs.readGroup, 1, "should have done one read_group");
        assert.strictEqual(nbRPCs.searchRead, 0, "should have done no search_read");
        assert.deepEqual(list.exportState().resIds, envIDs);

        // basic rendering tests
        assert.containsOnce(list, 'tbody', "there should be 1 tbody");
        assert.containsN(list, '.o_group_header', 2,
            "should contain 2 groups at first level");
        assert.strictEqual(list.$('.o_group_name:first').text(), 'Value 1 (4)',
            "group should have correct name and count");
        assert.containsN(list, '.o_group_name .fa-caret-right', 2,
            "the carret of closed groups should be right");
        assert.strictEqual(list.$('.o_group_name:first span').css('padding-left'),
            '0px', "groups of level 1 should have a 0px padding-left");
        assert.strictEqual(list.$('.o_group_header:first td:last').text(), '16',
            "group aggregates are correctly displayed");

        // open the first group
        nbRPCs = {readGroup: 0, searchRead: 0};
        await testUtils.dom.click(list.$('.o_group_header:first'));
        assert.strictEqual(nbRPCs.readGroup, 1, "should have done one read_group");
        assert.strictEqual(nbRPCs.searchRead, 0, "should have done no search_read");
        assert.deepEqual(list.exportState().resIds, envIDs);

        var $openGroup = list.$('tbody:nth(1)');
        assert.strictEqual(list.$('.o_group_name:first').text(), 'Value 1 (4)',
            "group should have correct name and count (of records, not inner subgroups)");
        assert.containsN(list, 'tbody', 3, "there should be 3 tbodys");
        assert.containsOnce(list, '.o_group_name:first .fa-caret-down',
            "the carret of open groups should be down");
        assert.strictEqual($openGroup.find('.o_group_header').length, 3,
            "open group should contain 3 groups");
        assert.strictEqual($openGroup.find('.o_group_name:nth(2)').text(), 'blip (2)',
            "group should have correct name and count");
        assert.strictEqual($openGroup.find('.o_group_name:nth(2) span').css('padding-left'),
            '20px', "groups of level 2 should have a 20px padding-left");
        assert.strictEqual($openGroup.find('.o_group_header:nth(2) td:last').text(), '-11',
            "inner group aggregates are correctly displayed");

        // open subgroup
        nbRPCs = {readGroup: 0, searchRead: 0};
        envIDs = [4, 5]; // the opened subgroup contains these two records
        await testUtils.dom.click($openGroup.find('.o_group_header:nth(2)'));
        assert.strictEqual(nbRPCs.readGroup, 0, "should have done no read_group");
        assert.strictEqual(nbRPCs.searchRead, 1, "should have done one search_read");
        assert.deepEqual(list.exportState().resIds, envIDs);

        var $openSubGroup = list.$('tbody:nth(2)');
        assert.containsN(list, 'tbody', 4, "there should be 4 tbodys");
        assert.strictEqual($openSubGroup.find('.o_data_row').length, 2,
            "open subgroup should contain 2 data rows");
        assert.strictEqual($openSubGroup.find('.o_data_row:first td:last').text(), '-4',
            "first record in open subgroup should be res_id 4 (with int_field -4)");

        // open a record (should trigger event 'open_record')
        await testUtils.dom.click($openSubGroup.find('.o_data_row:first'));

        // sort by int_field (ASC) and check that open groups are still open
        nbRPCs = {readGroup: 0, searchRead: 0};
        envIDs = [5, 4]; // order of the records changed
        await testUtils.dom.click(list.$('thead th:last'));
        assert.strictEqual(nbRPCs.readGroup, 2, "should have done two read_groups");
        assert.strictEqual(nbRPCs.searchRead, 1, "should have done one search_read");
        assert.deepEqual(list.exportState().resIds, envIDs);

        $openSubGroup = list.$('tbody:nth(2)');
        assert.containsN(list, 'tbody', 4, "there should be 4 tbodys");
        assert.strictEqual($openSubGroup.find('.o_data_row').length, 2,
            "open subgroup should contain 2 data rows");
        assert.strictEqual($openSubGroup.find('.o_data_row:first td:last').text(), '-7',
            "first record in open subgroup should be res_id 5 (with int_field -7)");

        // close first level group
        nbRPCs = {readGroup: 0, searchRead: 0};
        envIDs = []; // the group being closed, there is no more record in the environment
        await testUtils.dom.click(list.$('.o_group_header:nth(1)'));
        assert.strictEqual(nbRPCs.readGroup, 0, "should have done no read_group");
        assert.strictEqual(nbRPCs.searchRead, 0, "should have done no search_read");
        assert.deepEqual(list.exportState().resIds, envIDs);

        assert.containsOnce(list, 'tbody', "there should be 1 tbody");
        assert.containsN(list, '.o_group_header', 2,
            "should contain 2 groups at first level");
        assert.containsN(list, '.o_group_name .fa-caret-right', 2,
            "the carret of closed groups should be right");

        list.destroy();
    });

    QUnit.test('grouped list on selection field at level 2', async function (assert) {
        assert.expect(4);

        this.data.foo.fields.priority = {
            string: "Priority",
            type: "selection",
            selection: [[1, "Low"], [2, "Medium"], [3, "High"]],
            default: 1,
        };
        this.data.foo.records.push({id: 5, foo: "blip", int_field: -7, m2o: 1, priority: 2});
        this.data.foo.records.push({id: 6, foo: "blip", int_field: 5, m2o: 1, priority: 3});

        var list = await createView({
            View: ListView,
            model: 'foo',
            data: this.data,
            arch: '<tree><field name="id"/><field name="int_field"/></tree>',
            groupBy: ['m2o', 'priority'],
        });

        assert.containsN(list, '.o_group_header', 2,
            "should contain 2 groups at first level");

        // open the first group
        await testUtils.dom.click(list.$('.o_group_header:first'));

        var $openGroup = list.$('tbody:nth(1)');
        assert.strictEqual($openGroup.find('tr').length, 3,
            "should have 3 subgroups");
        assert.strictEqual($openGroup.find('tr').length, 3,
            "should have 3 subgroups");
        assert.strictEqual($openGroup.find('.o_group_name:first').text(), 'Low (3)',
            "should display the selection name in the group header");

        list.destroy();
    });

    QUnit.test('grouped list with a pager in a group', async function (assert) {
        assert.expect(6);
        this.data.foo.records[3].bar = true;

        var list = await createView({
            View: ListView,
            model: 'foo',
            data: this.data,
            arch: '<tree><field name="foo"/><field name="bar"/></tree>',
            groupBy: ['bar'],
            viewOptions: {
                limit: 3,
            },
        });

        var headerHeight = list.$('.o_group_header').css('height');

        // basic rendering checks
        await testUtils.dom.click(list.$('.o_group_header'));
        assert.strictEqual(list.$('.o_group_header').css('height'), headerHeight,
            "height of group header shouldn't have changed");
        assert.hasClass(list.$('.o_group_header td:last'),'o_group_pager',
            "last cell of open group header should have classname 'o_group_header'");
        assert.strictEqual(list.$('.o_group_header .o_pager_value').text(), '1-3',
            "pager's value should be correct");
        assert.containsN(list, '.o_data_row', 3,
            "open group should display 3 records");

        // go to next page
        await testUtils.dom.click(list.$('.o_group_header .o_pager_next'));
        assert.strictEqual(list.$('.o_group_header .o_pager_value').text(), '4-4',
            "pager's value should be correct");
        assert.containsOnce(list, '.o_data_row',
            "open group should display 1 record");

        list.destroy();
    });

    QUnit.test('edition: create new line, then discard', async function (assert) {
        assert.expect(8);

        var list = await createView({
            View: ListView,
            model: 'foo',
            data: this.data,
            arch: '<tree editable="bottom"><field name="foo"/><field name="bar"/></tree>',
        });

        assert.containsN(list, 'tr.o_data_row', 4,
            "should have 4 records");
        assert.strictEqual(list.$buttons.find('.o_list_button_add:visible').length, 1,
            "create button should be visible");
        assert.strictEqual(list.$buttons.find('.o_list_button_discard:visible').length, 0,
            "discard button should be hidden");
        await testUtils.dom.click(list.$buttons.find('.o_list_button_add'));
        assert.strictEqual(list.$buttons.find('.o_list_button_add:visible').length, 0,
            "create button should be hidden");
        assert.strictEqual(list.$buttons.find('.o_list_button_discard:visible').length, 1,
            "discard button should be visible");
        await testUtils.dom.click(list.$buttons.find('.o_list_button_discard'));
        assert.containsN(list, 'tr.o_data_row', 4,
            "should still have 4 records");
        assert.strictEqual(list.$buttons.find('.o_list_button_add:visible').length, 1,
            "create button should be visible again");
        assert.strictEqual(list.$buttons.find('.o_list_button_discard:visible').length, 0,
            "discard button should be hidden again");
        list.destroy();
    });

    QUnit.test('invisible attrs on fields are re-evaluated on field change', async function (assert) {
        assert.expect(7);

        var list = await createView({
            View: ListView,
            model: 'foo',
            data: this.data,
            arch:
                '<tree editable="top">' +
                    '<field name="foo" attrs="{\'invisible\': [[\'bar\', \'=\', True]]}"/>' +
                    '<field name="bar"/>' +
                '</tree>',
        });

        assert.containsN(list, 'tbody td.o_invisible_modifier', 3,
            "there should be 3 invisible foo cells in readonly mode");

        // Make first line editable
        await testUtils.dom.click(list.$('tbody tr:nth(0) td:nth(1)'));

        assert.strictEqual(list.$('tbody tr:nth(0) td:nth(1) > input[name="foo"].o_invisible_modifier').length, 1,
            "the foo field widget should have been rendered as invisible");

        await testUtils.dom.click(list.$('tbody tr:nth(0) td:nth(2) input'));
        assert.strictEqual(list.$('tbody tr:nth(0) td:nth(1) > input[name="foo"]:not(.o_invisible_modifier)').length, 1,
            "the foo field widget should have been marked as non-invisible");
        assert.containsN(list, 'tbody td.o_invisible_modifier', 2,
            "the foo field widget parent cell should not be invisible anymore");

        await testUtils.dom.click(list.$('tbody tr:nth(0) td:nth(2) input'));
        assert.strictEqual(list.$('tbody tr:nth(0) td:nth(1) > input[name="foo"].o_invisible_modifier').length, 1,
            "the foo field widget should have been marked as invisible again");
        assert.containsN(list, 'tbody td.o_invisible_modifier', 3,
            "the foo field widget parent cell should now be invisible again");

        // Reswitch the cell to editable and save the row
        await testUtils.dom.click(list.$('tbody tr:nth(0) td:nth(2) input'));
        await testUtils.dom.click(list.$('thead'));

        assert.containsN(list, 'tbody td.o_invisible_modifier', 2,
            "there should be 2 invisible foo cells in readonly mode");

        list.destroy();
    });

    QUnit.test('readonly attrs on fields are re-evaluated on field change', async function (assert) {
        assert.expect(9);

        var list = await createView({
            View: ListView,
            model: 'foo',
            data: this.data,
            arch:
                '<tree editable="top">' +
                    '<field name="foo" attrs="{\'readonly\': [[\'bar\', \'=\', True]]}"/>' +
                    '<field name="bar"/>' +
                '</tree>',
        });

        assert.containsN(list, 'tbody td.o_readonly_modifier', 3,
            "there should be 3 readonly foo cells in readonly mode");

        // Make first line editable
        await testUtils.dom.click(list.$('tbody tr:nth(0) td:nth(1)'));

        assert.strictEqual(list.$('tbody tr:nth(0) td:nth(1) > span[name="foo"]').length, 1,
            "the foo field widget should have been rendered as readonly");

        await testUtils.dom.click(list.$('tbody tr:nth(0) td:nth(2) input'));
        assert.strictEqual(list.$('tbody tr:nth(0) td:nth(1) > input[name="foo"]').length, 1,
            "the foo field widget should have been rerendered as editable");
        assert.containsN(list, 'tbody td.o_readonly_modifier', 2,
            "the foo field widget parent cell should not be readonly anymore");

        await testUtils.dom.click(list.$('tbody tr:nth(0) td:nth(2) input'));
        assert.strictEqual(list.$('tbody tr:nth(0) td:nth(1) > span[name="foo"]').length, 1,
            "the foo field widget should have been rerendered as readonly");
        assert.containsN(list, 'tbody td.o_readonly_modifier', 3,
            "the foo field widget parent cell should now be readonly again");

        await testUtils.dom.click(list.$('tbody tr:nth(0) td:nth(2) input'));
        assert.strictEqual(list.$('tbody tr:nth(0) td:nth(1) > input[name="foo"]').length, 1,
            "the foo field widget should have been rerendered as editable again");
        assert.containsN(list, 'tbody td.o_readonly_modifier', 2,
            "the foo field widget parent cell should not be readonly again");

        // Click outside to leave edition mode
        await testUtils.dom.click(list.$el);

        assert.containsN(list, 'tbody td.o_readonly_modifier', 2,
            "there should be 2 readonly foo cells in readonly mode");

        list.destroy();
    });

    QUnit.test('required attrs on fields are re-evaluated on field change', async function (assert) {
        assert.expect(7);

        var list = await createView({
            View: ListView,
            model: 'foo',
            data: this.data,
            arch:
                '<tree editable="top">' +
                    '<field name="foo" attrs="{\'required\': [[\'bar\', \'=\', True]]}"/>' +
                    '<field name="bar"/>' +
                '</tree>',
        });

        assert.containsN(list, 'tbody td.o_required_modifier', 3,
            "there should be 3 required foo cells in readonly mode");

        // Make first line editable
        await testUtils.dom.click(list.$('tbody tr:nth(0) td:nth(1)'));

        assert.strictEqual(list.$('tbody tr:nth(0) td:nth(1) > input[name="foo"].o_required_modifier').length, 1,
            "the foo field widget should have been rendered as required");

        await testUtils.dom.click(list.$('tbody tr:nth(0) td:nth(2) input'));
        assert.strictEqual(list.$('tbody tr:nth(0) td:nth(1) > input[name="foo"]:not(.o_required_modifier)').length, 1,
            "the foo field widget should have been marked as non-required");
        assert.containsN(list, 'tbody td.o_required_modifier', 2,
            "the foo field widget parent cell should not be required anymore");

        await testUtils.dom.click(list.$('tbody tr:nth(0) td:nth(2) input'));
        assert.strictEqual(list.$('tbody tr:nth(0) td:nth(1) > input[name="foo"].o_required_modifier').length, 1,
            "the foo field widget should have been marked as required again");
        assert.containsN(list, 'tbody td.o_required_modifier', 3,
            "the foo field widget parent cell should now be required again");

        // Reswitch the cell to editable and save the row
        await testUtils.dom.click(list.$('tbody tr:nth(0) td:nth(2) input'));
        await testUtils.dom.click(list.$('thead'));

        assert.containsN(list, 'tbody td.o_required_modifier', 2,
            "there should be 2 required foo cells in readonly mode");

        list.destroy();
    });

    QUnit.test('leaving unvalid rows in edition', async function (assert) {
        assert.expect(4);

        var warnings = 0;
        var list = await createView({
            View: ListView,
            model: 'foo',
            data: this.data,
            arch:
                '<tree editable="bottom">' +
                    '<field name="foo" required="1"/>' +
                    '<field name="bar"/>' +
                '</tree>',
            services: {
                notification: NotificationService.extend({
                    notify: function (params) {
                        if (params.type === 'warning') {
                            warnings++;
                        }
                    }
                }),
            },
        });

        // Start first line edition
        var $firstFooTd = list.$('tbody tr:nth(0) td:nth(1)');
        await testUtils.dom.click($firstFooTd);

        // Remove required foo field value
        await testUtils.fields.editInput($firstFooTd.find('input'), "");

        // Try starting other line edition
        var $secondFooTd = list.$('tbody tr:nth(1) td:nth(1)');
        await testUtils.dom.click($secondFooTd);
        await testUtils.nextTick();

        assert.strictEqual($firstFooTd.parent('.o_selected_row').length, 1,
            "first line should still be in edition as invalid");
        assert.containsOnce(list, 'tbody tr.o_selected_row',
            "no other line should be in edition");
        assert.strictEqual($firstFooTd.find('input.o_field_invalid').length, 1,
            "the required field should be marked as invalid");
        assert.strictEqual(warnings, 1,
            "a warning should have been displayed");

        list.destroy();
    });

    QUnit.test('open a virtual id', async function (assert) {
        assert.expect(1);

        var list = await createView({
            View: ListView,
            model: 'event',
            data: this.data,
            arch: '<tree><field name="name"/></tree>',
        });

        testUtils.mock.intercept(list, 'switch_view', function (event) {
            assert.deepEqual(_.pick(event.data, 'mode', 'model', 'res_id', 'view_type'), {
                mode: 'readonly',
                model: 'event',
                res_id: '2-20170808020000',
                view_type: 'form',
            }, "should trigger a switch_view event to the form view for the record virtual id");
        });
        testUtils.dom.click(list.$('td:contains(virtual)'));

        list.destroy();
    });

    QUnit.test('pressing enter on last line of editable list view', async function (assert) {
        assert.expect(7);

        var list = await createView({
            View: ListView,
            model: 'foo',
            data: this.data,
            arch: '<tree editable="bottom"><field name="foo"/></tree>',
            mockRPC: function (route) {
                assert.step(route);
                return this._super.apply(this, arguments);
            },
        });

        // click on 3rd line
        await testUtils.dom.click(list.$('td:contains(gnap)'));
        assert.hasClass(list.$('tr.o_data_row:eq(2)'),'o_selected_row',
            "3rd row should be selected");

        // press enter in input
        await testUtils.fields.triggerKeydown(list.$('tr.o_selected_row input'), 'enter');
        assert.hasClass(list.$('tr.o_data_row:eq(3)'),'o_selected_row',
            "4rd row should be selected");
        assert.doesNotHaveClass(list.$('tr.o_data_row:eq(2)'), 'o_selected_row',
            "3rd row should no longer be selected");

        // press enter on last row
        await testUtils.fields.triggerKeydown(list.$('tr.o_selected_row input'), 'enter');
        assert.containsN(list, 'tr.o_data_row', 5, "should have created a 5th row");

        assert.verifySteps(['/web/dataset/search_read', '/web/dataset/call_kw/foo/default_get']);
        list.destroy();
    });

    QUnit.test('pressing tab on last cell of editable list view', async function (assert) {
        assert.expect(9);

        var list = await createView({
            View: ListView,
            model: 'foo',
            data: this.data,
            arch: '<tree editable="bottom"><field name="foo"/><field name="int_field"/></tree>',
            mockRPC: function (route) {
                assert.step(route);
                return this._super.apply(this, arguments);
            },
        });

        await testUtils.dom.click(list.$('td:contains(blip)').last());
        assert.strictEqual(document.activeElement.name, "foo",
            "focus should be on an input with name = foo");

        //it will not create a new line unless a modification is made
        document.activeElement.value = "blip-changed";
        $(document.activeElement).trigger({type: 'change'});

        await testUtils.fields.triggerKeydown(list.$('tr.o_selected_row input[name="foo"]'), 'tab');
        assert.strictEqual(document.activeElement.name, "int_field",
            "focus should be on an input with name = int_field");

        await testUtils.fields.triggerKeydown(list.$('tr.o_selected_row input[name="foo"]'), 'tab');
        assert.hasClass(list.$('tr.o_data_row:eq(4)'),'o_selected_row',
            "5th row should be selected");
        assert.strictEqual(document.activeElement.name, "foo",
            "focus should be on an input with name = foo");

        assert.verifySteps(['/web/dataset/search_read',
            '/web/dataset/call_kw/foo/write',
            '/web/dataset/call_kw/foo/read',
            '/web/dataset/call_kw/foo/default_get']);
        list.destroy();
    });

    QUnit.test('navigation with tab and read completes after default_get', async function (assert) {
        assert.expect(8);

        var defaultGetPromise = testUtils.makeTestPromise();
        var readPromise = testUtils.makeTestPromise();

        var list = await createView({
            View: ListView,
            model: 'foo',
            data: this.data,
            arch: '<tree editable="bottom"><field name="foo"/><field name="int_field"/></tree>',
            mockRPC: function (route, args) {
                if (args.method) {
                    assert.step(args.method);
                }
                var result = this._super.apply(this, arguments);
                if (args.method === 'read') {
                    return readPromise.then(function () {
                        return result;
                    });
                }
                if (args.method === 'default_get') {
                    return defaultGetPromise.then(function () {
                        return result;
                    });
                }
                return result;
            },
        });

        await testUtils.dom.click(list.$('td:contains(-4)').last());

        await testUtils.fields.editInput(list.$('tr.o_selected_row input[name="int_field"]'), '1234');
        await testUtils.fields.triggerKeydown(list.$('tr.o_selected_row input[name="int_field"]'), 'tab');

        defaultGetPromise.resolve();
        assert.containsN(list, 'tbody tr.o_data_row', 4,
            "should have 4 data rows");

        readPromise.resolve();
        await testUtils.nextTick();
        assert.containsN(list, 'tbody tr.o_data_row', 5,
            "should have 5 data rows");
        assert.strictEqual(list.$('td:contains(1234)').length, 1,
            "should have a cell with new value");

        // we trigger a tab to move to the second cell in the current row. this
        // operation requires that this.currentRow is properly set in the
        // list editable renderer.
        await testUtils.fields.triggerKeydown(list.$('tr.o_selected_row input[name="foo"]'), 'tab');
        assert.hasClass(list.$('tr.o_data_row:eq(4)'),'o_selected_row',
            "5th row should be selected");

        assert.verifySteps(['write', 'read', 'default_get']);
        list.destroy();
    });

    QUnit.test('display toolbar', async function (assert) {
        assert.expect(6);

        var list = await createView({
            View: ListView,
            model: 'event',
            data: this.data,
            arch: '<tree><field name="name"/></tree>',
            toolbar: {
                action: [{
                    model_name: 'event',
                    name: 'Action event',
                    type: 'ir.actions.server',
                    usage: 'ir_actions_server',
                }],
                print: [],
            },
            viewOptions: {
                hasSidebar: true,
            },
        });

        var $printMenu = list.$('.o_cp_sidebar .o_dropdown:contains(Print)');
        assert.isNotVisible($printMenu);
        var $actionMenu = list.$('.o_cp_sidebar .o_dropdown:contains(Action)');
        assert.isNotVisible($actionMenu);

        testUtils.dom.click(list.$('.o_list_record_selector:first input'));

        assert.isNotVisible($printMenu);
        assert.isVisible($actionMenu);

        testUtils.dom.click($actionMenu.find('button')); // open Action menu
        assert.strictEqual($actionMenu.find('.dropdown-item').length, 3,
            "there should be 3 actions");
        var $customAction = $actionMenu.find('.dropdown-item:last');
        assert.strictEqual($customAction.text().trim(), 'Action event',
            "the custom action should have 'Action event' as name");

        list.destroy();
    });

    QUnit.test('edit list line after line deletion', async function (assert) {
        assert.expect(5);

        var list = await createView({
            View: ListView,
            model: 'foo',
            data: this.data,
            arch: '<tree editable="top"><field name="foo"/><field name="int_field"/></tree>',
        });

        await testUtils.dom.click(list.$('.o_data_row:nth(2) > td:not(.o_list_record_selector)').first());
        assert.ok(list.$('.o_data_row:nth(2)').is('.o_selected_row'),
            "third row should be in edition");
        await testUtils.dom.click(list.$buttons.find('.o_list_button_discard'));
        await testUtils.dom.click(list.$buttons.find('.o_list_button_add'));
        assert.ok(list.$('.o_data_row:nth(0)').is('.o_selected_row'),
            "first row should be in edition (creation)");
        await testUtils.dom.click(list.$buttons.find('.o_list_button_discard'));
        assert.containsNone(list, '.o_selected_row',
            "no row should be selected");
        await testUtils.dom.click(list.$('.o_data_row:nth(2) > td:not(.o_list_record_selector)').first());
        assert.ok(list.$('.o_data_row:nth(2)').is('.o_selected_row'),
            "third row should be in edition");
        assert.containsOnce(list, '.o_selected_row',
            "no other row should be selected");

        list.destroy();
    });

    QUnit.test('navigation with tab and readonly field (no modification)', async function (assert) {
        // This test makes sure that if we have 2 cells in a row, the first in
        // edit mode, and the second one readonly, then if we press TAB when the
        // focus is on the first, then the focus skip the readonly cells and
        // directly goes to the next line instead.
        assert.expect(2);

        var list = await createView({
            View: ListView,
            model: 'foo',
            data: this.data,
            arch: '<tree editable="bottom"><field name="foo"/><field name="int_field" readonly="1"/></tree>',
        });

        // click on first td and press TAB
        await testUtils.dom.click(list.$('td:contains(yop)').last());

        await testUtils.fields.triggerKeydown(list.$('tr.o_selected_row input[name="foo"]'), 'tab');

        assert.hasClass(list.$('tr.o_data_row:eq(1)'),'o_selected_row',
            "2nd row should be selected");

        // we do it again. This was broken because the this.currentRow variable
        // was not properly set, and the second TAB could cause a crash.
        await testUtils.fields.triggerKeydown(list.$('tr.o_selected_row input[name="foo"]'), 'tab');
        assert.hasClass(list.$('tr.o_data_row:eq(2)'),'o_selected_row',
            "3rd row should be selected");

        list.destroy();
    });

    QUnit.test('navigation with tab and readonly field (with modification)', async function (assert) {
        // This test makes sure that if we have 2 cells in a row, the first in
        // edit mode, and the second one readonly, then if we press TAB when the
        // focus is on the first, then the focus skips the readonly cells and
        // directly goes to the next line instead.
        assert.expect(2);

        var list = await createView({
            View: ListView,
            model: 'foo',
            data: this.data,
            arch: '<tree editable="bottom"><field name="foo"/><field name="int_field" readonly="1"/></tree>',
        });

        // click on first td and press TAB
        await testUtils.dom.click(list.$('td:contains(yop)'));

        //modity the cell content
        testUtils.fields.editAndTrigger($(document.activeElement),
            'blip-changed', ['change']);

        await testUtils.fields.triggerKeydown(list.$('tr.o_selected_row input[name="foo"]'), 'tab');

        assert.hasClass(list.$('tr.o_data_row:eq(1)'),'o_selected_row',
            "2nd row should be selected");

        // we do it again. This was broken because the this.currentRow variable
        // was not properly set, and the second TAB could cause a crash.
        await testUtils.fields.triggerKeydown(list.$('tr.o_selected_row input[name="foo"]'), 'tab');
        assert.hasClass(list.$('tr.o_data_row:eq(2)'),'o_selected_row',
            "3rd row should be selected");

        list.destroy();
    });

    QUnit.test('navigation with tab on a list with create="0"', async function (assert) {
        assert.expect(4);

        var list = await createView({
            View: ListView,
            model: 'foo',
            data: this.data,
            arch: '<tree editable="bottom" create="0">' +
                        '<field name="display_name"/>' +
                    '</tree>',
        });

        assert.containsN(list, '.o_data_row', 4,
            "the list should contain 4 rows");

        await testUtils.dom.click(list.$('.o_data_row:nth(2) .o_data_cell:first'));
        assert.hasClass(list.$('.o_data_row:nth(2)'),'o_selected_row',
            "third row should be in edition");

        // Press 'Tab' -> should go to next line
        // add a value in the cell because the Tab on an empty first cell would activate the next widget in the view
        await testUtils.fields.editInput(list.$('.o_selected_row input').eq(1), 11);
        await testUtils.fields.triggerKeydown(list.$('.o_selected_row input'), 'tab');
        assert.hasClass(list.$('.o_data_row:nth(3)'),'o_selected_row',
            "fourth row should be in edition");

        // Press 'Tab' -> should go back to first line as the create action isn't available
        await testUtils.fields.editInput(list.$('.o_selected_row input').eq(1), 11);
        await testUtils.fields.triggerKeydown(list.$('.o_selected_row input'), 'tab');
        assert.hasClass(list.$('.o_data_row:first'),'o_selected_row',
            "first row should be in edition");

        list.destroy();
    });

    QUnit.test('navigation with tab on a one2many list with create="0"', async function (assert) {
        assert.expect(4);

        this.data.foo.records[0].o2m = [1, 2];
        var form = await createView({
            View: FormView,
            model: 'foo',
            data: this.data,
            arch: '<form><sheet>' +
                    '<field name="o2m">' +
                        '<tree editable="bottom" create="0">' +
                            '<field name="display_name"/>' +
                        '</tree>' +
                    '</field>' +
                    '<field name="foo"/>' +
                '</sheet></form>',
            res_id: 1,
            viewOptions: {
                mode: 'edit',
            },
        });

        assert.containsN(form, '.o_field_widget[name=o2m] .o_data_row', 2,
            "there should be two records in the many2many");

        await testUtils.dom.click(form.$('.o_field_widget[name=o2m] .o_data_cell:first'));
        assert.hasClass(form.$('.o_field_widget[name=o2m] .o_data_row:first'),'o_selected_row',
            "first row should be in edition");

        // Press 'Tab' -> should go to next line
        await testUtils.fields.triggerKeydown(form.$('.o_field_widget[name=o2m] .o_selected_row input'), 'tab');
        assert.hasClass(form.$('.o_field_widget[name=o2m] .o_data_row:nth(1)'),'o_selected_row',
            "second row should be in edition");

        // Press 'Tab' -> should get out of the one to many and go to the next field of the form
        await testUtils.fields.triggerKeydown(form.$('.o_field_widget[name=o2m] .o_selected_row input'), 'tab');
        assert.strictEqual(document.activeElement, form.$('input[name="foo"]')[0],
            "the next field should be selected");

        form.destroy();
    });

    QUnit.test('edition, then navigation with tab (with a readonly field)', async function (assert) {
        // This test makes sure that if we have 2 cells in a row, the first in
        // edit mode, and the second one readonly, then if we edit and press TAB,
        // (before debounce), the save operation is properly done (before
        // selecting the next row)
        assert.expect(4);

        var list = await createView({
            View: ListView,
            model: 'foo',
            data: this.data,
            arch: '<tree editable="bottom"><field name="foo"/><field name="int_field" readonly="1"/></tree>',
            mockRPC: function (route, args) {
                if (args.method) {
                    assert.step(args.method);
                }
                return this._super.apply(this, arguments);
            },
            fieldDebounce: 1,
        });

        // click on first td and press TAB
        await testUtils.dom.click(list.$('td:contains(yop)'));
        await testUtils.fields.editSelect(list.$('tr.o_selected_row input[name="foo"]'), 'new value');
        await testUtils.fields.triggerKeydown(list.$('tr.o_selected_row input[name="foo"]'), 'tab');

        assert.strictEqual(list.$('tbody tr:first td:contains(new value)').length, 1,
            "should have the new value visible in dom");
        assert.verifySteps(["write", "read"]);
        list.destroy();
    });

    QUnit.test('skip invisible fields when navigating list view with TAB', async function (assert) {
        assert.expect(2);

        var list = await createView({
            View: ListView,
            model: 'foo',
            data: this.data,
            arch: '<tree editable="bottom">' +
                    '<field name="foo"/>' +
                    '<field name="bar" invisible="1"/>' +
                    '<field name="int_field"/>' +
                '</tree>',
            res_id: 1,
        });

        await testUtils.dom.click(list.$('td:contains(gnap)'));
        assert.strictEqual(list.$('input[name="foo"]')[0], document.activeElement,
            "foo should be focused");
        await testUtils.fields.triggerKeydown(list.$('input[name="foo"]'), 'tab');
        assert.strictEqual(list.$('input[name="int_field"]')[0], document.activeElement,
            "int_field should be focused");

        list.destroy();
    });

    QUnit.test('skip buttons when navigating list view with TAB (end)', async function (assert) {
        assert.expect(2);

        var list = await createView({
            View: ListView,
            model: 'foo',
            data: this.data,
            arch: '<tree editable="bottom">' +
                    '<field name="foo"/>' +
                    '<button name="kikou" string="Kikou" type="object"/>' +
                '</tree>',
            res_id: 1,
        });

        await testUtils.dom.click(list.$('tbody tr:eq(2) td:eq(1)'));
        assert.strictEqual(list.$('tbody tr:eq(2) input[name="foo"]')[0], document.activeElement,
            "foo should be focused");
        await testUtils.fields.triggerKeydown(list.$('tbody tr:eq(2) input[name="foo"]'), 'tab');
        assert.strictEqual(list.$('tbody tr:eq(3) input[name="foo"]')[0], document.activeElement,
            "next line should be selected");

        list.destroy();
    });

    QUnit.test('skip buttons when navigating list view with TAB (middle)', async function (assert) {
        assert.expect(2);

        var list = await createView({
            View: ListView,
            model: 'foo',
            data: this.data,
            arch: '<tree editable="bottom">' +
                    // Adding a button column makes conversions between column and field position trickier
                    '<button name="kikou" string="Kikou" type="object"/>' +
                    '<field name="foo"/>' +
                    '<button name="kikou" string="Kikou" type="object"/>' +
                    '<field name="int_field"/>' +
                '</tree>',
            res_id: 1,
        });

        await testUtils.dom.click(list.$('tbody tr:eq(2) td:eq(2)'));
        assert.strictEqual(list.$('tbody tr:eq(2) input[name="foo"]')[0], document.activeElement,
            "foo should be focused");
        await testUtils.fields.triggerKeydown(list.$('tbody tr:eq(2) input[name="foo"]'), 'tab');
        assert.strictEqual(list.$('tbody tr:eq(2) input[name="int_field"]')[0], document.activeElement,
            "int_field should be focused");

        list.destroy();
    });

    QUnit.test('navigation: not moving down with keydown', async function (assert) {
        assert.expect(2);

        var list = await createView({
            View: ListView,
            model: 'foo',
            data: this.data,
            arch: '<tree editable="bottom"><field name="foo"/></tree>',
        });

        await testUtils.dom.click(list.$('td:contains(yop)'));
        assert.hasClass(list.$('tr.o_data_row:eq(0)'),'o_selected_row',
            "1st row should be selected");
        await testUtils.fields.triggerKeydown(list.$('tr.o_selected_row input[name="foo"]'), 'down');
        assert.hasClass(list.$('tr.o_data_row:eq(0)'),'o_selected_row',
            "1st row should still be selected");
        list.destroy();
    });

    QUnit.test('navigation: moving right with keydown from text field does not move the focus', async function (assert) {
        assert.expect(6);

        this.data.foo.fields.foo.type = 'text';
        var list = await createView({
            View: ListView,
            model: 'foo',
            data: this.data,
            arch:
                '<tree editable="bottom">' +
                    '<field name="foo"/>' +
                    '<field name="bar"/>' +
                '</tree>',
        });

        await testUtils.dom.click(list.$('td:contains(yop)'));
        var textarea = list.$('textarea[name="foo"]')[0];
        assert.strictEqual(document.activeElement, textarea,
            "textarea should be focused");
        assert.strictEqual(textarea.selectionStart,  0,
            "textarea selection start should be at the beginning");
        assert.strictEqual(textarea.selectionEnd,  3,
            "textarea selection end should be at the end");
        textarea.selectionStart = 3; // Simulate browser keyboard right behavior (unselect)
        assert.strictEqual(document.activeElement, textarea,
            "textarea should still be focused");
        assert.ok(textarea.selectionStart === 3 && textarea.selectionEnd === 3,
            "textarea value ('yop') should not be selected and cursor should be at the end");
        await testUtils.fields.triggerKeydown($(textarea), 'right');
        assert.strictEqual(document.activeElement, list.$('textarea[name="foo"]')[0],
            "next field (checkbox) should now be focused");
        list.destroy();
    });

    QUnit.test('discarding changes in a row properly updates the rendering', async function (assert) {
        assert.expect(3);

        var list = await createView({
            View: ListView,
            model: 'foo',
            data: this.data,
            arch:
                '<tree editable="top">' +
                    '<field name="foo"/>' +
                '</tree>',
        });

        assert.strictEqual(list.$('.o_data_cell:first').text(), "yop",
            "first cell should contain 'yop'");

        await testUtils.dom.click(list.$('.o_data_cell:first'));
        await testUtils.fields.editInput(list.$('input[name="foo"]'), "hello");
        await testUtils.dom.click(list.$buttons.find('.o_list_button_discard'));
        assert.strictEqual($('.modal:visible').length, 1,
            "a modal to ask for discard should be visible");

        await testUtils.dom.click($('.modal:visible .btn-primary'));
        assert.strictEqual(list.$('.o_data_cell:first').text(), "yop",
            "first cell should still contain 'yop'");

        list.destroy();
    });

    QUnit.test('numbers in list are right-aligned', async function (assert) {
        assert.expect(2);

        var currencies = {};
        _.each(this.data.res_currency.records, function (currency) {
            currencies[currency.id] = currency;
        });
        var list = await createView({
            View: ListView,
            model: 'foo',
            data: this.data,
            arch:
                '<tree editable="top">' +
                    '<field name="foo"/>' +
                    '<field name="qux"/>' +
                    '<field name="amount" widget="monetary"/>' +
                    '<field name="currency_id" invisible="1"/>' +
                '</tree>',
            session: {
                currencies: currencies,
            },
        });

        var nbCellRight = _.filter(list.$('.o_data_row:first > .o_data_cell'), function (el) {
            var style = window.getComputedStyle(el);
            return style.textAlign === 'right';
        }).length;
        assert.strictEqual(nbCellRight, 2,
            "there should be two right-aligned cells");

        await testUtils.dom.click(list.$('.o_data_cell:first'));

        var nbInputRight = _.filter(list.$('.o_data_row:first > .o_data_cell input'), function (el) {
            var style = window.getComputedStyle(el);
            return style.textAlign === 'right';
        }).length;
        assert.strictEqual(nbInputRight, 2,
            "there should be two right-aligned input");

        list.destroy();
    });

    QUnit.test('grouped list are not editable (ungrouped first)', async function (assert) {
        // Editable grouped list views are not supported, so the purpose of this
        // test is to check that when a list view is grouped, its editable
        // attribute is ignored
        // In this test, the view isn't grouped at the beginning, so it is first
        // editable, and then it is reloaded with a groupBy and is no longer
        // editable
        assert.expect(5);

        var list = await createView({
            View: ListView,
            model: 'foo',
            data: this.data,
            arch: '<tree editable="top"><field name="foo"/><field name="bar"/></tree>',
            intercepts: {
                switch_view: function (event) {
                    var resID = event.data.res_id || false;
                    assert.step('switch view ' + event.data.view_type + ' ' + resID);
                },
            },
        });

        await testUtils.dom.click(list.$('.o_data_cell:first'));
        assert.verifySteps([], 'no switch view should have been requested');
        assert.containsOnce(list, '.o_selected_row',
            "a row should be in edition");
        await testUtils.dom.click(list.$buttons.find('.o_list_button_discard'));

        // reload with groupBy
        await list.reload({groupBy: ['bar']});

        // clicking on record should open the form view
        await testUtils.dom.click(list.$('.o_group_header:first'));
        await testUtils.dom.click(list.$('.o_data_cell:first'));

        // clicking on create button should open the form view
        await testUtils.dom.click(list.$buttons.find('.o_list_button_add'));
        assert.verifySteps(['switch view form 1', 'switch view form false'],
            'two switch view to form should have been requested');

        list.destroy();
    });

    QUnit.test('grouped list are not editable (grouped first)', async function (assert) {
        // Editable grouped list views are not supported, so the purpose of this
        // test is to check that when a list view is grouped, its editable
        // attribute is ignored
        // In this test, the view is grouped at the beginning, so it isn't
        // editable, and then it is reloaded with no groupBy and becomes editable
        assert.expect(6);

        var list = await createView({
            View: ListView,
            model: 'foo',
            data: this.data,
            arch: '<tree editable="top"><field name="foo"/><field name="bar"/></tree>',
            intercepts: {
                switch_view: function (event) {
                    var resID = event.data.res_id || false;
                    assert.step('switch view ' + event.data.view_type + ' ' + resID);
                },
            },
            groupBy: ['bar'],
        });

        // the view being grouped, it is not editable, so clicking on a record
        // should open the form view
        await testUtils.dom.click(list.$('.o_group_header:first'));
        await testUtils.dom.click(list.$('.o_data_cell:first'));

        // for the same reason, clicking on 'Create' should open the form view
        await testUtils.dom.click(list.$buttons.find('.o_list_button_add'));

        assert.verifySteps(['switch view form 1', 'switch view form false'],
            "two switch view to form should have been requested");

        // reload without groupBy
        await list.reload({groupBy: []});

        // as the view is no longer grouped, it is editable, so clicking on a
        // row should switch it in edition
        await testUtils.dom.click(list.$('.o_data_cell:first'));

        assert.verifySteps([], "no more switch view should have been requested");
        assert.containsOnce(list, '.o_selected_row', "a row should be in edition");

        // clicking on the body should leave the edition
        await testUtils.dom.click($('body'));
        assert.containsNone(list, '.o_selected_row',
            "the row should no longer be in edition");

        list.destroy();
    });

    QUnit.test('field values are escaped', async function (assert) {
        assert.expect(1);
        var value = '<script>throw Error();</script>';

        this.data.foo.records[0].foo = value;

        var list = await createView({
            View: ListView,
            model: 'foo',
            data: this.data,
            arch: '<tree editable="top"><field name="foo"/></tree>',
        });

        assert.strictEqual(list.$('.o_data_cell:first').text(), value,
            "value should have been escaped");

        list.destroy();
    });

    QUnit.test('pressing ESC discard the current line changes', async function (assert) {
        assert.expect(4);

        var list = await createView({
            View: ListView,
            model: 'foo',
            data: this.data,
            arch: '<tree editable="top"><field name="foo"/></tree>',
        });

        await testUtils.dom.click(list.$buttons.find('.o_list_button_add'));
        assert.containsN(list, 'tr.o_data_row', 5,
            "should currently adding a 5th data row");

        await testUtils.fields.triggerKeydown(list.$('input[name="foo"]'), 'escape');
        assert.containsN(list, 'tr.o_data_row', 4,
            "should have only 4 data row after escape");
        assert.containsNone(list, 'tr.o_data_row.o_selected_row',
            "no rows should be selected");
        assert.ok(!list.$buttons.find('.o_list_button_save').is(':visible'),
            "should not have a visible save button");
        list.destroy();
    });

    QUnit.test('pressing ESC discard the current line changes (with required)', async function (assert) {
        assert.expect(4);

        var list = await createView({
            View: ListView,
            model: 'foo',
            data: this.data,
            arch: '<tree editable="top"><field name="foo" required="1"/></tree>',
        });

        await testUtils.dom.click(list.$buttons.find('.o_list_button_add'));
        assert.containsN(list, 'tr.o_data_row', 5,
            "should currently adding a 5th data row");

        await testUtils.fields.triggerKeydown(list.$('input[name="foo"]'), 'escape');
        assert.containsN(list, 'tr.o_data_row', 4,
            "should have only 4 data row after escape");
        assert.containsNone(list, 'tr.o_data_row.o_selected_row',
            "no rows should be selected");
        assert.ok(!list.$buttons.find('.o_list_button_save').is(':visible'),
            "should not have a visible save button");
        list.destroy();
    });

    QUnit.test('field with password attribute', async function (assert) {
        assert.expect(2);

        var list = await createView({
            View: ListView,
            model: 'foo',
            data: this.data,
            arch: '<tree><field name="foo" password="True"/></tree>',
        });

        assert.strictEqual(list.$('td.o_data_cell:eq(0)').text(), '***',
            "should display string as password");
        assert.strictEqual(list.$('td.o_data_cell:eq(1)').text(), '****',
            "should display string as password");

        list.destroy();
    });

    QUnit.test('list with handle widget', async function (assert) {
        assert.expect(11);

        var list = await createView({
            View: ListView,
            model: 'foo',
            data: this.data,
            arch: '<tree>' +
                    '<field name="int_field" widget="handle"/>' +
                    '<field name="amount" widget="float" digits="[5,0]"/>' +
                  '</tree>',
            mockRPC: function (route, args) {
                if (route === '/web/dataset/resequence') {
                    assert.strictEqual(args.offset, -4,
                        "should write the sequence starting from the lowest current one");
                    assert.strictEqual(args.field, 'int_field',
                        "should write the right field as sequence");
                    assert.deepEqual(args.ids, [4, 2 , 3],
                        "should write the sequence in correct order");
                    return Promise.resolve();
                }
                return this._super.apply(this, arguments);
            },
        });

        assert.strictEqual(list.$('tbody tr:eq(0) td:last').text(), '1200',
            "default first record should have amount 1200");
        assert.strictEqual(list.$('tbody tr:eq(1) td:last').text(), '500',
            "default second record should have amount 500");
        assert.strictEqual(list.$('tbody tr:eq(2) td:last').text(), '300',
            "default third record should have amount 300");
        assert.strictEqual(list.$('tbody tr:eq(3) td:last').text(), '0',
            "default fourth record should have amount 0");

        // Drag and drop the fourth line in second position
        await testUtils.dom.dragAndDrop(
            list.$('.ui-sortable-handle').eq(3),
            list.$('tbody tr').first(),
            {position: 'bottom'}
        );

        assert.strictEqual(list.$('tbody tr:eq(0) td:last').text(), '1200',
            "new first record should have amount 1200");
        assert.strictEqual(list.$('tbody tr:eq(1) td:last').text(), '0',
            "new second record should have amount 0");
        assert.strictEqual(list.$('tbody tr:eq(2) td:last').text(), '500',
            "new third record should have amount 500");
        assert.strictEqual(list.$('tbody tr:eq(3) td:last').text(), '300',
            "new fourth record should have amount 300");

        list.destroy();
    });

    QUnit.test('result of consecutive resequences is correctly sorted', async function (assert) {
        assert.expect(9);
        this.data = { // we want the data to be minimal to have a minimal test
            foo: {
                fields: {int_field: {string: "int_field", type: "integer", sortable: true}},
                records: [
                    {id: 1, int_field: 11},
                    {id: 2, int_field: 12},
                    {id: 3, int_field: 13},
                    {id: 4, int_field: 14},
                ]
            }
        };
        var moves = 0;
        var list = await createView({
            View: ListView,
            model: 'foo',
            data: this.data,
            arch: '<tree>' +
                    '<field name="int_field" widget="handle"/>' +
                    '<field name="id"/>' +
                  '</tree>',
            mockRPC: function (route, args) {
                if (route === '/web/dataset/resequence') {
                    if (moves === 0) {
                        assert.deepEqual(args, {
                            model: "foo",
                            ids: [4, 3],
                            offset: 13,
                            field: "int_field",
                        });
                    }
                    if (moves === 1) {
                        assert.deepEqual(args, {
                            model: "foo",
                            ids: [4, 2],
                            offset: 12,
                            field: "int_field",
                        });
                    }
                    if (moves === 2) {
                        assert.deepEqual(args, {
                            model: "foo",
                            ids: [2, 4],
                            offset: 12,
                            field: "int_field",
                        });
                    }
                    if (moves === 3) {
                        assert.deepEqual(args, {
                            model: "foo",
                            ids: [4, 2],
                            offset: 12,
                            field: "int_field",
                        });
                    }
                    moves += 1;
                }
                return this._super.apply(this, arguments);
            },
        });
        assert.strictEqual(list.$('tbody tr td.o_list_number').text(), '1234',
            "default should be sorted by id");
        await testUtils.dom.dragAndDrop(
            list.$('.ui-sortable-handle').eq(3),
            list.$('tbody tr').eq(2),
            {position: 'top'}
        );
        assert.strictEqual(list.$('tbody tr td.o_list_number').text(), '1243',
            "the int_field (sequence) should have been correctly updated");

        await testUtils.dom.dragAndDrop(
            list.$('.ui-sortable-handle').eq(2),
            list.$('tbody tr').eq(1),
            {position: 'top'}
        );
        assert.deepEqual(list.$('tbody tr td.o_list_number').text(), '1423',
            "the int_field (sequence) should have been correctly updated");

        await testUtils.dom.dragAndDrop(
            list.$('.ui-sortable-handle').eq(1),
            list.$('tbody tr').eq(3),
            {position: 'top'}
        );
        assert.deepEqual(list.$('tbody tr td.o_list_number').text(), '1243',
            "the int_field (sequence) should have been correctly updated");

        await testUtils.dom.dragAndDrop(
            list.$('.ui-sortable-handle').eq(2),
            list.$('tbody tr').eq(1),
            {position: 'top'}
        );
        assert.deepEqual(list.$('tbody tr td.o_list_number').text(), '1423',
            "the int_field (sequence) should have been correctly updated");
        list.destroy();
    });

    QUnit.test('editable list with handle widget', async function (assert) {
        assert.expect(12);

        // resequence makes sense on a sequence field, not on arbitrary fields
        this.data.foo.records[0].int_field = 0;
        this.data.foo.records[1].int_field = 1;
        this.data.foo.records[2].int_field = 2;
        this.data.foo.records[3].int_field = 3;

        var list = await createView({
            View: ListView,
            model: 'foo',
            data: this.data,
            arch: '<tree editable="top" default_order="int_field">' +
                    '<field name="int_field" widget="handle"/>' +
                    '<field name="amount" widget="float" digits="[5,0]"/>' +
                  '</tree>',
            mockRPC: function (route, args) {
                if (route === '/web/dataset/resequence') {
                    assert.strictEqual(args.offset, 1,
                        "should write the sequence starting from the lowest current one");
                    assert.strictEqual(args.field, 'int_field',
                        "should write the right field as sequence");
                    assert.deepEqual(args.ids, [4, 2, 3],
                        "should write the sequence in correct order");
                }
                return this._super.apply(this, arguments);
            },
        });

        assert.strictEqual(list.$('tbody tr:eq(0) td:last').text(), '1200',
            "default first record should have amount 1200");
        assert.strictEqual(list.$('tbody tr:eq(1) td:last').text(), '500',
            "default second record should have amount 500");
        assert.strictEqual(list.$('tbody tr:eq(2) td:last').text(), '300',
            "default third record should have amount 300");
        assert.strictEqual(list.$('tbody tr:eq(3) td:last').text(), '0',
            "default fourth record should have amount 0");

        // Drag and drop the fourth line in second position
        await testUtils.dom.dragAndDrop(
            list.$('.ui-sortable-handle').eq(3),
            list.$('tbody tr').first(),
            {position: 'bottom'}
        );

        assert.strictEqual(list.$('tbody tr:eq(0) td:last').text(), '1200',
            "new first record should have amount 1200");
        assert.strictEqual(list.$('tbody tr:eq(1) td:last').text(), '0',
            "new second record should have amount 0");
        assert.strictEqual(list.$('tbody tr:eq(2) td:last').text(), '500',
            "new third record should have amount 500");
        assert.strictEqual(list.$('tbody tr:eq(3) td:last').text(), '300',
            "new fourth record should have amount 300");

        await testUtils.dom.click(list.$('tbody tr:eq(1) td:last'));

        assert.strictEqual(list.$('tbody tr:eq(1) td:last input').val(), '0',
            "the edited record should be the good one");

        list.destroy();
    });

    QUnit.test('editable list, handle widget locks and unlocks on sort', async function (assert) {
        assert.expect(6);

        // we need another sortable field to lock/unlock the handle
        this.data.foo.fields.amount.sortable = true;
        // resequence makes sense on a sequence field, not on arbitrary fields
        this.data.foo.records[0].int_field = 0;
        this.data.foo.records[1].int_field = 1;
        this.data.foo.records[2].int_field = 2;
        this.data.foo.records[3].int_field = 3;

        var list = await createView({
            View: ListView,
            model: 'foo',
            data: this.data,
            arch: '<tree editable="top" default_order="int_field">' +
                    '<field name="int_field" widget="handle"/>' +
                    '<field name="amount" widget="float"/>' +
                  '</tree>',
        });

        assert.strictEqual(list.$('tbody span[name="amount"]').text(), '1200.00500.00300.000.00',
            "default should be sorted by int_field");

        // Drag and drop the fourth line in second position
        await testUtils.dom.dragAndDrop(
            list.$('.ui-sortable-handle').eq(3),
            list.$('tbody tr').first(),
            {position: 'bottom'}
        );

        // Handle should be unlocked at this point
        assert.strictEqual(list.$('tbody span[name="amount"]').text(), '1200.000.00500.00300.00',
            "drag and drop should have succeeded, as the handle is unlocked");

        // Sorting by a field different for int_field should lock the handle
        await testUtils.dom.click(list.$('.o_column_sortable').eq(1));

        assert.strictEqual(list.$('tbody span[name="amount"]').text(), '0.00300.00500.001200.00',
            "should have been sorted by amount");

        // Drag and drop the fourth line in second position (not)
        await testUtils.dom.dragAndDrop(
            list.$('.ui-sortable-handle').eq(3),
            list.$('tbody tr').first(),
            {position: 'bottom'}
        );

        assert.strictEqual(list.$('tbody span[name="amount"]').text(), '0.00300.00500.001200.00',
            "drag and drop should have failed as the handle is locked");

        // Sorting by int_field should unlock the handle
        await testUtils.dom.click(list.$('.o_column_sortable').eq(0));

        assert.strictEqual(list.$('tbody span[name="amount"]').text(), '1200.000.00500.00300.00',
            "records should be ordered as per the previous resequence");

        // Drag and drop the fourth line in second position
        await testUtils.dom.dragAndDrop(
            list.$('.ui-sortable-handle').eq(3),
            list.$('tbody tr').first(),
            {position: 'bottom'}
        );

        assert.strictEqual(list.$('tbody span[name="amount"]').text(), '1200.00300.000.00500.00',
            "drag and drop should have worked as the handle is unlocked");

        list.destroy();
    });

    QUnit.test('editable list with handle widget with slow network', async function (assert) {
        assert.expect(15);

        // resequence makes sense on a sequence field, not on arbitrary fields
        this.data.foo.records[0].int_field = 0;
        this.data.foo.records[1].int_field = 1;
        this.data.foo.records[2].int_field = 2;
        this.data.foo.records[3].int_field = 3;

        var prom = testUtils.makeTestPromise();

        var list = await createView({
            View: ListView,
            model: 'foo',
            data: this.data,
            arch: '<tree editable="top">' +
                    '<field name="int_field" widget="handle"/>' +
                    '<field name="amount" widget="float" digits="[5,0]"/>' +
                  '</tree>',
            mockRPC: function (route, args) {
                if (route === '/web/dataset/resequence') {
                    var _super = this._super.bind(this);
                    assert.strictEqual(args.offset, 1,
                        "should write the sequence starting from the lowest current one");
                    assert.strictEqual(args.field, 'int_field',
                        "should write the right field as sequence");
                    assert.deepEqual(args.ids, [4, 2, 3],
                        "should write the sequence in correct order");
                    return prom.then(function () {
                        return _super(route, args);
                    });
                }
                return this._super.apply(this, arguments);
            },
        });
        assert.strictEqual(list.$('tbody tr:eq(0) td:last').text(), '1200',
            "default first record should have amount 1200");
        assert.strictEqual(list.$('tbody tr:eq(1) td:last').text(), '500',
            "default second record should have amount 500");
        assert.strictEqual(list.$('tbody tr:eq(2) td:last').text(), '300',
            "default third record should have amount 300");
        assert.strictEqual(list.$('tbody tr:eq(3) td:last').text(), '0',
            "default fourth record should have amount 0");

        // drag and drop the fourth line in second position
        await testUtils.dom.dragAndDrop(
            list.$('.ui-sortable-handle').eq(3),
            list.$('tbody tr').first(),
            {position: 'bottom'}
        );

        // edit moved row before the end of resequence
        await testUtils.dom.click(list.$('tbody tr:eq(3) td:last'));
        await testUtils.nextTick();

        assert.strictEqual(list.$('tbody tr:eq(3) td:last input').length, 0,
            "shouldn't edit the line before resequence");

        prom.resolve();
        await testUtils.nextTick();

        assert.strictEqual(list.$('tbody tr:eq(3) td:last input').length, 1,
            "should edit the line after resequence");

        assert.strictEqual(list.$('tbody tr:eq(3) td:last input').val(), '300',
            "fourth record should have amount 300");

        await testUtils.fields.editInput(list.$('tbody tr:eq(3) td:last input'), 301);
        await testUtils.dom.click(list.$('tbody tr:eq(0) td:last'));

        await testUtils.dom.click(list.$buttons.find('.o_list_button_save'));

        assert.strictEqual(list.$('tbody tr:eq(0) td:last').text(), '1200',
            "first record should have amount 1200");
        assert.strictEqual(list.$('tbody tr:eq(1) td:last').text(), '0',
            "second record should have amount 1");
        assert.strictEqual(list.$('tbody tr:eq(2) td:last').text(), '500',
            "third record should have amount 500");
        assert.strictEqual(list.$('tbody tr:eq(3) td:last').text(), '301',
            "fourth record should have amount 301");

        await testUtils.dom.click(list.$('tbody tr:eq(3) td:last'));
        assert.strictEqual(list.$('tbody tr:eq(3) td:last input').val(), '301',
            "fourth record should have amount 301");

        list.destroy();
    });

    QUnit.test('multiple clicks on Add do not create invalid rows', async function (assert) {
        assert.expect(2);

        this.data.foo.onchanges = {
            m2o: function () {},
        };

        var prom = testUtils.makeTestPromise();
        var list = await createView({
            View: ListView,
            model: 'foo',
            data: this.data,
            arch: '<tree editable="top"><field name="m2o" required="1"/></tree>',
            mockRPC: function (route, args) {
                var result = this._super.apply(this, arguments);
                if (args.method === 'onchange') {
                    return prom.then(function () {
                        return result;
                    });
                }
                return result;
            },
        });

        assert.containsN(list, '.o_data_row', 4,
            "should contain 4 records");

        // click on Add twice, and delay the onchange
        testUtils.dom.click(list.$buttons.find('.o_list_button_add'));
        testUtils.dom.click(list.$buttons.find('.o_list_button_add'));

        prom.resolve();
        await testUtils.nextTick();

        assert.containsN(list, '.o_data_row', 5,
            "only one record should have been created");

        list.destroy();
    });

    QUnit.test('reference field rendering', async function (assert) {
        assert.expect(4);

        this.data.foo.records.push({
            id: 5,
            reference: 'res_currency,2',
        });

        var list = await createView({
            View: ListView,
            model: 'foo',
            data: this.data,
            arch: '<tree><field name="reference"/></tree>',
            mockRPC: function (route, args) {
                if (args.method === 'name_get') {
                    assert.step(args.model);
                }
                return this._super.apply(this, arguments);
            },
        });

        assert.verifySteps(['bar', 'res_currency'], "should have done 1 name_get by model in reference values");
        assert.strictEqual(list.$('tbody td:not(.o_list_record_selector)').text(), "Value 1USDEUREUR",
            "should have the display_name of the reference");
        list.destroy();
    });

    QUnit.test('editable list view: contexts are correctly sent', async function (assert) {
        assert.expect(6);

        var list = await createView({
            View: ListView,
            model: 'foo',
            data: this.data,
            arch: '<tree editable="top">' +
                        '<field name="foo"/>' +
                    '</tree>',
            mockRPC: function (route, args) {
                var context;
                if (route === '/web/dataset/search_read') {
                    context = args.context;
                } else {
                    context = args.kwargs.context;
                }
                assert.strictEqual(context.active_field, 2, "context should be correct");
                assert.strictEqual(context.someKey, 'some value', "context should be correct");
                return this._super.apply(this, arguments);
            },
            session: {
                user_context: {someKey: 'some value'},
            },
            viewOptions: {
                context: {active_field: 2},
            },
        });

        await testUtils.dom.click(list.$('.o_data_cell:first'));
        await testUtils.fields.editInput(list.$('.o_field_widget[name=foo]'), 'abc');
        await testUtils.dom.click(list.$buttons.find('.o_list_button_save'));

        list.destroy();
    });

    QUnit.test('list grouped by date:month', async function (assert) {
        assert.expect(1);

        var list = await createView({
            View: ListView,
            model: 'foo',
            data: this.data,
            arch: '<tree><field name="date"/></tree>',
            groupBy: ['date:month'],
        });

        assert.strictEqual(list.$('tbody').text(), "January 2017 (1)Undefined (3)",
            "the group names should be correct");

        list.destroy();
    });

    QUnit.test('grouped list edition with toggle_button widget', async function (assert) {
        assert.expect(3);

        var list = await createView({
            View: ListView,
            model: 'foo',
            data: this.data,
            arch: '<tree><field name="bar" widget="toggle_button"/></tree>',
            groupBy: ['m2o'],
            mockRPC: function (route, args) {
                if (args.method === 'write') {
                    assert.deepEqual(args.args[1], {bar: false},
                        "should write the correct value");
                }
                return this._super.apply(this, arguments);
            },
        });

        await testUtils.dom.click(list.$('.o_group_header:first'));
        assert.containsOnce(list, '.o_data_row:first .o_toggle_button_success',
            "boolean value of the first record should be true");
        await testUtils.dom.click(list.$('.o_data_row:first .o_icon_button'));
        assert.strictEqual(list.$('.o_data_row:first .text-muted:not(.o_toggle_button_success)').length, 1,
            "boolean button should have been updated");

        list.destroy();
    });

    QUnit.test('grouped list view, indentation for empty group', async function (assert) {
        assert.expect(3);

        this.data.foo.fields.priority = {
            string: "Priority",
            type: "selection",
            selection: [[1, "Low"], [2, "Medium"], [3, "High"]],
            default: 1,
        };
        this.data.foo.records.push({id: 5, foo: "blip", int_field: -7, m2o: 1, priority: 2});
        this.data.foo.records.push({id: 6, foo: "blip", int_field: 5, m2o: 1, priority: 3});

        var list = await createView({
            View: ListView,
            model: 'foo',
            data: this.data,
            arch: '<tree><field name="id"/></tree>',
            groupBy: ['priority', 'm2o'],
            mockRPC: function (route, args) {
                // Override of the read_group to display the row even if there is no record in it,
                // to mock the behavihour of some fields e.g stage_id on the sale order.
                if (args.method === 'read_group' && args.kwargs.groupby[0] === "m2o") {
                    return Promise.resolve([
                        {
                            id: 8,
                            m2o:[1,"Value 1"],
                            m2o_count: 0
                        }, {
                            id: 2,
                            m2o:[2,"Value 2"],
                            m2o_count: 1
                        }
                    ]);
                }
                return this._super.apply(this, arguments);
            },
        });

        // open the first group
        await testUtils.dom.click(list.$('.o_group_header:first'));
        assert.strictEqual(list.$('th.o_group_name').eq(1).children().length, 1,
            "There should be an empty element creating the indentation for the subgroup.");
        assert.hasClass(list.$('th.o_group_name').eq(1).children().eq(0), 'fa',
            "The first element of the row name should have the fa class");
        assert.strictEqual(list.$('th.o_group_name').eq(1).children().eq(0).is('span'), true,
            "The first element of the row name should be a span");
        list.destroy();
    });

    QUnit.test('basic support for widgets', async function (assert) {
        assert.expect(1);

        var MyWidget = Widget.extend({
            init: function (parent, dataPoint) {
                this.data = dataPoint.data;
            },
            start: function () {
                this.$el.text(JSON.stringify(this.data));
            },
        });
        widgetRegistry.add('test', MyWidget);

        var list = await createView({
            View: ListView,
            model: 'foo',
            data: this.data,
            arch: '<tree><field name="foo"/><field name="int_field"/><widget name="test"/></tree>',
        });

        assert.strictEqual(list.$('.o_widget').first().text(), '{"foo":"yop","int_field":10,"id":1}',
            "widget should have been instantiated");

        list.destroy();
        delete widgetRegistry.map.test;
    });

    QUnit.test('use the limit attribute in arch', async function (assert) {
        assert.expect(3);

        var list = await createView({
            View: ListView,
            model: 'foo',
            data: this.data,
            arch: '<tree limit="2"><field name="foo"/></tree>',
            mockRPC: function (route, args) {
                assert.strictEqual(args.limit, 2,
                    'should use the correct limit value');
                return this._super.apply(this, arguments);
            },
        });

        assert.strictEqual(list.pager.$el.text().trim(), '1-2 / 4',
            "pager should be correct");

        assert.containsN(list, '.o_data_row', 2,
            'should display 2 data rows');
        list.destroy();
    });

    QUnit.test('check if the view destroys all widgets and instances', async function (assert) {
        assert.expect(1);

        var instanceNumber = 0;
        testUtils.mock.patch(mixins.ParentedMixin, {
            init: function () {
                instanceNumber++;
                return this._super.apply(this, arguments);
            },
            destroy: function () {
                if (!this.isDestroyed()) {
                    instanceNumber--;
                }
                return this._super.apply(this, arguments);
            }
        });

        var params = {
            View: ListView,
            model: 'foo',
            data: this.data,
            arch: '<tree string="Partners">' +
                    '<field name="foo"/>' +
                    '<field name="bar"/>' +
                    '<field name="date"/>' +
                    '<field name="int_field"/>' +
                    '<field name="qux"/>' +
                    '<field name="m2o"/>' +
                    '<field name="o2m"/>' +
                    '<field name="m2m"/>' +
                    '<field name="amount"/>' +
                    '<field name="currency_id"/>' +
                    '<field name="datetime"/>' +
                    '<field name="reference"/>' +
                '</tree>',
        };

        var list = await createView(params);
        list.destroy();

        var initialInstanceNumber = instanceNumber;
        instanceNumber = 0;

        list = await createView(params);

        // call destroy function of controller to ensure that it correctly destroys everything
        list.__destroy();

        // + 1 (parent)
        assert.strictEqual(instanceNumber, initialInstanceNumber + 1,
            "every widget must be destroyed exept the parent");

        list.destroy();

        testUtils.mock.unpatch(mixins.ParentedMixin);
    });

    QUnit.test('concurrent reloads finishing in inverse order', async function (assert) {
        assert.expect(4);

        var blockSearchRead = false;
        var prom = testUtils.makeTestPromise();
        var list = await createView({
            View: ListView,
            model: 'foo',
            data: this.data,
            arch: '<tree><field name="foo"/></tree>',
            mockRPC: function (route) {
                var result = this._super.apply(this, arguments);
                if (route === '/web/dataset/search_read' && blockSearchRead) {
                    return prom.then(_.constant(result));
                }
                return result;
            },
        });

        assert.containsN(list, '.o_list_view .o_data_row', 4,
            "list view should contain 4 records");

        // reload with a domain (this request is blocked)
        blockSearchRead = true;
        list.reload({domain: [['foo', '=', 'yop']]});
        await testUtils.nextTick();

        assert.containsN(list, '.o_list_view .o_data_row', 4,
            "list view should still contain 4 records (search_read being blocked)");

        // reload without the domain
        blockSearchRead = false;
        list.reload({domain: []});
        await testUtils.nextTick();

        assert.containsN(list, '.o_list_view .o_data_row', 4,
            "list view should still contain 4 records");

        // unblock the RPC
        prom.resolve();
        await testUtils.nextTick();

        assert.containsN(list, '.o_list_view .o_data_row', 4,
            "list view should still contain 4 records");

        list.destroy();
    });

    QUnit.test('list view on a "noCache" model', async function (assert) {
        assert.expect(9);

        testUtils.mock.patch(BasicModel, {
            noCacheModels: BasicModel.prototype.noCacheModels.concat(['foo']),
        });

        var list = await createView({
            View: ListView,
            model: 'foo',
            data: this.data,
            arch: '<tree editable="top">' +
                    '<field name="display_name"/>' +
                '</tree>',
            mockRPC: function (route, args) {
                if (_.contains(['create', 'unlink', 'write'], args.method)) {
                    assert.step(args.method);
                }
                return this._super.apply(this, arguments);
            },
            viewOptions: {
                hasSidebar: true,
            },
        });
        core.bus.on('clear_cache', list, assert.step.bind(assert, 'clear_cache'));

        // create a new record
        await testUtils.dom.click(list.$buttons.find('.o_list_button_add'));
        await testUtils.fields.editInput(list.$('.o_selected_row .o_field_widget'), 'some value');
        await testUtils.dom.click(list.$buttons.find('.o_list_button_save'));

        // edit an existing record
        await testUtils.dom.click(list.$('.o_data_cell:first'));
        await testUtils.fields.editInput(list.$('.o_selected_row .o_field_widget'), 'new value');
        await testUtils.dom.click(list.$buttons.find('.o_list_button_save'));

        // delete a record
        await testUtils.dom.click(list.$('.o_data_row:first .o_list_record_selector input'));
        await testUtils.dom.click(list.sidebar.$('.o_dropdown_toggler_btn:contains(Action)'));
        await testUtils.dom.click(list.sidebar.$('a:contains(Delete)'));
        await testUtils.dom.click($('.modal-footer .btn-primary'));

        assert.verifySteps([
            'create',
            'clear_cache',
            'write',
            'clear_cache',
            'unlink',
            'clear_cache',
        ]);

        list.destroy();
        testUtils.mock.unpatch(BasicModel);

        assert.verifySteps(['clear_cache']); // triggered by the test environment on destroy
    });

    QUnit.test('list should ask to scroll to top on page changes', async function (assert) {
        assert.expect(10);

        var list = await createView({
            View: ListView,
            model: 'foo',
            data: this.data,
            arch: '<tree limit="3">' +
                    '<field name="display_name"/>' +
                '</tree>',
            intercepts: {
                scrollTo: function (ev) {
                    assert.strictEqual(ev.data.top, 0,
                        "should ask to scroll to top");
                    assert.step('scroll');
                },
            },
        });

        // switch pages (should ask to scroll)
        await testUtils.dom.click(list.pager.$('.o_pager_next'));
        await testUtils.dom.click(list.pager.$('.o_pager_previous'));
        assert.verifySteps(['scroll', 'scroll'],
            "should ask to scroll when switching pages");

        // change the limit (should not ask to scroll)
        await testUtils.dom.click(list.pager.$('.o_pager_value'));
        await testUtils.fields.editAndTrigger(list.pager.$('.o_pager_value input'),
            '1-2', ['blur']);
        assert.strictEqual(list.pager.$('.o_pager_value').text(), '1-2',
            "should have changed the limit");

        assert.verifySteps([], "should not ask to scroll when changing the limit");

        // switch pages again (should still ask to scroll)
        await testUtils.dom.click(list.pager.$('.o_pager_next'));

        assert.verifySteps(['scroll'], "this is still working after a limit change");

        list.destroy();
    });

    QUnit.test('list with handle field, override default_get, bottom when inline', async function (assert) {
        assert.expect(2);

        this.data.foo.fields.int_field.default = 10;

        var list = await createView({
            View: ListView,
            model: 'foo',
            data: this.data,
            arch:
                '<tree editable="bottom" default_order="int_field">'
                    + '<field name="int_field" widget="handle"/>'
                    + '<field name="foo"/>'
                +'</tree>',
        });

        // starting condition
        assert.strictEqual($('.o_data_cell').text(), "blipblipyopgnap");

        // click add a new line
        // save the record
        // check line is at the correct place

        var inputText = 'ninja';
        await testUtils.dom.click($('.o_list_button_add'));
        await testUtils.fields.editInput(list.$('.o_input[name="foo"]'), inputText);
        await testUtils.dom.click($('.o_list_button_save'));
        await testUtils.dom.click($('.o_list_button_add'));

        assert.strictEqual($('.o_data_cell').text(), "blipblipyopgnap" + inputText);

        list.destroy();
    });

    QUnit.test('grouped list with async widget', async function (assert) {
        assert.expect(4);

        var prom = testUtils.makeTestPromise();
        var AsyncWidget = Widget.extend({
            willStart: function () {
                return prom;
            },
            start: function () {
                this.$el.text('ready');
            },
        });
        widgetRegistry.add('asyncWidget', AsyncWidget);

        var list = await createView({
            View: ListView,
            model: 'foo',
            data: this.data,
            arch: '<tree><widget name="asyncWidget"/></tree>',
            groupBy: ['int_field'],
        });

        assert.containsNone(list, '.o_data_row', "no group should be open");

        await testUtils.dom.click(list.$('.o_group_header:first'));

        assert.containsNone(list, '.o_data_row',
            "should wait for async widgets before opening the group");

        prom.resolve();
        await testUtils.nextTick();

        assert.containsN(list, '.o_data_row', 1, "group should be open");
        assert.strictEqual(list.$('.o_data_row .o_data_cell').text(), 'ready',
            "async widget should be correctly displayed");

        list.destroy();
        delete widgetRegistry.map.asyncWidget;
    });
});

});<|MERGE_RESOLUTION|>--- conflicted
+++ resolved
@@ -10,7 +10,6 @@
 var mixins = require('web.mixins');
 var NotificationService = require('web.NotificationService');
 var testUtils = require('web.test_utils');
-var testUtilsDom = require('web.test_utils_dom');
 var widgetRegistry = require('web.widget_registry');
 var Widget = require('web.Widget');
 
@@ -276,14 +275,11 @@
         list.destroy();
     });
 
-<<<<<<< HEAD
-    QUnit.test('at least 4 rows are rendered, even if less data', async function (assert) {
-=======
-    QUnit.test('editable list datetimepicker destroy widget', function (assert) {
+    QUnit.test('editable list datetimepicker destroy widget', async function (assert) {
         assert.expect(7);
-        var done = assert.async();
-
-        var list = createView({
+        var eventPromise = testUtils.makeTestPromise();
+
+        var list = await createView({
             View: ListView,
             model: 'foo',
             data: this.data,
@@ -292,7 +288,7 @@
                 '</tree>',
         });
         list.$el.on({
-            'show.datetimepicker': function () {
+            'show.datetimepicker': async function () {
                 assert.equal($('.bootstrap-datetimepicker-widget').length, 1,
                     'The datetimepicker is open');
 
@@ -302,7 +298,7 @@
                 assert.equal(list.$('.o_selected_row').length, 1,
                     'One row in edit mode');
 
-                list.$('input.o_datepicker_input').trigger($.Event('keydown', {which: $.ui.keyCode.ESCAPE}));
+                await testUtils.fields.triggerKeydown(list.$('.o_datepicker_input'), 'escape');
 
                 assert.equal(list.$('.o_data_row').length, 4,
                     'There should be 4 rows');
@@ -310,7 +306,7 @@
                 assert.equal(list.$('.o_selected_row').length, 0,
                     'No row should be in edit mode');
 
-                done();
+                eventPromise.resolve();
             }
         });
         assert.equal(list.$('.o_data_row').length, 4,
@@ -319,13 +315,13 @@
         assert.equal(list.$('.o_selected_row').length, 0,
             'No row should be in edit mode');
 
-        testUtilsDom.click(list.$buttons.find('.o_list_button_add'));
-
-        list.destroy();
-    });
-
-    QUnit.test('at least 4 rows are rendered, even if less data', function (assert) {
->>>>>>> c9f832d9
+        await testUtils.dom.click(list.$buttons.find('.o_list_button_add'));
+
+        await eventPromise;
+        list.destroy();
+    });
+
+    QUnit.test('at least 4 rows are rendered, even if less data', async function (assert) {
         assert.expect(1);
 
         var list = await createView({
