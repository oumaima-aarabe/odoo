--- conflicted
+++ resolved
@@ -204,20 +204,14 @@
      */
     init: function (parent, media, options) {
         this._super.apply(this, arguments);
-<<<<<<< HEAD
 
         this.IMAGES_PER_PAGE = this.IMAGES_PER_ROW * this.IMAGES_ROWS;
 
         this.options = options;
         this.accept = options.accept || (options.document ? '*/*' : 'image/*');
-        if (options.res_id) {
-=======
-        this.options = options || {};
-        this.accept = this.options.accept || this.options.document ? "*/*" : "image/*";
         if (options.domain) {
             this.domain = typeof options.domain === 'function' ? options.domain() : options.domain;
         } else if (options.res_id) {
->>>>>>> 8c64159b
             this.domain = ['|',
                 '&', ['res_model', '=', options.res_model], ['res_id', '=', options.res_id],
                 ['res_model', '=', 'ir.ui.view']];
@@ -351,58 +345,8 @@
      */
     search: function (needle, noRender) {
         var self = this;
-<<<<<<< HEAD
         if (!noRender) {
             this.$('input.url').val('').trigger('input').trigger('change');
-=======
-        var $form = this.$('form[action="/web_editor/attachment/add"]');
-        if (!$form.find('input[name="upload"]').val().length) {
-            if (this.selected_existing().size()) {
-                event.preventDefault();
-                return false;
-            }
-        }
-        $form.find('.well > div').hide().last().after('<span class="fa fa-spin fa-3x fa-refresh"/>');
-
-        var callback = _.uniqueId('func_');
-        this.$('input[name=func]').val(callback);
-        window[callback] = function (attachments, error) {
-            delete window[callback];
-            $form.find('.well > span').remove();
-            $form.find('.well > div').show();
-            _.each(attachments, function (record) {
-                record.src = record.url || '/web/image/' + record.id;
-                record.is_document = !(/gif|jpe|jpg|png/.test(record.mimetype));
-            });
-            if (error || !attachments.length) {
-                self.file_selected(null, error || !attachments.length);
-            }
-            self.images = attachments;
-            for (var i=0; i<attachments.length; i++) {
-                self.file_selected(attachments[i], error);
-            }
-
-            if (self.options.onUpload) {
-                self.options.onUpload(attachments);
-            }
-        };
-    },
-    file_selection: function () {
-        var $form = this.$('form');
-        this.$el.addClass('nosave');
-        $form.removeClass('has-error').find('.help-block').empty();
-        this.$('button.filepicker').removeClass('btn-danger btn-success');
-        $form.submit();
-    },
-    file_selected: function (attachment, error) {
-        var $button = this.$('button.filepicker');
-        if (!error) {
-            $button.addClass('btn-success');
-            this.set_image(attachment);
-        } else {
-            this.$('form').addClass('has-error').find('.help-block').text(error);
-            $button.addClass('btn-danger');
->>>>>>> 8c64159b
         }
         var domain = this.domain.concat(['|', ['mimetype', '=', false], ['mimetype', this.options.document ? 'not in' : 'in', ['image/gif', 'image/jpe', 'image/jpeg', 'image/jpg', 'image/gif', 'image/png']]]);
         if (needle && needle.length) {
@@ -567,6 +511,10 @@
                 _processFile(attachments[i], error);
             }
 
+            if (self.options.onUpload) {
+                self.options.onUpload(attachments);
+            }
+
             function _processFile(attachment, error) {
                 var $button = self.$('.o_upload_image_button');
                 if (!error) {
