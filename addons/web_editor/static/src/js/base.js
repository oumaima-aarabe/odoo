--- conflicted
+++ resolved
@@ -34,11 +34,7 @@
     if (!all_ready) {
         all_ready = dom_ready;
         if (!odoo._modules) {
-<<<<<<< HEAD
-            all_ready.then(load_translations);
-=======
-            all_ready = all_ready.then(translations);
->>>>>>> 8e38a3d0
+            all_ready = all_ready.then(load_translations);
         }
     }
     // also load new templates since previous ready call
