# -*- encoding: utf-8 -*-
##############################################################################
#
#    OpenERP, Open Source Management Solution
#    Copyright (c) 2010 kazacube (http://kazacube.com).
#
#    This program is free software: you can redistribute it and/or modify
#    it under the terms of the GNU Affero General Public License as
#    published by the Free Software Foundation, either version 3 of the
#    License, or (at your option) any later version.
#
#    This program is distributed in the hope that it will be useful,
#    but WITHOUT ANY WARRANTY; without even the implied warranty of
#    MERCHANTABILITY or FITNESS FOR A PARTICULAR PURPOSE.  See the
#    GNU Affero General Public License for more details.
#
#    You should have received a copy of the GNU Affero General Public License
#    along with this program.  If not, see <http://www.gnu.org/licenses/>.
#
##############################################################################

{
    "name" : "Maroc - Plan Comptable Général",
    "version" : "1.0",
    "author" : "kazacube",
<<<<<<< HEAD
    "category" : "Finance",
    "description": "Ce  Module charge le modèle du plan de comptes standard Marocain et permet de générer les états comptables aux normes marocaines (Bilan, CPC (comptes de produits et charges), balance générale à 6 colonnes, Grand livre cumulatif...). L'intégration comptable a été validé avec l'aide du Cabinet d'expertise comptable Seddik au cours du troisième trimestre 2010",
=======
    "category" : "Localisation/Account Charts",
    "description": """
    This is the base module to manage the accounting chart for Maroc.
    =================================================================

    Ce  Module charge le modèle du plan de comptes standard Marocain et permet de générer les états comptables aux normes marocaines (Bilan, CPC (comptes de produits et charges), balance générale à 6 colonnes, Grand livre cumulatif...). L'intégration comptable a été validé avec l'aide du Cabinet d'expertise comptable Seddik au cours du troisième trimestre 2010""",
>>>>>>> a00f7aa9
    "website": "http://www.kazacube.com",
    "depends" : ["base", "account"],
    "init_xml" : [],
    "update_xml" : [
                    "security/compta_security.xml",
                    "security/ir.model.access.csv",
                    "account_type.xml",
                    "account_pcg_morocco.xml",
                    "l10n_ma_wizard.xml",
                    "l10n_ma_tax.xml",
                    "l10n_ma_journal.xml",

                    ],
    "demo_xml" : [],
    "active": False,
    "installable": True,
    "certificate" : "00599614652359069981",
    'images': ['images/config_chart_l10n_ma.jpeg','images/l10n_ma_chart.jpeg'],
}
# vim:expandtab:smartindent:tabstop=4:softtabstop=4:shiftwidth=4:
<|MERGE_RESOLUTION|>--- conflicted
+++ resolved
@@ -23,17 +23,12 @@
     "name" : "Maroc - Plan Comptable Général",
     "version" : "1.0",
     "author" : "kazacube",
-<<<<<<< HEAD
     "category" : "Finance",
-    "description": "Ce  Module charge le modèle du plan de comptes standard Marocain et permet de générer les états comptables aux normes marocaines (Bilan, CPC (comptes de produits et charges), balance générale à 6 colonnes, Grand livre cumulatif...). L'intégration comptable a été validé avec l'aide du Cabinet d'expertise comptable Seddik au cours du troisième trimestre 2010",
-=======
-    "category" : "Localisation/Account Charts",
     "description": """
     This is the base module to manage the accounting chart for Maroc.
     =================================================================
 
     Ce  Module charge le modèle du plan de comptes standard Marocain et permet de générer les états comptables aux normes marocaines (Bilan, CPC (comptes de produits et charges), balance générale à 6 colonnes, Grand livre cumulatif...). L'intégration comptable a été validé avec l'aide du Cabinet d'expertise comptable Seddik au cours du troisième trimestre 2010""",
->>>>>>> a00f7aa9
     "website": "http://www.kazacube.com",
     "depends" : ["base", "account"],
     "init_xml" : [],
