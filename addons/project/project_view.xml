<?xml version="1.0" encoding="utf-8"?>
<openerp>
    <data>

        <menuitem
            icon="terp-project" id="base.menu_main_pm"
            name="Project" sequence="10"
            groups="group_project_manager,group_project_user"
            web_icon="images/project.png"
            web_icon_hover="images/project-hover.png"/>

        <menuitem id="menu_project_management" name="Project" parent="base.menu_main_pm" sequence="1"/>
        <menuitem id="menu_definitions" name="Configuration" parent="base.menu_main_pm" sequence="60"/>

        <!-- Project -->
        <record id="edit_project" model="ir.ui.view">
            <field name="name">project.project.form</field>
            <field name="model">project.project</field>
            <field name="type">form</field>
            <field name="arch" type="xml">
                <form string="Project">
                    <group colspan="4" col="6">
                        <field name="name" string="Project Name" select="1"/>
                        <field name="analytic_account_id" invisible="1" required="0"/>
                        <field name="parent_id" string="Parent" domain="[('id','!=',analytic_account_id)]" context="{'current_model': 'project.project'}"/>
                        <field name="user_id" string="Project Manager" select="1" attrs="{'readonly':[('state','in',['close', 'cancelled'])]}"/>
                        <field name="date_start" string="Start Date" attrs="{'readonly':[('state','in',['close', 'cancelled'])]}"/>
                        <field name="date" string="End Date" attrs="{'readonly':[('state','in',['close', 'cancelled'])]}"/>
                        <field name="progress_rate" widget="progressbar"/>
                    </group>
                    <notebook colspan="4">
                        <page string="Administration">
                            <group col="2" colspan="2" name="kanban">
                                <separator colspan="2" string="Project Management"/>
                                    <field name="task"/>
                            </group>
                            <group col="2" colspan="2">
                                <separator colspan="4" string="Performance"/>
                                <field name="planned_hours" widget="float_time"/>
                                <field name="effective_hours" widget="float_time" />
                                <field name="resource_calendar_id"/>
                            </group>
                            <newline/>
                            <group col="2" colspan="2" name="misc">
                                <separator colspan="4" string="Miscelleanous"/>
                                <field name="company_id" select="1" groups="base.group_multi_company" widget="selection" required="1"/>
                                <field name="warn_manager"/>
                                <field name="priority"/>
                                <field name="active" attrs="{'invisible':[('state','in',['open', 'pending', 'template'])]}"/>
                            </group>
                            <newline/>
                            <separator colspan="4"/>
                            <group col="9" colspan="8">
                                <field name="state" widget="statusbar" statusbar_visible="open,close" statusbar_colors='{"pending":"blue"}' select="1" readonly="1"/>
                                <button name="set_cancel" string="Cancel" type="object" states="open,pending" icon="gtk-cancel"/>
                                <button name="set_template" string="Set as Template" type="object" states="open" icon="gtk-convert" groups="base.group_extended"/>
                                <button name="set_open" string="Re-open project" type="object" states="pending,cancelled,close" icon="gtk-ok"/>
                                <button name="set_pending" string="Pending" type="object" states="open" icon="gtk-media-pause"/>
                                <button name="set_done" string="Done" type="object" states="open,pending" icon="terp-dialog-close"/>
                                <button name="reset_project" string="Reset as Project" type="object" states="template" icon="gtk-convert"/>
                                <button
                                    string="New Project Based on Template"
                                    name="duplicate_template"  type="object"
                                    states="template" icon="gtk-new" context="{'parent_id':parent_id}"/>
                            </group>
                        </page>
                        <page string="Members">
                            <field colspan="4" name="members" nolabel="1">
                                <tree string="Members">
                                    <field name="name"/>
                                    <field name="user_email"/>
                                </tree>
                            </field>
                        </page>
                        <page string="Billing" groups="account.group_account_invoice">
                            <field colspan="4" name="partner_id" on_change="onchange_partner_id(partner_id)" select="1" string="Customer"/>
                            <field name="warn_customer"/>
                            <field name="currency_id" select="1" groups="base.group_multi_company" required="1"/>
                            <newline/>
                            <group colspan="4" col="4" groups="base.group_extended">
                                <separator colspan="2" string="Mail Header"/>
                                <separator colspan="2" string="Mail Footer"/>
                                <field name="warn_header" nolabel="1" colspan="2"/>
                                <field name="warn_footer" nolabel="1" colspan="2"/>
                            </group>
                            <group col="3" colspan="4" groups="base.group_extended">
                                <separator string="Automatic variables for headers and footer. Use exactly the same notation." colspan="4"/>
                                <label string="Task: %%(name)s"/>
                                <label string="User: %%(user_id)s"/>
                                <label string="ID: %%(task_id)s"/>
                                <label string="Status: %%(state)s"/>
                                <label string="Date Start: %%(date_start)s"/>
                                <label string="Date Stop: %%(date)s"/>
                            </group>
                        </page>
                        <page string="Tasks Stages" groups="base.group_extended">
                           <field nolabel="1" name="type_ids" colspan="4"/>
                        </page>
                        <page string="Notes">
                            <field colspan="4" name="description" nolabel="1"/>
                        </page>
                    </notebook>
                    <newline/>
                </form>
            </field>
        </record>

       <record id="view_project_project_filter" model="ir.ui.view">
            <field name="name">project.project.select</field>
            <field name="model">project.project</field>
            <field name="type">search</field>
            <field name="arch" type="xml">
                <search string="Search Project">
                   <group>
                       <filter icon="terp-check" string="Open" name="Current" domain="[('state', '=','open')]" help="Open Projects"/>
                       <filter icon="gtk-media-pause" string="Pending" name="Pending" domain="[('state', '=','pending')]" help="Pending Projects"/>
                       <filter icon="gtk-media-pause" string="Template"
                            name="Template" domain="[('state', '=','template')]" help="Templates of Projects"
                            groups="base.group_extended"/>
                       <separator orientation="vertical"/>
                       <filter icon="terp-personal+" string="Member" domain="['|',('user_id', '=', uid),('members', '=', uid)]" help="Projects in which I am a member."/>
                       <separator orientation="vertical"/>
                       <field name="name" string="Project Name"/>
                       <field name="user_id" string="Project Manager">
                            <filter domain="[('user_id','=',uid)]" help="Projects in which I am a manager" icon="terp-personal"/>
                       </field>
                       <field name="partner_id" string="Partner"/>
                   </group>
                   <newline />
                    <group expand="0" string="Group By..." groups="base.group_extended">
                        <filter string="Manager" name="Manager"  icon="terp-personal" domain = "[]" context="{'group_by':'user_id'}"/>
                        <filter string="Partner" name="Partner" icon="terp-partner" domain = "[]" context="{'group_by':'partner_id'}"/>
                         <separator orientation="vertical"/>
                        <filter string="Parent" name="Parent"  help="Parent" icon="terp-folder-blue" domain = "[]" context="{'group_by':'parent_id'}"/>
                    </group>
               </search>
            </field>
        </record>

        <record id="view_project" model="ir.ui.view">
            <field name="name">project.project.tree</field>
            <field name="model">project.project</field>
            <field name="type">tree</field>
            <field name="field_parent">child_ids</field>
            <field name="arch" type="xml">
                <tree colors="red:date and (date&lt;current_date) and (state == 'open');blue:state in ('draft','pending');grey: state in ('close','cancelled')" string="Projects">
                    <field name="sequence" invisible="1"/>
                    <field name="date" invisible="1"/>
                    <field name="name" string="Project Name"/>
                    <field name="user_id" string="Project Manager"/>
                    <field name="partner_id" string="Partner"/>
                    <field name="parent_id" string="Parent" invisible="1"/>
                    <field name="planned_hours" widget="float_time"/>
                    <field name="total_hours" widget="float_time"/>
                    <field name="effective_hours" widget="float_time"/>
                    <field name="progress_rate" widget="progressbar"/>
                    <field name="state"/>
                </tree>
            </field>
        </record>
        
        <record model="ir.ui.view" id="view_project_kanban">
            <field name="name">project.project.kanban</field>
            <field name="model">project.project</field>
            <field name="type">kanban</field>
            <field name="arch" type="xml">
                <kanban>
                    <field name="effective_hours"/>
                    <field name="total_hours"/>
                    <field name="date"/>
                    <field name="name"/>
                    <field name="members"/>
                    <field name="task"/>
                    <field name="user_id"/>
                    <field name="date"/>
                    <templates>
                        <t t-name="kanban-box">
                            <script type="text/javascript">
                                function showElement(){
                                    $('.dropdown-toggle').dropdown();
                                    
                                    }
                            </script>
                            <div class="project_vignettes">
                                <li class="oe_project_kanban_vignette">
                                    <a href="#" class="oe_project_kanban_action dropdown-toggle" onclick="javascript:showElement()"><span class="i">B</span></a>
                                    <ul class="dropdown-menu">
                                      <li ><a type="edit" >Edit...</a></li>
                                      <li ><a type="delete">Delete</a></li>
                                      <li>
                                        <ul class="color-chooser">
                                          <li><a><span class="steelblue square"></span></a></li>
                                           <li><a><span class="firebrick square"></span></a></li>
                                          <li><a><span class="khaki square"></span></a></li>
                                          <li><a><span class="thistle square"></span></a></li>
                                          <li><a><span class="orange square"></span></a></li>
                                        </ul>
                                      </li>
                                    </ul>
<<<<<<< HEAD
                                    <h4><t t-esc="record.name.value.substr(0,32)"/><t t-if="record.name.value.length > 32">...</t></h4>
                                    <h4 id="list" height="10px">
                                        <a>
                                            <t t-if="record.task.raw_value">
                                                <button name="open_tasks" class="oe_project_buttons" type="object"><field name="open_task"/> Tasks</button>
                                            </t>
                                        </a>
                                    </h4>
                                    <table class="project_fields">
                                        <tr t-if="record.date.raw_value">
                                            <th align="left">Deadline</th>
                                            <td align="left">
                                                <t t-esc="record.date.raw_value.toString('MMMM')"/> 
                                                <t t-esc="record.date.raw_value.getDate()"/>,
                                                <t t-esc="record.date.raw_value.getFullYear()"/>
                                            </td>
                                        </tr>
                                        <tr>
                                            <th align="left">Progress</th>
                                            <td align="left">
                                                <t t-esc="Math.round(record.effective_hours.raw_value)"/>/<t t-esc="Math.round(record.total_hours.raw_value)"/> days
                                            </td>
                                        </tr>
                                    </table>
                                    <t t-foreach="record.members.raw_value" t-as="member">
                                        <img t-att-src="kanban_image('res.users', 'avatar', member)" class="project_avatar"/>
                                    </t>					            
                                </li>
=======
                                  </li>
                                </ul>
                                <h4><a><t t-esc="record.name.value"/></a></h4>
                                <h4 id="list" height="10px"><a><t t-if="record.task.raw_value">
                                 <button name="open_tasks" class="oe_project_buttons" type="object"><field name="open_task"/> Tasks</button>
                                 </t></a></h4>
                                 <table class="project_fields">
						              <tr t-if="record.date.raw_value"> <th align="left">Deadline</th><td align="left"><t t-esc="record.date.raw_value.toString('MMMM')"/> 
													    <t t-esc="record.date.raw_value.getDate()"/>,
                             							<t t-esc="record.date.raw_value.getFullYear()"/></td> </tr>
						              <tr> <th align="left">Progress</th><td align="left"><t t-esc="Math.round(record.effective_hours.raw_value/24)"/>/<t t-esc="Math.round(record.total_hours.raw_value/24)"/> days</td> </tr>
            					</table>
					              	<t t-foreach="record.members.raw_value" t-as="member"><img t-att-src="kanban_image('res.users', 'avatar', member)" class="project_avatar"/></t>					            
                            </li>
>>>>>>> e21bf1fd
                            </div>
                        </t>
                       
                        <!--<t t-name="tasks">
                            <ul class="oe_kanban_tooltip">
                                <li><b>Tasks:</b> <field name="open_task"/></li>
                            </ul>
                        </t>
                        <t t-name="kanban-box">
                            <div class="oe_module_vignette oe_kanban_box oe_kanban_color_border">
                                <table class="project_table">
                                    <tr>
                                        <td class="td_image">
                                            <div class="sequence">
                                                <button name = "open_users" type="object" class="oe_project_buttons"><img t-att-src="kanban_image('res.users', 'avatar', record.user_id.raw_value[0])" class="avatar"/></button><br/>
                                                <div class="manager"><field name="user_id"/></div>
                                            </div>
                                            <t t-if="record.date.raw_value">
                                                <div class="sequence">
                                                    <kbd class="user">Deadline</kbd>
                                                    <div class="manager"><b><field name="date"/></b></div>
                                                </div>
                                            </t>
                                          </td>
                                        <td class="td_name">
                                            <div>
                                                <h4 class="oe_project_font1">
                                                    <a type="edit"><div class="oe_project_font"><t t-esc="record.name.value.substr(0,35)"/><t t-if="record.name.value.length > 35">...</t></div></a>
                                                </h4>
                                                <table >
                                                    <tr class ="task">
                                                        <td class="buttons">
                                                            <t t-if="record.task.raw_value">
                                                                <button name="open_tasks" class="oe_project_buttons" type="object" tooltip="tasks"><img src="/project/static/src/img/tasks_icon.png" class="project_icon"/></button>
                                                            </t>
                                                        </td>
                                                    </tr>
                                                    <tr>
                                                        <td height="45px" class="oe_project_members">
                                                            <t t-foreach="record.members.raw_value" t-as="member">
                                                                <img t-att-src="kanban_image('res.users', 'avatar', member)" class="img_member"/>
                                                            </t>
                                                        </td>
                                                    </tr>
                                                </table>
                                            </div>
                                        </td>
                                    </tr>
                                </table>
                                <table class="project_table">
                                    <tr>
                                        <td class="td_hours">
                                            <div class="progress invoiced">
                                                <t t-esc="Math.round(record.effective_hours.raw_value)"/> hrs
                                                <progress t-att-value="record.effective_hours.raw_value" t-att-max="record.total_hours.raw_value"></progress>
                                                <t t-esc="Math.round(record.total_hours.raw_value)"/> hrs
                                            </div>
                                        </td>
                                    </tr>
                                </table>
                            </div>
                        </t>-->
                    </templates>
                </kanban>
            </field>
        </record>

       <record id="view_project_project_gantt" model="ir.ui.view">
            <field name="name">project.project.gantt</field>
            <field name="model">project.project</field>
            <field name="type">gantt</field>
            <field name="arch" type="xml">
                <gantt date_delay="planned_hours" date_start="date_start" string="Projects">
                </gantt>
            </field>
        </record>

        <record id="open_view_project_all" model="ir.actions.act_window">
            <field name="name">Projects</field>
            <field name="res_model">project.project</field>
            <field name="view_type">form</field>
            <field name="domain">[]</field>
            <field name="view_mode">kanban,tree,form,gantt</field>
            <field name="view_id" ref="view_project_kanban"/>
            <field name="search_view_id" ref="view_project_project_filter"/>
            <field name="context">{}</field>
            <field name="help">A project contains a set of tasks or issues that will be performed by your resources assigned to it. A project can be hierarchically structured, as a child of a Parent Project. This allows you to design large project structures with different phases spread over the project duration cycle. Each user can set his default project in his own preferences to automatically filter the tasks or issues he usually works on. If you choose to invoice the time spent on a project task, you can find project tasks to be invoiced in the billing section.</field>
        </record>

        <record id="open_view_template_project" model="ir.actions.act_window">
            <field name="name">Templates of Projects</field>
            <field name="res_model">project.project</field>
            <field name="view_type">form</field>
            <field name="domain">[('state','=','template')]</field>
            <field name="view_id" ref="view_project"/>
        </record>

        <record id="view_task_work_form" model="ir.ui.view">
            <field name="name">project.task.work.form</field>
            <field name="model">project.task.work</field>
            <field name="type">form</field>
            <field name="arch" type="xml">
                <form string="Task Work">
                    <field colspan="4" name="name" select="1"/>
                    <field name="hours" select="1" widget="float_time"/>
                    <field name="date" select="1"/>
                    <field name="user_id" select="1"/>
                    <field name="company_id" groups="base.group_multi_company" widget="selection"/>
                </form>
            </field>
        </record>

        <record id="view_task_work_tree" model="ir.ui.view">
            <field name="name">project.task.work.tree</field>
            <field name="model">project.task.work</field>
            <field name="type">tree</field>
            <field name="arch" type="xml">
                <tree editable="top" string="Task Work">
                    <field name="date"/>
                    <field name="name"/>
                    <field name="hours" widget="float_time"/>
                    <field name="user_id"/>
                </tree>
            </field>
        </record>

        <!-- Task -->
        <record id="view_task_form2" model="ir.ui.view">
            <field name="name">project.task.form</field>
            <field name="model">project.task</field>
            <field name="type">form</field>
            <field eval="2" name="priority"/>
            <field name="arch" type="xml">
                <form string="Task edition">
                    <group colspan="6" col="6">
                        <field name="name" select="1"/>
                        <field name="project_id" select="1"  on_change="onchange_project(project_id)"/>
                        <field name="total_hours" widget="float_time"/>
                        <field name="date_deadline" attrs="{'readonly':[('state','in',['done', 'cancelled'])]}"/>
                        <field name="user_id" select="1" attrs="{'readonly':[('state','in',['done', 'cancelled'])]}"/>
                        <field name="progress" widget="progressbar"/>
                    </group>
                    <notebook colspan="4">
                        <page string="Information">
                            <group col="2" colspan="2">
                                <field
                                    name="planned_hours"
                                    widget="float_time"
                                    attrs="{'readonly':[('state','!=','draft')]}"
                                    on_change="onchange_planned(planned_hours, effective_hours)"/>
                                <field
                                    name="effective_hours"
                                    widget="float_time" invisible="1"/>
                            </group>
                            <group col="3" colspan="2">
                                <field name="remaining_hours" widget="float_time" attrs="{'readonly':[('state','!=','draft')]}" colspan="2"/>
                                <button name="%(action_project_task_reevaluate)d" string="Reevaluate" type="action" colspan="1" target="new" states="open,pending" icon="gtk-edit"/>
                            </group>

                            <field colspan="4" name="description" nolabel="1"  attrs="{'readonly':[('state','=','done')]}" widget="text_wiki"/>
                            <field colspan="4" name="work_ids" nolabel="1" attrs="{'readonly':[('state','in',['done','draft'])]}">
                                <tree string="Task Work" editable="top">
                                    <field name="name" />
                                    <field name="hours" widget="float_time" sum="Spent Hours"/>
                                    <field name="user_id" />
                                    <field name="date" />
                                </tree>
                            </field>
                            <newline/>
                            <group col="11" colspan="4">
                                <field name="state" widget="statusbar" statusbar_visible="draft,open,done" statusbar_colors='{"pending":"blue"}' select="1"/>
                                <button name="do_cancel" states="draft,open,pending" string="Cancel" type="object" icon="gtk-cancel"/>
                                <button name="do_draft" states="open" string="Draft" type="object" icon="gtk-indent"/>
                                <button name="do_open" states="pending,draft" string="Start Task" type="object" icon="gtk-media-play"/>
                                <button name="%(action_project_task_reevaluate)d" states="done,cancelled" string="Reactivate" type="action" icon="gtk-convert" context="{'button_reactivate':True}" />
                                <button name="do_pending" states="open" string="Pending" type="object" icon="gtk-media-pause"/>
                                <button groups="base.group_extended" name="%(action_project_task_delegate)d" states="pending,open,draft" string="Delegate" type="action" icon="terp-personal"/>
                                <button name="action_close" states="pending,open" string="Done" type="object" icon="terp-dialog-close"/>
                            </group>
                        </page>
                        <page groups="base.group_extended" string="Delegations History">
                            <separator string="Parent Tasks" colspan="4"/>
                            <field colspan="4" height="150" name="parent_ids" nolabel="1"/>
                            <separator string="Delegated tasks" colspan="4"/>
                            <field colspan="4" height="150" name="child_ids" nolabel="1">
                                <tree string="Delegated tasks">
                                    <field name="name"/>
                                    <field name="user_id"/>
                                    <field name="state"/>
                                    <field name="effective_hours" widget="float_time"/>
                                    <field name="progress" widget="progressbar"/>
                                    <field name="remaining_hours" widget="float_time"/>
                                    <field name="date_deadline"/>
                                </tree>
                            </field>
                        </page>

                        <page groups="base.group_extended" string="Extra Info" attrs="{'readonly':[('state','=','done')]}">
                            <group colspan="2" col="2">
                                <separator string="Planning" colspan="2"/>
                                <field name="priority"/>
                                <field name="sequence"/>
                            </group>
                            <group colspan="2" col="2" groups="base.group_no_one">
                                <separator string="Dates" colspan="2"/>
                                <field name="date_start"/>
                                <field name="date_end"/>
                                <field name="create_date"/>
                            </group>
                            <separator string="Miscelleanous" colspan="4"/>
                            <field name="partner_id" />
                            <field name="company_id" select="1" groups="base.group_multi_company" widget="selection"/>
                            <group col="4" colspan="2">
                                <field name="type_id" widget="selection" readonly="1"/>
                                <button name="prev_type" string="Previous" type="object" icon="gtk-go-back" help="Change to Previous Stage"/>
                                <button name="next_type" string="Next" type="object" icon="gtk-go-forward" help="Change to Next Stage"/>
                            </group>
                            <separator colspan="4" string="Notes"/>
                            <field colspan="4" name="notes" nolabel="1"/>
                        </page>
                    </notebook>
                </form>
            </field>
        </record>


        <!-- Project Task Kanban View  -->
        <record model="ir.ui.view" id="view_task_kanban">
            <field name="name">project.task.kanban</field>
            <field name="model">project.task</field>
            <field name="type">kanban</field>
            <field name="arch" type="xml">
                <kanban default_group_by="type_id" >
                    <field name="color"/>
                    <field name="priority"/>
                    <field name="type_id"/>
                    <field name="user_id"/>
                    <field name="user_email"/>
                    <field name="description"/>
                    <field name="sequence"/>
                    <field name="state"/>
                    <field name="kanban_state"/>
                    <field name="remaining_hours" sum="Remaining Time"/>
                    <field name="date_deadline"/>
                    <templates>
                        <t t-name="task_details">
                            <ul class="oe_kanban_tooltip" t-if="record.project_id.raw_value">
                                <li><b>Project:</b> <field name="project_id"/></li>
                            </ul>
                        </t>
                        <t t-name="kanban-box">
                            <t t-set="pad_url">http://pad.openerp.com/<t t-raw="_.str.underscored(_.str.trim(record.name.raw_value))"/></t>
                            <t t-if="record.kanban_state.raw_value === 'blocked'" t-set="border">oe_kanban_color_red</t>
                            <t t-if="record.kanban_state.raw_value === 'done'" t-set="border">oe_kanban_color_green</t>
                            <div t-attf-class="#{kanban_color(record.color.raw_value)} #{border || ''}">
                                <div class="oe_kanban_box oe_kanban_color_border">
                                    <table class="oe_kanban_table oe_kanban_box_header oe_kanban_color_bgdark oe_kanban_color_border oe_kanban_draghandle">
                                    <tr>
                                        <td align="left" valign="middle" width="16">
                                            <a t-if="record.priority.raw_value == 1" icon="star-on" type="object" name="set_normal_priority"/>
                                            <a t-if="record.priority.raw_value != 1" icon="star-off" type="object" name="set_high_priority" style="opacity:0.6; filter:alpha(opacity=60);"/>
                                        </td>
                                        <td align="left" valign="middle" class="oe_kanban_title" tooltip="task_details">
                                            <field name="name"/>
                                        </td>
                                        <td valign="top" width="22">
                                            <img t-att-src="kanban_image('res.users', 'avatar', record.user_id.raw_value[0])"  t-att-title="record.user_id.value"
                                            width="22" height="22" class="oe_kanban_gravatar"/>
                                        </td>
                                    </tr>
                                    </table>
                                    <div class="oe_kanban_box_content oe_kanban_color_bglight oe_kanban_box_show_onclick_trigger">
                                        <div class="oe_kanban_description">
                                            <t t-esc="kanban_text_ellipsis(record.description.value, 160)"/>
                                            <i t-if="record.date_deadline.raw_value">
                                                <t t-if="record.description.raw_value">, </t>
                                                <field name="date_deadline"/>
                                            </i>
                                            <span class="oe_kanban_project_times" style="white-space: nowrap; padding-left: 5px;">
                                                <t t-set="hours" t-value="record.remaining_hours.raw_value"/>
                                                <t t-set="times" t-value="[
                                                     [1, (hours gte 1 and hours lt 2)]
                                                    ,[2, (hours gte 2 and hours lt 5)]
                                                    ,[5, (hours gte 5 and hours lt 10)]
                                                    ,[10, (hours gte 10)]
                                                ]"/>
                                                <t t-foreach="times" t-as="time"
                                                    ><a t-if="!time[1]" t-attf-data-name="set_remaining_time_#{time[0]}"
                                                        type="object" class="oe_kanban_button"><t t-esc="time[0]"/></a
                                                    ><b t-if="time[1]" class="oe_kanban_button oe_kanban_button_active"><t t-esc="Math.round(hours)"/></b
                                                ></t>
                                                <a name="do_open" states="draft" string="Validate planned time and open task" type="object" class="oe_kanban_button oe_kanban_button_active">!</a>
                                            </span>
                                        </div>
                                        <div class="oe_kanban_clear"/>
                                    </div>
                                    <div class="oe_kanban_buttons_set oe_kanban_color_border oe_kanban_color_bglight oe_kanban_box_show_onclick">
                                        <div class="oe_kanban_left">
                                            <a string="Edit" icon="gtk-edit" type="edit"/>
                                            <a string="Change Color" icon="color-picker" type="color" name="color"/>
                                            <a name="%(action_project_task_delegate)d" states="pending,open,draft" string="Delegate" type="action" icon="terp-personal"/>
                                            <a name="action_close" states="draft,pending,open" string="Done" type="object" icon="terp-dialog-close"/>
                                        </div>
                                        <div class="oe_kanban_right">
                                            <a name="set_kanban_state_blocked" string="Mark as Blocked" kanban_states="normal,done" type="object" icon="kanban-stop"/>
                                            <a name="set_kanban_state_normal" string="Normal" kanban_states="blocked,done" type="object" icon="gtk-media-play"/>
                                            <a name="set_kanban_state_done" string="Done" kanban_states="blocked,normal" type="object" icon="kanban-apply"/>
                                        </div>
                                        <div class="oe_kanban_clear"/>
                                    </div>
                                </div>
                            </div>
                        </t>
                    </templates>
                </kanban>
            </field>
         </record>

        <record id="view_task_tree2" model="ir.ui.view">
            <field name="name">project.task.tree</field>
            <field name="model">project.task</field>
            <field name="type">tree</field>
            <field eval="2" name="priority"/>
            <field name="arch" type="xml">
                <tree colors="grey:state in ('cancelled','done');blue:state == 'pending';red:date_deadline and (date_deadline&lt;current_date) and (state in ('draft','pending','open'))" string="Tasks">
                    <field name="sequence" invisible="not context.get('seq_visible', False)"/>
                    <field name="name"/>
                    <field name="project_id" icon="gtk-indent" invisible="context.get('user_invisible', False)"/>
                    <field name="user_id" invisible="context.get('user_invisible', False)"/>
                    <field name="delegated_user_id" invisible="context.get('show_delegated', True)"/>
                    <field name="total_hours" invisible="1"/>
                    <field name="planned_hours" invisible="context.get('set_visible',False)"/>
                    <field name="effective_hours" widget="float_time" sum="Spent Hours" invisible="1"/>
                    <field name="remaining_hours" widget="float_time" sum="Remaining Hours" on_change="onchange_remaining(remaining_hours,planned_hours)" invisible="context.get('set_visible',False)"/>
                    <field name="date_deadline" invisible="context.get('deadline_visible',True)"/>
                    <field name="type_id" groups="base.group_extended" invisible="context.get('set_visible',False)"/>
                    <button name="next_type" invisible="context.get('set_visible',False)"
                        states="draft,open,pending"
                        string="Change Stage"
                        type="object"
                        icon="gtk-go-forward"
                        groups="base.group_extended"
                        help="Change Type"/>
                    <field name="date_start" invisible="1" groups="base.group_no_one"/>
                    <field name="date_end" invisible="1" groups="base.group_no_one"/>
                    <field name="progress" widget="progressbar" invisible="context.get('set_visible',False)"/>
                    <field name="state" invisible="context.get('set_visible',False)"/>
                    <button name="do_open" states="pending,draft,done,cancelled" string="Start Task" type="object" icon="gtk-media-play" help="For changing to open state" invisible="context.get('set_visible',False)"/>
                    <button groups="base.group_extended" name="%(action_project_task_delegate)d" states="pending,open,draft" string="Delegate" type="action" icon="terp-personal" help="For changing to delegate state"/>
                    <button name="action_close" states="draft,pending,open" string="Done" type="object" icon="terp-dialog-close" help="For changing to done state"/>
                </tree>
            </field>
        </record>

        <record id="view_task_calendar" model="ir.ui.view">
            <field name="name">project.task.calendar</field>
            <field name="model">project.task</field>
            <field name="type">calendar</field>
            <field eval="2" name="priority"/>
            <field name="arch" type="xml">
                <calendar color="user_id" date_start="date_deadline" string="Tasks">
                    <field name="name"/>
                    <field name="project_id"/>
                </calendar>
            </field>
        </record>

        <record id="view_task_gantt" model="ir.ui.view">
            <field name="name">project.task.gantt</field>
            <field name="model">project.task</field>
            <field name="type">gantt</field>
            <field eval="2" name="priority"/>
            <field name="arch" type="xml">
                <gantt date_start="date_start" date_stop="date_end" string="Tasks" default_group_by="project_id">
                </gantt>
            </field>
        </record>

        <record id="view_project_task_graph" model="ir.ui.view">
            <field name="name">project.task.graph</field>
            <field name="model">project.task</field>
            <field name="type">graph</field>
            <field name="arch" type="xml">
                <graph string="Project Tasks" type="bar">
                    <field name="project_id"/>
                    <field name="planned_hours" operator="+"/>
                    <field name="delay_hours" operator="+"/>
                </graph>
            </field>
        </record>

        <record id="view_task_search_form" model="ir.ui.view">
            <field name="name">project.task.search.form</field>
            <field name="model">project.task</field>
            <field name="type">search</field>
            <field name="arch" type="xml">
               <search string="Tasks">
                    <group>
                        <filter name="draft" string="New" domain="[('state','=','draft')]" help="New Tasks" icon="terp-check"/>
                        <filter name="open" string="In Progress" domain="[('state','=','open')]" help="In Progress Tasks" icon="terp-camera_test"/>
                        <filter string="Pending" domain="[('state','=','pending')]" context="{'show_delegated':False}" help="Pending Tasks" icon="terp-gtk-media-pause"/>
                        <separator orientation="vertical"/>
                        <filter string="Deadlines" context="{'deadline_visible': False}" domain="[('date_deadline','&lt;&gt;',False)]" help="Show only tasks having a deadline" icon="terp-gnome-cpu-frequency-applet+"/>
                        <separator orientation="vertical"/>
                        <field name="name"/>
                        <field name="project_id" context="{'project_id':self}">
                             <filter domain="[('project_id.user_id','=',uid)]" help="My Projects" icon="terp-personal"/>
                        </field>
                        <field name="user_id">
                            <filter domain="[('user_id','=',uid)]"  help="My Tasks" icon="terp-personal" />
                            <filter domain="[('user_id','=',False)]"  help="Unassigned Tasks" icon="terp-personal-" />
                        </field>
                    </group>
                    <newline/>
                    <group expand="0" string="Group By...">
                        <filter string="Users" name="group_user_id" icon="terp-personal" domain="[]"  context="{'group_by':'user_id'}"/>
                        <separator orientation="vertical"/>
                        <filter string="Project" name="group_project_id" icon="terp-folder-violet" domain="[]" context="{'group_by':'project_id'}"/>
                        <separator orientation="vertical"/>
                        <filter string="Stage" name="group_stage_id" icon="terp-stage" domain="[]" context="{'group_by':'type_id'}"/>
                        <filter string="State" name="group_state" icon="terp-stock_effects-object-colorize" domain="[]" context="{'group_by':'state'}"/>
                        <separator orientation="vertical"/>
                        <filter string="Deadline" icon="terp-gnome-cpu-frequency-applet+" domain="[]" context="{'group_by':'date_deadline'}"/>
                        <separator orientation="vertical" groups="base.group_no_one"/>
                        <filter string="Start Date" icon="terp-go-month" domain="[]" context="{'group_by':'date_start'}" groups="base.group_no_one"/>
                        <filter string="End Date" icon="terp-go-month" domain="[]" context="{'group_by':'date_end'}" groups="base.group_no_one"/>
                    </group>
                </search>
            </field>
        </record>

        <record id="action_view_task" model="ir.actions.act_window">
            <field name="name">Tasks</field>
            <field name="res_model">project.task</field>
            <field name="view_type">form</field>
            <field name="view_mode">kanban,tree,form,calendar,gantt,graph</field>
            <field eval="False" name="filter"/>
            <field name="view_id" eval="False"/>
            <field name="context">{"search_default_project_id": project_id}</field>
            <field name="search_view_id" ref="view_task_search_form"/>
            <field name="help">A task represents a work that has to be done. Each user works in his own list of tasks where he can record his task work in hours. He can work and close the task itself or delegate it to another user. If you delegate a task to another user, you get a new task in pending state, which will be reopened when you have to review the work achieved. If you install the project_timesheet module, task work can be invoiced based on the project configuration. With the project_mrp module, sales orders can create tasks automatically when they are confirmed.</field>
        </record>
        <record id="open_view_task_list_kanban" model="ir.actions.act_window.view">
            <field name="sequence" eval="0"/>
            <field name="view_mode">kanban</field>
            <field name="act_window_id" ref="action_view_task"/>
        </record>
        <record id="open_view_task_list_tree" model="ir.actions.act_window.view">
            <field name="sequence" eval="1"/>
            <field name="view_mode">tree</field>
            <field name="act_window_id" ref="action_view_task"/>
        </record>

        <menuitem action="action_view_task" id="menu_action_view_task" parent="project.menu_project_management" sequence="5"/>

        <record id="action_view_task_overpassed_draft" model="ir.actions.act_window">
            <field name="name">Overpassed Tasks</field>
            <field name="res_model">project.task</field>
            <field name="view_type">form</field>
            <field name="view_mode">tree,form,calendar,graph,kanban</field>
            <field name="domain">[('date_deadline','&lt;',time.strftime('%Y-%m-%d')),('state','in',('draft','pending','open'))]</field>
            <field name="filter" eval="True"/>
            <field name="search_view_id" ref="view_task_search_form"/>
        </record>

        <!-- Opening task when double clicking on project -->
        <record id="dblc_proj" model="ir.actions.act_window">
            <field name="res_model">project.task</field>
            <field name="name">Project's tasks</field>
            <field name="view_type">form</field>
            <field name="view_mode">tree,form,calendar,graph,gantt,kanban</field>
            <field name="domain">[('project_id', 'child_of', [active_id])]</field>
            <field name="context">{'project_id':active_id, 'active_test':False}</field>
        </record>

        <record id="ir_project_task_open" model="ir.values">
            <field eval=" 'tree_but_open'" name="key2"/>
            <field eval="'project.project'" name="model"/>
            <field name="name">View project's tasks</field>
            <field eval="'ir.actions.act_window,'+str(dblc_proj)" name="value"/>
        </record>

        <!-- Task types -->
        <record id="task_type_search" model="ir.ui.view">
            <field name="name">project.task.type.search</field>
            <field name="model">project.task.type</field>
            <field name="type">search</field>
            <field name="arch" type="xml">
                <search string="Tasks Stages">
                   <group>
                       <filter icon="terp-check" string="Common" name="common" domain="[('project_default', '=', 1)]" help="Stages common to all projects"/>
                       <separator orientation="vertical"/>
                       <field name="name"/>
                   </group>
                </search>
            </field>
        </record>

        <record id="task_type_edit" model="ir.ui.view">
            <field name="name">project.task.type.form</field>
            <field name="model">project.task.type</field>
            <field name="type">form</field>
            <field name="arch" type="xml">
                <form string="Task Stage">
                    <group colspan="4" col="6">
                    <field name="name"/>
                    <field name="project_default"/>
                    <field name="sequence"/>
                    </group>
                    <separator string="Description" colspan="4"/>
                    <field colspan="4" name="description" nolabel="1"/>
                </form>
            </field>
        </record>

        <record id="task_type_tree" model="ir.ui.view">
            <field name="name">project.task.type.tree</field>
            <field name="model">project.task.type</field>
            <field name="type">tree</field>
            <field name="arch" type="xml">
                <tree string="Task Stage">
                    <field name="sequence"/>
                    <field name="name"/>
                </tree>
            </field>
        </record>

        <record id="open_task_type_form" model="ir.actions.act_window">
            <field name="name">Stages</field>
            <field name="res_model">project.task.type</field>
            <field name="view_type">form</field>
            <field name="view_id" ref="task_type_tree"/>
            <field name="help">Define the steps that will be used in the project from the creation of the task, up to the closing of the task or issue. You will use these stages in order to track the progress in solving a task or an issue.</field>
        </record>

        <menuitem id="menu_tasks_config" name="GTD" parent="project.menu_definitions" sequence="1"/>

        <menuitem id="menu_project_config_project" name="Stages" parent="menu_definitions" sequence="1"/>

        <menuitem action="open_task_type_form" id="menu_task_types_view" parent="menu_project_config_project" sequence="2" groups="base.group_no_one"/>
        <menuitem action="open_view_project_all" id="menu_projects" name="Projects" parent="menu_project_management" sequence="1"/>

        <act_window context="{'search_default_user_id': [active_id], 'default_user_id': active_id}" id="act_res_users_2_project_project" name="User's projects" res_model="project.project" src_model="res.users" view_mode="tree,form" view_type="form"/>

        <act_window
            context="{'search_default_project_id': [active_id], 'default_project_id': active_id}"
            id="act_project_project_2_project_task_all"
            name="Tasks"
            res_model="project.task"
            src_model="project.project"
            view_mode="tree,form,calendar,graph"
            view_type="form"/>

         <record id="task_company" model="ir.ui.view">
            <field name="name">res.company.task.config</field>
            <field name="model">res.company</field>
            <field name="type">form</field>
            <field name="inherit_id" ref="base.view_company_form"/>
            <field name="arch" type="xml">
                <page string="Configuration" position="inside">
                    <separator string="Project Management" colspan="4"/>
                    <field name="project_time_mode_id" domain="[('category_id','=','Working Time')]"/>
                    <newline/>
                </page>
            </field>
        </record>

      <!--     User Form-->
      <record id="view_project_users_form_simple" model="ir.ui.view">
          <field name="name">res.users.project.form1</field>
          <field name="model">res.users</field>
          <field name="type">form</field>
          <field name="inherit_id" ref="base.view_users_form"/>
          <field eval="18" name="priority"/>
          <field name="arch" type="xml">
              <group name="default_filters" position="inside">
                   <field name="context_project_id"/>
              </group>
          </field>
     </record>

     <record model="ir.ui.view" id="view_users_form_project_modif_inherited1">
         <field name="name">view.users.form.project.modif.inherited1</field>
         <field name="model">res.users</field>
         <field name="inherit_id" ref="base.view_users_form_simple_modif" />
         <field name="type">form</field>
         <field eval="18" name="priority"/>
         <field name="arch" type="xml">
            <group name="default_filters" position="inside">
                <field name="context_project_id" context="{'user_preference':True}" widget="selection" readonly="0"/>
            </group>
       </field>
    </record>
    <act_window context="{'search_default_user_id': [active_id], 'default_user_id': active_id}" domain="[('state', '&lt;&gt;', 'cancelled'),('state', '&lt;&gt;', 'done')]" id="act_res_users_2_project_task_opened" name="Assigned Tasks" res_model="project.task" src_model="res.users" view_mode="tree,form,gantt,calendar,graph" view_type="form"/>
    </data>
</openerp><|MERGE_RESOLUTION|>--- conflicted
+++ resolved
@@ -197,7 +197,6 @@
                                         </ul>
                                       </li>
                                     </ul>
-<<<<<<< HEAD
                                     <h4><t t-esc="record.name.value.substr(0,32)"/><t t-if="record.name.value.length > 32">...</t></h4>
                                     <h4 id="list" height="10px">
                                         <a>
@@ -218,7 +217,7 @@
                                         <tr>
                                             <th align="left">Progress</th>
                                             <td align="left">
-                                                <t t-esc="Math.round(record.effective_hours.raw_value)"/>/<t t-esc="Math.round(record.total_hours.raw_value)"/> days
+                                                <t t-esc="Math.round(record.effective_hours.raw_value/24)"/>/<t t-esc="Math.round(record.total_hours.raw_value/24)"/> days
                                             </td>
                                         </tr>
                                     </table>
@@ -226,22 +225,6 @@
                                         <img t-att-src="kanban_image('res.users', 'avatar', member)" class="project_avatar"/>
                                     </t>					            
                                 </li>
-=======
-                                  </li>
-                                </ul>
-                                <h4><a><t t-esc="record.name.value"/></a></h4>
-                                <h4 id="list" height="10px"><a><t t-if="record.task.raw_value">
-                                 <button name="open_tasks" class="oe_project_buttons" type="object"><field name="open_task"/> Tasks</button>
-                                 </t></a></h4>
-                                 <table class="project_fields">
-						              <tr t-if="record.date.raw_value"> <th align="left">Deadline</th><td align="left"><t t-esc="record.date.raw_value.toString('MMMM')"/> 
-													    <t t-esc="record.date.raw_value.getDate()"/>,
-                             							<t t-esc="record.date.raw_value.getFullYear()"/></td> </tr>
-						              <tr> <th align="left">Progress</th><td align="left"><t t-esc="Math.round(record.effective_hours.raw_value/24)"/>/<t t-esc="Math.round(record.total_hours.raw_value/24)"/> days</td> </tr>
-            					</table>
-					              	<t t-foreach="record.members.raw_value" t-as="member"><img t-att-src="kanban_image('res.users', 'avatar', member)" class="project_avatar"/></t>					            
-                            </li>
->>>>>>> e21bf1fd
                             </div>
                         </t>
                        
