--- conflicted
+++ resolved
@@ -513,73 +513,6 @@
                     <field name="message_summary"/>
                     <field name="needaction_pending"/>
                     <templates>
-<<<<<<< HEAD
-                        <t t-name="task_details">
-                            <ul class="oe_kanban_tooltip" t-if="record.project_id.raw_value">
-                                <li><b>Project:</b> <field name="project_id"/></li>
-                            </ul>
-                        </t>
-                        <t t-name="kanban-box">
-                            <t t-set="pad_url">http://pad.openerp.com/<t t-raw="_.str.underscored(_.str.trim(record.name.raw_value))"/></t>
-                            <t t-if="record.kanban_state.raw_value === 'blocked'" t-set="border">oe_kanban_color_red</t>
-                            <t t-if="record.kanban_state.raw_value === 'done'" t-set="border">oe_kanban_color_green</t>
-                            <div t-attf-class="#{kanban_color(record.color.raw_value)} #{border || ''}">
-                                <div class="oe_kanban_box oe_kanban_color_border">
-                                    <table class="oe_kanban_table oe_kanban_box_header oe_kanban_color_bgdark oe_kanban_color_border oe_kanban_draghandle">
-                                    <tr>
-                                        <td align="left" valign="middle" width="16">
-                                            <a t-if="record.priority.raw_value == 1" icon="star-on" type="object" name="set_normal_priority"/>
-                                            <a t-if="record.priority.raw_value != 1" icon="star-off" type="object" name="set_high_priority" style="opacity:0.6; filter:alpha(opacity=60);"/>
-                                        </td>
-                                        <td align="left" valign="middle" class="oe_kanban_title" tooltip="task_details">
-                                            <field name="name"/>
-                                        </td>
-                                        <td valign="top" width="22">
-                                            <img t-att-src="kanban_image('res.users', 'image_small', record.user_id.raw_value[0])"  t-att-title="record.user_id.value"
-                                            width="22" height="22" class="oe_kanban_gravatar"/>
-                                        </td>
-                                    </tr>
-                                    </table>
-                                    <div class="oe_kanban_box_content oe_kanban_color_bglight oe_kanban_box_show_onclick_trigger">
-                                        <div class="oe_kanban_description">
-                                            <t t-esc="kanban_text_ellipsis(record.description.value, 160)"/>
-                                            <i t-if="record.date_deadline.raw_value">
-                                                <t t-if="record.description.raw_value">, </t>
-                                                <field name="date_deadline"/>
-                                            </i>
-                                            <span class="oe_kanban_project_times" style="white-space: nowrap; padding-left: 5px;">
-                                                <t t-set="hours" t-value="record.remaining_hours.raw_value"/>
-                                                <t t-set="times" t-value="[
-                                                     [1, (hours gte 1 and hours lt 2)]
-                                                    ,[2, (hours gte 2 and hours lt 5)]
-                                                    ,[5, (hours gte 5 and hours lt 10)]
-                                                    ,[10, (hours gte 10)]
-                                                ]"/>
-                                                <t t-foreach="times" t-as="time"
-                                                    ><a t-if="!time[1]" t-attf-data-name="set_remaining_time_#{time[0]}"
-                                                        type="object" class="oe_kanban_button"><t t-esc="time[0]"/></a
-                                                    ><b t-if="time[1]" class="oe_kanban_button oe_kanban_button_active"><t t-esc="Math.round(hours)"/></b
-                                                ></t>
-                                                <a name="do_open" states="draft" string="Validate planned time and open task" type="object" class="oe_kanban_button oe_kanban_button_active">!</a>
-                                            </span>
-                                        </div>
-                                        <div class="oe_kanban_clear"/>
-                                    </div>
-                                    <div class="oe_kanban_buttons_set oe_kanban_color_border oe_kanban_color_bglight oe_kanban_box_show_onclick">
-                                        <div class="oe_kanban_left">
-                                            <a string="Edit" icon="gtk-edit" type="edit"/>
-                                            <a string="Change Color" icon="color-picker" type="color" name="color"/>
-                                            <a name="%(action_project_task_delegate)d" states="pending,open,draft" string="Delegate" type="action" icon="terp-personal"/>
-                                            <a name="action_close" states="draft,pending,open" string="Done" type="object" icon="terp-dialog-close"/>
-                                        </div>
-                                        <div class="oe_kanban_right">
-                                            <a name="set_kanban_state_blocked" string="Mark as Blocked" attrs="{'invisible' : [('kanban_state', 'not in', ('normal', 'done'))]}" type="object" icon="kanban-stop"/>
-                                            <a name="set_kanban_state_normal" string="Normal" attrs="{'invisible' : [('kanban_state', 'not in', ('blocked', 'done'))]}" type="object" icon="gtk-media-play"/>
-                                            <a name="set_kanban_state_done" string="Done" attrs="{'invisible' : [('kanban_state', 'not in', ('blocked', 'normal'))]}" type="object" icon="kanban-apply"/>
-                                        </div>
-                                        <div class="oe_kanban_clear"/>
-                                    </div>
-=======
                     <t t-name="kanban-box">
                         <div t-attf-class="oe_kanban_color_#{kanban_getcolor(record.color.raw_value)} oe_kanban_card oe_kanban_global_click">
                             <div class="oe_dropdown_toggle oe_dropdown_kanban">
@@ -613,14 +546,13 @@
                                     <a t-if="record.kanban_state.raw_value === 'blocked'" type="object" string="Blocked" name="set_kanban_state_normal" class="oe_kanban_status oe_kanban_status_red"> </a>
                                     <a t-if="record.priority.raw_value == 1" type="object" name="set_normal_priority" class="oe_e oe_star_on">7</a>
                                     <a t-if="record.priority.raw_value != 1" type="object" name="set_high_priority" class="oe_e oe_star_off">7</a>
-                                    <img t-att-src="kanban_image('res.users', 'avatar', record.user_id.raw_value[0])" t-att-title="record.user_id.value" width="24" height="24" class="oe_kanban_avatar"/>
+                                    <img t-att-src="kanban_image('res.users', 'image_small', record.user_id.raw_value[0])" t-att-title="record.user_id.value" width="24" height="24" class="oe_kanban_gravatar"/>
                                 </div>
                                 <div class="oe_kanban_footer_left">
                                     <span>
                                         <span class="oe_e">N</span>
                                         <t t-esc="Math.round(record.remaining_hours.raw_value)"/>
                                     </span>
->>>>>>> 4f153360
                                 </div>
                             </div>
                             <div class="oe_clear"></div>
