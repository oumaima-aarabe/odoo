<?xml version="1.0" encoding="utf-8"?>
<openerp>
    <data>

        <menuitem
            icon="terp-project" id="base.menu_main_pm"
            name="Project" sequence="10"
            groups="group_project_manager,group_project_user"
            web_icon="images/project.png"
            web_icon_hover="images/project-hover.png"/>

        <menuitem id="menu_project_management" name="Project" parent="base.menu_main_pm" sequence="1"/>
        <menuitem id="menu_definitions" name="Configuration" parent="base.menu_main_pm" sequence="60"/>
        
        <act_window
            context="{'search_default_project_id': [active_id], 'default_project_id': active_id}"
            id="act_project_project_2_project_task_all"
            name="Tasks"
            res_model="project.task"
            src_model="project.project"
            view_mode="kanban,tree,form,calendar,graph"
            view_type="form"/>

        <!-- Project -->
        <record id="edit_project" model="ir.ui.view">
            <field name="name">project.project.form</field>
            <field name="model">project.project</field>
            <field name="type">form</field>
            <field name="arch" type="xml">
                <form string="Project" layout="manual">
                <div class="oe_form_topbar">
                    <button name="set_done" string="Done" type="object" states="open,pending"/>
                    <button name="set_open" string="Re-open project" type="object" states="pending,cancelled,close"/>
                    <button name="set_pending" string="Pending" type="object" states="open"/>
                    <button name="set_template" string="Set as Template" type="object" states="open"/>
                    <button string="New Project Based on Template" name="duplicate_template"  type="object" states="template" context="{'parent_id':parent_id}"/>
                    <button name="reset_project" string="Reset as Project" type="object" states="template"/>
                    <button name="set_cancel" string="Cancel" type="object" states="open,pending"/>
                    <div class="oe_right">
                        <field name="state" nolabel="1" widget="statusbar" statusbar_visible="open,close" statusbar_colors='{"pending":"blue"}' select="1" readonly="1"/>
                    </div>
                    <div class="oe_clear"/>
                </div>
                <sheet string="Project" layout="auto">
                    <group col="4" colspan="4">
                        <group col="2" colspan="2" class="oe_form_group_label_border">
                            <field name="name" string="Project Name" select="1"/>
                            <field name="partner_id" on_change="onchange_partner_id(partner_id)" select="1"/>
                            <field name="user_id" string="Project Manager" select="1" attrs="{'readonly':[('state','in',['close', 'cancelled'])]}"/>
                            <field name="analytic_account_id" invisible="1" required="0"/>
                            <field name="parent_id" invisible="1" string="Parent" domain="[('id','!=',analytic_account_id)]" context="{'current_model': 'project.project'}"/>
                            <!--<field name="date_start" string="Start Date" attrs="{'readonly':[('state','in',['close', 'cancelled'])]}"/>-->
                            <!--<field name="date" string="End Date" attrs="{'readonly':[('state','in',['close', 'cancelled'])]}"/>-->
                            <!--<field name="progress_rate" widget="progressbar"/>-->
                        </group>
                        <group col="2" colspan="2" class="oe_form_group_label_border">
                            <table border="0">
                                <tr name="use_tasks_row">
                                    <th style="border-right:1px solid #DDD;" width="140px">Tasks Management</th>
                                    <td><field name="use_tasks" nolabel="1"/></td>
                                    <td style="text-align:right;" width="110px"><button class="oe_btn_width" name="%(act_project_project_2_project_task_all)d" string="Tasks" type="action" attrs="{'invisible':[('use_tasks','=', 0)]}"/></td>
                                </tr>
                            </table>
                        </group>
                    </group>
                    <notebook colspan="4">
                        <page string="Administration">
                            <group col="2" colspan="2">
                                <separator colspan="4" string="Performance"/>
                                <field name="planned_hours" widget="float_time"/>
                                <field name="effective_hours" widget="float_time" />
                                <field name="resource_calendar_id"/>
                            </group>
                            <newline/>
                            <group col="2" colspan="2" name="misc">
                                <separator colspan="4" string="Miscellaneous"/>
                                <field name="company_id" select="1" groups="base.group_multi_company" widget="selection" required="1"/>
                                <field name="warn_manager"/>
                                <field name="priority"/>
                                <field name="active" attrs="{'invisible':[('state','in',['open', 'pending', 'template'])]}"/>
                            </group>
                        </page>
<<<<<<< HEAD
                        <page string="Members">
                            <field colspan="4" name="members" nolabel="1" help="Project's members are users who can have an access to the tasks related to this project.">
=======
                        <page string="Team">
                            <field colspan="4" name="members" nolabel="1">
>>>>>>> fc9e7551
                                <tree string="Members">
                                    <field name="name"/>
                                    <field name="user_email"/>
                                </tree>
                            </field>
                        </page>
                        <page string="Billing" groups="account.group_account_invoice">
                            <!--<field colspan="4" name="partner_id" on_change="onchange_partner_id(partner_id)" select="1" string="Customer"/>-->
                            <field name="warn_customer"/>
                            <field name="currency_id" select="1" groups="base.group_multi_company" required="1"/>
                            <newline/>
                            <group colspan="4" col="4">
                                <separator colspan="2" string="Mail Header"/>
                                <separator colspan="2" string="Mail Footer"/>
                                <field name="warn_header" nolabel="1" colspan="2"/>
                                <field name="warn_footer" nolabel="1" colspan="2"/>
                            </group>
                            <group col="3" colspan="4">
                                <separator string="Automatic variables for headers and footer. Use exactly the same notation." colspan="4"/>
                                <label string="Task: %%(name)s"/>
                                <label string="User: %%(user_id)s"/>
                                <label string="ID: %%(task_id)s"/>
                                <label string="Status: %%(state)s"/>
                                <label string="Date Start: %%(date_start)s"/>
                                <label string="Date Stop: %%(date)s"/>
                            </group>
                        </page>
                        <page string="Tasks Stages">
                           <field nolabel="1" name="type_ids" colspan="4"/>
                        </page>
                        <page string="Notes">
                            <field colspan="4" name="description" nolabel="1"/>
                        </page>
                    </notebook>
                    <newline/>
                </sheet>
                <div class="oe_form_bottom">
                    <field name="message_ids_social" colspan="4" widget="ThreadView" nolabel="1"/>
                </div>
                </form>
            </field>
        </record>

       <record id="view_project_project_filter" model="ir.ui.view">
            <field name="name">project.project.select</field>
            <field name="model">project.project</field>
            <field name="type">search</field>
            <field name="arch" type="xml">
                <search string="Search Project">
                   <group>
                       <filter icon="terp-check" string="Open" name="Current" domain="[('state', '=','open')]" help="Open Projects"/>
                       <filter icon="gtk-media-pause" string="Pending" name="Pending" domain="[('state', '=','pending')]" help="Pending Projects"/>
                       <filter icon="gtk-media-pause" string="Template"
                            name="Template" domain="[('state', '=','template')]" help="Templates of Projects"/>
                       <separator orientation="vertical"/>
                       <filter icon="terp-personal+" string="Member" domain="['|',('user_id', '=', uid),('members', '=', uid)]" help="Projects in which I am a member."/>
                       <separator orientation="vertical"/>
                       <field name="name" string="Project Name"/>
                       <field name="user_id" string="Project Manager">
                            <filter domain="[('user_id','=',uid)]" help="Projects in which I am a manager" icon="terp-personal"/>
                       </field>
                       <field name="partner_id" string="Partner"/>
                   </group>
                   <newline />
                    <group expand="0" string="Group By...">
                        <filter string="Manager" name="Manager"  icon="terp-personal" domain = "[]" context="{'group_by':'user_id'}"/>
                        <filter string="Partner" name="Partner" icon="terp-partner" domain = "[]" context="{'group_by':'partner_id'}"/>
                         <separator orientation="vertical"/>
                        <filter string="Parent" name="Parent"  help="Parent" icon="terp-folder-blue" domain = "[]" context="{'group_by':'parent_id'}"/>
                    </group>
               </search>
            </field>
        </record>

        <record id="view_project" model="ir.ui.view">
            <field name="name">project.project.tree</field>
            <field name="model">project.project</field>
            <field name="type">tree</field>
            <field name="field_parent">child_ids</field>
            <field name="arch" type="xml">
                <tree fonts="bold:needaction_pending==True" colors="red:date and (date&lt;current_date) and (state == 'open');blue:state in ('draft','pending');grey: state in ('close','cancelled')" string="Projects">
                    <field name="sequence" invisible="1"/>
                    <field name="needaction_pending" invisible="1"/>
                    <field name="date" invisible="1"/>
                    <field name="name" string="Project Name"/>
                    <field name="user_id" string="Project Manager"/>
                    <field name="partner_id" string="Partner"/>
                    <field name="parent_id" string="Parent" invisible="1"/>
                    <field name="planned_hours" widget="float_time"/>
                    <field name="total_hours" widget="float_time"/>
                    <field name="effective_hours" widget="float_time"/>
                    <field name="progress_rate" widget="progressbar"/>
                    <field name="state"/>
                </tree>
            </field>
        </record>
        
        <record model="ir.ui.view" id="view_project_kanban">
            <field name="name">project.project.kanban</field>
            <field name="model">project.project</field>
            <field name="type">kanban</field>
            <field name="arch" type="xml">
                <kanban>
                    <field name="effective_hours"/>
                    <field name="planned_hours"/>
                    <field name="name"/>
                    <field name="members"/>
                    <field name="use_tasks"/>
                    <field name="user_id"/>
                    <field name="date"/>
                    <field name="color"/>
                    <field name="task_count"/>
                    <templates>
                        <t t-name="kanban-box">
                            <div t-attf-class="oe_kanban_color_#{kanban_getcolor(record.color.raw_value)} oe_kanban_card oe_kanban_project oe_kanban_auto_height">
                                <a class="oe_kanban_menuaction oe_i">B</a>
                                <ul class="oe_kanban_menu">
                                    <li><a type="edit">Edit...</a></li>
                                    <li><a type="delete">Delete</a></li>
                                    <li><ul class="oe_kanban_colorpicker" data-field="color"/></li>
                                </ul>
                                <div class="oe_kanban_content">
                                    <h3 class="oe_kanban_ellipsis"><field name="name"/></h3>

                                    <div class="oe_kanban_project_list">
                                        <a t-if="record.use_tasks.raw_value"
                                            name="%(act_project_project_2_project_task_all)d" type="action">
                                            Tasks(<field name="task_count"/>)</a>
                                    </div>

                                    <div class="oe_kanban_project_fields oe_kanban_project_deadline" t-if="record.date.raw_value">
                                        <div>Deadline</div>
                                        <div><field name="date"/></div>
                                    </div>

                                    <div class="oe_kanban_project_fields oe_kanban_project_progress">
                                        <div>Progress</div>
                                        <div><t t-esc="Math.round(record.effective_hours.raw_value)"/> / <t t-esc="Math.round(record.planned_hours.raw_value)"/> <field name="company_uom_id"/></div>
                                    </div>

                                    <div class="oe_kanban_project_avatars">
                                        <t t-foreach="record.members.raw_value" t-as="member">
                                            <img t-att-src="kanban_image('res.users', 'avatar', member)" t-att-data-member_id="member"/>
                                        </t>
                                    </div>
                                </div>
                            </div>
                        </t>
                    </templates>
                </kanban>
            </field>
        </record>

       <record id="view_project_project_gantt" model="ir.ui.view">
            <field name="name">project.project.gantt</field>
            <field name="model">project.project</field>
            <field name="type">gantt</field>
            <field name="arch" type="xml">
                <gantt date_delay="planned_hours" date_start="date_start" string="Projects">
                </gantt>
            </field>
        </record>

        <record id="open_view_project_all" model="ir.actions.act_window">
            <field name="name">Projects</field>
            <field name="res_model">project.project</field>
            <field name="view_type">form</field>
            <field name="domain">[]</field>
            <field name="view_mode">kanban,tree,form,gantt</field>
            <field name="view_id" ref="view_project_kanban"/>
            <field name="search_view_id" ref="view_project_project_filter"/>
            <field name="context">{}</field>
            <field name="help" type="xml">
                <p>Click <i>'Create'</i> to <b>start a new project</b>.</p>
                <p>Projects are used to organize your activities; plan tasks,
                track issues, invoice timesheets. You can define internal
                projects (R&amp;D, Improve Sales Process), private projects (My
                Todos) or customer ones.</p>
                <p>
                    You will be able collaborate with internal users on
                    projects or invite customers to share your activities.
                </p>
            </field>
        </record>

        <record id="open_view_template_project" model="ir.actions.act_window">
            <field name="name">Templates of Projects</field>
            <field name="res_model">project.project</field>
            <field name="view_type">form</field>
            <field name="domain">[('state','=','template')]</field>
            <field name="view_id" ref="view_project"/>
        </record>

        <record id="view_task_work_form" model="ir.ui.view">
            <field name="name">project.task.work.form</field>
            <field name="model">project.task.work</field>
            <field name="type">form</field>
            <field name="arch" type="xml">
                <form string="Task Work">
                    <field colspan="4" name="name" select="1"/>
                    <field name="hours" select="1" widget="float_time"/>
                    <field name="date" select="1"/>
                    <field name="user_id" select="1"/>
                    <field name="company_id" groups="base.group_multi_company" widget="selection"/>
                </form>
            </field>
        </record>

        <record id="view_task_work_tree" model="ir.ui.view">
            <field name="name">project.task.work.tree</field>
            <field name="model">project.task.work</field>
            <field name="type">tree</field>
            <field name="arch" type="xml">
                <tree editable="top" string="Task Work">
                    <field name="date"/>
                    <field name="name"/>
                    <field name="hours" widget="float_time"/>
                    <field name="user_id"/>
                </tree>
            </field>
        </record>

        <!-- Task -->
        <record id="view_task_form2" model="ir.ui.view">
            <field name="name">project.task.form</field>
            <field name="model">project.task</field>
            <field name="type">form</field>
            <field eval="2" name="priority"/>
            <field name="arch" type="xml">
                <form string="Project" layout="manual">
                    <div class="oe_form_topbar">
                        <button name="action_close" states="pending,open" string="Done" type="object"/>
                        <button name="do_open" states="pending,draft" string="Start Task" type="object"/>
                        <button name="%(action_project_task_reevaluate)d" states="done,cancelled" string="Reactivate" type="action" context="{'button_reactivate':True}" />
                        <button name="do_pending" states="open" string="Pending" type="object"/>
                        <button name="do_draft" states="open" string="Draft" type="object"/>
                        <button name="%(action_project_task_delegate)d" states="pending,open,draft" string="Delegate" type="action"/>
                        <button name="do_cancel" states="draft,open,pending" string="Cancel" type="object"/>
                        <div class="oe_right">
                            <field name="state" nolabel="1" widget="statusbar" statusbar_visible="draft,open,done" statusbar_colors='{"pending":"blue"}' select="1"/>
                        </div>
                        <div class="oe_clear"/>
                    </div>
                    <sheet string="Task edition" layout="auto">
                    <group colspan="6" col="6">
                        <field name="name" select="1"/>
                        <field name="project_id" select="1"  on_change="onchange_project(project_id)"/>
                        <field name="total_hours" widget="float_time" groups="project.group_tasks_work_on_tasks"/>
                        <field name="date_deadline" attrs="{'readonly':[('state','in',['done', 'cancelled'])]}"/>
                        <field name="user_id" select="1" attrs="{'readonly':[('state','in',['done', 'cancelled'])]}"/>
                        <field name="progress" widget="progressbar" groups="project.group_tasks_work_on_tasks"/>
                    </group>
                    <notebook colspan="4">
                        <page string="Information">
                            <group col="2" colspan="2">
                                <field
                                    name="planned_hours"
                                    widget="float_time"
                                    attrs="{'readonly':[('state','!=','draft')]}"
                                    groups="project.group_time_work_estimation_tasks"									
                                    on_change="onchange_planned(planned_hours, effective_hours)"/>
                                <field
                                    name="effective_hours"
                                    widget="float_time" invisible="1" groups="project.group_tasks_work_on_tasks"/>
                            </group>
                            <group col="3" colspan="2">
                                <field name="remaining_hours" widget="float_time" attrs="{'readonly':[('state','!=','draft')]}" colspan="2" groups="project.group_time_work_estimation_tasks"/>
                                <button name="%(action_project_task_reevaluate)d" string="Reevaluate" type="action" colspan="1" target="new" states="open,pending" icon="gtk-edit"/>
                            </group>

                            <field colspan="4" name="description" nolabel="1"  attrs="{'readonly':[('state','=','done')]}"/>
                            <field colspan="4" name="work_ids" nolabel="1" attrs="{'readonly':[('state','in',['done','draft'])]}" groups="project.group_tasks_work_on_tasks">
                                <tree string="Task Work" editable="top">
                                    <field name="name" />
                                    <field name="hours" widget="float_time" sum="Spent Hours"/>
                                    <field name="user_id" />
                                    <field name="date" />
                                </tree>
                            </field>
                        </page>
                        <page string="Delegations History">
                            <separator string="Parent Tasks" colspan="4"/>
                            <field colspan="4" height="150" name="parent_ids" nolabel="1"/>
                            <separator string="Delegated tasks" colspan="4"/>
                            <field colspan="4" height="150" name="child_ids" nolabel="1">
                                <tree string="Delegated tasks">
                                    <field name="name"/>
                                    <field name="user_id"/>
                                    <field name="state"/>
                                    <field name="effective_hours" widget="float_time"/>
                                    <field name="progress" widget="progressbar"/>
                                    <field name="remaining_hours" widget="float_time"/>
                                    <field name="date_deadline"/>
                                </tree>
                            </field>
                        </page>

                        <page string="Extra Info" attrs="{'readonly':[('state','=','done')]}">
                            <group colspan="2" col="2">
                                <separator string="Planning" colspan="2"/>
                                <field name="priority"/>
                                <field name="sequence"/>
                            </group>

                            <separator string="Miscellaneous" colspan="4"/>
                            <field name="partner_id" />
                            <field name="company_id" select="1" groups="base.group_multi_company" widget="selection"/>
                            <group col="4" colspan="2">
                                <field name="type_id" widget="selection" readonly="1"/>
                                <button name="prev_type" string="Previous" type="object" icon="gtk-go-back" help="Change to Previous Stage"/>
                                <button name="next_type" string="Next" type="object" icon="gtk-go-forward" help="Change to Next Stage"/>
                            </group>
                            <separator colspan="4" string="Notes"/>
                            <field colspan="4" name="notes" nolabel="1"/>
                        </page>
                    </notebook>
                    </sheet>
                    <div class="oe_form_bottom">
                        <field name="message_ids_social" colspan="4" widget="ThreadView" nolabel="1"/>
                    </div>
                </form>
            </field>
        </record>
        
        <!-- Project Task Kanban View  -->
        <record model="ir.ui.view" id="view_task_kanban">
            <field name="name">project.task.kanban</field>
            <field name="model">project.task</field>
            <field name="type">kanban</field>
            <field name="arch" type="xml">
                <kanban default_group_by="type_id" >
                    <field name="color"/>
                    <field name="priority"/>
                    <field name="type_id"/>
                    <field name="user_id"/>
                    <field name="user_email"/>
                    <field name="description"/>
                    <field name="sequence"/>
                    <field name="state"/>
                    <field name="kanban_state"/>
                    <field name="remaining_hours" sum="Remaining Time" groups="project.group_time_work_estimation_tasks"/>
                    <field name="date_deadline"/>
                    <templates>
                        <t t-name="task_details">
                            <ul class="oe_kanban_tooltip" t-if="record.project_id.raw_value">
                                <li><b>Project:</b> <field name="project_id"/></li>
                            </ul>
                        </t>
                        <t t-name="kanban-box">
                            <t t-set="pad_url">http://pad.openerp.com/<t t-raw="_.str.underscored(_.str.trim(record.name.raw_value))"/></t>
                            <t t-if="record.kanban_state.raw_value === 'blocked'" t-set="border">oe_kanban_color_red</t>
                            <t t-if="record.kanban_state.raw_value === 'done'" t-set="border">oe_kanban_color_green</t>
                            <div t-attf-class="#{kanban_color(record.color.raw_value)} #{border || ''}">
                                <div class="oe_kanban_box oe_kanban_color_border">
                                    <table class="oe_kanban_table oe_kanban_box_header oe_kanban_color_bgdark oe_kanban_color_border oe_kanban_draghandle">
                                    <tr>
                                        <td align="left" valign="middle" width="16">
                                            <a t-if="record.priority.raw_value == 1" icon="star-on" type="object" name="set_normal_priority"/>
                                            <a t-if="record.priority.raw_value != 1" icon="star-off" type="object" name="set_high_priority" style="opacity:0.6; filter:alpha(opacity=60);"/>
                                        </td>
                                        <td align="left" valign="middle" class="oe_kanban_title" tooltip="task_details">
                                            <field name="name"/>
                                        </td>
                                        <td valign="top" width="22">
                                            <img t-att-src="kanban_image('res.users', 'avatar', record.user_id.raw_value[0])"  t-att-title="record.user_id.value"
                                            width="22" height="22" class="oe_kanban_gravatar"/>
                                        </td>
                                    </tr>
                                    </table>
                                    <div class="oe_kanban_box_content oe_kanban_color_bglight oe_kanban_box_show_onclick_trigger">
                                        <div class="oe_kanban_description">
                                            <t t-esc="kanban_text_ellipsis(record.description.value, 160)"/>
                                            <i t-if="record.date_deadline.raw_value">
                                                <t t-if="record.description.raw_value">, </t>
                                                <field name="date_deadline"/>
                                            </i>
                                            <span class="oe_kanban_project_times" style="white-space: nowrap; padding-left: 5px;">
                                                <t t-set="hours" t-value="record.remaining_hours.raw_value"/>
                                                <t t-set="times" t-value="[
                                                     [1, (hours gte 1 and hours lt 2)]
                                                    ,[2, (hours gte 2 and hours lt 5)]
                                                    ,[5, (hours gte 5 and hours lt 10)]
                                                    ,[10, (hours gte 10)]
                                                ]"/>
                                                <t t-foreach="times" t-as="time"
                                                    ><a t-if="!time[1]" t-attf-data-name="set_remaining_time_#{time[0]}"
                                                        type="object" class="oe_kanban_button"><t t-esc="time[0]"/></a
                                                    ><b t-if="time[1]" class="oe_kanban_button oe_kanban_button_active"><t t-esc="Math.round(hours)"/></b
                                                ></t>
                                                <a name="do_open" states="draft" string="Validate planned time and open task" type="object" class="oe_kanban_button oe_kanban_button_active">!</a>
                                            </span>
                                        </div>
                                        <div class="oe_kanban_clear"/>
                                    </div>
                                    <div class="oe_kanban_buttons_set oe_kanban_color_border oe_kanban_color_bglight oe_kanban_box_show_onclick">
                                        <div class="oe_kanban_left">
                                            <a string="Edit" icon="gtk-edit" type="edit"/>
                                            <a string="Change Color" icon="color-picker" type="color" name="color"/>
                                            <a name="%(action_project_task_delegate)d" states="pending,open,draft" string="Delegate" type="action" icon="terp-personal"/>
                                            <a name="action_close" states="draft,pending,open" string="Done" type="object" icon="terp-dialog-close"/>
                                        </div>
                                        <div class="oe_kanban_right">
                                            <a name="set_kanban_state_blocked" string="Mark as Blocked" kanban_states="normal,done" type="object" icon="kanban-stop"/>
                                            <a name="set_kanban_state_normal" string="Normal" kanban_states="blocked,done" type="object" icon="gtk-media-play"/>
                                            <a name="set_kanban_state_done" string="Done" kanban_states="blocked,normal" type="object" icon="kanban-apply"/>
                                        </div>
                                        <div class="oe_kanban_clear"/>
                                    </div>
                                </div>
                            </div>
                        </t>
                    </templates>
                </kanban>
            </field>
         </record>

        <record id="view_task_tree2" model="ir.ui.view">
            <field name="name">project.task.tree</field>
            <field name="model">project.task</field>
            <field name="type">tree</field>
            <field eval="2" name="priority"/>
            <field name="arch" type="xml">
                <tree fonts="bold:needaction_pending==True" colors="grey:state in ('cancelled','done');blue:state == 'pending';red:date_deadline and (date_deadline&lt;current_date) and (state in ('draft','pending','open'))" string="Tasks">
                    <field name="needaction_pending" invisible="1"/>
                    <field name="sequence" invisible="not context.get('seq_visible', False)"/>
                    <field name="name"/>
                    <field name="project_id" icon="gtk-indent" invisible="context.get('user_invisible', False)"/>
                    <field name="user_id" invisible="context.get('user_invisible', False)"/>
                    <field name="delegated_user_id" invisible="context.get('show_delegated', True)"/>
                    <field name="total_hours" invisible="1"/>
                    <field name="planned_hours" invisible="context.get('set_visible',False)" groups="project.group_time_work_estimation_tasks"/>
                    <field name="effective_hours" widget="float_time" sum="Spent Hours" invisible="1"/>
                    <field name="remaining_hours" widget="float_time" sum="Remaining Hours" on_change="onchange_remaining(remaining_hours,planned_hours)" invisible="context.get('set_visible',False)" groups="project.group_time_work_estimation_tasks"/>
                    <field name="date_deadline" invisible="context.get('deadline_visible',True)"/>
                    <field name="type_id" invisible="context.get('set_visible',False)"/>
                    <button name="next_type" invisible="context.get('set_visible',False)"
                        states="draft,open,pending"
                        string="Change Stage"
                        type="object"
                        icon="gtk-go-forward"
                        help="Change Type"/>
                    <field name="date_start" invisible="1" groups="base.group_no_one"/>
                    <field name="date_end" invisible="1" groups="base.group_no_one"/>
                    <field name="progress" widget="progressbar" invisible="context.get('set_visible',False)"/>
                    <field name="state" invisible="context.get('set_visible',False)"/>
                    <button name="do_open" states="pending,draft,done,cancelled" string="Start Task" type="object" icon="gtk-media-play" help="For changing to open state" invisible="context.get('set_visible',False)"/>
                    <button name="%(action_project_task_delegate)d" states="pending,open,draft" string="Delegate" type="action" icon="terp-personal" help="For changing to delegate state"/>
                    <button name="action_close" states="draft,pending,open" string="Done" type="object" icon="terp-dialog-close" help="For changing to done state"/>
                </tree>
            </field>
        </record>

        <record id="view_task_calendar" model="ir.ui.view">
            <field name="name">project.task.calendar</field>
            <field name="model">project.task</field>
            <field name="type">calendar</field>
            <field eval="2" name="priority"/>
            <field name="arch" type="xml">
                <calendar color="user_id" date_start="date_deadline" string="Tasks">
                    <field name="name"/>
                    <field name="project_id"/>
                </calendar>
            </field>
        </record>

        <record id="view_task_gantt" model="ir.ui.view">
            <field name="name">project.task.gantt</field>
            <field name="model">project.task</field>
            <field name="type">gantt</field>
            <field eval="2" name="priority"/>
            <field name="arch" type="xml">
                <gantt date_start="date_start" date_stop="date_end" string="Tasks" default_group_by="project_id">
                </gantt>
            </field>
        </record>

        <record id="view_project_task_graph" model="ir.ui.view">
            <field name="name">project.task.graph</field>
            <field name="model">project.task</field>
            <field name="type">graph</field>
            <field name="arch" type="xml">
                <graph string="Project Tasks" type="bar">
                    <field name="project_id"/>
                    <field name="planned_hours" operator="+"/>
                    <field name="delay_hours" operator="+"/>
                </graph>
            </field>
        </record>

        <record id="view_task_search_form" model="ir.ui.view">
            <field name="name">project.task.search.form</field>
            <field name="model">project.task</field>
            <field name="type">search</field>
            <field name="arch" type="xml">
               <search string="Tasks">
                    <group>
                        <filter name="draft" string="New" domain="[('state','=','draft')]" help="New Tasks" icon="terp-check"/>
                        <filter name="open" string="In Progress" domain="[('state','=','open')]" help="In Progress Tasks" icon="terp-camera_test"/>
                        <filter string="Pending" domain="[('state','=','pending')]" context="{'show_delegated':False}" help="Pending Tasks" icon="terp-gtk-media-pause"/>
                        <separator orientation="vertical"/>
                        <filter string="Deadlines" context="{'deadline_visible': False}" domain="[('date_deadline','&lt;&gt;',False)]" help="Show only tasks having a deadline" icon="terp-gnome-cpu-frequency-applet+"/>
                        <separator orientation="vertical"/>
                        <field name="name"/>
                        <field name="project_id" invisible="1"/>
                        <filter name="project" string="Project" domain="[('project_id.user_id','=',uid)]" help="My Projects" icon="terp-check"/>
                        <field name="user_id">
                            <filter string="My Tasks" domain="[('user_id','=',uid)]"  help="My Tasks" icon="terp-personal" />
                            <filter string="Unassigned Tasks" domain="[('user_id','=',False)]"  help="Unassigned Tasks" icon="terp-personal-" />
                        </field>
                    </group>
                    <newline/>
                    <group expand="0" string="Group By...">
                        <filter string="Users" name="group_user_id" icon="terp-personal" domain="[]"  context="{'group_by':'user_id'}"/>
                        <separator orientation="vertical"/>
                        <filter string="Project" name="group_project_id" icon="terp-folder-violet" domain="[]" context="{'group_by':'project_id'}"/>
                        <separator orientation="vertical"/>
                        <filter string="Stage" name="group_stage_id" icon="terp-stage" domain="[]" context="{'group_by':'type_id'}"/>
                        <filter string="Status" name="group_state" icon="terp-stock_effects-object-colorize" domain="[]" context="{'group_by':'state'}"/>
                        <separator orientation="vertical"/>
                        <filter string="Deadline" icon="terp-gnome-cpu-frequency-applet+" domain="[]" context="{'group_by':'date_deadline'}"/>
                        <separator orientation="vertical" groups="base.group_no_one"/>
                        <filter string="Start Date" icon="terp-go-month" domain="[]" context="{'group_by':'date_start'}" groups="base.group_no_one"/>
                        <filter string="End Date" icon="terp-go-month" domain="[]" context="{'group_by':'date_end'}" groups="base.group_no_one"/>
                    </group>
                </search>
            </field>
        </record>
        
        <record id="analytic_account_inherited_form" model="ir.ui.view">
            <field name="name">account.analytic.account.form.inherit</field>
            <field name="model">account.analytic.account</field>
            <field name="type">form</field>
            <field name="inherit_id" ref="analytic.view_account_analytic_account_form"/>
            <field eval="18" name="priority"/>
            <field name="arch" type="xml">
                <xpath expr='//separator[@name="project_sep"]' position='replace'>
                    <separator colspan="2" string="Project" name="project_sep"/>
                </xpath>
            	<xpath expr='//group[@name="project"]' position='inside'>
                    <field name="use_tasks" />
                </xpath>
            </field>
        </record>

        <record id="action_view_task" model="ir.actions.act_window">
            <field name="name">Tasks</field>
            <field name="res_model">project.task</field>
            <field name="view_type">form</field>
            <field name="view_mode">kanban,tree,form,calendar,gantt,graph</field>
            <field eval="False" name="filter"/>
            <field name="view_id" eval="False"/>
            <field name="context">{}</field>
            <field name="search_view_id" ref="view_task_search_form"/>
            <field name="help">Tasks allow you to organize your work into a project. Click on button "Create" to create a new task.</field>
        </record>
        <record id="open_view_task_list_kanban" model="ir.actions.act_window.view">
            <field name="sequence" eval="0"/>
            <field name="view_mode">kanban</field>
            <field name="act_window_id" ref="action_view_task"/>
        </record>
        <record id="open_view_task_list_tree" model="ir.actions.act_window.view">
            <field name="sequence" eval="1"/>
            <field name="view_mode">tree</field>
            <field name="act_window_id" ref="action_view_task"/>
        </record>

        <menuitem action="action_view_task" id="menu_action_view_task" parent="project.menu_project_management" sequence="5"/>

        <record id="action_view_task_overpassed_draft" model="ir.actions.act_window">
            <field name="name">Overpassed Tasks</field>
            <field name="res_model">project.task</field>
            <field name="view_type">form</field>
            <field name="view_mode">tree,form,calendar,graph,kanban</field>
            <field name="domain">[('date_deadline','&lt;',time.strftime('%Y-%m-%d')),('state','in',('draft','pending','open'))]</field>
            <field name="filter" eval="True"/>
            <field name="search_view_id" ref="view_task_search_form"/>
        </record>

        <!-- Opening task when double clicking on project -->
        <record id="dblc_proj" model="ir.actions.act_window">
            <field name="res_model">project.task</field>
            <field name="name">Project's tasks</field>
            <field name="view_type">form</field>
            <field name="view_mode">tree,form,calendar,graph,gantt,kanban</field>
            <field name="domain">[('project_id', 'child_of', [active_id])]</field>
            <field name="context">{'project_id':active_id, 'active_test':False}</field>
        </record>

        <record id="ir_project_task_open" model="ir.values">
            <field eval=" 'tree_but_open'" name="key2"/>
            <field eval="'project.project'" name="model"/>
            <field name="name">View project's tasks</field>
            <field eval="'ir.actions.act_window,'+str(dblc_proj)" name="value"/>
        </record>

        <!-- Task types -->
        <record id="task_type_search" model="ir.ui.view">
            <field name="name">project.task.type.search</field>
            <field name="model">project.task.type</field>
            <field name="type">search</field>
            <field name="arch" type="xml">
                <search string="Tasks Stages">
                   <group>
                       <filter icon="terp-check" string="Common" name="common" domain="[('project_default', '=', 1)]" help="Stages common to all projects"/>
                       <separator orientation="vertical"/>
                       <field name="name"/>
                   </group>
                </search>
            </field>
        </record>

        <record id="task_type_edit" model="ir.ui.view">
            <field name="name">project.task.type.form</field>
            <field name="model">project.task.type</field>
            <field name="type">form</field>
            <field name="arch" type="xml">
                <form string="Task Stage">
                    <group colspan="4" col="6">
                    <field name="name"/>
                    <field name="project_default"/>
                    <field name="sequence"/>
                    </group>
                    <separator string="Description" colspan="4"/>
                    <field colspan="4" name="description" nolabel="1"/>
                </form>
            </field>
        </record>

        <record id="task_type_tree" model="ir.ui.view">
            <field name="name">project.task.type.tree</field>
            <field name="model">project.task.type</field>
            <field name="type">tree</field>
            <field name="arch" type="xml">
                <tree string="Task Stage">
                    <field name="sequence"/>
                    <field name="name"/>
                </tree>
            </field>
        </record>

        <record id="open_task_type_form" model="ir.actions.act_window">
            <field name="name">Stages</field>
            <field name="res_model">project.task.type</field>
            <field name="view_type">form</field>
            <field name="view_id" ref="task_type_tree"/>
            <field name="help">Define the steps that will be used in the project from the creation of the task, up to the closing of the task or issue. You will use these stages in order to track the progress in solving a task or an issue.</field>
        </record>

        <menuitem id="menu_tasks_config" name="GTD" parent="project.menu_definitions" sequence="1"/>

        <menuitem id="menu_project_config_project" name="Stages" parent="menu_definitions" sequence="1"/>

        <menuitem action="open_task_type_form" id="menu_task_types_view" parent="menu_project_config_project" sequence="2" groups="base.group_no_one"/>
        <menuitem action="open_view_project_all" id="menu_projects" name="Projects" parent="menu_project_management" sequence="1"/>

        <act_window context="{'search_default_user_id': [active_id], 'default_user_id': active_id}" id="act_res_users_2_project_project" name="User's projects" res_model="project.project" src_model="res.users" view_mode="tree,form" view_type="form"/>

         <record id="task_company" model="ir.ui.view">
            <field name="name">res.company.task.config</field>
            <field name="model">res.company</field>
            <field name="type">form</field>
            <field name="inherit_id" ref="base.view_company_form"/>
            <field name="arch" type="xml">
                <page string="Configuration" position="inside">
                    <separator string="Project Management" colspan="4"/>
                    <field name="project_time_mode_id" domain="[('category_id','=','Working Time')]"/>
                    <newline/>
                </page>
            </field>
        </record>

      <!--     User Form-->
        <act_window context="{'search_default_user_id': [active_id], 'default_user_id': active_id}" domain="[('state', '&lt;&gt;', 'cancelled'),('state', '&lt;&gt;', 'done')]" id="act_res_users_2_project_task_opened" name="Assigned Tasks" res_model="project.task" src_model="res.users" view_mode="tree,form,gantt,calendar,graph" view_type="form"/>
    </data>
</openerp><|MERGE_RESOLUTION|>--- conflicted
+++ resolved
@@ -80,13 +80,9 @@
                                 <field name="active" attrs="{'invisible':[('state','in',['open', 'pending', 'template'])]}"/>
                             </group>
                         </page>
-<<<<<<< HEAD
                         <page string="Members">
                             <field colspan="4" name="members" nolabel="1" help="Project's members are users who can have an access to the tasks related to this project.">
-=======
-                        <page string="Team">
-                            <field colspan="4" name="members" nolabel="1">
->>>>>>> fc9e7551
+
                                 <tree string="Members">
                                     <field name="name"/>
                                     <field name="user_email"/>
