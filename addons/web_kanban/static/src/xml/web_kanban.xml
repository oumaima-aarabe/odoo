--- conflicted
+++ resolved
@@ -28,13 +28,8 @@
 <t t-name="KanbanView.group_header">
     <td class="oe_kanban_group_header">
         <t t-if="widget.view.group_by">
-<<<<<<< HEAD
-            <div class="oe_kanban_header">
+            <div class="oe_kanban_header oe_semantic_html_override">
                 <t t-if="widget.view._is_quick_create_enabled() and widget.view._is_action_enabled('create')">
-=======
-            <div class="oe_kanban_header oe_semantic_html_override">
-                <t t-if="widget.view._is_quick_create_enabled()">
->>>>>>> 5e338c59
                     <div class="oe_kanban_add oe_e">]</div>
                 </t>
                     <div class="oe_dropdown_toggle oe_dropdown_kanban">
