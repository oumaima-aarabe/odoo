@charset "utf-8";
.openerp .oe_kanban_view {
  background: white;
  height: inherit;
}
.openerp .oe_kanban_view.oe_kanban_grouped .oe_kanban_dummy_cell {
  background: url(/web/static/src/img/form_sheetbg.png);
}
.openerp .oe_kanban_view .ui-sortable-placeholder {
  border: 1px solid rgba(0, 0, 0, 0.1);
  visibility: visible !important;
}
.openerp .oe_kanban_view .ui-sortable-helper {
  -moz-box-shadow: 0 1px 10px rgba(0, 0, 0, 0.3);
  -webkit-box-shadow: 0 1px 10px rgba(0, 0, 0, 0.3);
  -box-shadow: 0 1px 10px rgba(0, 0, 0, 0.3);
  -moz-transform: rotate(3deg);
  -webkit-transform: rotate(3deg);
  -o-transform: rotate(3deg);
  -ms-transform: rotate(3deg);
  -webkit-transition: -webkit-transform 100ms linear;
  -moz-transition: -moz-transform 100ms linear;
  transition: transform 100ms linear;
}
.openerp .oe_kanban_view .oe_kanban_left {
  float: left;
}
.openerp .oe_kanban_view .oe_kanban_right {
  float: right;
}
.openerp .oe_kanban_view .oe_kanban_clear {
  clear: both;
}
.openerp .oe_kanban_view .oe_kanban_content {
  word-break: break-all;
}
.openerp .oe_kanban_view .oe_kanban_content .oe_star_on, .openerp .oe_kanban_view .oe_kanban_content .oe_star_off {
  color: #cccccc;
  text-shadow: 0 0 2px black;
  vertical-align: top;
  position: relative;
  top: -5px;
}
.openerp .oe_kanban_view .oe_kanban_content .oe_star_on:hover, .openerp .oe_kanban_view .oe_kanban_content .oe_star_off:hover {
  text-decoration: none;
}
.openerp .oe_kanban_view .oe_kanban_content .oe_star_on {
  color: gold;
}
.openerp .oe_kanban_view .oe_kanban_content div:first-child {
  margin-right: 16px;
}
.openerp .oe_kanban_view .oe_kanban_button_new {
  color: white;
  background: #dc5f59;
}
.openerp .oe_kanban_view .oe_kanban_groups {
  height: inherit;
}
.openerp .oe_kanban_view.oe_kanban_ungrouped .oe_kanban_groups {
  width: 100%;
}
.openerp .oe_kanban_view.oe_kanban_grouped_by_m2o .oe_kanban_group_title {
  cursor: move;
}
.openerp .oe_kanban_view .oe_kanban_header .oe_dropdown_kanban {
  float: right;
}
.openerp .oe_kanban_view .oe_kanban_header .oe_dropdown_kanban > span {
  visibility: hidden;
}
.openerp .oe_kanban_view .oe_kanban_header:hover .oe_dropdown_kanban > span {
  visibility: visible;
}
.openerp .oe_kanban_view .oe_kanban_header .oe_dropdown_menu {
  font-weight: normal;
  font-size: 13px;
}
.openerp .oe_kanban_view .oe_kanban_group_title {
  position: relative;
  font-size: 16px;
  font-weight: bold;
  color: #333333;
  text-shadow: 0 1px 0 white;
  margin-right: 30px;
  width: 200px;
}
.openerp .oe_kanban_view .oe_kanban_group_title .oe_kanban_group_title_text {
  margin-right: 4px;
<<<<<<< HEAD
=======
  white-space: nowrap;
  overflow: hidden;
  text-overflow: ellipsis;
}
.openerp .oe_kanban_view .oe_kanban_group_title .oe_kanban_group_length {
  position: absolute;
  top: -1px;
  right: -14px;
  text-align: center;
  float: right;
}
.openerp .oe_kanban_view .oe_kanban_header:hover .oe_kanban_group_length {
  display: none;
}
.openerp .oe_kanban_view.oe_kanban_grouped .oe_kanban_column, .openerp .oe_kanban_view.oe_kanban_grouped .oe_kanban_group_header {
  width: 185px;
  min-width: 185px;
}
.openerp .oe_kanban_view.oe_kanban_grouped .oe_kanban_column.oe_kanban_group_folded, .openerp .oe_kanban_view.oe_kanban_grouped .oe_kanban_group_header.oe_kanban_group_folded {
  width: auto;
  min-width: 30px;
>>>>>>> a7330697
}
.openerp .oe_kanban_view .oe_kanban_column, .openerp .oe_kanban_view .oe_kanban_group_header {
  vertical-align: top;
  padding: 5px 5px 5px 4px;
}
.openerp .oe_kanban_view .oe_kanban_column ul, .openerp .oe_kanban_view .oe_kanban_column li, .openerp .oe_kanban_view .oe_kanban_group_header ul, .openerp .oe_kanban_view .oe_kanban_group_header li {
  margin: 0;
  padding: 0;
  list-style-type: none;
}
.openerp .oe_kanban_view .oe_kanban_group_header.oe_kanban_no_group {
  padding: 0px;
}
.openerp .oe_kanban_view.oe_kanban_grouped .oe_kanban_column, .openerp .oe_kanban_view .oe_kanban_group_header {
  background: #f0eeee;
  border-left: 1px solid #f0f8f8;
  border-right: 1px solid #b9b9b9;
}
.openerp .oe_kanban_view.oe_kanban_grouped .oe_kanban_group_header {
  width: 1%;
}
.openerp .oe_kanban_view .oe_form .oe_kanban_column {
  padding: 0px;
  background: white;
}
.openerp .oe_kanban_view .oe_kanban_column, .openerp .oe_kanban_view .oe_kanban_column_cards {
  height: 100%;
}
.openerp .oe_kanban_view .oe_kanban_aggregates {
  padding: 0;
  margin: 0px;
}
.openerp .oe_kanban_view .oe_kanban_group_folded .oe_kanban_group_title, .openerp .oe_kanban_view .oe_kanban_group_folded.oe_kanban_column *, .openerp .oe_kanban_view .oe_kanban_group_folded .oe_kanban_aggregates, .openerp .oe_kanban_view .oe_kanban_group_folded .oe_kanban_add {
  display: none;
}
.openerp .oe_kanban_view .oe_kanban_group_folded .oe_kanban_group_title_vertical {
  display: block;
}
.openerp .oe_kanban_view .oe_kanban_group_folded .oe_dropdown_kanban {
  left: -5px;
}
.openerp .oe_kanban_view .oe_kanban_group_title_undefined {
  color: #666666;
}
.openerp .oe_kanban_view .oe_kanban_group_title_vertical {
  writing-mode: tb-rl;
  -webkit-transform: rotate(90deg);
  -moz-transform: rotate(90deg);
  -o-transform: rotate(90deg);
  -ms-transform: rotate(90deg);
  transform: rotate(90deg);
  width: 30px;
  font-size: 24px;
  white-space: nowrap;
  display: none;
  position: relative;
  opacity: 0.75;
  top: 20px;
}
.openerp .oe_kanban_view .oe_kanban_add, .openerp .oe_kanban_view .oe_kanban_header .oe_dropdown_toggle {
  margin-left: 4px;
  cursor: pointer;
  position: relative;
}
.openerp .oe_kanban_view .oe_kanban_add {
  top: -8px;
}
.openerp .oe_kanban_view .oe_kanban_header .oe_dropdown_toggle {
  top: -2px;
}
.openerp .oe_kanban_view .oe_kanban_card, .openerp .oe_kanban_view .oe_dropdown_toggle {
  cursor: pointer;
  display: inline-block;
}
.openerp .oe_kanban_view .oe_kanban_add {
  float: right;
}
.openerp .oe_kanban_view .oe_kanban_quick_create_buttons {
  margin: 4px 0;
}
.openerp .oe_kanban_view .oe_kanban_no_group .oe_kanban_quick_create {
  width: 185px;
  padding: 10px;
}
.openerp .oe_kanban_view .oe_kanban_quick_create input {
  -webkit-box-sizing: border-box;
  -moz-box-sizing: border-box;
  box-sizing: border-box;
  outline: none;
  border: 1px solid transparent;
  display: block;
  margin-bottom: 8px;
  font-size: 13px;
  width: 100%;
  -moz-box-shadow: none;
  -webkit-box-shadow: none;
  -box-shadow: none;
}
.openerp .oe_kanban_view .oe_kanban_quick_create input:focus {
  border: 1px solid #a6a6fe;
  -moz-box-shadow: 0px 0px 7px rgba(0, 133, 255, 0.3) inset;
  -webkit-box-shadow: 0px 0px 7px rgba(0, 133, 255, 0.3) inset;
  -box-shadow: 0px 0px 7px rgba(0, 133, 255, 0.3) inset;
}
.openerp .oe_kanban_view .oe_kanban_vignette {
  padding: 8px;
  min-height: 100px;
}
.openerp .oe_kanban_view .oe_kanban_image {
  display: inline-block;
  vertical-align: top;
  width: 64px;
  height: 64px;
  text-align: center;
  overflow: hidden;
  -moz-border-radius: 3px;
  -webkit-border-radius: 3px;
  border-radius: 3px;
  -moz-box-shadow: 0 1px 4px rgba(0, 0, 0, 0.4);
  -webkit-box-shadow: 0 1px 4px rgba(0, 0, 0, 0.4);
  -box-shadow: 0 1px 4px rgba(0, 0, 0, 0.4);
}
.openerp .oe_kanban_view .oe_kanban_details {
  display: inline-block;
  vertical-align: top;
  width: 240px;
  font-size: 13px;
  padding: 0 5px;
  color: #4c4c4c;
}
.openerp .oe_kanban_view .oe_kanban_details h4 {
  margin: 0 0 4px 0;
}
.openerp .oe_kanban_view .oe_kanban_details .oe_tag {
  display: inline-block;
  margin: 0 2px 2px 0;
}
.openerp .oe_kanban_view .oe_kanban_record {
  position: relative;
  display: block;
  min-height: 20px;
  margin: 0;
  -moz-border-radius: 4px;
  -webkit-border-radius: 4px;
  border-radius: 4px;
}
.openerp .oe_kanban_view .oe_kanban_record:last-child {
  margin-bottom: 0;
}
.openerp .oe_kanban_view .oe_kanban_record .oe_kanban_title {
  font-weight: bold;
  margin: 2px 4px;
}
.openerp .oe_kanban_view.oe_kanban_grouped .oe_kanban_record {
  margin-bottom: 4px;
}
.openerp .oe_kanban_view .oe_kanban_avatar_smallbox {
  height: 40px;
  width: 40px;
  border: 1px solid;
  border-color: #e5e5e5 #dbdbdb #d2d2d2;
  -moz-border-radius: 3px;
  -webkit-border-radius: 3px;
  border-radius: 3px;
  -moz-box-shadow: 0 1px 2px rgba(0, 0, 0, 0.2);
  -webkit-box-shadow: 0 1px 2px rgba(0, 0, 0, 0.2);
  -box-shadow: 0 1px 2px rgba(0, 0, 0, 0.2);
}
.openerp .oe_kanban_view .oe_kanban_box {
  background: white;
  border: 2px solid #cccccc;
  border-radius: 4px;
  -moz-border-radius: 4px;
  -webkit-border-radius: 4px;
  margin-bottom: 5px;
}
.openerp .oe_kanban_view .oe_kanban_box_header {
  border-bottom: 1px solid #cccccc;
}
.openerp .oe_kanban_view .oe_kanban_title {
  font-size: 95%;
  font-weight: bold;
  padding: 0 4px 0 4px;
}
.openerp .oe_kanban_view .oe_kanban_small {
  font-size: 80%;
  font-weight: normal;
}
.openerp .oe_kanban_view .oe_kanban_show_more {
  clear: both;
  text-align: center;
}
.openerp .oe_kanban_view.oe_kanban_grouped .oe_kanban_show_more .oe_button {
  width: 100%;
}
.openerp .oe_kanban_view.oe_kanban_ungrouped .oe_kanban_column .oe_kanban_record {
  display: inline-block;
  padding: 2px;
  vertical-align: top;
  box-sizing: border-box;
  -moz-box-sizing: border-box;
  -webkit-box-sizing: border-box;
}
.openerp .oe_kanban_view .oe_kanban_action_button {
  height: 22px;
  margin: 0;
}
.openerp .oe_kanban_view .oe_kanban_action_a {
  text-decoration: none;
}
.openerp .oe_kanban_view .oe_kanban_action_a:hover {
  text-decoration: none;
}
.openerp .oe_kanban_view .oe_kanban_table {
  width: 100%;
  border: none;
  border-collapse: collapse;
  margin: 0;
  padding: 0;
}
.openerp .oe_kanban_view .oe_kanban_table tr td {
  padding: 0;
}
.openerp .oe_kanban_view .oe_kanban_table tr td.oe_kanban_title {
  padding: 2px;
}
.openerp .oe_kanban_view .oe_kanban_box_content {
  padding: 4px;
  font-size: 90%;
}
.openerp .oe_kanban_view .oe_kanban_button {
  border: 1px solid #8ec1da;
  background-color: #ddeef6;
  border-radius: 3px;
  -moz-border-radius: 3px;
  -webkit-border-radius: 3px;
  color: black;
  text-shadow: 0 1px white;
  padding: 0 4px;
  font-size: 85%;
  margin: 1px;
}
.openerp .oe_kanban_view a.oe_kanban_button:hover, .openerp .oe_kanban_view .openerp button.oe_kanban_button:hover {
  background-color: #eeddf6;
}
.openerp .oe_kanban_view .oe_kanban_buttons_set {
  border-top: 1px dotted;
  white-space: nowrap;
  padding-top: 2px;
  position: relative;
  clear: both;
}
.openerp .oe_kanban_view .oe_kanban_buttons_set a {
  padding: 2px;
}
.openerp .oe_kanban_view .oe_kanban_box_show_onclick {
  display: none;
}
.openerp .oe_kanban_view .oe_kanban_draghandle {
  cursor: move;
}
.openerp .oe_kanban_view .oe_kanban_color_border {
  border-color: #cccccc;
}
.openerp .oe_kanban_view .oe_kanban_color_border {
  border-color: #cccccc;
}
.openerp .oe_kanban_view .oe_kanban_tooltip ul, .openerp .oe_kanban_view ul.oe_kanban_tooltip {
  padding: 0 0 4px 0;
  margin: 5px 0 0 15px;
  list-style: circle;
}
.openerp .oe_kanban_view .oe_kanban_highlight {
  border-radius: 2px;
  -moz-border-radius: 2px;
  -webkit-border-radius: 2px;
  padding: 1px 5px;
  margin: 1px 4px;
  white-space: nowrap;
  display: inline-block;
  line-height: 1em;
}
.openerp .oe_kanban_view .oe_kanban_card, .openerp .oe_kanban_view .oe_kanban_quick_create {
  margin-bottom: 4px;
  position: relative;
  display: block;
  background: white;
  border: 1px solid rgba(0, 0, 0, 0.16);
  border-bottom-color: rgba(0, 0, 0, 0.3);
  padding: 5px;
  display: block;
  -webkit-transition: -webkit-transform, -webkit-box-shadow, border 200ms linear;
  -moz-border-radius: 4px;
  -webkit-border-radius: 4px;
  border-radius: 4px;
}
.openerp .oe_kanban_view .oe_kanban_card:not(.ui-sortable-helper):hover, .openerp .oe_kanban_view .oe_kanban_quick_create:not(.ui-sortable-helper):hover {
  border: 1px solid #7c7bad;
  -moz-box-shadow: 0 0 4px #7c7bad;
  -webkit-box-shadow: 0 0 4px #7c7bad;
  -box-shadow: 0 0 4px #7c7bad;
}
.openerp .oe_kanban_view .oe_kanban_card:not(.ui-sortable-helper):hover .oe_dropdown_kanban > span, .openerp .oe_kanban_view .oe_kanban_quick_create:not(.ui-sortable-helper):hover .oe_dropdown_kanban > span {
  visibility: visible;
}
.openerp .oe_kanban_view .oe_kanban_card h3, .openerp .oe_kanban_view .oe_kanban_quick_create h3 {
  margin: 0 16px 0 0;
  color: #4c4c4c;
  text-decoration: none;
}
.openerp .oe_kanban_view .oe_kanban_card h3:hover, .openerp .oe_kanban_view .oe_kanban_quick_create h3:hover {
  text-decoration: none;
}
.openerp .oe_kanban_view .oe_kanban_card .oe_dropdown_kanban .oe_kanban_project_times li, .openerp .oe_kanban_view .oe_kanban_quick_create .oe_dropdown_kanban .oe_kanban_project_times li {
  float: left;
}
.openerp .oe_kanban_view .oe_kanban_star {
  float: left;
  position: inline-block;
  margin: 0 4px 0 0;
}
.openerp .oe_kanban_view .oe_kanban_avatar {
  -moz-border-radius: 3px;
  -webkit-border-radius: 3px;
  border-radius: 3px;
  -moz-box-shadow: 0 1px 2px rgba(0, 0, 0, 0.2);
  -webkit-box-shadow: 0 1px 2px rgba(0, 0, 0, 0.2);
  -box-shadow: 0 1px 2px rgba(0, 0, 0, 0.2);
}
.openerp .oe_kanban_view .oe_kanban_footer_left {
  margin-top: 2px;
}
.openerp .oe_kanban_view .oe_kanban_footer_left > span {
  margin-top: 2px;
  display: inline-block;
  background: #e6e6e6;
  border: 1px solid #b9b9b9;
  color: #666666;
  padding: 0 2px;
  line-height: 16px;
  -moz-border-radius: 3px;
  -webkit-border-radius: 3px;
  border-radius: 3px;
}
.openerp .oe_kanban_view .oe_kanban_footer_left > span .oe_e {
  line-height: 12px;
  font-size: 22px;
}
.openerp .oe_kanban_view .oe_kanban_footer_left .oe_kanban_mail_new {
  line-height: 18px;
  background-color: #8a89ba;
  color: white;
  font-weight: bold;
  position: relative;
  top: -1px;
}
.openerp .oe_kanban_view .oe_kanban_bottom_right {
  float: right;
  position: relative;
  top: 2px;
}
.openerp .oe_kanban_view .oe_kanban_status {
  position: relative;
  top: 4px;
  display: inline-block;
  height: 12px;
  width: 12px;
  -moz-border-radius: 6px;
  -webkit-border-radius: 6px;
  border-radius: 6px;
  background-position: center center;
  background-image: -webkit-radial-gradient(circle, #eeeeee 0%, #cccccc 40%, #bbbbbb 100%);
  background-image: -moz-radial-gradient(#eeeeee 0%, #cccccc 40%, #bbbbbb 100%);
  background-image: -ms-radial-gradient(#eeeeee 0%, #cccccc 40%, #bbbbbb 100%);
  background-image: radial-gradient(#eeeeee 0%, #cccccc 40%, #bbbbbb 100%);
}
.openerp .oe_kanban_view .oe_kanban_status_green {
  background: green;
  background-position: center center;
  background-image: -webkit-radial-gradient(circle, #55dd55 0%, #44aa44 40%, #339933 100%);
  background-image: -moz-radial-gradient(#55dd55 0%, #44aa44 40%, #339933 100%);
  background-image: -ms-radial-gradient(#55dd55 0%, #44aa44 40%, #339933 100%);
  background-image: radial-gradient(#55dd55 0%, #44aa44 40%, #339933 100%);
}
.openerp .oe_kanban_view .oe_kanban_status_red {
  background: red;
  background-position: center center;
  background-image: -webkit-radial-gradient(circle, #ee7777 0%, #cc3333 40%, #bb0808 100%);
  background-image: -moz-radial-gradient(#ee7777 0%, #cc3333 40%, #bb0808 100%);
  background-image: -ms-radial-gradient(#ee7777 0%, #cc3333 40%, #bb0808 100%);
  background-image: radial-gradient(#ee7777 0%, #cc3333 40%, #bb0808 100%);
}
.openerp .oe_kanban_view .oe_kanban_text_red {
  color: #a61300;
  font-weight: bold;
  -moz-border-radius: 4px;
  -webkit-border-radius: 4px;
  border-radius: 4px;
}
.openerp .oe_kanban_view .oe_kanban_ellipsis {
  overflow: hidden;
  text-overflow: ellipsis;
  white-space: nowrap;
}
.openerp .oe_kanban_view .oe_dropdown_kanban {
  float: right;
  cursor: pointer;
  margin-top: -6px;
}
.openerp .oe_kanban_view .oe_dropdown_kanban:hover {
  text-decoration: none;
}
.openerp .oe_kanban_view .oe_dropdown_kanban .oe_dropdown_menu {
  left: 0;
  top: 28px;
  min-width: 160px;
  padding: 2px;
}
.openerp .oe_kanban_view .oe_dropdown_kanban .oe_dropdown_menu > li {
  padding: 3px;
}
.openerp .oe_kanban_view .oe_dropdown_kanban.oe_opened > span {
  visibility: visible;
}
.openerp .oe_kanban_view .oe_dropdown_kanban > span {
  visibility: hidden;
}
.openerp .oe_kanban_view .oe_kanban_colorpicker {
  white-space: nowrap;
}
.openerp .oe_kanban_view .oe_kanban_colorpicker li {
  float: left;
  margin: 0;
  padding: 0;
}
.openerp .oe_kanban_view .oe_kanban_colorpicker li a {
  display: inline-block;
  width: 16px;
  height: 16px;
  border: 1px solid white;
}
.openerp .oe_kanban_view .oe_kanban_colorpicker li a:hover {
  border: 1px solid gray !important;
}
.openerp .oe_kanban_view .oe_kanban_colorpicker li:first-child a {
  border: 1px solid #cccccc;
}
.openerp .oe_kanban_view .oe_kanban_color_0 {
  background-color: white;
  color: #5a5a5a;
}
.openerp .oe_kanban_view .oe_kanban_color_1 {
  background-color: #cccccc;
  color: #424242;
}
.openerp .oe_kanban_view .oe_kanban_color_2 {
  background-color: #ffc7c7;
  color: #7a3737;
}
.openerp .oe_kanban_view .oe_kanban_color_3 {
  background-color: #fff1c7;
  color: #756832;
}
.openerp .oe_kanban_view .oe_kanban_color_4 {
  background-color: #e3ffc7;
  color: #5d6937;
}
.openerp .oe_kanban_view .oe_kanban_color_5 {
  background-color: #c7ffd5;
  color: #1a7759;
}
.openerp .oe_kanban_view .oe_kanban_color_6 {
  background-color: #c7ffff;
  color: #1a5d83;
}
.openerp .oe_kanban_view .oe_kanban_color_7 {
  background-color: #c7d5ff;
  color: #3b3e75;
}
.openerp .oe_kanban_view .oe_kanban_color_8 {
  background-color: #e3c7ff;
  color: #4c3668;
}
.openerp .oe_kanban_view .oe_kanban_color_9 {
  background-color: #ffc7f1;
  color: #6d2c70;
}

.openerp .oe_form .oe_kanban_view .oe_kanban_column, .openerp .oe_form .oe_kanban_view .oe_kanban_group_header {
  padding: 0px;
  background: white;
}

.openerp .oe_popup_form .oe_kanban_buttons .oe_highlight {
  color: #404040;
  background: none;
}
.openerp .oe_popup_form .oe_kanban_buttons button.oe_highlight {
  background-color: #efefef;
  background-image: -webkit-gradient(linear, left top, left bottom, from(#efefef), to(#d8d8d8));
  background-image: -webkit-linear-gradient(top, #efefef, #d8d8d8);
  background-image: -moz-linear-gradient(top, #efefef, #d8d8d8);
  background-image: -ms-linear-gradient(top, #efefef, #d8d8d8);
  background-image: -o-linear-gradient(top, #efefef, #d8d8d8);
  background-image: linear-gradient(to bottom, #efefef, #d8d8d8);
  -moz-box-shadow: 0 1px 2px rgba(0, 0, 0, 0.1), 0 1px 1px rgba(255, 255, 255, 0.8) inset;
  -webkit-box-shadow: 0 1px 2px rgba(0, 0, 0, 0.1), 0 1px 1px rgba(255, 255, 255, 0.8) inset;
  -box-shadow: 0 1px 2px rgba(0, 0, 0, 0.1), 0 1px 1px rgba(255, 255, 255, 0.8) inset;
}
.openerp .oe_popup_form .oe_kanban_buttons button.oe_highlight:active {
  background-color: #e3e3e3;
  background-image: -webkit-gradient(linear, left top, left bottom, from(#e3e3e3), to(#f6f6f6));
  background-image: -webkit-linear-gradient(top, #e3e3e3, #f6f6f6);
  background-image: -moz-linear-gradient(top, #e3e3e3, #f6f6f6);
  background-image: -ms-linear-gradient(top, #e3e3e3, #f6f6f6);
  background-image: -o-linear-gradient(top, #e3e3e3, #f6f6f6);
  background-image: linear-gradient(to bottom, #e3e3e3, #f6f6f6);
  -moz-box-shadow: none;
  -webkit-box-shadow: none;
  -box-shadow: none;
}
.openerp .oe_popup_form .oe_kanban_buttons button.oe_highlight:hover {
  background-color: #f6f6f6;
  background-image: -webkit-gradient(linear, left top, left bottom, from(#f6f6f6), to(#e3e3e3));
  background-image: -webkit-linear-gradient(top, #f6f6f6, #e3e3e3);
  background-image: -moz-linear-gradient(top, #f6f6f6, #e3e3e3);
  background-image: -ms-linear-gradient(top, #f6f6f6, #e3e3e3);
  background-image: -o-linear-gradient(top, #f6f6f6, #e3e3e3);
  background-image: linear-gradient(to bottom, #f6f6f6, #e3e3e3);
  -moz-box-shadow: 0 1px 2px rgba(0, 0, 0, 0.1), 0 1px 1px rgba(255, 255, 255, 0.8) inset;
  -webkit-box-shadow: 0 1px 2px rgba(0, 0, 0, 0.1), 0 1px 1px rgba(255, 255, 255, 0.8) inset;
  -box-shadow: 0 1px 2px rgba(0, 0, 0, 0.1), 0 1px 1px rgba(255, 255, 255, 0.8) inset;
}

.openerp_ie .oe_kanban_view .oe_kanban_group_header .oe_kanban_group_title_vertical {
  display: none !important;
}
.openerp_ie .oe_kanban_view .oe_kanban_group_header.oe_kanban_group_folded .oe_kanban_group_title_vertical {
  display: inline-block !important;
}
.openerp_ie .oe_kanban_view .oe_kanban_group_title_vertical {
  -ms-writing-mode: lr-tb !important;
  background: #f0eeee;
  top: -5px !important;
}
.openerp_ie .oe_kanban_view.oe_kanban_grouped .oe_kanban_group_header {
  height: 1%;
}

@media print {
  .openerp .oe_kanban_groups button {
    visibility: hidden;
  }
  .openerp .oe_kanban_groups a[data-type=object], .openerp .oe_kanban_groups a[data-type=delete] {
    visibility: hidden;
  }
  .openerp .oe_kanban_view .oe_kanban_group_title {
    text-shadow: none !important;
  }
}<|MERGE_RESOLUTION|>--- conflicted
+++ resolved
@@ -5,6 +5,7 @@
 }
 .openerp .oe_kanban_view.oe_kanban_grouped .oe_kanban_dummy_cell {
   background: url(/web/static/src/img/form_sheetbg.png);
+  width: 100%;
 }
 .openerp .oe_kanban_view .ui-sortable-placeholder {
   border: 1px solid rgba(0, 0, 0, 0.1);
@@ -32,7 +33,7 @@
   clear: both;
 }
 .openerp .oe_kanban_view .oe_kanban_content {
-  word-break: break-all;
+  word-wrap: break-word;
 }
 .openerp .oe_kanban_view .oe_kanban_content .oe_star_on, .openerp .oe_kanban_view .oe_kanban_content .oe_star_off {
   color: #cccccc;
@@ -87,8 +88,6 @@
 }
 .openerp .oe_kanban_view .oe_kanban_group_title .oe_kanban_group_title_text {
   margin-right: 4px;
-<<<<<<< HEAD
-=======
   white-space: nowrap;
   overflow: hidden;
   text-overflow: ellipsis;
@@ -110,7 +109,6 @@
 .openerp .oe_kanban_view.oe_kanban_grouped .oe_kanban_column.oe_kanban_group_folded, .openerp .oe_kanban_view.oe_kanban_grouped .oe_kanban_group_header.oe_kanban_group_folded {
   width: auto;
   min-width: 30px;
->>>>>>> a7330697
 }
 .openerp .oe_kanban_view .oe_kanban_column, .openerp .oe_kanban_view .oe_kanban_group_header {
   vertical-align: top;
@@ -128,9 +126,6 @@
   background: #f0eeee;
   border-left: 1px solid #f0f8f8;
   border-right: 1px solid #b9b9b9;
-}
-.openerp .oe_kanban_view.oe_kanban_grouped .oe_kanban_group_header {
-  width: 1%;
 }
 .openerp .oe_kanban_view .oe_form .oe_kanban_column {
   padding: 0px;
@@ -459,6 +454,14 @@
   line-height: 12px;
   font-size: 22px;
 }
+.openerp .oe_kanban_view .oe_kanban_footer_left .oe_tags {
+  margin-right: 0;
+}
+.openerp .oe_kanban_view .oe_kanban_footer_left .oe_tags .oe_tag {
+  display: inline-block;
+  padding: 0 2px;
+  line-height: 14px;
+}
 .openerp .oe_kanban_view .oe_kanban_footer_left .oe_kanban_mail_new {
   line-height: 18px;
   background-color: #8a89ba;
