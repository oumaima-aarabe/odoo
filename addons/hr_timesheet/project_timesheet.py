--- conflicted
+++ resolved
@@ -15,65 +15,13 @@
 class Task(models.Model):
     _inherit = "project.task"
 
-<<<<<<< HEAD
     def _get_total_hours(self):
         return super(Task, self)._get_total_hours() + self.effective_hours
-=======
-    # Compute: effective_hours, total_hours, progress
-    def _hours_get(self, cr, uid, ids, field_names, args, context=None):
-        def _get_child_hour(child, res):
-            if child.stage_id and child.stage_id.fold:
-                return res[child.id]['effective_hours'] + res[child.id]['children_hours']
-            else:
-                return max(child.planned_hours, res[child.id]['effective_hours'] + res[child.id]['children_hours'])
-
-        res = {}
-        task_to_read = self.search(cr, uid, [('id', 'child_of', ids)])
-        task_to_sort = {}
-        for task in self.browse(cr, uid, task_to_read, context=context):
-            res[task.id] = {
-                'effective_hours': 0.0,
-                'remaining_hours': task.planned_hours,
-                'progress': 0.0,
-                'total_hours': task.planned_hours,
-                'delay_hours': 0.0,
-                'children_hours' : 0.0
-            }
-            task_to_sort[task.id] = [child.id for child in task.child_ids]
-
-        tasks_data = self.pool['account.analytic.line'].read_group(
-            cr, uid, [('task_id', 'in', task_to_read)], ['task_id','unit_amount'], ['task_id'], context=context)
-        tasks_data_dict = {data['task_id'][0] : data for data in tasks_data}
-        for task_id in tools.topological_sort(task_to_sort):
-            task = self.browse(cr, uid, task_id, context=context)
-            values = {
-                'effective_hours': tasks_data_dict.get(task_id, {}).get('unit_amount', 0.0),
-                'children_hours' : sum([_get_child_hour(child, res) for child in task.child_ids])
-            }
-            values['remaining_hours'] = task.planned_hours - values['effective_hours'] - values['children_hours']
-            values['total_hours'] = values['remaining_hours'] + values['effective_hours']
-            values['delay_hours'] = values['total_hours'] - task.planned_hours
-            values['progress'] = 0.0
-            # TDE CHECK: if task.state in ('done','cancelled'):
-            if task.stage_id and task.stage_id.fold:
-                values['progress'] = 100.0
-            elif task.planned_hours > 0.0:
-                values['progress'] = round(min(100.0 * (values['effective_hours'] + values['children_hours']) / task.planned_hours, 99.99),2)
-            res[task.id] = values
-        return {k : val for k, val in res.iteritems() if k in ids} #Filter only needed result
-
-    def _get_subtask_count(self, cr, uid, ids, field_names, args, context=None):
-        res = dict.fromkeys(ids, 0)
-        for task_id in ids:
-            res[task_id] = (len(set(self.search(
-                cr, uid, [('id', 'child_of', task_id)], context=context)) - {task_id})) # don't count task itself
-        return res
->>>>>>> baf494c6
 
     @api.multi
     def _get_subtask_count(self):
         for task in self:
-            task.subtask_count = self.search_count([('id', 'child_of', task.id)]) - 1  # Don't count task itself
+            task.subtask_count = self.search_count([('id', 'child_of', task.id), ('id', '!=', task.id)])
 
     @api.depends('timesheet_ids.unit_amount', 'planned_hours', 'child_ids.stage_id',
                  'child_ids.planned_hours', 'child_ids.effective_hours', 'child_ids.children_hours')
