--- conflicted
+++ resolved
@@ -440,19 +440,8 @@
             company_currency = line.asset_id.company_id.currency_id
             current_currency = line.asset_id.currency_id
             amount = current_currency.compute(line.amount, company_currency)
-<<<<<<< HEAD
             sign = (category_id.journal_id.type == 'purchase' or category_id.journal_id.type == 'sale' and 1) or -1
-            asset_name = line.asset_id.name + ' (%s/%s)' % (line.sequence, line.asset_id.method_number)
-=======
-            sign = (line.asset_id.category_id.journal_id.type == 'purchase' or line.asset_id.category_id.journal_id.type == 'sale' and 1) or -1
             asset_name = line.asset_id.name + ' (%s/%s)' % (line.sequence, len(line.asset_id.depreciation_line_ids))
-            reference = line.asset_id.code
-            journal_id = line.asset_id.category_id.journal_id.id
-            partner_id = line.asset_id.partner_id.id
-            categ_type = line.asset_id.category_id.type
-            debit_account = line.asset_id.category_id.account_asset_id.id
-            credit_account = line.asset_id.category_id.account_depreciation_id.id
->>>>>>> e1bd405d
             prec = self.env['decimal.precision'].precision_get('Account')
             move_line_1 = {
                 'name': asset_name,
