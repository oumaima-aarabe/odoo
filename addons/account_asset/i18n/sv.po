--- conflicted
+++ resolved
@@ -1,18 +1,3 @@
-<<<<<<< HEAD
-# Swedish translation for openobject-addons
-# Copyright (c) 2014 Rosetta Contributors and Canonical Ltd 2014
-# This file is distributed under the same license as the openobject-addons package.
-# FIRST AUTHOR <EMAIL@ADDRESS>, 2014.
-#
-msgid ""
-msgstr ""
-"Project-Id-Version: openobject-addons\n"
-"Report-Msgid-Bugs-To: FULL NAME <EMAIL@ADDRESS>\n"
-"POT-Creation-Date: 2014-08-14 13:08+0000\n"
-"PO-Revision-Date: 2014-08-14 16:10+0000\n"
-"Last-Translator: FULL NAME <EMAIL@ADDRESS>\n"
-"Language-Team: Swedish <sv@li.org>\n"
-=======
 # Translation of Odoo Server.
 # This file contains the translation of the following modules:
 # * account_asset
@@ -29,17 +14,16 @@
 "PO-Revision-Date: 2015-12-21 15:27+0000\n"
 "Last-Translator: Jan-Eric Lindh <jelindh@gmail.com>\n"
 "Language-Team: Swedish (http://www.transifex.com/odoo/odoo-8/language/sv/)\n"
->>>>>>> 6efc3712
 "MIME-Version: 1.0\n"
 "Content-Type: text/plain; charset=UTF-8\n"
-"Content-Transfer-Encoding: 8bit\n"
-"X-Launchpad-Export-Date: 2014-08-15 06:49+0000\n"
-"X-Generator: Launchpad (build 17156)\n"
+"Content-Transfer-Encoding: \n"
+"Language: sv\n"
+"Plural-Forms: nplurals=2; plural=(n != 1);\n"
 
 #. module: account_asset
 #: field:account.asset.asset,entry_count:0
 msgid "# Asset Entries"
-msgstr ""
+msgstr "# Tillgångsposter"
 
 #. module: account_asset
 #: field:asset.asset.report,nbr:0
@@ -50,22 +34,12 @@
 #: model:ir.actions.act_window,help:account_asset.action_asset_asset_report
 msgid ""
 "<p>\n"
-"            From this report, you can have an overview on all depreciation. "
-"The\n"
-"            tool search can also be used to personalise your Assets reports "
-"and\n"
+"            From this report, you can have an overview on all depreciation. The\n"
+"            tool search can also be used to personalise your Assets reports and\n"
 "            so, match this analysis to your needs;\n"
 "          </p>\n"
 "        "
-msgstr ""
-"<p>\n"
-"             Ur denna rapport kan du få en överblick på alla avskrivningar. "
-"Den\n"
-"             verktygsökning kan också användas för att anpassa dina "
-"inventarierapporter och\n"
-"             så, matcha denna analys till dina behov;\n"
-"           </ p>\n"
-"        "
+msgstr "<p>\n             Ur denna rapport kan du få en överblick på alla avskrivningar. Den\n             verktygsökning kan också användas för att anpassa dina inventarierapporter och\n             så, matcha denna analys till dina behov;\n           </ p>\n        "
 
 #. module: account_asset
 #: view:account.asset.asset:account_asset.view_account_asset_search
@@ -106,8 +80,7 @@
 #: view:account.asset.asset:account_asset.view_account_asset_asset_form
 #: view:account.asset.asset:account_asset.view_account_asset_search
 #: field:account.asset.depreciation.line,asset_id:0
-#: field:account.asset.history,asset_id:0
-#: field:account.move.line,asset_id:0
+#: field:account.asset.history,asset_id:0 field:account.move.line,asset_id:0
 #: view:asset.asset.report:account_asset.view_asset_asset_report_search
 #: field:asset.asset.report,asset_id:0
 #: model:ir.model,name:account_asset.model_account_asset_asset
@@ -148,6 +121,11 @@
 #: view:account.asset.history:account_asset.view_account_asset_history_form
 msgid "Asset History"
 msgstr "Inventariehistorik"
+
+#. module: account_asset
+#: field:asset.modify,asset_method_time:0
+msgid "Asset Method Time"
+msgstr ""
 
 #. module: account_asset
 #: field:account.asset.asset,name:0
@@ -228,9 +206,7 @@
 msgid ""
 "Check this if you want to automatically confirm the assets of this category "
 "when created by invoices."
-msgstr ""
-"Kryssa i denna ruta om du automatiskt vill bekräfta tillgångar i denna "
-"kategori när de skapas via leverantörsfakturor."
+msgstr "Kryssa i denna ruta om du automatiskt vill bekräfta tillgångar i denna kategori när de skapas via leverantörsfakturor."
 
 #. module: account_asset
 #: field:account.asset.asset,child_ids:0
@@ -238,46 +214,31 @@
 msgstr "Underliggande tillgångar"
 
 #. module: account_asset
-#: help:account.asset.asset,method:0
-#: help:account.asset.category,method:0
+#: help:account.asset.asset,method:0 help:account.asset.category,method:0
 msgid ""
 "Choose the method to use to compute the amount of depreciation lines.\n"
 "  * Linear: Calculated on basis of: Gross Value / Number of Depreciations\n"
 "  * Degressive: Calculated on basis of: Residual Value * Degressive Factor"
-msgstr ""
-"Välj vilken metod som ska användas för att beräkna det avskrivningsrader.\n"
-"   * Linjär: Beräknat på grundval av: Bruttovärde / Antal avskrivningar\n"
-"   * Degressiv: Beräknat på grundval av: restvärde * avkrivningsfaktor"
+msgstr "Välj vilken metod som ska användas för att beräkna det avskrivningsrader.\n   * Linjär: Beräknat på grundval av: Bruttovärde / Antal avskrivningar\n   * Degressiv: Beräknat på grundval av: restvärde * avkrivningsfaktor"
 
 #. module: account_asset
 #: help:account.asset.asset,method_time:0
 #: help:account.asset.category,method_time:0
 msgid ""
-"Choose the method to use to compute the dates and number of depreciation "
-"lines.\n"
-"  * Number of Depreciations: Fix the number of depreciation lines and the "
-"time between 2 depreciations.\n"
-"  * Ending Date: Choose the time between 2 depreciations and the date the "
-"depreciations won't go beyond."
-msgstr ""
-"Välj beräkningsmetod för datum och antal avskrivningsrader.\n"
-"  * Antal avskrivningar: Bestämt antal avskrivningsrader och tiden mellan "
-"två avskrivningar.\n"
-"  * Slutdatum: Ange tiden mellan två avskrivningar och ett definitivt "
-"slutdatum för avskrivningen."
+"Choose the method to use to compute the dates and number of depreciation lines.\n"
+"  * Number of Depreciations: Fix the number of depreciation lines and the time between 2 depreciations.\n"
+"  * Ending Date: Choose the time between 2 depreciations and the date the depreciations won't go beyond."
+msgstr "Välj beräkningsmetod för datum och antal avskrivningsrader.\n  * Antal avskrivningar: Bestämt antal avskrivningsrader och tiden mellan två avskrivningar.\n  * Slutdatum: Ange tiden mellan två avskrivningar och ett definitivt slutdatum för avskrivningen."
 
 #. module: account_asset
 #: help:asset.depreciation.confirmation.wizard,period_id:0
 msgid ""
 "Choose the period for which you want to automatically post the depreciation "
 "lines of running assets"
-msgstr ""
-"Välj period där du automatiskt vill bokföra avskrivningsrader för aktuella "
-"tillgångar."
-
-#. module: account_asset
-#: selection:account.asset.asset,state:0
-#: selection:asset.asset.report,state:0
+msgstr "Välj period där du automatiskt vill bokföra avskrivningsrader för aktuella tillgångar."
+
+#. module: account_asset
+#: selection:account.asset.asset,state:0 selection:asset.asset.report,state:0
 msgid "Close"
 msgstr "Stäng"
 
@@ -295,8 +256,7 @@
 msgstr "Bolag"
 
 #. module: account_asset
-#: field:account.asset.asset,method:0
-#: field:account.asset.category,method:0
+#: field:account.asset.asset,method:0 field:account.asset.category,method:0
 msgid "Computation Method"
 msgstr "Beräkningsmetod"
 
@@ -341,7 +301,7 @@
 #: field:asset.depreciation.confirmation.wizard,create_uid:0
 #: field:asset.modify,create_uid:0
 msgid "Created by"
-msgstr ""
+msgstr "Skapad av"
 
 #. module: account_asset
 #: field:account.asset.asset,create_date:0
@@ -351,7 +311,7 @@
 #: field:asset.depreciation.confirmation.wizard,create_date:0
 #: field:asset.modify,create_date:0
 msgid "Created on"
-msgstr ""
+msgstr "Skapad den"
 
 #. module: account_asset
 #: field:account.asset.asset,currency_id:0
@@ -464,8 +424,7 @@
 
 #. module: account_asset
 #: field:account.asset.category,method_end:0
-#: field:account.asset.history,method_end:0
-#: field:asset.modify,method_end:0
+#: field:account.asset.history,method_end:0 field:asset.modify,method_end:0
 msgid "Ending date"
 msgstr "Slutdatum"
 
@@ -510,7 +469,7 @@
 #. module: account_asset
 #: view:asset.asset.report:account_asset.view_asset_asset_report_search
 msgid "Group By"
-msgstr ""
+msgstr "Gruppera efter"
 
 #. module: account_asset
 #: view:account.asset.asset:account_asset.view_account_asset_asset_form
@@ -524,25 +483,19 @@
 msgstr "Historienamn"
 
 #. module: account_asset
-#: field:account.asset.asset,id:0
-#: field:account.asset.category,id:0
-#: field:account.asset.depreciation.line,id:0
-#: field:account.asset.history,id:0
+#: field:account.asset.asset,id:0 field:account.asset.category,id:0
+#: field:account.asset.depreciation.line,id:0 field:account.asset.history,id:0
 #: field:asset.asset.report,id:0
-#: field:asset.depreciation.confirmation.wizard,id:0
-#: field:asset.modify,id:0
+#: field:asset.depreciation.confirmation.wizard,id:0 field:asset.modify,id:0
 msgid "ID"
-msgstr ""
-
-#. module: account_asset
-#: help:account.asset.asset,prorata:0
-#: help:account.asset.category,prorata:0
+msgstr "ID"
+
+#. module: account_asset
+#: help:account.asset.asset,prorata:0 help:account.asset.category,prorata:0
 msgid ""
 "Indicates that the first depreciation entry for this asset have to be done "
 "from the purchase date instead of the first January"
-msgstr ""
-"Anger att den första avskrivningen för denna tillgång skall ske från "
-"inköpsdatum i stället för första januari"
+msgstr "Anger att den första avskrivningen för denna tillgång skall ske från inköpsdatum i stället för första januari"
 
 #. module: account_asset
 #: model:ir.model,name:account_asset.model_account_invoice
@@ -579,7 +532,7 @@
 #: field:asset.depreciation.confirmation.wizard,write_uid:0
 #: field:asset.modify,write_uid:0
 msgid "Last Updated by"
-msgstr ""
+msgstr "Senast uppdaterad av"
 
 #. module: account_asset
 #: field:account.asset.asset,write_date:0
@@ -589,7 +542,7 @@
 #: field:asset.depreciation.confirmation.wizard,write_date:0
 #: field:asset.modify,write_date:0
 msgid "Last Updated on"
-msgstr ""
+msgstr "Senast uppdaterad"
 
 #. module: account_asset
 #: selection:account.asset.asset,method:0
@@ -620,8 +573,7 @@
 msgstr "Nästa avskrivningsperiod"
 
 #. module: account_asset
-#: field:account.asset.asset,note:0
-#: field:account.asset.category,note:0
+#: field:account.asset.asset,note:0 field:account.asset.category,note:0
 #: field:account.asset.history,note:0
 msgid "Note"
 msgstr "Anteckning"
@@ -630,8 +582,7 @@
 #: view:account.asset.asset:account_asset.view_account_asset_asset_form
 #: view:account.asset.category:account_asset.view_account_asset_category_form
 #: view:account.asset.history:account_asset.view_account_asset_history_form
-#: view:asset.modify:account_asset.asset_modify_form
-#: field:asset.modify,note:0
+#: view:asset.modify:account_asset.asset_modify_form field:asset.modify,note:0
 msgid "Notes"
 msgstr "Anteckningar"
 
@@ -692,8 +643,7 @@
 msgstr "Bokförda avskrivningsrader"
 
 #. module: account_asset
-#: field:account.asset.asset,prorata:0
-#: field:account.asset.category,prorata:0
+#: field:account.asset.asset,prorata:0 field:account.asset.category,prorata:0
 msgid "Prorata Temporis"
 msgstr "Prorata Temporis"
 
@@ -702,8 +652,7 @@
 msgid ""
 "Prorata temporis can be applied only for time method \"number of "
 "depreciations\"."
-msgstr ""
-"Prorata temporis kan endast tillämpas på tidmetoder  \"antal avskrivningar\"."
+msgstr "Prorata temporis kan endast tillämpas på tidmetoder  \"antal avskrivningar\"."
 
 #. module: account_asset
 #: field:account.asset.asset,purchase_date:0
@@ -779,8 +728,7 @@
 msgstr "Tillgångens status"
 
 #. module: account_asset
-#: field:account.asset.asset,state:0
-#: field:asset.asset.report,state:0
+#: field:account.asset.asset,state:0 field:asset.asset.report,state:0
 msgid "Status"
 msgstr "Status"
 
@@ -793,17 +741,9 @@
 #: help:account.asset.history,method_time:0
 msgid ""
 "The method to use to compute the dates and number of depreciation lines.\n"
-"Number of Depreciations: Fix the number of depreciation lines and the time "
-"between 2 depreciations.\n"
-"Ending Date: Choose the time between 2 depreciations and the date the "
-"depreciations won't go beyond."
-msgstr ""
-"Den metod som ska användas för att beräkna datum och antal "
-"avskrivningsrader.\n"
-"Antal avskrivningar: fastställa antalet avskrivningsrader och tiden mellan "
-"två avskrivningar.\n"
-"Slutdatum: Välj tiden mellan 2 avskrivningar till och med sista dag för "
-"avskrivningarna."
+"Number of Depreciations: Fix the number of depreciation lines and the time between 2 depreciations.\n"
+"Ending Date: Choose the time between 2 depreciations and the date the depreciations won't go beyond."
+msgstr "Den metod som ska användas för att beräkna datum och antal avskrivningsrader.\nAntal avskrivningar: fastställa antalet avskrivningsrader och tiden mellan två avskrivningar.\nSlutdatum: Välj tiden mellan 2 avskrivningar till och med sista dag för avskrivningarna."
 
 #. module: account_asset
 #: help:account.asset.asset,method_number:0
@@ -838,16 +778,9 @@
 #: help:account.asset.asset,state:0
 msgid ""
 "When an asset is created, the status is 'Draft'.\n"
-"If the asset is confirmed, the status goes in 'Running' and the depreciation "
-"lines can be posted in the accounting.\n"
-"You can manually close an asset when the depreciation is over. If the last "
-"line of depreciation is posted, the asset automatically goes in that status."
-msgstr ""
-"När en inventarie har skapats, är statusen \"Utkast\".\n"
-"Om inventarien är bekräftad, går status i \"Aktiv\" och avskrivningslraderna "
-"kan postas i redovisningen.\n"
-"Du kan stänga manuellt en inventarie när avskrivningen är över. Om den sista "
-"raden i avskrivning postas, går tillgången automatiskt i denna status."
+"If the asset is confirmed, the status goes in 'Running' and the depreciation lines can be posted in the accounting.\n"
+"You can manually close an asset when the depreciation is over. If the last line of depreciation is posted, the asset automatically goes in that status."
+msgstr "När en inventarie har skapats, är statusen \"Utkast\".\nOm inventarien är bekräftad, går status i \"Aktiv\" och avskrivningslraderna kan postas i redovisningen.\nDu kan stänga manuellt en inventarie när avskrivningen är över. Om den sista raden i avskrivning postas, går tillgången automatiskt i denna status."
 
 #. module: account_asset
 #: field:asset.asset.report,name:0
@@ -858,10 +791,15 @@
 #: code:addons/account_asset/account_asset.py:81
 #, python-format
 msgid "You cannot delete an asset that contains posted depreciation lines."
-msgstr ""
-"Du kan inte ta bort en inventarie som innehåller bokförda avskrivningsrader."
+msgstr "Du kan inte ta bort en inventarie som innehåller bokförda avskrivningsrader."
 
 #. module: account_asset
 #: view:asset.modify:account_asset.asset_modify_form
 msgid "months"
-msgstr "månader"+msgstr "månader"
+
+#. module: account_asset
+#: view:asset.depreciation.confirmation.wizard:account_asset.view_asset_depreciation_confirmation_wizard
+#: view:asset.modify:account_asset.asset_modify_form
+msgid "or"
+msgstr "eller"