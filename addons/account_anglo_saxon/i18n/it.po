--- conflicted
+++ resolved
@@ -1,18 +1,3 @@
-<<<<<<< HEAD
-# Italian translation for openobject-addons
-# Copyright (c) 2014 Rosetta Contributors and Canonical Ltd 2014
-# This file is distributed under the same license as the openobject-addons package.
-# FIRST AUTHOR <EMAIL@ADDRESS>, 2014.
-#
-msgid ""
-msgstr ""
-"Project-Id-Version: openobject-addons\n"
-"Report-Msgid-Bugs-To: FULL NAME <EMAIL@ADDRESS>\n"
-"POT-Creation-Date: 2014-08-14 13:08+0000\n"
-"PO-Revision-Date: 2014-10-01 20:01+0000\n"
-"Last-Translator: Nicola Riolini - Micronaet <nicola.riolini@gmail.com>\n"
-"Language-Team: Italian <it@li.org>\n"
-=======
 # Translation of Odoo Server.
 # This file contains the translation of the following modules:
 # * account_anglo_saxon
@@ -28,25 +13,18 @@
 "PO-Revision-Date: 2016-04-21 07:18+0000\n"
 "Last-Translator: Paolo Valier\n"
 "Language-Team: Italian (http://www.transifex.com/odoo/odoo-8/language/it/)\n"
->>>>>>> 0410d118
 "MIME-Version: 1.0\n"
 "Content-Type: text/plain; charset=UTF-8\n"
-"Content-Transfer-Encoding: 8bit\n"
-"X-Launchpad-Export-Date: 2014-10-02 06:42+0000\n"
-"X-Generator: Launchpad (build 17196)\n"
+"Content-Transfer-Encoding: \n"
+"Language: it\n"
+"Plural-Forms: nplurals=2; plural=(n != 1);\n"
 
 #. module: account_anglo_saxon
 #: help:account.invoice.line,move_id:0
 msgid ""
 "If the invoice was generated from a stock.picking, reference to the related "
 "move line."
-<<<<<<< HEAD
-msgstr ""
-"Se la fattura è stata generata da un movimento di prelievo, il riferimento "
-"va alla relativa riga del movimento"
-=======
 msgstr "Se la fattura è stata generata da un movimento di picking il riferimento va alla relativa riga del movimento."
->>>>>>> 0410d118
 
 #. module: account_anglo_saxon
 #: model:ir.model,name:account_anglo_saxon.model_account_invoice
@@ -90,11 +68,14 @@
 msgstr "Ordine D'Aquisto"
 
 #. module: account_anglo_saxon
+#: model:ir.model,name:account_anglo_saxon.model_stock_move
+msgid "Stock Move"
+msgstr "Movimento di Magazzino"
+
+#. module: account_anglo_saxon
 #: help:product.category,property_account_creditor_price_difference_categ:0
 #: help:product.template,property_account_creditor_price_difference:0
 msgid ""
 "This account will be used to value price difference between purchase price "
 "and cost price."
-msgstr ""
-"Questo conto viene usato per valorizzare le differenze di prezzo tra il "
-"prezzo di vendita e il prezzo di acquisto."+msgstr "Questo conto viene usato per valorizzare le differenze di prezzo tra il prezzo di vendita e il prezzo di acquisto."