<?xml version="1.0" encoding="utf-8"?>
<odoo>

<<<<<<< HEAD
    <record id="sale_coupon_program_view_form" model="ir.ui.view">
        <field name="name">sale.coupon.program.view.form</field>
        <field name="model">sale.coupon.program</field>
        <field name="inherit_id" ref="sale_coupon.sale_coupon_program_view_promo_program_form"/>
        <field name="arch" type="xml">
            <field name="rule_partners_domain" position="before">
                <field name="is_public_included"/>
            </field>
        </field>
    </record>

    <menuitem action="sale_coupon.sale_coupon_program_action_promo_program" id="menu_promotion_type_config" name="Promotion Programs" parent="website_sale.menu_catalog" groups="sales_team.group_sale_manager" sequence="50"/>
    <menuitem id="menu_coupon_type_config" action="sale_coupon.sale_coupon_program_action_coupon_program" name="Coupon Programs" parent="website_sale.menu_catalog" groups="sales_team.group_sale_manager" sequence="51"/>
=======
    <menuitem action="sale_coupon.sale_coupon_program_action_promo_program" id="menu_promotion_type_config" parent="website_sale.menu_catalog" groups="sales_team.group_sale_manager" sequence="50"/>
    <menuitem id="menu_coupon_type_config" action="sale_coupon.sale_coupon_program_action_coupon_program" parent="website_sale.menu_catalog" groups="sales_team.group_sale_manager" sequence="51"/>
>>>>>>> 63c5b7c9

</odoo><|MERGE_RESOLUTION|>--- conflicted
+++ resolved
@@ -1,23 +1,7 @@
 <?xml version="1.0" encoding="utf-8"?>
 <odoo>
 
-<<<<<<< HEAD
-    <record id="sale_coupon_program_view_form" model="ir.ui.view">
-        <field name="name">sale.coupon.program.view.form</field>
-        <field name="model">sale.coupon.program</field>
-        <field name="inherit_id" ref="sale_coupon.sale_coupon_program_view_promo_program_form"/>
-        <field name="arch" type="xml">
-            <field name="rule_partners_domain" position="before">
-                <field name="is_public_included"/>
-            </field>
-        </field>
-    </record>
-
     <menuitem action="sale_coupon.sale_coupon_program_action_promo_program" id="menu_promotion_type_config" name="Promotion Programs" parent="website_sale.menu_catalog" groups="sales_team.group_sale_manager" sequence="50"/>
     <menuitem id="menu_coupon_type_config" action="sale_coupon.sale_coupon_program_action_coupon_program" name="Coupon Programs" parent="website_sale.menu_catalog" groups="sales_team.group_sale_manager" sequence="51"/>
-=======
-    <menuitem action="sale_coupon.sale_coupon_program_action_promo_program" id="menu_promotion_type_config" parent="website_sale.menu_catalog" groups="sales_team.group_sale_manager" sequence="50"/>
-    <menuitem id="menu_coupon_type_config" action="sale_coupon.sale_coupon_program_action_coupon_program" parent="website_sale.menu_catalog" groups="sales_team.group_sale_manager" sequence="51"/>
->>>>>>> 63c5b7c9
 
 </odoo>