--- conflicted
+++ resolved
@@ -24,11 +24,7 @@
 """
 
 import addons
-<<<<<<< HEAD
-=======
 import conf
-import ir
->>>>>>> 16ac84af
 import loglevels
 import modules
 import netsvc
