# -*- coding: utf-8 -*-
from openerp.tests import common

class test_inherits(common.TransactionCase):

    def test_00_inherits(self):
        """ Check that a many2one field with delegate=True adds an entry in _inherits """
        daughter = self.env['test.inherit.daughter']

        self.assertEqual(daughter._inherits, {'test.inherit.mother': 'template_id'})

    def test_10_access_from_child_to_parent_model(self):
        """ check whether added field in model is accessible from children models (_inherits) """
        # This test checks if the new added column of a parent model
        # is accessible from the child model. This test has been written
        # to verify the purpose of the inheritance computing of the class
        # in the openerp.osv.orm._build_model.
        mother = self.env['test.inherit.mother']
        daughter = self.env['test.inherit.daughter']

        self.assertIn('field_in_mother', mother._fields)
        self.assertIn('field_in_mother', daughter._fields)

    def test_20_field_extension(self):
        """ check the extension of a field in an inherited model """
        mother = self.env['test.inherit.mother']
        daughter = self.env['test.inherit.daughter']

        # the field mother.name must have required=True and "Bar" as default
        field = mother._fields['name']
        self.assertTrue(field.required)
        self.assertEqual(field.default(mother), "Bar")
        self.assertEqual(mother._defaults.get('name'), "Bar")
        self.assertEqual(mother.default_get(['name']), {'name': "Bar"})

        # the field daughter.name must have required=False and "Baz" as default
        field = daughter._fields['name']
        self.assertFalse(field.required)
        self.assertEqual(field.default(mother), "Baz")
        self.assertEqual(daughter._defaults.get('name'), "Baz")
        self.assertEqual(daughter.default_get(['name']), {'name': "Baz"})

        # the field daughter.template_id should have
        # comodel_name='test.inherit.mother', string='Template', required=True
        field = daughter._fields['template_id']
        self.assertEqual(field.comodel_name, 'test.inherit.mother')
        self.assertEqual(field.string, "Template")
        self.assertTrue(field.required)

    def test_30_depends_extension(self):
        """ check that @depends on overridden compute methods extends dependencies """
        mother = self.env['test.inherit.mother']
        field = mother._fields['surname']

        # the field dependencies are added
        self.assertItemsEqual(field.depends, ['name', 'field_in_mother'])

    def test_40_selection_extension(self):
        """ check that attribute selection_add=... extends selection on fields. """
        mother = self.env['test.inherit.mother']

        # the extra values are added, both in the field and the column
        self.assertEqual(mother._fields['state'].selection,
                         [('a', 'A'), ('b', 'B'), ('c', 'C'), ('d', 'D')])
        self.assertEqual(mother._columns['state'].selection,
                         [('a', 'A'), ('b', 'B'), ('c', 'C'), ('d', 'D')])

    def test_50_search_one2many(self):
        """ check search on one2many field based on inherited many2one field. """
        # create a daughter record attached to partner Demo
        partner_demo = self.env.ref('base.partner_demo')
        daughter = self.env['test.inherit.daughter'].create({'partner_id': partner_demo.id})
        self.assertEqual(daughter.partner_id, partner_demo)
        self.assertIn(daughter, partner_demo.daughter_ids)

        # search the partner from the daughter record
        partners = self.env['res.partner'].search([('daughter_ids', 'in', daughter.ids)])
<<<<<<< HEAD
        self.assertIn(partner_demo, partners)
=======
        self.assertIn(partner_demo, partners)


class test_override_property(common.TransactionCase):

    def test_override_with_function_field(self):
        """ test overriding a property field by a function field """
        record = self.env['test.inherit.property'].create({'name': "Stuff"})
        # record.property_foo is not a property field
        self.assertEqual(record.property_foo, 42)
        self.assertFalse(type(record).property_foo.company_dependent)

    def test_override_with_computed_field(self):
        """ test overriding a property field by a computed field """
        record = self.env['test.inherit.property'].create({'name': "Stuff"})
        # record.property_bar is not a property field
        self.assertEqual(record.property_bar, 42)
        self.assertFalse(type(record).property_bar.company_dependent)
>>>>>>> ee2b550f
<|MERGE_RESOLUTION|>--- conflicted
+++ resolved
@@ -75,9 +75,6 @@
 
         # search the partner from the daughter record
         partners = self.env['res.partner'].search([('daughter_ids', 'in', daughter.ids)])
-<<<<<<< HEAD
-        self.assertIn(partner_demo, partners)
-=======
         self.assertIn(partner_demo, partners)
 
 
@@ -95,5 +92,4 @@
         record = self.env['test.inherit.property'].create({'name': "Stuff"})
         # record.property_bar is not a property field
         self.assertEqual(record.property_bar, 42)
-        self.assertFalse(type(record).property_bar.company_dependent)
->>>>>>> ee2b550f
+        self.assertFalse(type(record).property_bar.company_dependent)