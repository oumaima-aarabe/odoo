--- conflicted
+++ resolved
@@ -11,31 +11,19 @@
 
         ir_values = self.env['ir.values']
         # use the old API
-<<<<<<< HEAD
-        ir_values.set('default', False, 'my_test_field', ['unexisting_model'],
-                      'global value')
-=======
-        ir_values.set_default(self.cr, self.uid, 'unexisting_model', 'my_test_field', 'global value', condition=False)
->>>>>>> 7ae51218
+        ir_values.set_default('unexisting_model', 'my_test_field', 'global value', condition=False)
         # use the new API
         ir_values.set_default('other_unexisting_model', 'my_other_test_field',
                               'conditional value', condition='foo=bar')
-        
+
         # Retrieve them.
 
         # d is a list of triplets (id, name, value)
         # Old API
-<<<<<<< HEAD
-        d = ir_values.get('default', False, ['unexisting_model'])
+        d = ir_values.get_defaults('unexisting_model', condition=False)
         self.assertEqual(len(d), 1, "Only one single value should be retrieved for this model")
         self.assertEqual(d[0][1], 'my_test_field', "Can't retrieve the created default value. (1)")
         self.assertEqual(d[0][2], 'global value', "Can't retrieve the created default value. (2)")
-=======
-        d = ir_values.get_defaults(self.cr, self.uid, 'unexisting_model', condition=False)
-        assert len(d) == 1, "Only one single value should be retrieved for this model"
-        assert d[0][1] == 'my_test_field', "Can't retrieve the created default value. (1)"
-        assert d[0][2] == 'global value', "Can't retrieve the created default value. (2)"
->>>>>>> 7ae51218
 
         # New API, Conditional version
         d = ir_values.get_defaults('other_unexisting_model')
@@ -48,119 +36,57 @@
         self.assertEqual(d[0][2], 'conditional value', "Can't retrieve the created default value. (6)")
 
         # Do it again but for a specific user.
-
-<<<<<<< HEAD
-        ir_values.set('default', False, 'my_test_field',['unexisting_model'],
-                      'specific value', preserve_user=True)
+        ir_values.set_default('unexisting_model', 'my_test_field', 'specific value', for_all_users=False, condition=False)
 
         # Retrieve it and check it is the one for the current user.
 
-        d = ir_values.get('default', False, ['unexisting_model'])
+        d = ir_values.get_defaults('unexisting_model', condition=False)
         self.assertEqual(len(d), 1, "Only one default must be returned per field")
         self.assertEqual(d[0][1], 'my_test_field', "Can't retrieve the created default value.")
         self.assertEqual(d[0][2], 'specific value', "Can't retrieve the created default value.")
-=======
-        ir_values = self.registry('ir.values')
-        ir_values.set_default(self.cr, self.uid, 'unexisting_model', 'my_test_field', 'specific value', for_all_users=False, condition=False)
-
-        # Retrieve it and check it is the one for the current user.
-        ir_values = self.registry('ir.values')
-        d = ir_values.get_defaults(self.cr, self.uid, 'unexisting_model', condition=False)
-        assert len(d) == 1, "Only one default must be returned per field"
-        assert d[0][1] == 'my_test_field', "Can't retrieve the created default value."
-        assert d[0][2] == 'specific value', "Can't retrieve the created default value."
->>>>>>> 7ae51218
 
         # Create some action bindings for a non-existing model.
 
         act_id_1 = self.ref('base.act_values_form_action')
         act_id_2 = self.ref('base.act_values_form_defaults')
         act_id_3 = self.ref('base.action_res_company_form')
-<<<<<<< HEAD
-        ir_values.set('action', 'tree_but_open', 'OnDblClick Action', ['unexisting_model'],
-                      'ir.actions.act_window,%d' % act_id_1, isobject=True)
-        ir_values.set('action', 'tree_but_open', 'OnDblClick Action 2', ['unexisting_model'],
-                      'ir.actions.act_window,%d' % act_id_2, isobject=True)
-        ir_values.set('action', 'client_action_multi', 'Side Wizard', ['unexisting_model'],
-                      'ir.actions.act_window,%d' % act_id_3, isobject=True)
+        ir_values.set_action('OnDblClick Action', action_slot='tree_but_open', model='unexisting_model', action='ir.actions.act_window,%d' % act_id_1, res_id=False)
+        ir_values.set_action('OnDblClick Action 2', action_slot='tree_but_open', model='unexisting_model', action='ir.actions.act_window,%d' % act_id_2, res_id=False)
+        ir_values.set_action('Side Wizard', action_slot='client_action_multi', model='unexisting_model', action='ir.actions.act_window,%d' % act_id_3, res_id=False)
+
         reports = self.env['ir.actions.report.xml'].search([])
         report_id = next(report.id for report in reports if not report.groups_id)
-        ir_values.set('action', 'client_print_multi', 'Nice Report', ['unexisting_model'],
-                      'ir.actions.report.xml,%d' % report_id, isobject=True)
+        ir_values.set_action('Nice Report', action_slot='client_print_multi', model='unexisting_model', action='ir.actions.report.xml,%d' % report_id, res_id=False)
 
         # Replace one action binding to set a new name.
 
-        ir_values.set('action', 'tree_but_open', 'OnDblClick Action New', ['unexisting_model'],
-                      'ir.actions.act_window,%d' % act_id_1, isobject=True)
+        ir_values.set_action('OnDblClick Action New', action_slot='tree_but_open', model='unexisting_model', action='ir.actions.act_window,%d' % act_id_1, res_id=False)
 
         # Retrieve the action bindings and check they're correct
 
-        actions = ir_values.get('action', 'tree_but_open', ['unexisting_model'])
+        actions = ir_values.get_actions(action_slot='tree_but_open', model='unexisting_model', res_id=False)
         self.assertEqual(len(actions), 2, "Mismatching number of bound actions")
-=======
-
-        ir_values = self.registry('ir.values')
-        ir_values.set_action(self.cr, self.uid, 'OnDblClick Action', action_slot='tree_but_open', model='unexisting_model', action='ir.actions.act_window,%d' % act_id_1, res_id=False)
-        ir_values.set_action(self.cr, self.uid, 'OnDblClick Action 2', action_slot='tree_but_open', model='unexisting_model', action='ir.actions.act_window,%d' % act_id_2, res_id=False)
-        ir_values.set_action(self.cr, self.uid, 'Side Wizard', action_slot='client_action_multi', model='unexisting_model', action='ir.actions.act_window,%d' % act_id_3, res_id=False)
-        report_ids = self.registry('ir.actions.report.xml').search(self.cr, self.uid, [], {})
-        reports = self.registry('ir.actions.report.xml').browse(self.cr, self.uid, report_ids, {})
-        report_id = [report.id for report in reports if not report.groups_id][0]  # assume at least one
-        ir_values.set_action(self.cr, self.uid, 'Nice Report', action_slot='client_print_multi', model='unexisting_model', action='ir.actions.report.xml,%d' % report_id, res_id=False)
-
-        # Replace one action binding to set a new name.
-
-        ir_values = self.registry('ir.values')
-        ir_values.set_action(self.cr, self.uid, 'OnDblClick Action New', action_slot='tree_but_open', model='unexisting_model', action='ir.actions.act_window,%d' % act_id_1, res_id=False)
-
-        # Retrieve the action bindings and check they're correct
-
-        ir_values = self.registry('ir.values')
-        actions = ir_values.get_actions(self.cr, self.uid, action_slot='tree_but_open', model='unexisting_model', res_id=False)
-        assert len(actions) == 2, "Mismatching number of bound actions"
->>>>>>> 7ae51218
         #first action
         self.assertEqual(len(actions[0]), 3, "Malformed action definition")
         self.assertEqual(actions[0][1], 'OnDblClick Action 2', 'Bound action does not match definition')
         self.assertTrue(isinstance(actions[0][2], dict) and actions[0][2]['id'] == act_id_2,
                         'Bound action does not match definition')
         #second action - this ones comes last because it was re-created with a different name
-<<<<<<< HEAD
         self.assertEqual(len(actions[1]), 3, "Malformed action definition")
         self.assertEqual(actions[1][1], 'OnDblClick Action New', 'Re-Registering an action should replace it')
         self.assertTrue(isinstance(actions[1][2], dict) and actions[1][2]['id'] == act_id_1,
                         'Bound action does not match definition')
 
-        actions = ir_values.get('action', 'client_action_multi', ['unexisting_model'])
+        actions = ir_values.get_actions(action_slot='client_action_multi', model='unexisting_model', res_id=False)
         self.assertEqual(len(actions), 1, "Mismatching number of bound actions")
         self.assertEqual(len(actions[0]), 3, "Malformed action definition")
         self.assertEqual(actions[0][1], 'Side Wizard', 'Bound action does not match definition')
         self.assertTrue(isinstance(actions[0][2], dict) and actions[0][2]['id'] == act_id_3,
                         'Bound action does not match definition')
 
-        actions = ir_values.get('action', 'client_print_multi', ['unexisting_model'])
+        actions = ir_values.get_actions(action_slot='client_print_multi', model='unexisting_model', res_id=False)
         self.assertEqual(len(actions), 1, "Mismatching number of bound actions")
         self.assertEqual(len(actions[0]), 3, "Malformed action definition")
         self.assertEqual(actions[0][1], 'Nice Report', 'Bound action does not match definition')
         self.assertTrue(isinstance(actions[0][2], dict) and actions[0][2]['id'] == report_id,
-                        'Bound action does not match definition')
-=======
-        assert len(actions[1]) == 3, "Malformed action definition"
-        assert actions[1][1] == 'OnDblClick Action New', 'Re-Registering an action should replace it'
-        assert isinstance(actions[1][2], dict) and actions[1][2]['id'] == act_id_1, 'Bound action does not match definition'
-
-        actions = ir_values.get_actions(self.cr, self.uid, action_slot='client_action_multi', model='unexisting_model', res_id=False)
-        assert len(actions) == 1, "Mismatching number of bound actions"
-        assert len(actions[0]) == 3, "Malformed action definition"
-        assert actions[0][1] == 'Side Wizard', 'Bound action does not match definition'
-        assert isinstance(actions[0][2], dict) and actions[0][2]['id'] == act_id_3, 'Bound action does not match definition'
-
-        actions = ir_values.get_actions(self.cr, self.uid, action_slot='client_print_multi', model='unexisting_model', res_id=False)
-        assert len(actions) == 1, "Mismatching number of bound actions"
-        assert len(actions[0]) == 3, "Malformed action definition"
-        assert actions[0][1] == 'Nice Report', 'Bound action does not match definition'
-        assert isinstance(actions[0][2], dict) and actions[0][2]['id'] == report_id, 'Bound action does not match definition'
-
-if __name__ == '__main__':
-    unittest.main()
->>>>>>> 7ae51218
+                        'Bound action does not match definition')