# -*- coding: utf-8 -*-
##############################################################################
#
#    OpenERP, Open Source Management Solution
#    Copyright (C) 2013 OpenERP SA (<http://openerp.com>).
#
#    This program is free software: you can redistribute it and/or modify
#    it under the terms of the GNU Affero General Public License as
#    published by the Free Software Foundation, either version 3 of the
#    License, or (at your option) any later version.
#
#    This program is distributed in the hope that it will be useful,
#    but WITHOUT ANY WARRANTY; without even the implied warranty of
#    MERCHANTABILITY or FITNESS FOR A PARTICULAR PURPOSE.  See the
#    GNU Affero General Public License for more details.
#
#    You should have received a copy of the GNU Affero General Public License
#    along with this program.  If not, see <http://www.gnu.org/licenses/>.
#
##############################################################################

from reportlab.pdfbase import ttfonts
from openerp.modules.registry import RegistryManager
from openerp.osv import fields, osv
from openerp.report.render.rml2pdf import customfonts

import logging

"""This module allows the mapping of some system-available TTF fonts to
the reportlab engine.

This file could be customized per distro (although most Linux/Unix ones)
should have the same filenames, only need the code below).

Due to an awful configuration that ships with reportlab at many Linux
and Ubuntu distros, we have to override the search path, too.
"""
_logger = logging.getLogger(__name__)


class res_font(osv.Model):
    _name = "res.font"
    _description = 'Fonts available'
    _order = 'family,name,id'
    _rec_name = 'family'

    _columns = {
        'family': fields.char("Font family", required=True),
        'name': fields.char("Font Name", required=True),
        'path': fields.char("Path", required=True),
        'mode': fields.char("Mode", required=True),
    }

    _sql_constraints = [
        ('name_font_uniq', 'unique(family, name)', 'You can not register two fonts with the same name'),
    ]

    def font_scan(self, cr, uid, lazy=False, context=None):
        """Action of loading fonts
        In lazy mode will scan the filesystem only if there is no founts in the database and sync if no font in CustomTTFonts
        In not lazy mode will force scan filesystem and sync
        """
        if lazy:
            # lazy loading, scan only if no fonts in db
            found_fonts_ids = self.search(cr, uid, [('path', '!=', '/dev/null')], context=context)
            if not found_fonts_ids:
                # no scan yet or no font found on the system, scan the filesystem
                self._scan_disk(cr, uid, context=context)
            elif len(customfonts.CustomTTFonts) == 0:
                # CustomTTFonts list is empty
                self._sync(cr, uid, context=context)
        else:
            self._scan_disk(cr, uid, context=context)
        return True

    def _scan_disk(self, cr, uid, context=None):
        """Scan the file system and register the result in database"""
        found_fonts = []
        for font_path in customfonts.list_all_sysfonts():
            try:
                font = ttfonts.TTFontFile(font_path)
                _logger.debug("Found font %s at %s", font.name, font_path)
                found_fonts.append((font.familyName, font.name, font_path, font.styleName))
<<<<<<< HEAD
            except Exception:
=======
            except KeyError, ex:
                if ex.args and ex.args[0] == 'head':
                    # Sometimes, the system can have a lot of Bitmap fonts, and
                    # in this case, Reportlab can't load the 'head' table from
                    # the structure of the TTF file (ex: NISC18030.ttf)
                    # In this case, we have to bypass the loading of this font!
                    _logger.warning("Could not register Fond %s (Old Bitmap font)", font_path)
                else:
                    raise
            except ttfonts.TTFError:
>>>>>>> 7b2948c3
                _logger.warning("Could not register Font %s", font_path)

        for family, name, path, mode in found_fonts:
            if not self.search(cr, uid, [('family', '=', family), ('name', '=', name)], context=context):
                self.create(cr, uid, {
                    'family': family, 'name': name,
                    'path': path, 'mode': mode,
                }, context=context)

        # remove fonts not present on the disk anymore
        existing_font_names = [name for (family, name, path, mode) in found_fonts]
        inexistant_fonts = self.search(cr, uid, [('name', 'not in', existing_font_names), ('path', '!=', '/dev/null')], context=context)
        if inexistant_fonts:
            self.unlink(cr, uid, inexistant_fonts, context=context)

        RegistryManager.signal_caches_change(cr.dbname)
        self._sync(cr, uid, context=context)
        return True

    def _sync(self, cr, uid, context=None):
        """Set the customfonts.CustomTTFonts list to the content of the database"""
        customfonts.CustomTTFonts = []
        found_fonts_ids = self.search(cr, uid, [('path', '!=', '/dev/null')], context=context)
        for font in self.browse(cr, uid, found_fonts_ids, context=None):
            customfonts.CustomTTFonts.append((font.family, font.name, font.path, font.mode))
        return True

    def clear_caches(self):
        """Force worker to resync at next report loading by setting an empty font list"""
        customfonts.CustomTTFonts = []
        return super(res_font, self).clear_caches()<|MERGE_RESOLUTION|>--- conflicted
+++ resolved
@@ -81,9 +81,6 @@
                 font = ttfonts.TTFontFile(font_path)
                 _logger.debug("Found font %s at %s", font.name, font_path)
                 found_fonts.append((font.familyName, font.name, font_path, font.styleName))
-<<<<<<< HEAD
-            except Exception:
-=======
             except KeyError, ex:
                 if ex.args and ex.args[0] == 'head':
                     # Sometimes, the system can have a lot of Bitmap fonts, and
@@ -94,7 +91,6 @@
                 else:
                     raise
             except ttfonts.TTFError:
->>>>>>> 7b2948c3
                 _logger.warning("Could not register Font %s", font_path)
 
         for family, name, path, mode in found_fonts:
