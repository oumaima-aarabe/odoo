--- conflicted
+++ resolved
@@ -155,11 +155,8 @@
         'address': [{'type': 'default'}],
         'category_id': _default_category,
         'company_id': lambda s,cr,uid,c: s.pool.get('res.company')._company_default_get(cr, uid, 'res.partner', context=c),
-<<<<<<< HEAD
         'opt_out' : False,
-=======
         'color': 0,
->>>>>>> babb7aa0
     }
 
     def copy(self, cr, uid, id, default={}, context={}):
