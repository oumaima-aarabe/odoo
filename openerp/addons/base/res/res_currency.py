--- conflicted
+++ resolved
@@ -46,10 +46,6 @@
         currency_rate_type = context.get('currency_rate_type_id') or None
         # ... and use 'is NULL' instead of '= some-id'.
         operator = '=' if currency_rate_type else 'is'
-<<<<<<< HEAD
-        for currency in self.browse(cr, uid, ids, context=context):
-            cr.execute("SELECT currency_id, rate FROM res_currency_rate WHERE currency_id = %s AND name <= %s AND currency_rate_type_id " + operator +" %s ORDER BY name desc LIMIT 1" ,(currency.id, date, currency_rate_type))
-=======
         for id in ids:
             cr.execute('SELECT rate FROM res_currency_rate '
                        'WHERE currency_id = %s '
@@ -57,7 +53,6 @@
                          'AND currency_rate_type_id ' + operator + ' %s '
                        'ORDER BY name desc LIMIT 1',
                        (id, date, currency_rate_type))
->>>>>>> 3aa24b34
             if cr.rowcount:
                 res[id] = cr.fetchone()[0]
             elif not raise_on_no_rate:
