--- conflicted
+++ resolved
@@ -85,11 +85,7 @@
                     <field name="name" readonly="1"/>
                     <newline/>
                     <group colspan="2" col="3">
-<<<<<<< HEAD
                         <group col="2" colspan="2" name="preferences">
-=======
-                        <group col="2" colspan="2">
->>>>>>> 14609fa2
                             <separator string="Preferences" colspan="2"/>
                             <field name="view" readonly="0"/>
                             <field name="context_lang" readonly="0"/>
@@ -98,11 +94,7 @@
                         </group>
                         <group col="2" colspan="1">
                             <separator string="Avatar" colspan="2"/>
-<<<<<<< HEAD
-                            <field name="avatar" widget='image' nolabel="1" colspan="2"/>
-=======
                             <field name="avatar" widget='image' nolabel="1" colspan="2" on_change="onchange_avatar(avatar)"/>
->>>>>>> 14609fa2
                         </group>
                     </group>
                     <group name="default_filters" colspan="2" col="2">
@@ -136,19 +128,11 @@
                                 <!-- Second nested group to avoid misalignment with email prefs groups
                                     in simplified view -->
                                 <group colspan="7" col="7">
-<<<<<<< HEAD
                                     <group col="2" colspan="1" name="avatar">
-                                        <separator string="Avatar" colspan="2"/>
-                                        <field name="avatar_mini" widget='image' nolabel="1" colspan="2" on_change="onchange_avatar_mini(avatar_mini)"/>
-                                    </group>
-                                    <group col="3" colspan="2" name="preferences">
-=======
-                                    <group col="2" colspan="1">
                                         <separator string="Avatar" colspan="2"/>
                                         <field name="avatar" widget='image' nolabel="1" colspan="2" on_change="onchange_avatar(avatar)"/>
                                     </group>
-                                    <group col="3" colspan="2">
->>>>>>> 14609fa2
+                                    <group col="3" colspan="2" name="preferences">
                                         <separator string="Preferences" colspan="3"/>
                                         <field name="context_lang"/>
                                         <field name="context_tz"/>
