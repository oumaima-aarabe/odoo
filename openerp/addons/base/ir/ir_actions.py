--- conflicted
+++ resolved
@@ -93,7 +93,6 @@
         Look up a report definition.
         """
         opj = os.path.join
-<<<<<<< HEAD
 
         # First lookup in the deprecated place, because if the report definition
         # has not been updated, it is more likely the correct definition is there.
@@ -111,7 +110,7 @@
                         kwargs = {}
                     new_report = report_sxw('report.'+r['report_name'], r['model'],
                             opj('addons',r['report_rml'] or '/'), header=r['header'], register=False, **kwargs)
-                elif r['report_xsl']:
+                elif r['report_xsl'] and r['report_xml']:
                     new_report = report_rml('report.'+r['report_name'], r['model'],
                             opj('addons',r['report_xml']),
                             r['report_xsl'] and opj('addons',r['report_xsl']), register=False)
@@ -128,21 +127,6 @@
         """
         new_report = self._lookup_report(cr, name)
         return new_report.create(cr, uid, res_ids, data, context)
-=======
-        cr.execute("SELECT * FROM ir_act_report_xml WHERE auto=%s ORDER BY id", (True,))
-        result = cr.dictfetchall()
-        svcs = netsvc.Service._services
-        for r in result:
-            if svcs.has_key('report.'+r['report_name']):
-                continue
-            if r['report_rml'] or r['report_rml_content_data']:
-                report_sxw('report.'+r['report_name'], r['model'],
-                        opj('addons',r['report_rml'] or '/'), header=r['header'])
-            elif r['report_xsl'] and r['report_xml']:
-                report_rml('report.'+r['report_name'], r['model'],
-                        opj('addons',r['report_xml']),
-                        r['report_xsl'] and opj('addons',r['report_xsl']))
->>>>>>> 1d91378c
 
     _name = 'ir.actions.report.xml'
     _inherit = 'ir.actions.actions'
