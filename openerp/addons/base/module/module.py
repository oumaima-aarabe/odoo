--- conflicted
+++ resolved
@@ -259,10 +259,6 @@
         'menus_by_module': fields.function(_get_views, string='Menus', type='text', multi="meta", store=True),
         'reports_by_module': fields.function(_get_views, string='Reports', type='text', multi="meta", store=True),
         'views_by_module': fields.function(_get_views, string='Views', type='text', multi="meta", store=True),
-<<<<<<< HEAD
-        'certificate': fields.char('Quality Certificate', size=64, readonly=True),
-=======
->>>>>>> 86bdfde1
         'application': fields.boolean('Application', readonly=True),
         'icon': fields.char('Icon URL', size=128),
         'icon_image': fields.function(_get_icon_image, string='Icon', type="binary"),
@@ -280,12 +276,7 @@
         return _('The name of the module must be unique !')
 
     _sql_constraints = [
-<<<<<<< HEAD
         ('name_uniq', 'UNIQUE (name)', _name_uniq_msg),
-        ('certificate_uniq', 'UNIQUE (certificate)', _certificate_uniq_msg)
-=======
-        ('name_uniq', 'UNIQUE (name)',_name_uniq_msg ),
->>>>>>> 86bdfde1
     ]
 
     def unlink(self, cr, uid, ids, context=None):
