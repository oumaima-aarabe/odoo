# -*- coding: utf-8 -*-
"""
Tests for the OpenERP library.

This module groups a few sub-modules containing unittest2 test cases.

Tests can be explicitely added to the `fast_suite` or `checks` lists or not.
See the :ref:`test-framework` section in the :ref:`features` list.
"""

<<<<<<< HEAD
from . import test_expression, test_html_sanitize, test_ir_sequence, test_orm,\
              test_view_validation, test_uninstall, test_misc
=======
from . import test_expression, test_ir_sequence, test_orm,\
              test_view_validation, test_uninstall
>>>>>>> 8d1e3d06

fast_suite = [
    test_ir_sequence,
]

checks = [
    test_expression,
    test_orm,
    test_view_validation,
    test_misc,
]

# vim:expandtab:smartindent:tabstop=4:softtabstop=4:shiftwidth=4:<|MERGE_RESOLUTION|>--- conflicted
+++ resolved
@@ -8,13 +8,8 @@
 See the :ref:`test-framework` section in the :ref:`features` list.
 """
 
-<<<<<<< HEAD
 from . import test_expression, test_html_sanitize, test_ir_sequence, test_orm,\
               test_view_validation, test_uninstall, test_misc
-=======
-from . import test_expression, test_ir_sequence, test_orm,\
-              test_view_validation, test_uninstall
->>>>>>> 8d1e3d06
 
 fast_suite = [
     test_ir_sequence,
