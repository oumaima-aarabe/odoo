#openerp.loggers.handlers. -*- coding: utf-8 -*-
##############################################################################
#
#    OpenERP, Open Source Management Solution
#    Copyright (C) 2004-2009 Tiny SPRL (<http://tiny.be>).
#    Copyright (C) 2010-2014 OpenERP s.a. (<http://openerp.com>).
#
#    This program is free software: you can redistribute it and/or modify
#    it under the terms of the GNU Affero General Public License as
#    published by the Free Software Foundation, either version 3 of the
#    License, or (at your option) any later version.
#
#    This program is distributed in the hope that it will be useful,
#    but WITHOUT ANY WARRANTY; without even the implied warranty of
#    MERCHANTABILITY or FITNESS FOR A PARTICULAR PURPOSE.  See the
#    GNU Affero General Public License for more details.
#
#    You should have received a copy of the GNU Affero General Public License
#    along with this program.  If not, see <http://www.gnu.org/licenses/>.
#
##############################################################################

import ConfigParser
import optparse
import os
import sys
import openerp
import openerp.conf
import openerp.loglevels as loglevels
import logging
import openerp.release as release
import appdirs

class MyOption (optparse.Option, object):
    """ optparse Option with two additional attributes.

    The list of command line options (getopt.Option) is used to create the
    list of the configuration file options. When reading the file, and then
    reading the command line arguments, we don't want optparse.parse results
    to override the configuration file values. But if we provide default
    values to optparse, optparse will return them and we can't know if they
    were really provided by the user or not. A solution is to not use
    optparse's default attribute, but use a custom one (that will be copied
    to create the default values of the configuration file).

    """
    def __init__(self, *opts, **attrs):
        self.my_default = attrs.pop('my_default', None)
        super(MyOption, self).__init__(*opts, **attrs)

<<<<<<< HEAD
DEFAULT_LOG_HANDLER = [':INFO']
=======

DEFAULT_LOG_HANDLER = ':INFO'

def _check_ssl():
    try:
        from OpenSSL import SSL
        import socket

        return hasattr(socket, 'ssl') and hasattr(SSL, "Connection")
    except:
        return False
>>>>>>> 4af53de3

def _get_default_datadir():
    home = os.path.expanduser('~')
    if os.path.isdir(home):
        func = appdirs.user_data_dir
    else:
        if sys.platform in ['win32', 'darwin']:
            func = appdirs.site_data_dir
        else:
            func = lambda **kwarg: "/var/lib/%s" % kwarg['appname'].lower()
    # No "version" kwarg as session and filestore paths are shared against series
    return func(appname=release.product_name, appauthor=release.author)

def _deduplicate_loggers(loggers):
    """ Avoid saving multiple logging levels for the same loggers to a save
    file, that just takes space and the list can potentially grow unbounded
    if for some odd reason people use :option`odoo.py --save`` all the time.
    """
    # dict(iterable) -> the last item of iterable for any given key wins,
    # which is what we want and expect. Output order should not matter as
    # there are no duplicates within the output sequence
    return (
        '{}:{}'.format(logger, level)
        for logger, level in dict(it.split(':') for it in loggers).iteritems()
    )


class configmanager(object):
    def __init__(self, fname=None):
        """Constructor.

        :param fname: a shortcut allowing to instantiate :class:`configmanager`
                      from Python code without resorting to environment
                      variable
        """
        # Options not exposed on the command line. Command line options will be added
        # from optparse's parser.
        self.options = {
            'admin_passwd': 'admin',
            'csv_internal_sep': ',',
            'publisher_warranty_url': 'http://services.openerp.com/publisher-warranty/',
            'reportgz': False,
            'root_path': None,
        }

        # Not exposed in the configuration file.
        self.blacklist_for_save = set([
            'publisher_warranty_url', 'load_language', 'root_path',
            'init', 'save', 'config', 'update', 'stop_after_init'
        ])

        # dictionary mapping option destination (keys in self.options) to MyOptions.
        self.casts = {}

        self.misc = {}
        self.config_file = fname
<<<<<<< HEAD
=======
        self.has_ssl = _check_ssl()
>>>>>>> 4af53de3

        self._LOGLEVELS = dict([
            (getattr(loglevels, 'LOG_%s' % x), getattr(logging, x)) 
            for x in ('CRITICAL', 'ERROR', 'WARNING', 'INFO', 'DEBUG', 'NOTSET')
        ])

        version = "%s %s" % (release.description, release.version)
        self.parser = parser = optparse.OptionParser(version=version, option_class=MyOption)

        # Server startup config
        group = optparse.OptionGroup(parser, "Common options")
        group.add_option("-c", "--config", dest="config", help="specify alternate config file")
        group.add_option("-s", "--save", action="store_true", dest="save", default=False,
                          help="save configuration to ~/.openerp_serverrc")
        group.add_option("-i", "--init", dest="init", help="install one or more modules (comma-separated list, use \"all\" for all modules), requires -d")
        group.add_option("-u", "--update", dest="update",
                          help="update one or more modules (comma-separated list, use \"all\" for all modules). Requires -d.")
        group.add_option("--without-demo", dest="without_demo",
                          help="disable loading demo data for modules to be installed (comma-separated, use \"all\" for all modules). Requires -d and -i. Default is %default",
                          my_default=False)
        group.add_option("-P", "--import-partial", dest="import_partial", my_default='',
                        help="Use this for big data importation, if it crashes you will be able to continue at the current state. Provide a filename to store intermediate importation states.")
        group.add_option("--pidfile", dest="pidfile", help="file where the server pid will be stored")
        group.add_option("--addons-path", dest="addons_path",
                         help="specify additional addons paths (separated by commas).",
                         action="callback", callback=self._check_addons_path, nargs=1, type="string")
        group.add_option("--load", dest="server_wide_modules", help="Comma-separated list of server-wide modules default=web")

        group.add_option("-D", "--data-dir", dest="data_dir", my_default=_get_default_datadir(),
                         help="Directory where to store Odoo data")
        parser.add_option_group(group)

        # XML-RPC / HTTP
        group = optparse.OptionGroup(parser, "XML-RPC Configuration")
        group.add_option("--xmlrpc-interface", dest="xmlrpc_interface", my_default='',
                         help="Specify the TCP IP address for the XML-RPC protocol. The empty string binds to all interfaces.")
        group.add_option("--xmlrpc-port", dest="xmlrpc_port", my_default=8069,
                         help="specify the TCP port for the XML-RPC protocol", type="int")
        group.add_option("--no-xmlrpc", dest="xmlrpc", action="store_false", my_default=True,
                         help="disable the XML-RPC protocol")
        group.add_option("--proxy-mode", dest="proxy_mode", action="store_true", my_default=False,
                         help="Enable correct behavior when behind a reverse proxy")
        group.add_option("--longpolling-port", dest="longpolling_port", my_default=8072,
                         help="specify the TCP port for longpolling requests", type="int")
        parser.add_option_group(group)

        # WEB
        group = optparse.OptionGroup(parser, "Web interface Configuration")
        group.add_option("--db-filter", dest="dbfilter", my_default='.*',
                         help="Filter listed database", metavar="REGEXP")
        parser.add_option_group(group)

        # Testing Group
        group = optparse.OptionGroup(parser, "Testing Configuration")
        group.add_option("--test-file", dest="test_file", my_default=False,
                         help="Launch a python or YML test file.")
        group.add_option("--test-report-directory", dest="test_report_directory", my_default=False,
                         help="If set, will save sample of all reports in this directory.")
        group.add_option("--test-enable", action="store_true", dest="test_enable",
                         my_default=False, help="Enable YAML and unit tests.")
        group.add_option("--test-commit", action="store_true", dest="test_commit",
                         my_default=False, help="Commit database changes performed by YAML or XML tests.")
        parser.add_option_group(group)

        # Logging Group
        group = optparse.OptionGroup(parser, "Logging Configuration")
        group.add_option("--logfile", dest="logfile", help="file where the server log will be stored")
        group.add_option("--logrotate", dest="logrotate", action="store_true", my_default=False, help="enable logfile rotation")
        group.add_option("--syslog", action="store_true", dest="syslog", my_default=False, help="Send the log to the syslog server")
        group.add_option('--log-handler', action="append", default=[], my_default=DEFAULT_LOG_HANDLER, metavar="PREFIX:LEVEL", help='setup a handler at LEVEL for a given PREFIX. An empty PREFIX indicates the root logger. This option can be repeated. Example: "openerp.orm:DEBUG" or "werkzeug:CRITICAL" (default: ":INFO")')
        group.add_option('--log-request', action="append_const", dest="log_handler", const="openerp.http.rpc.request:DEBUG", help='shortcut for --log-handler=openerp.http.rpc.request:DEBUG')
        group.add_option('--log-response', action="append_const", dest="log_handler", const="openerp.http.rpc.response:DEBUG", help='shortcut for --log-handler=openerp.http.rpc.response:DEBUG')
        group.add_option('--log-web', action="append_const", dest="log_handler", const="openerp.http:DEBUG", help='shortcut for --log-handler=openerp.http:DEBUG')
        group.add_option('--log-sql', action="append_const", dest="log_handler", const="openerp.sql_db:DEBUG", help='shortcut for --log-handler=openerp.sql_db:DEBUG')
        group.add_option('--log-db', dest='log_db', help="Logging database", my_default=False)
        # For backward-compatibility, map the old log levels to something
        # quite close.
        levels = [
            'info', 'debug_rpc', 'warn', 'test', 'critical',
            'debug_sql', 'error', 'debug', 'debug_rpc_answer', 'notset'
        ]
        group.add_option('--log-level', dest='log_level', type='choice',
                         choices=levels, my_default='info',
                         help='specify the level of the logging. Accepted values: %s.' % (levels,))

        parser.add_option_group(group)

        # SMTP Group
        group = optparse.OptionGroup(parser, "SMTP Configuration")
        group.add_option('--email-from', dest='email_from', my_default=False,
                         help='specify the SMTP email address for sending email')
        group.add_option('--smtp', dest='smtp_server', my_default='localhost',
                         help='specify the SMTP server for sending email')
        group.add_option('--smtp-port', dest='smtp_port', my_default=25,
                         help='specify the SMTP port', type="int")
        group.add_option('--smtp-ssl', dest='smtp_ssl', action='store_true', my_default=False,
                         help='if passed, SMTP connections will be encrypted with SSL (STARTTLS)')
        group.add_option('--smtp-user', dest='smtp_user', my_default=False,
                         help='specify the SMTP username for sending email')
        group.add_option('--smtp-password', dest='smtp_password', my_default=False,
                         help='specify the SMTP password for sending email')
        parser.add_option_group(group)

        group = optparse.OptionGroup(parser, "Database related options")
        group.add_option("-d", "--database", dest="db_name", my_default=False,
                         help="specify the database name")
        group.add_option("-r", "--db_user", dest="db_user", my_default=False,
                         help="specify the database user name")
        group.add_option("-w", "--db_password", dest="db_password", my_default=False,
                         help="specify the database password")
        group.add_option("--pg_path", dest="pg_path", help="specify the pg executable path")
        group.add_option("--db_host", dest="db_host", my_default=False,
                         help="specify the database host")
        group.add_option("--db_port", dest="db_port", my_default=False,
                         help="specify the database port", type="int")
        group.add_option("--db_maxconn", dest="db_maxconn", type='int', my_default=64,
                         help="specify the the maximum number of physical connections to posgresql")
        group.add_option("--db-template", dest="db_template", my_default="template1",
                         help="specify a custom database template to create a new database")
        parser.add_option_group(group)

        group = optparse.OptionGroup(parser, "Internationalisation options",
            "Use these options to translate Odoo to another language."
            "See i18n section of the user manual. Option '-d' is mandatory."
            "Option '-l' is mandatory in case of importation"
            )
        group.add_option('--load-language', dest="load_language",
                         help="specifies the languages for the translations you want to be loaded")
        group.add_option('-l', "--language", dest="language",
                         help="specify the language of the translation file. Use it with --i18n-export or --i18n-import")
        group.add_option("--i18n-export", dest="translate_out",
                         help="export all sentences to be translated to a CSV file, a PO file or a TGZ archive and exit")
        group.add_option("--i18n-import", dest="translate_in",
                         help="import a CSV or a PO file with translations and exit. The '-l' option is required.")
        group.add_option("--i18n-overwrite", dest="overwrite_existing_translations", action="store_true", my_default=False,
                         help="overwrites existing translation terms on updating a module or importing a CSV or a PO file.")
        group.add_option("--modules", dest="translate_modules",
                         help="specify modules to export. Use in combination with --i18n-export")
        parser.add_option_group(group)

        security = optparse.OptionGroup(parser, 'Security-related options')
        security.add_option('--no-database-list', action="store_false", dest='list_db', my_default=True,
                            help="disable the ability to return the list of databases")
        parser.add_option_group(security)

        # Advanced options
        group = optparse.OptionGroup(parser, "Advanced options")
        group.add_option('--dev', dest='dev_mode', action='store_true', my_default=False, help='enable developper mode')
        group.add_option('--debug', dest='debug_mode', action='store_true', my_default=False, help='enable debug mode')
        group.add_option("--stop-after-init", action="store_true", dest="stop_after_init", my_default=False,
                          help="stop the server after its initialization")
        group.add_option("--osv-memory-count-limit", dest="osv_memory_count_limit", my_default=False,
                         help="Force a limit on the maximum number of records kept in the virtual "
                              "osv_memory tables. The default is False, which means no count-based limit.",
                         type="int")
        group.add_option("--osv-memory-age-limit", dest="osv_memory_age_limit", my_default=1.0,
                         help="Force a limit on the maximum age of records kept in the virtual "
                              "osv_memory tables. This is a decimal value expressed in hours, "
                              "and the default is 1 hour.",
                         type="float")
        group.add_option("--max-cron-threads", dest="max_cron_threads", my_default=2,
                         help="Maximum number of threads processing concurrently cron jobs (default 2).",
                         type="int")
        group.add_option("--unaccent", dest="unaccent", my_default=False, action="store_true",
                         help="Use the unaccent function provided by the database when available.")
        group.add_option("--geoip-db", dest="geoip_database", my_default='/usr/share/GeoIP/GeoLiteCity.dat',
                         help="Absolute path to the GeoIP database file.")
        parser.add_option_group(group)

        if os.name == 'posix':
            group = optparse.OptionGroup(parser, "Multiprocessing options")
            # TODO sensible default for the three following limits.
            group.add_option("--workers", dest="workers", my_default=0,
                             help="Specify the number of workers, 0 disable prefork mode.",
                             type="int")
            group.add_option("--limit-memory-soft", dest="limit_memory_soft", my_default=2048 * 1024 * 1024,
                             help="Maximum allowed virtual memory per worker, when reached the worker be reset after the current request (default 671088640 aka 640MB).",
                             type="int")
            group.add_option("--limit-memory-hard", dest="limit_memory_hard", my_default=2560 * 1024 * 1024,
                             help="Maximum allowed virtual memory per worker, when reached, any memory allocation will fail (default 805306368 aka 768MB).",
                             type="int")
            group.add_option("--limit-time-cpu", dest="limit_time_cpu", my_default=60,
                             help="Maximum allowed CPU time per request (default 60).",
                             type="int")
            group.add_option("--limit-time-real", dest="limit_time_real", my_default=120,
                             help="Maximum allowed Real time per request (default 120).",
                             type="int")
            group.add_option("--limit-request", dest="limit_request", my_default=8192,
                             help="Maximum number of request to be processed per worker (default 8192).",
                             type="int")
            parser.add_option_group(group)

        # Copy all optparse options (i.e. MyOption) into self.options.
        for group in parser.option_groups:
            for option in group.option_list:
                if option.dest not in self.options:
                    self.options[option.dest] = option.my_default
                    self.casts[option.dest] = option

        # generate default config
        self._parse_config()

    def parse_config(self, args=None):
        """ Parse the configuration file (if any) and the command-line
        arguments.

        This method initializes openerp.tools.config and openerp.conf (the
        former should be removed in the furture) with library-wide
        configuration values.

        This method must be called before proper usage of this library can be
        made.

        Typical usage of this method:

            openerp.tools.config.parse_config(sys.argv[1:])
        """
        self._parse_config(args)
        openerp.netsvc.init_logger()
        openerp.modules.module.initialize_sys_path()

    def _parse_config(self, args=None):
        if args is None:
            args = []
        opt, args = self.parser.parse_args(args)

        def die(cond, msg):
            if cond:
                self.parser.error(msg)

        # Ensures no illegitimate argument is silently discarded (avoids insidious "hyphen to dash" problem)
        die(args, "unrecognized parameters: '%s'" % " ".join(args))

        die(bool(opt.syslog) and bool(opt.logfile),
            "the syslog and logfile options are exclusive")

        die(opt.translate_in and (not opt.language or not opt.db_name),
            "the i18n-import option cannot be used without the language (-l) and the database (-d) options")

        die(opt.overwrite_existing_translations and not (opt.translate_in or opt.update),
            "the i18n-overwrite option cannot be used without the i18n-import option or without the update option")

        die(opt.translate_out and (not opt.db_name),
            "the i18n-export option cannot be used without the database (-d) option")

        # Check if the config file exists (-c used, but not -s)
        die(not opt.save and opt.config and not os.access(opt.config, os.R_OK),
            "The config file '%s' selected with -c/--config doesn't exist or is not readable, "\
            "use -s/--save if you want to generate it"% opt.config)

        # place/search the config file on Win32 near the server installation
        # (../etc from the server)
        # if the server is run by an unprivileged user, he has to specify location of a config file where he has the rights to write,
        # else he won't be able to save the configurations, or even to start the server...
        # TODO use appdirs
        if os.name == 'nt':
            rcfilepath = os.path.join(os.path.abspath(os.path.dirname(sys.argv[0])), 'openerp-server.conf')
        else:
            rcfilepath = os.path.expanduser('~/.openerp_serverrc')

        self.rcfile = os.path.abspath(
            self.config_file or opt.config or os.environ.get('OPENERP_SERVER') or rcfilepath)
        self.load()

        # Verify that we want to log or not, if not the output will go to stdout
        if self.options['logfile'] in ('None', 'False'):
            self.options['logfile'] = False
        # the same for the pidfile
        if self.options['pidfile'] in ('None', 'False'):
            self.options['pidfile'] = False

        # if defined dont take the configfile value even if the defined value is None
        keys = ['xmlrpc_interface', 'xmlrpc_port', 'longpolling_port',
                'db_name', 'db_user', 'db_password', 'db_host',
                'db_port', 'db_template', 'logfile', 'pidfile', 'smtp_port',
                'email_from', 'smtp_server', 'smtp_user', 'smtp_password',
                'db_maxconn', 'import_partial', 'addons_path',
<<<<<<< HEAD
                'xmlrpc', 'syslog', 'without_demo',
                'dbfilter', 'log_handler', 'log_level', 'log_db',
=======
                'xmlrpc', 'syslog', 'without_demo', 'timezone',
                'xmlrpcs_interface', 'xmlrpcs_port', 'xmlrpcs',
                'secure_cert_file', 'secure_pkey_file', 'dbfilter', 'log_level', 'log_db',
>>>>>>> 4af53de3
                'geoip_database',
        ]

        for arg in keys:
            # Copy the command-line argument (except the special case for log_handler, due to
            # action=append requiring a real default, so we cannot use the my_default workaround)
            if getattr(opt, arg):
                self.options[arg] = getattr(opt, arg)
            # ... or keep, but cast, the config file value.
            elif isinstance(self.options[arg], basestring) and self.casts[arg].type in optparse.Option.TYPE_CHECKER:
                self.options[arg] = optparse.Option.TYPE_CHECKER[self.casts[arg].type](self.casts[arg], arg, self.options[arg])

        if isinstance(self.options['log_handler'], basestring):
            self.options['log_handler'] = self.options['log_handler'].split(',')
        self.options['log_handler'].extend(opt.log_handler)

        # if defined but None take the configfile value
        keys = [
            'language', 'translate_out', 'translate_in', 'overwrite_existing_translations',
            'debug_mode', 'dev_mode', 'smtp_ssl', 'load_language',
            'stop_after_init', 'logrotate', 'without_demo', 'xmlrpc', 'syslog',
            'list_db', 'proxy_mode',
            'test_file', 'test_enable', 'test_commit', 'test_report_directory',
            'osv_memory_count_limit', 'osv_memory_age_limit', 'max_cron_threads', 'unaccent',
            'data_dir',
        ]

        posix_keys = [
            'workers',
            'limit_memory_hard', 'limit_memory_soft',
            'limit_time_cpu', 'limit_time_real', 'limit_request',
        ]

        if os.name == 'posix':
            keys += posix_keys
        else:
            self.options.update(dict.fromkeys(posix_keys, None))

        # Copy the command-line arguments...
        for arg in keys:
            if getattr(opt, arg) is not None:
                self.options[arg] = getattr(opt, arg)
            # ... or keep, but cast, the config file value.
            elif isinstance(self.options[arg], basestring) and self.casts[arg].type in optparse.Option.TYPE_CHECKER:
                self.options[arg] = optparse.Option.TYPE_CHECKER[self.casts[arg].type](self.casts[arg], arg, self.options[arg])

        self.options['root_path'] = os.path.abspath(os.path.expanduser(os.path.expandvars(os.path.dirname(openerp.__file__))))
        if not self.options['addons_path'] or self.options['addons_path']=='None':
            default_addons = []
            base_addons = os.path.join(self.options['root_path'], 'addons')
            if os.path.exists(base_addons):
                default_addons.append(base_addons)
            main_addons = os.path.abspath(os.path.join(self.options['root_path'], '../addons'))
            if os.path.exists(main_addons):
                default_addons.append(main_addons)
            self.options['addons_path'] = ','.join(default_addons)
        else:
            self.options['addons_path'] = ",".join(
                    os.path.abspath(os.path.expanduser(os.path.expandvars(x.strip())))
                      for x in self.options['addons_path'].split(','))

        self.options['init'] = opt.init and dict.fromkeys(opt.init.split(','), 1) or {}
        self.options["demo"] = not opt.without_demo and self.options['init'] or {}
        self.options['update'] = opt.update and dict.fromkeys(opt.update.split(','), 1) or {}
        self.options['translate_modules'] = opt.translate_modules and map(lambda m: m.strip(), opt.translate_modules.split(',')) or ['all']
        self.options['translate_modules'].sort()

        if opt.pg_path:
            self.options['pg_path'] = opt.pg_path

        if self.options.get('language', False):
            if len(self.options['language']) > 5:
                raise Exception('ERROR: The Lang name must take max 5 chars, Eg: -lfr_BE')

        if not self.options['db_user']:
            try:
                import getpass
                self.options['db_user'] = getpass.getuser()
            except:
                self.options['db_user'] = None

        die(not self.options['db_user'], 'ERROR: No user specified for the connection to the database')

        if self.options['db_password']:
            if sys.platform == 'win32' and not self.options['db_host']:
                self.options['db_host'] = 'localhost'
            #if self.options['db_host']:
            #    self._generate_pgpassfile()

        if opt.save:
            self.save()

        openerp.conf.addons_paths = self.options['addons_path'].split(',')
        if opt.server_wide_modules:
            openerp.conf.server_wide_modules = map(lambda m: m.strip(), opt.server_wide_modules.split(','))
        else:
            openerp.conf.server_wide_modules = ['web','web_kanban']

    def _generate_pgpassfile(self):
        """
        Generate the pgpass file with the parameters from the command line (db_host, db_user,
        db_password)

        Used because pg_dump and pg_restore can not accept the password on the command line.
        """
        is_win32 = sys.platform == 'win32'
        if is_win32:
            filename = os.path.join(os.environ['APPDATA'], 'pgpass.conf')
        else:
            filename = os.path.join(os.environ['HOME'], '.pgpass')

        text_to_add = "%(db_host)s:*:*:%(db_user)s:%(db_password)s" % self.options

        if os.path.exists(filename):
            content = [x.strip() for x in file(filename, 'r').readlines()]
            if text_to_add in content:
                return

        fp = file(filename, 'a+')
        fp.write(text_to_add + "\n")
        fp.close()

        if is_win32:
            try:
                import _winreg
            except ImportError:
                _winreg = None
            x=_winreg.ConnectRegistry(None,_winreg.HKEY_LOCAL_MACHINE)
            y = _winreg.OpenKey(x, r"SYSTEM\CurrentControlSet\Control\Session Manager\Environment", 0,_winreg.KEY_ALL_ACCESS)
            _winreg.SetValueEx(y,"PGPASSFILE", 0, _winreg.REG_EXPAND_SZ, filename )
            _winreg.CloseKey(y)
            _winreg.CloseKey(x)
        else:
            import stat
            os.chmod(filename, stat.S_IRUSR + stat.S_IWUSR)

    def _is_addons_path(self, path):
        for f in os.listdir(path):
            modpath = os.path.join(path, f)
            if os.path.isdir(modpath):
                def hasfile(filename):
                    return os.path.isfile(os.path.join(modpath, filename))
                if hasfile('__init__.py') and (hasfile('__openerp__.py') or hasfile('__terp__.py')):
                    return True
        return False

    def _check_addons_path(self, option, opt, value, parser):
        ad_paths = []
        for path in value.split(','):
            path = path.strip()
            res = os.path.abspath(os.path.expanduser(path))
            if not os.path.isdir(res):
                raise optparse.OptionValueError("option %s: no such directory: %r" % (opt, path))
            if not self._is_addons_path(res):
                raise optparse.OptionValueError("option %s: The addons-path %r does not seem to a be a valid Addons Directory!" % (opt, path))
            ad_paths.append(res)

        setattr(parser.values, option.dest, ",".join(ad_paths))

    def load(self):
        p = ConfigParser.ConfigParser()
        try:
            p.read([self.rcfile])
            for (name,value) in p.items('options'):
                if value=='True' or value=='true':
                    value = True
                if value=='False' or value=='false':
                    value = False
                self.options[name] = value
            #parse the other sections, as well
            for sec in p.sections():
                if sec == 'options':
                    continue
                if not self.misc.has_key(sec):
                    self.misc[sec]= {}
                for (name, value) in p.items(sec):
                    if value=='True' or value=='true':
                        value = True
                    if value=='False' or value=='false':
                        value = False
                    self.misc[sec][name] = value
        except IOError:
            pass
        except ConfigParser.NoSectionError:
            pass

    def save(self):
        p = ConfigParser.ConfigParser()
        loglevelnames = dict(zip(self._LOGLEVELS.values(), self._LOGLEVELS.keys()))
        p.add_section('options')
        for opt in sorted(self.options.keys()):
            if opt in ('version', 'language', 'translate_out', 'translate_in', 'overwrite_existing_translations', 'init', 'update'):
                continue
            if opt in self.blacklist_for_save:
                continue
            if opt in ('log_level',):
                p.set('options', opt, loglevelnames.get(self.options[opt], self.options[opt]))
            elif opt == 'log_handler':
                p.set('options', opt, ','.join(_deduplicate_loggers(self.options[opt])))
            else:
                p.set('options', opt, self.options[opt])

        for sec in sorted(self.misc.keys()):
            p.add_section(sec)
            for opt in sorted(self.misc[sec].keys()):
                p.set(sec,opt,self.misc[sec][opt])

        # try to create the directories and write the file
        try:
            rc_exists = os.path.exists(self.rcfile)
            if not rc_exists and not os.path.exists(os.path.dirname(self.rcfile)):
                os.makedirs(os.path.dirname(self.rcfile))
            try:
                p.write(file(self.rcfile, 'w'))
                if not rc_exists:
                    os.chmod(self.rcfile, 0600)
            except IOError:
                sys.stderr.write("ERROR: couldn't write the config file\n")

        except OSError:
            # what to do if impossible?
            sys.stderr.write("ERROR: couldn't create the config directory\n")

    def get(self, key, default=None):
        return self.options.get(key, default)

    def get_misc(self, sect, key, default=None):
        return self.misc.get(sect,{}).get(key, default)

    def __setitem__(self, key, value):
        self.options[key] = value
        if key in self.options and isinstance(self.options[key], basestring) and \
                key in self.casts and self.casts[key].type in optparse.Option.TYPE_CHECKER:
            self.options[key] = optparse.Option.TYPE_CHECKER[self.casts[key].type](self.casts[key], key, self.options[key])

    def __getitem__(self, key):
        return self.options[key]

    @property
    def addons_data_dir(self):
        d = os.path.join(self['data_dir'], 'addons', release.series)
        if not os.path.exists(d):
            os.makedirs(d, 0700)
        else:
            os.chmod(d, 0700)
        return d

    @property
    def session_dir(self):
        d = os.path.join(self['data_dir'], 'sessions')
        if not os.path.exists(d):
            os.makedirs(d, 0700)
        else:
            os.chmod(d, 0700)
        return d

    def filestore(self, dbname):
        return os.path.join(self['data_dir'], 'filestore', dbname)

<<<<<<< HEAD
config = configmanager()
=======
config = configmanager()

# vim:expandtab:smartindent:tabstop=4:softtabstop=4:shiftwidth=4:
>>>>>>> 4af53de3
<|MERGE_RESOLUTION|>--- conflicted
+++ resolved
@@ -48,22 +48,7 @@
         self.my_default = attrs.pop('my_default', None)
         super(MyOption, self).__init__(*opts, **attrs)
 
-<<<<<<< HEAD
-DEFAULT_LOG_HANDLER = [':INFO']
-=======
-
 DEFAULT_LOG_HANDLER = ':INFO'
-
-def _check_ssl():
-    try:
-        from OpenSSL import SSL
-        import socket
-
-        return hasattr(socket, 'ssl') and hasattr(SSL, "Connection")
-    except:
-        return False
->>>>>>> 4af53de3
-
 def _get_default_datadir():
     home = os.path.expanduser('~')
     if os.path.isdir(home):
@@ -119,10 +104,6 @@
 
         self.misc = {}
         self.config_file = fname
-<<<<<<< HEAD
-=======
-        self.has_ssl = _check_ssl()
->>>>>>> 4af53de3
 
         self._LOGLEVELS = dict([
             (getattr(loglevels, 'LOG_%s' % x), getattr(logging, x)) 
@@ -400,14 +381,8 @@
                 'db_port', 'db_template', 'logfile', 'pidfile', 'smtp_port',
                 'email_from', 'smtp_server', 'smtp_user', 'smtp_password',
                 'db_maxconn', 'import_partial', 'addons_path',
-<<<<<<< HEAD
                 'xmlrpc', 'syslog', 'without_demo',
-                'dbfilter', 'log_handler', 'log_level', 'log_db',
-=======
-                'xmlrpc', 'syslog', 'without_demo', 'timezone',
-                'xmlrpcs_interface', 'xmlrpcs_port', 'xmlrpcs',
-                'secure_cert_file', 'secure_pkey_file', 'dbfilter', 'log_level', 'log_db',
->>>>>>> 4af53de3
+                'dbfilter', 'log_level', 'log_db',
                 'geoip_database',
         ]
 
@@ -667,10 +642,4 @@
     def filestore(self, dbname):
         return os.path.join(self['data_dir'], 'filestore', dbname)
 
-<<<<<<< HEAD
-config = configmanager()
-=======
-config = configmanager()
-
-# vim:expandtab:smartindent:tabstop=4:softtabstop=4:shiftwidth=4:
->>>>>>> 4af53de3
+config = configmanager()