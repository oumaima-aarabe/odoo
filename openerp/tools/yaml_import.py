# -*- encoding: utf-8 -*-
import threading
import types
import time # used to eval time.strftime expressions
from datetime import datetime, timedelta
import logging

import openerp.pooler as pooler
import openerp.sql_db as sql_db
import misc
from config import config
import yaml_tag
import yaml
import re
from lxml import etree

# YAML import needs both safe and unsafe eval, but let's
# default to /safe/.
unsafe_eval = eval
from safe_eval import safe_eval as eval

logger_channel = 'tests'

class YamlImportException(Exception):
    pass

class YamlImportAbortion(Exception):
    pass

def _is_yaml_mapping(node, tag_constructor):
    value = isinstance(node, types.DictionaryType) \
        and len(node.keys()) == 1 \
        and isinstance(node.keys()[0], tag_constructor)
    return value

def is_comment(node):
    return isinstance(node, types.StringTypes)

def is_assert(node):
    return isinstance(node, yaml_tag.Assert) \
        or _is_yaml_mapping(node, yaml_tag.Assert)

def is_record(node):
    return _is_yaml_mapping(node, yaml_tag.Record)

def is_python(node):
    return _is_yaml_mapping(node, yaml_tag.Python)

def is_menuitem(node):
    return isinstance(node, yaml_tag.Menuitem) \
        or _is_yaml_mapping(node, yaml_tag.Menuitem)

def is_function(node):
    return isinstance(node, yaml_tag.Function) \
        or _is_yaml_mapping(node, yaml_tag.Function)

def is_report(node):
    return isinstance(node, yaml_tag.Report)

def is_workflow(node):
    return isinstance(node, yaml_tag.Workflow)

def is_act_window(node):
    return isinstance(node, yaml_tag.ActWindow)

def is_delete(node):
    return isinstance(node, yaml_tag.Delete)

def is_context(node):
    return isinstance(node, yaml_tag.Context)

def is_url(node):
    return isinstance(node, yaml_tag.Url)

def is_eval(node):
    return isinstance(node, yaml_tag.Eval)

def is_ref(node):
    return isinstance(node, yaml_tag.Ref) \
        or _is_yaml_mapping(node, yaml_tag.Ref)

def is_ir_set(node):
    return _is_yaml_mapping(node, yaml_tag.IrSet)

def is_string(node):
    return isinstance(node, basestring)

class TestReport(object):
    def __init__(self):
        self._report = {}

    def record(self, success, severity):
        """
        Records the result of an assertion for the failed/success count.
        Returns success.
        """
        if severity in self._report:
            self._report[severity][success] += 1
        else:
            self._report[severity] = {success: 1, not success: 0}
        return success

    def __str__(self):
        res = []
        res.append('\nAssertions report:\nLevel\tsuccess\tfailure')
        success = failure = 0
        for severity in self._report:
            res.append("%s\t%s\t%s" % (severity, self._report[severity][True], self._report[severity][False]))
            success += self._report[severity][True]
            failure += self._report[severity][False]
        res.append("total\t%s\t%s" % (success, failure))
        res.append("end of report (%s assertion(s) checked)" % (success + failure))
        return "\n".join(res)

class RecordDictWrapper(dict):
    """
    Used to pass a record as locals in eval:
    records do not strictly behave like dict, so we force them to.
    """
    def __init__(self, record):
        self.record = record
    def __getitem__(self, key):
        if key in self.record:
            return self.record[key]
        return dict.__getitem__(self, key)

class YamlInterpreter(object):
    def __init__(self, cr, module, id_map, mode, filename, noupdate=False):
        self.cr = cr
        self.module = module
        self.id_map = id_map
        self.mode = mode
        self.filename = filename
        self.assert_report = TestReport()
        self.noupdate = noupdate
        self.logger = logging.getLogger("%s.%s" % (logger_channel, self.module))
        self.pool = pooler.get_pool(cr.dbname)
        self.uid = 1
        self.context = {} # opererp context
        self.eval_context = {'ref': self._ref(),
                             '_ref': self._ref(), # added '_ref' so that record['ref'] is possible
                             'time': time,
                             'datetime': datetime,
                             'timedelta': timedelta}

    def _ref(self):
        return lambda xml_id: self.get_id(xml_id)

    def get_model(self, model_name):
        model = self.pool.get(model_name)
        assert model, "The model %s does not exist." % (model_name,)
        return model

    def validate_xml_id(self, xml_id):
        id = xml_id
        if '.' in xml_id:
            module, id = xml_id.split('.', 1)
            assert '.' not in id, "The ID reference '%s' must contains maximum one dot.\n" \
                                  "It is used to refer to other modules ID, in the form: module.record_id" \
                                  % (xml_id,)
            if module != self.module:
                module_count = self.pool.get('ir.module.module').search_count(self.cr, self.uid, \
                        ['&', ('name', '=', module), ('state', 'in', ['installed'])])
                assert module_count == 1, 'The ID "%s" refers to an uninstalled module.' % (xml_id,)
        if len(id) > 64: # TODO where does 64 come from (DB is 128)? should be a constant or loaded form DB
            self.logger.log(logging.ERROR, 'id: %s is to long (max: 64)', id)

    def get_id(self, xml_id):
        if xml_id is False:
            return False
        #if not xml_id:
        #    raise YamlImportException("The xml_id should be a non empty string.")
        elif isinstance(xml_id, types.IntType):
            id = xml_id
        elif xml_id in self.id_map:
            id = self.id_map[xml_id]
        else:
            if '.' in xml_id:
                module, checked_xml_id = xml_id.split('.', 1)
            else:
                module = self.module
                checked_xml_id = xml_id
            try:
                _, id = self.pool.get('ir.model.data').get_object_reference(self.cr, self.uid, module, checked_xml_id)
                self.id_map[xml_id] = id
            except ValueError:
                raise ValueError("""%s not found when processing %s.
    This Yaml file appears to depend on missing data. This often happens for
    tests that belong to a module's test suite and depend on each other.""" % (checked_xml_id, self.filename))

        return id

    def get_context(self, node, eval_dict):
        context = self.context.copy()
        if node.context:
            context.update(eval(node.context, eval_dict))
        return context

    def isnoupdate(self, node):
        return self.noupdate or node.noupdate or False

    def _get_first_result(self, results, default=False):
        if len(results):
            value = results[0]
            if isinstance(value, types.TupleType):
                value = value[0]
        else:
            value = default
        return value

    def process_comment(self, node):
        return node

    def _log_assert_failure(self, severity, msg, *args):
        if isinstance(severity, types.StringTypes):
            levelname = severity.strip().upper()
            level = logging.getLevelName(levelname)
        else:
            level = severity
            levelname = logging.getLevelName(level)
        self.assert_report.record(False, levelname)
        self.logger.log(level, msg, *args)
        if level >= config['assert_exit_level']:
            raise YamlImportAbortion('Severe assertion failure (%s), aborting.' % levelname)
        return

    def _get_assertion_id(self, assertion):
        if assertion.id:
            ids = [self.get_id(assertion.id)]
        elif assertion.search:
            q = eval(assertion.search, self.eval_context)
            ids = self.pool.get(assertion.model).search(self.cr, self.uid, q, context=assertion.context)
        else:
            raise YamlImportException('Nothing to assert: you must give either an id or a search criteria.')
        return ids

    def process_assert(self, node):
        if isinstance(node, dict):
            assertion, expressions = node.items()[0]
        else:
            assertion, expressions = node, []

        if self.isnoupdate(assertion) and self.mode != 'init':
            self.logger.warn('This assertion was not evaluated ("%s").' % assertion.string)
            return
        model = self.get_model(assertion.model)
        ids = self._get_assertion_id(assertion)
        if assertion.count is not None and len(ids) != assertion.count:
            msg = 'assertion "%s" failed!\n'   \
                  ' Incorrect search count:\n' \
                  ' expected count: %d\n'      \
                  ' obtained count: %d\n'
            args = (assertion.string, assertion.count, len(ids))
            self._log_assert_failure(assertion.severity, msg, *args)
        else:
            context = self.get_context(assertion, self.eval_context)
            for id in ids:
                record = model.browse(self.cr, self.uid, id, context)
                for test in expressions:
                    try:
                        success = unsafe_eval(test, self.eval_context, RecordDictWrapper(record))
                    except Exception, e:
                        self.logger.debug('Exception during evaluation of !assert block in yaml_file %s.', self.filename, exc_info=True)
                        raise YamlImportAbortion(e)
                    if not success:
                        msg = 'Assertion "%s" FAILED\ntest: %s\n'
                        args = (assertion.string, test)
                        for aop in ('==', '!=', '<>', 'in', 'not in', '>=', '<=', '>', '<'):
                            if aop in test:
                                left, right = test.split(aop,1)
                                lmsg = ''
                                rmsg = ''
                                try:
                                    lmsg = unsafe_eval(left, self.eval_context, RecordDictWrapper(record))
                                except Exception, e:
                                    lmsg = '<exc>'

                                try:
                                    rmsg = unsafe_eval(right, self.eval_context, RecordDictWrapper(record))
                                except Exception, e:
                                    rmsg = '<exc>'

                                msg += 'values: ! %s %s %s'
                                args += ( lmsg, aop, rmsg )
                                break

                        self._log_assert_failure(assertion.severity, msg, *args)
                        return
            else: # all tests were successful for this assertion tag (no break)
                self.assert_report.record(True, assertion.severity)

    def _coerce_bool(self, value, default=False):
        if isinstance(value, types.BooleanType):
            b = value
        if isinstance(value, types.StringTypes):
            b = value.strip().lower() not in ('0', 'false', 'off', 'no')
        elif isinstance(value, types.IntType):
            b = bool(value)
        else:
            b = default
        return b

    def create_osv_memory_record(self, record, fields):
        model = self.get_model(record.model)
<<<<<<< HEAD
        context = self.get_context(record, self.eval_context)
        record_dict = self._create_record(model, fields)
        id_new = model.create(self.cr, self.uid, record_dict, context=context)
=======
        record_dict = self._create_record(model, fields, False)
        id_new=model.create(self.cr, self.uid, record_dict, context=self.context)
>>>>>>> 19e7261b
        self.id_map[record.id] = int(id_new)
        return record_dict

    def process_record(self, node):
        import openerp.osv as osv
        record, fields = node.items()[0]
        model = self.get_model(record.model)

        view_id = record.view
        if view_id and (view_id is not True):
            view_id = self.pool.get('ir.model.data').get_object_reference(self.cr, 1, self.module, record.view)[1]

        if model.is_transient():
            record_dict=self.create_osv_memory_record(record, fields)
        else:
            self.validate_xml_id(record.id)
            try:
                self.pool.get('ir.model.data')._get_id(self.cr, 1, self.module, record.id)
                default = False
            except ValueError:
                default = True

            if self.isnoupdate(record) and self.mode != 'init':
                id = self.pool.get('ir.model.data')._update_dummy(self.cr, 1, record.model, self.module, record.id)
                # check if the resource already existed at the last update
                if id:
                    self.id_map[record] = int(id)
                    return None
                else:
                    if not self._coerce_bool(record.forcecreate):
                        return None


            #context = self.get_context(record, self.eval_context)
            #TOFIX: record.context like {'withoutemployee':True} should pass from self.eval_context. example: test_project.yml in project module
            context = record.context
            if view_id:
                varg = view_id
                if view_id is True: varg = False
                view = model.fields_view_get(self.cr, 1, varg, 'form', context)
                view_id = etree.fromstring(view['arch'].encode('utf-8'))

            record_dict = self._create_record(model, fields, view_id, default=default)
            self.logger.debug("RECORD_DICT %s" % record_dict)
            id = self.pool.get('ir.model.data')._update(self.cr, 1, record.model, \
                    self.module, record_dict, record.id, noupdate=self.isnoupdate(record), mode=self.mode, context=context)
            self.id_map[record.id] = int(id)
            if config.get('import_partial'):
                self.cr.commit()

    def _create_record(self, model, fields, view=False, parent={}, default=True):
        allfields = model.fields_get(self.cr, 1, context=self.context)
        if view is not False:
            defaults = default and model.default_get(self.cr, 1, allfields, context=self.context) or {}
            fg = model.fields_get(self.cr, 1, context=self.context)
        else:
            default = {}
            fg = {}
        record_dict = {}
        fields = fields or {}

        def process_val(key, val):
            if fg[key]['type']=='many2one':
                if type(val) in (tuple,list):
                    val = val[0]
            elif (fg[key]['type']=='one2many'):
                if val is False:
                    val = []
                if len(val) and type(val[0]) == dict:
                    val = map(lambda x: (0,0,x), val)
            return val

        # Process all on_change calls
        nodes = (view is not False) and [view] or []
        while nodes:
            el = nodes.pop(0)
            if el.tag=='field':
                field_name = el.attrib['name']
                assert field_name in fg, "The field '%s' is defined in the form view but not on the object '%s'!" % (field_name, model._name)
                if field_name in fields:
                    view2 = None
                    # if the form view is not inline, we call fields_view_get
                    if (view is not False) and (fg[field_name]['type']=='one2many'):
                        view2 = view.find("field[@name='%s']/form"%(field_name,))
                        if not view2:
                            view2 = self.pool.get(fg[field_name]['relation']).fields_view_get(self.cr, 1, False, 'form', self.context)
                            view2 = etree.fromstring(view2['arch'].encode('utf-8'))

                    field_value = self._eval_field(model, field_name, fields[field_name], view2, parent=record_dict, default=default)
                    record_dict[field_name] = field_value
                    #if (field_name in defaults) and defaults[field_name] == field_value:
                    #    print '*** You can remove these lines:', field_name, field_value
                elif (field_name in defaults):
                    if (field_name not in record_dict):
                        record_dict[field_name] = process_val(field_name, defaults[field_name])
                else:
                    continue

                if not el.attrib.get('on_change', False):
                    continue
                match = re.match("([a-z_1-9A-Z]+)\((.*)\)", el.attrib['on_change'])
                assert match, "Unable to parse the on_change '%s'!" % (el.attrib['on_change'], )

                # creating the context
                class parent2(object):
                    def __init__(self, d):
                        self.d = d
                    def __getattr__(self, name):
                        return self.d.get(name, False)

                ctx = record_dict.copy()
                ctx['context'] = self.context
                ctx['uid'] = 1
                ctx['parent'] = parent2(parent)
                for a in fg:
                    if a not in ctx:
                        ctx[a]=process_val(a, defaults.get(a, False))

                # Evaluation args
                args = map(lambda x: eval(x, ctx), match.group(2).split(','))
                result = getattr(model, match.group(1))(self.cr, 1, [], *args)
                for key, val in (result or {}).get('value', {}).items():
                    if key not in fields:
                        assert key in fg, "The returning field '%s' from your on_change call '%s' does not exist on the object '%s'" % (key, match.group(1), model._name)
                        record_dict[key] = process_val(key, val)
                        #if (key in fields) and record_dict[key] == process_val(key, val):
                        #    print '*** You can remove these lines:', key, val
            else:
                nodes = list(el) + nodes

        for field_name, expression in fields.items():
            if field_name in record_dict:
                continue
            field_value = self._eval_field(model, field_name, expression, default=False)
            record_dict[field_name] = field_value

        return record_dict

    def process_ref(self, node, column=None):
        assert node.search or node.id, '!ref node should have a `search` attribute or `id` attribute'
        if node.search:
            if node.model:
                model_name = node.model
            elif column:
                model_name = column._obj
            else:
                raise YamlImportException('You need to give a model for the search, or a column to infer it.')
            model = self.get_model(model_name)
            q = eval(node.search, self.eval_context)
            ids = model.search(self.cr, self.uid, q)
            if node.use:
                instances = model.browse(self.cr, self.uid, ids)
                value = [inst[node.use] for inst in instances]
            else:
                value = ids
        elif node.id:
            value = self.get_id(node.id)
        else:
            value = None
        return value

    def process_eval(self, node):
        return eval(node.expression, self.eval_context)

    def _eval_field(self, model, field_name, expression, view=False, parent={}, default=True):
        # TODO this should be refactored as something like model.get_field() in bin/osv
        if field_name in model._columns:
            column = model._columns[field_name]
        elif field_name in model._inherit_fields:
            column = model._inherit_fields[field_name][2]
        else:
            raise KeyError("Object '%s' does not contain field '%s'" % (model, field_name))
        if is_ref(expression):
            elements = self.process_ref(expression, column)
            if column._type in ("many2many", "one2many"):
                value = [(6, 0, elements)]
            else: # many2one
                if isinstance(elements, (list,tuple)):
                    value = self._get_first_result(elements)
                else:
                    value = elements
        elif column._type == "many2one":
            value = self.get_id(expression)
        elif column._type == "one2many":
            other_model = self.get_model(column._obj)
            value = [(0, 0, self._create_record(other_model, fields, view, parent, default=default)) for fields in expression]
        elif column._type == "many2many":
            ids = [self.get_id(xml_id) for xml_id in expression]
            value = [(6, 0, ids)]
        elif column._type == "date" and is_string(expression):
            # enforce ISO format for string date values, to be locale-agnostic during tests
            time.strptime(expression, misc.DEFAULT_SERVER_DATE_FORMAT)
            value = expression
        elif column._type == "datetime" and is_string(expression):
            # enforce ISO format for string datetime values, to be locale-agnostic during tests
            time.strptime(expression, misc.DEFAULT_SERVER_DATETIME_FORMAT)
            value = expression
        else: # scalar field
            if is_eval(expression):
                value = self.process_eval(expression)
            else:
                value = expression
            # raise YamlImportException('Unsupported column "%s" or value %s:%s' % (field_name, type(expression), expression))
        return value

    def process_context(self, node):
        self.context = node.__dict__
        if node.uid:
            self.uid = self.get_id(node.uid)
        if node.noupdate:
            self.noupdate = node.noupdate

    def process_python(self, node):
        def log(msg, *args):
            self.logger.log(logging.TEST, msg, *args)
        python, statements = node.items()[0]
        model = self.get_model(python.model)
        statements = statements.replace("\r\n", "\n")
        code_context = {'model': model, 'cr': self.cr, 'uid': self.uid, 'log': log, 'context': self.context}
        code_context.update({'self': model}) # remove me when no !python block test uses 'self' anymore
        try:
            code_obj = compile(statements, self.filename, 'exec')
            unsafe_eval(code_obj, {'ref': self.get_id}, code_context)
        except AssertionError, e:
            self._log_assert_failure(python.severity, 'AssertionError in Python code %s: %s', python.name, e)
            return
        except Exception, e:
            self.logger.debug('Exception during evaluation of !python block in yaml_file %s.', self.filename, exc_info=True)
            raise
        else:
            self.assert_report.record(True, python.severity)

    def process_workflow(self, node):
        workflow, values = node.items()[0]
        if self.isnoupdate(workflow) and self.mode != 'init':
            return
        if workflow.ref:
            id = self.get_id(workflow.ref)
        else:
            if not values:
                raise YamlImportException('You must define a child node if you do not give a ref.')
            if not len(values) == 1:
                raise YamlImportException('Only one child node is accepted (%d given).' % len(values))
            value = values[0]
            if not 'model' in value and (not 'eval' in value or not 'search' in value):
                raise YamlImportException('You must provide a "model" and an "eval" or "search" to evaluate.')
            value_model = self.get_model(value['model'])
            local_context = {'obj': lambda x: value_model.browse(self.cr, self.uid, x, context=self.context)}
            local_context.update(self.id_map)
            id = eval(value['eval'], self.eval_context, local_context)

        if workflow.uid is not None:
            uid = workflow.uid
        else:
            uid = self.uid
        self.cr.execute('select distinct signal from wkf_transition')
        signals=[x['signal'] for x in self.cr.dictfetchall()]
        if workflow.action not in signals:
            raise YamlImportException('Incorrect action %s. No such action defined' % workflow.action)
        import openerp.netsvc as netsvc
        wf_service = netsvc.LocalService("workflow")
        wf_service.trg_validate(uid, workflow.model, id, workflow.action, self.cr)

    def _eval_params(self, model, params):
        args = []
        for i, param in enumerate(params):
            if isinstance(param, types.ListType):
                value = self._eval_params(model, param)
            elif is_ref(param):
                value = self.process_ref(param)
            elif is_eval(param):
                value = self.process_eval(param)
            elif isinstance(param, types.DictionaryType): # supports XML syntax
                param_model = self.get_model(param.get('model', model))
                if 'search' in param:
                    q = eval(param['search'], self.eval_context)
                    ids = param_model.search(self.cr, self.uid, q)
                    value = self._get_first_result(ids)
                elif 'eval' in param:
                    local_context = {'obj': lambda x: param_model.browse(self.cr, self.uid, x, self.context)}
                    local_context.update(self.id_map)
                    value = eval(param['eval'], self.eval_context, local_context)
                else:
                    raise YamlImportException('You must provide either a !ref or at least a "eval" or a "search" to function parameter #%d.' % i)
            else:
                value = param # scalar value
            args.append(value)
        return args

    def process_function(self, node):
        function, params = node.items()[0]
        if self.isnoupdate(function) and self.mode != 'init':
            return
        model = self.get_model(function.model)
        if function.eval:
            args = self.process_eval(function.eval)
        else:
            args = self._eval_params(function.model, params)
        method = function.name
        getattr(model, method)(self.cr, self.uid, *args)

    def _set_group_values(self, node, values):
        if node.groups:
            group_names = node.groups.split(',')
            groups_value = []
            for group in group_names:
                if group.startswith('-'):
                    group_id = self.get_id(group[1:])
                    groups_value.append((3, group_id))
                else:
                    group_id = self.get_id(group)
                    groups_value.append((4, group_id))
            values['groups_id'] = groups_value

    def process_menuitem(self, node):
        self.validate_xml_id(node.id)

        if not node.parent:
            parent_id = False
            self.cr.execute('select id from ir_ui_menu where parent_id is null and name=%s', (node.name,))
            res = self.cr.fetchone()
            values = {'parent_id': parent_id, 'name': node.name}
        else:
            parent_id = self.get_id(node.parent)
            values = {'parent_id': parent_id}
            if node.name:
                values['name'] = node.name
            try:
                res = [ self.get_id(node.id) ]
            except: # which exception ?
                res = None

        if node.action:
            action_type = node.type or 'act_window'
            icons = {
                "act_window": 'STOCK_NEW',
                "report.xml": 'STOCK_PASTE',
                "wizard": 'STOCK_EXECUTE',
                "url": 'STOCK_JUMP_TO',
            }
            values['icon'] = icons.get(action_type, 'STOCK_NEW')
            if action_type == 'act_window':
                action_id = self.get_id(node.action)
                self.cr.execute('select view_type,view_mode,name,view_id,target from ir_act_window where id=%s', (action_id,))
                ir_act_window_result = self.cr.fetchone()
                assert ir_act_window_result, "No window action defined for this id %s !\n" \
                        "Verify that this is a window action or add a type argument." % (node.action,)
                action_type, action_mode, action_name, view_id, target = ir_act_window_result
                if view_id:
                    self.cr.execute('SELECT type FROM ir_ui_view WHERE id=%s', (view_id,))
                    # TODO guess why action_mode is ir_act_window.view_mode above and ir_ui_view.type here
                    action_mode = self.cr.fetchone()
                self.cr.execute('SELECT view_mode FROM ir_act_window_view WHERE act_window_id=%s ORDER BY sequence LIMIT 1', (action_id,))
                if self.cr.rowcount:
                    action_mode = self.cr.fetchone()
                if action_type == 'tree':
                    values['icon'] = 'STOCK_INDENT'
                elif action_mode and action_mode.startswith('tree'):
                    values['icon'] = 'STOCK_JUSTIFY_FILL'
                elif action_mode and action_mode.startswith('graph'):
                    values['icon'] = 'terp-graph'
                elif action_mode and action_mode.startswith('calendar'):
                    values['icon'] = 'terp-calendar'
                if target == 'new':
                    values['icon'] = 'STOCK_EXECUTE'
                if not values.get('name', False):
                    values['name'] = action_name
            elif action_type == 'wizard':
                action_id = self.get_id(node.action)
                self.cr.execute('select name from ir_act_wizard where id=%s', (action_id,))
                ir_act_wizard_result = self.cr.fetchone()
                if (not values.get('name', False)) and ir_act_wizard_result:
                    values['name'] = ir_act_wizard_result[0]
            else:
                raise YamlImportException("Unsupported type '%s' in menuitem tag." % action_type)
        if node.sequence:
            values['sequence'] = node.sequence
        if node.icon:
            values['icon'] = node.icon

        self._set_group_values(node, values)

        pid = self.pool.get('ir.model.data')._update(self.cr, 1, \
                'ir.ui.menu', self.module, values, node.id, mode=self.mode, \
                noupdate=self.isnoupdate(node), res_id=res and res[0] or False)

        if node.id and parent_id:
            self.id_map[node.id] = int(parent_id)

        if node.action and pid:
            action_type = node.type or 'act_window'
            action_id = self.get_id(node.action)
            action = "ir.actions.%s,%d" % (action_type, action_id)
            self.pool.get('ir.model.data').ir_set(self.cr, 1, 'action', \
                    'tree_but_open', 'Menuitem', [('ir.ui.menu', int(parent_id))], action, True, True, xml_id=node.id)

    def process_act_window(self, node):
        assert getattr(node, 'id'), "Attribute %s of act_window is empty !" % ('id',)
        assert getattr(node, 'name'), "Attribute %s of act_window is empty !" % ('name',)
        assert getattr(node, 'res_model'), "Attribute %s of act_window is empty !" % ('res_model',)
        self.validate_xml_id(node.id)
        view_id = False
        if node.view:
            view_id = self.get_id(node.view)
        if not node.context:
            node.context={}
        context = eval(str(node.context), self.eval_context)
        values = {
            'name': node.name,
            'type': node.type or 'ir.actions.act_window',
            'view_id': view_id,
            'domain': node.domain,
            'context': context,
            'res_model': node.res_model,
            'src_model': node.src_model,
            'view_type': node.view_type or 'form',
            'view_mode': node.view_mode or 'tree,form',
            'usage': node.usage,
            'limit': node.limit,
            'auto_refresh': node.auto_refresh,
            'multi': getattr(node, 'multi', False),
        }

        self._set_group_values(node, values)

        if node.target:
            values['target'] = node.target
        id = self.pool.get('ir.model.data')._update(self.cr, 1, \
                'ir.actions.act_window', self.module, values, node.id, mode=self.mode)
        self.id_map[node.id] = int(id)

        if node.src_model:
            keyword = 'client_action_relate'
            value = 'ir.actions.act_window,%s' % id
            replace = node.replace or True
            self.pool.get('ir.model.data').ir_set(self.cr, 1, 'action', keyword, \
                    node.id, [node.src_model], value, replace=replace, noupdate=self.isnoupdate(node), isobject=True, xml_id=node.id)
        # TODO add remove ir.model.data

    def process_delete(self, node):
        assert getattr(node, 'model'), "Attribute %s of delete tag is empty !" % ('model',)
        if self.pool.get(node.model):
            if len(node.search):
                ids = self.pool.get(node.model).search(self.cr, self.uid, eval(node.search, self.eval_context))
            else:
                ids = [self.get_id(node.id)]
            if len(ids):
                self.pool.get(node.model).unlink(self.cr, self.uid, ids)
        else:
            self.logger.log(logging.TEST, "Record not deleted.")

    def process_url(self, node):
        self.validate_xml_id(node.id)

        res = {'name': node.name, 'url': node.url, 'target': node.target}

        id = self.pool.get('ir.model.data')._update(self.cr, 1, \
                "ir.actions.url", self.module, res, node.id, mode=self.mode)
        self.id_map[node.id] = int(id)
        # ir_set
        if (not node.menu or eval(node.menu)) and id:
            keyword = node.keyword or 'client_action_multi'
            value = 'ir.actions.url,%s' % id
            replace = node.replace or True
            self.pool.get('ir.model.data').ir_set(self.cr, 1, 'action', \
                    keyword, node.url, ["ir.actions.url"], value, replace=replace, \
                    noupdate=self.isnoupdate(node), isobject=True, xml_id=node.id)

    def process_ir_set(self, node):
        if not self.mode == 'init':
            return False
        _, fields = node.items()[0]
        res = {}
        for fieldname, expression in fields.items():
            if is_eval(expression):
                value = eval(expression.expression, self.eval_context)
            else:
                value = expression
            res[fieldname] = value
        self.pool.get('ir.model.data').ir_set(self.cr, 1, res['key'], res['key2'], \
                res['name'], res['models'], res['value'], replace=res.get('replace',True), \
                isobject=res.get('isobject', False), meta=res.get('meta',None))

    def process_report(self, node):
        values = {}
        for dest, f in (('name','string'), ('model','model'), ('report_name','name')):
            values[dest] = getattr(node, f)
            assert values[dest], "Attribute %s of report is empty !" % (f,)
        for field,dest in (('rml','report_rml'),('file','report_rml'),('xml','report_xml'),('xsl','report_xsl'),('attachment','attachment'),('attachment_use','attachment_use')):
            if getattr(node, field):
                values[dest] = getattr(node, field)
        if node.auto:
            values['auto'] = eval(node.auto)
        if node.sxw:
            sxw_file = misc.file_open(node.sxw)
            try:
                sxw_content = sxw_file.read()
                values['report_sxw_content'] = sxw_content
            finally:
                sxw_file.close()
        if node.header:
            values['header'] = eval(node.header)
        values['multi'] = node.multi and eval(node.multi)
        xml_id = node.id
        self.validate_xml_id(xml_id)

        self._set_group_values(node, values)

        id = self.pool.get('ir.model.data')._update(self.cr, 1, "ir.actions.report.xml", \
                self.module, values, xml_id, noupdate=self.isnoupdate(node), mode=self.mode)
        self.id_map[xml_id] = int(id)

        if not node.menu or eval(node.menu):
            keyword = node.keyword or 'client_print_multi'
            value = 'ir.actions.report.xml,%s' % id
            replace = node.replace or True
            self.pool.get('ir.model.data').ir_set(self.cr, 1, 'action', \
                    keyword, values['name'], [values['model']], value, replace=replace, isobject=True, xml_id=xml_id)

    def process_none(self):
        """
        Empty node or commented node should not pass silently.
        """
        self._log_assert_failure(logging.WARNING, "You have an empty block in your tests.")


    def process(self, yaml_string):
        """
        Processes a Yaml string. Custom tags are interpreted by 'process_' instance methods.
        """
        yaml_tag.add_constructors()

        is_preceded_by_comment = False
        for node in yaml.load(yaml_string):
            is_preceded_by_comment = self._log(node, is_preceded_by_comment)
            try:
                self._process_node(node)
            except YamlImportException, e:
                self.logger.exception(e)
            except Exception, e:
                self.logger.exception(e)
                raise

    def _process_node(self, node):
        if is_comment(node):
            self.process_comment(node)
        elif is_assert(node):
            self.process_assert(node)
        elif is_record(node):
            self.process_record(node)
        elif is_python(node):
            self.process_python(node)
        elif is_menuitem(node):
            self.process_menuitem(node)
        elif is_delete(node):
            self.process_delete(node)
        elif is_url(node):
            self.process_url(node)
        elif is_context(node):
            self.process_context(node)
        elif is_ir_set(node):
            self.process_ir_set(node)
        elif is_act_window(node):
            self.process_act_window(node)
        elif is_report(node):
            self.process_report(node)
        elif is_workflow(node):
            if isinstance(node, types.DictionaryType):
                self.process_workflow(node)
            else:
                self.process_workflow({node: []})
        elif is_function(node):
            if isinstance(node, types.DictionaryType):
                self.process_function(node)
            else:
                self.process_function({node: []})
        elif node is None:
            self.process_none()
        else:
            raise YamlImportException("Can not process YAML block: %s" % node)

    def _log(self, node, is_preceded_by_comment):
        if is_comment(node):
            is_preceded_by_comment = True
            self.logger.log(logging.TEST, node)
        elif not is_preceded_by_comment:
            if isinstance(node, types.DictionaryType):
                msg = "Creating %s\n with %s"
                args = node.items()[0]
                self.logger.log(logging.TEST, msg, *args)
            else:
                self.logger.log(logging.TEST, node)
        else:
            is_preceded_by_comment = False
        return is_preceded_by_comment

def yaml_import(cr, module, yamlfile, idref=None, mode='init', noupdate=False):
    if idref is None:
        idref = {}
    yaml_string = yamlfile.read()
    yaml_interpreter = YamlInterpreter(cr, module, idref, mode, filename=yamlfile.name, noupdate=noupdate)
    yaml_interpreter.process(yaml_string)

# keeps convention of convert.py
convert_yaml_import = yaml_import

def threaded_yaml_import(db_name, module_name, file_name, delay=0):
    def f():
        time.sleep(delay)
        cr = None
        fp = None
        try:
            cr = sql_db.db_connect(db_name).cursor()
            fp = misc.file_open(file_name)
            convert_yaml_import(cr, module_name, fp, {}, 'update', True)
        finally:
            if cr: cr.close()
            if fp: fp.close()
    threading.Thread(target=f).start()


# vim:expandtab:smartindent:tabstop=4:softtabstop=4:shiftwidth=4:<|MERGE_RESOLUTION|>--- conflicted
+++ resolved
@@ -302,14 +302,9 @@
 
     def create_osv_memory_record(self, record, fields):
         model = self.get_model(record.model)
-<<<<<<< HEAD
         context = self.get_context(record, self.eval_context)
         record_dict = self._create_record(model, fields)
         id_new = model.create(self.cr, self.uid, record_dict, context=context)
-=======
-        record_dict = self._create_record(model, fields, False)
-        id_new=model.create(self.cr, self.uid, record_dict, context=self.context)
->>>>>>> 19e7261b
         self.id_map[record.id] = int(id_new)
         return record_dict
 
