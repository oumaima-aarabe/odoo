<?xml version="1.0" encoding="utf-8"?>
<openerp>
    <data>

        <!-- Modules Categories -->

        <record id="view_module_category_form" model="ir.ui.view">
            <field name="name">ir.module.category.form</field>
            <field name="model">ir.module.category</field>
            <field name="type">form</field>
            <field name="field_parent">child_ids</field>
            <field name="arch" type="xml">
                <form string="Module Category">
                    <field colspan="4" name="name"/>
                    <field colspan="4" name="parent_id"/>
                </form>
            </field>
        </record>

        <record id="view_module_category_tree" model="ir.ui.view">
            <field name="name">ir.module.category.tree</field>
            <field name="model">ir.module.category</field>
            <field name="type">tree</field>
            <field name="field_parent">child_ids</field>
            <field name="arch" type="xml">
                <tree string="Module Category">
                    <field name="name"/>
                    <field name="module_nr"/>
                </tree>
            </field>
        </record>

        <!-- Click on a category -->

        <record id="view_module_filter" model="ir.ui.view">
            <field name="name">ir.module.module.list.select</field>
            <field name="model">ir.module.module</field>
            <field name="type">search</field>
            <field name="arch" type="xml">
                <search string="Search modules">
                    <group col='10' colspan='4'>
                        <filter icon="terp-check" string="Installed" domain="[('state', 'in', ['installed', 'to upgrade', 'to remove'])]"/>
                        <filter icon="terp-dialog-close" string="Uninstalled" domain="[('state', 'in', ['uninstalled', 'uninstallable'])]"/>
                        <filter icon="terp-gtk-jump-to-ltr" string="To be upgraded" domain="[('state','in', ['to upgrade', 'to remove', 'to install'])]"/>
                        <separator orientation="vertical"/>
                        <filter icon="terp-camera_test" string="Certified" domain="[('certificate','&lt;&gt;', False)]"/>
                        <separator orientation="vertical"/>
                        <field name="name"/>
                        <field name="category_id"/>
                        <field name="state"/>
                    </group>
                    <group expand="0" string="Group By..." colspan="11" col="11" groups="base.group_extended">
                        <filter string="Category" icon="terp-personal" domain="[]" context="{'group_by':'category_id'}"/>
                        <filter string="Author" icon="terp-personal" domain="[]" context="{'group_by':'author'}"/>
                        <separator orientation="vertical"/>
                        <filter string="State" icon="terp-stock_effects-object-colorize" domain="[]" context="{'group_by':'state'}"/>
                    </group>
               </search>
            </field>
        </record>


        <record id="action_module_open_categ" model="ir.actions.act_window">
            <field name="name">Modules</field>
            <field name="res_model">ir.module.module</field>
            <field name="view_type">form</field>
            <field name="view_mode">tree,form</field>
            <field name="domain">[('category_id','=',active_id)]</field>

        </record>
        <record id="ir_action_module_category" model="ir.values">
            <field eval="'tree_but_open'" name="key2"/>
            <field eval="'ir.module.category'" name="model"/>
            <field name="name">Categorized Modules</field>
            <field eval="'ir.actions.act_window,%d'%action_module_open_categ" name="value"/>
            <field eval="True" name="object"/>
        </record>


        <!-- Modules -->

        <record id="module_form" model="ir.ui.view">
            <field name="name">ir.module.module.form</field>
            <field name="model">ir.module.module</field>
            <field name="type">form</field>
            <field name="arch" type="xml">
                <form string="Module">
                    <field name="name" select="1"/>
                    <field name="certificate" />
                    <field colspan="4" name="shortdesc" select="2"/>
                    <notebook colspan="4">
                        <page string="Module">
                            <field colspan="4" name="description" select="2"/>
                            <field name="installed_version"/>
                            <field name="latest_version"/>
                            <field name="author" select="2"/>
                            <field name="website" select="2" widget="url"/>
                            <field name="maintainer" attrs="{'invisible': [('maintainer', '=', False)]}"/>
                            <field name="url" widget="url"/>
                            <field name="contributors" widget="char" attrs="{'invisible': [('contributors', '=', False)]}"/>
                            <field name="published_version"/>
                            <field name="license"/>
                            <field name="demo" readonly="1"/>
                            <newline/>
                            <field name="state" readonly="1" select="1"/>
                            <group col="6" colspan="2">
                                <button name="button_install" states="uninstalled" string="Schedule for Installation" icon="terp-gtk-jump-to-ltr" type="object"/>
                                <button name="button_install_cancel" states="to install" string="Cancel Install" icon="gtk-cancel" type="object"/>
                                <button name="button_uninstall" states="installed" string="Uninstall (beta)" icon="terp-dialog-close" type="object"/>
                                <button name="button_uninstall_cancel" states="to remove" string="Cancel Uninstall" icon="gtk-cancel" type="object"/>
                                <button name="button_upgrade" states="installed" string="Schedule Upgrade" icon="terp-gtk-go-back-rtl" type="object"/>
                                <button name="button_upgrade_cancel" states="to upgrade" string="Cancel Upgrade" icon="gtk-cancel" type="object"/>
                            </group>
                        </page>
                        <page string="Dependencies">
                            <field colspan="4" name="dependencies_id" nolabel="1">
                                <tree string="Dependencies">
                                    <field name="name"/>
                                    <field name="state"/>
                                </tree>
                            </field>
                        </page>
                        <page string="Features" attrs="{'invisible':[('state','!=','installed')]}">
                            <separator string="Created Menus" colspan="4"/>
                            <field colspan="4" name="menus_by_module" nolabel="1"/>
                            <separator string="Created Views" colspan="2"/>
                            <separator string="Defined Reports" colspan="2"/>
                            <field colspan="2" name="views_by_module" nolabel="1"/>
                            <field colspan="2" name="reports_by_module" nolabel="1"/>
                        </page>
                    </notebook>
                </form>
            </field>
        </record>
        <record id="module_tree" model="ir.ui.view">
            <field name="name">ir.module.module.tree</field>
            <field name="model">ir.module.module</field>
            <field name="type">tree</field>
            <field name="arch" type="xml">
                <tree colors="blue:state=='to upgrade' or state=='to install';red:state=='uninstalled';grey:state=='uninstallable';black:state=='installed'" string="Modules">
                    <button name="button_install" states="uninstalled" string="Schedule for Installation" icon="terp-gtk-jump-to-ltr" type="object" help="Schedule for Installation"/>
                    <button name="button_install_cancel" states="to install" string="Cancel Install" icon="gtk-cancel" type="object" help="Cancel Install"/>
                    <button name="button_uninstall" states="installed" string="Uninstall (beta)" icon="terp-dialog-close" type="object" help="Uninstall"/>
                    <button name="button_upgrade" states="installed" string="Schedule Upgrade" icon="terp-gtk-go-back-rtl" type="object" help="Schedule Upgrade"/>
                    <button name="button_upgrade_cancel" states="to upgrade" string="Cancel Upgrade" icon="gtk-cancel" type="object" help="Cancel Upgrade"/>
                    <field name="name"/>
                    <field name="shortdesc"/>
                    <field name="author"/>
                    <field name="installed_version"/>
                    <field name="latest_version"/>
                    <field name="state"/>
<<<<<<< HEAD
=======
                    <button name="button_install" states="uninstalled" string="Schedule for Installation" icon="terp-gtk-jump-to-ltr" type="object" help="Schedule for Installation"/>
                    <button name="button_upgrade" states="installed" string="Schedule Upgrade" icon="terp-gtk-go-back-rtl" type="object" help="Schedule Upgrade"/>
>>>>>>> 5f6b0a53
                </tree>
            </field>
        </record>
        <record id="open_module_tree" model="ir.actions.act_window">
            <field name="name">Modules</field>
            <field name="res_model">ir.module.module</field>
            <field name="view_type">form</field>
            <field name="view_mode">tree,form</field>
            <field name="domain"/>
             <field name="search_view_id" ref="view_module_filter"/>
        </record>
        <menuitem action="open_module_tree" id="menu_module_tree" parent="base.menu_management"/>

    </data>
</openerp><|MERGE_RESOLUTION|>--- conflicted
+++ resolved
@@ -138,22 +138,14 @@
             <field name="type">tree</field>
             <field name="arch" type="xml">
                 <tree colors="blue:state=='to upgrade' or state=='to install';red:state=='uninstalled';grey:state=='uninstallable';black:state=='installed'" string="Modules">
-                    <button name="button_install" states="uninstalled" string="Schedule for Installation" icon="terp-gtk-jump-to-ltr" type="object" help="Schedule for Installation"/>
-                    <button name="button_install_cancel" states="to install" string="Cancel Install" icon="gtk-cancel" type="object" help="Cancel Install"/>
-                    <button name="button_uninstall" states="installed" string="Uninstall (beta)" icon="terp-dialog-close" type="object" help="Uninstall"/>
-                    <button name="button_upgrade" states="installed" string="Schedule Upgrade" icon="terp-gtk-go-back-rtl" type="object" help="Schedule Upgrade"/>
-                    <button name="button_upgrade_cancel" states="to upgrade" string="Cancel Upgrade" icon="gtk-cancel" type="object" help="Cancel Upgrade"/>
                     <field name="name"/>
                     <field name="shortdesc"/>
                     <field name="author"/>
                     <field name="installed_version"/>
                     <field name="latest_version"/>
                     <field name="state"/>
-<<<<<<< HEAD
-=======
                     <button name="button_install" states="uninstalled" string="Schedule for Installation" icon="terp-gtk-jump-to-ltr" type="object" help="Schedule for Installation"/>
                     <button name="button_upgrade" states="installed" string="Schedule Upgrade" icon="terp-gtk-go-back-rtl" type="object" help="Schedule Upgrade"/>
->>>>>>> 5f6b0a53
                 </tree>
             </field>
         </record>
