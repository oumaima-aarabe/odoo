# -*- coding: utf-8 -*-
##############################################################################
#
#    OpenERP, Open Source Management Solution
#    Copyright (C) 2004-2009 Tiny SPRL (<http://tiny.be>).
#
#    This program is free software: you can redistribute it and/or modify
#    it under the terms of the GNU Affero General Public License as
#    published by the Free Software Foundation, either version 3 of the
#    License, or (at your option) any later version.
#
#    This program is distributed in the hope that it will be useful,
#    but WITHOUT ANY WARRANTY; without even the implied warranty of
#    MERCHANTABILITY or FITNESS FOR A PARTICULAR PURPOSE.  See the
#    GNU Affero General Public License for more details.
#
#    You should have received a copy of the GNU Affero General Public License
#    along with this program.  If not, see <http://www.gnu.org/licenses/>.
#
##############################################################################

from osv import fields,osv
import tools
import time
from tools.config import config
from tools.translate import _
import netsvc
import re
import copy
import sys

from xml import dom

class actions(osv.osv):
    _name = 'ir.actions.actions'
    _table = 'ir_actions'
    _columns = {
        'name': fields.char('Action Name', required=True, size=64),
        'type': fields.char('Action Type', required=True, size=32),
        'usage': fields.char('Action Usage', size=32),
    }
    _defaults = {
        'usage': lambda *a: False,
    }
actions()

class report_custom(osv.osv):
    _name = 'ir.actions.report.custom'
    _table = 'ir_act_report_custom'
    _sequence = 'ir_actions_id_seq'
    _columns = {
        'name': fields.char('Report Name', size=64, required=True, translate=True),
        'type': fields.char('Report Type', size=32, required=True),
        'model':fields.char('Object', size=64, required=True),
        'report_id': fields.integer('Report Ref.', required=True),
        'usage': fields.char('Action Usage', size=32),
        'multi': fields.boolean('On multiple doc.', help="If set to true, the action will not be displayed on the right toolbar of a form view.")
    }
    _defaults = {
        'multi': lambda *a: False,
        'type': lambda *a: 'ir.actions.report.custom',
    }
report_custom()

class report_xml(osv.osv):

    def _report_content(self, cursor, user, ids, name, arg, context=None):
        res = {}
        for report in self.browse(cursor, user, ids, context=context):
            data = report[name + '_data']
            if not data and report[name[:-8]]:
                try:
                    fp = tools.file_open(report[name[:-8]], mode='rb')
                    data = fp.read()
                except:
                    data = False
            res[report.id] = data
        return res

    def _report_content_inv(self, cursor, user, id, name, value, arg, context=None):
        self.write(cursor, user, id, {name+'_data': value}, context=context)

    def _report_sxw(self, cursor, user, ids, name, arg, context=None):
        res = {}
        for report in self.browse(cursor, user, ids, context=context):
            if report.report_rml:
                res[report.id] = report.report_rml.replace('.rml', '.sxw')
            else:
                res[report.id] = False
        return res

    _name = 'ir.actions.report.xml'
    _table = 'ir_act_report_xml'
    _sequence = 'ir_actions_id_seq'
    _columns = {
        'name': fields.char('Name', size=64, required=True, translate=True),
        'type': fields.char('Report Type', size=32, required=True),
        'model': fields.char('Object', size=64, required=True),
        'report_name': fields.char('Internal Name', size=64, required=True),
        'report_xsl': fields.char('XSL path', size=256),
        'report_xml': fields.char('XML path', size=256),
        'report_rml': fields.char('RML path', size=256,
            help="The .rml path of the file or NULL if the content is in report_rml_content"),
        'report_sxw': fields.function(_report_sxw, method=True, type='char',
            string='SXW path'),
        'report_sxw_content_data': fields.binary('SXW content'),
        'report_rml_content_data': fields.binary('RML content'),
        'report_sxw_content': fields.function(_report_content,
            fnct_inv=_report_content_inv, method=True,
            type='binary', string='SXW content',),
        'report_rml_content': fields.function(_report_content,
            fnct_inv=_report_content_inv, method=True,
            type='binary', string='RML content'),
        'auto': fields.boolean('Automatic XSL:RML', required=True),
        'usage': fields.char('Action Usage', size=32),
        'header': fields.boolean('Add RML header',
            help="Add or not the coporate RML header"),
        'multi': fields.boolean('On multiple doc.',
            help="If set to true, the action will not be displayed on the right toolbar of a form view."),
        'report_type': fields.selection([
            ('pdf', 'pdf'),
            ('html', 'html'),
            ('raw', 'raw'),
            ('sxw', 'sxw'),
            ('txt', 'txt'),
            ('odt', 'odt'),
            ('html2html','HTML from HTML'),
            ('mako2html','HTML from HTML(Mako)'),
            ], string='Type', required=True),
        'groups_id': fields.many2many('res.groups', 'res_groups_report_rel', 'uid', 'gid', 'Groups'),
        'attachment': fields.char('Save As Attachment Prefix', size=128, help='This is the filename of the attachment used to store the printing result. Keep empty to not save the printed reports. You can use a python expression with the object and time variables.'),
        'attachment_use': fields.boolean('Reload from Attachment', help='If you check this, then the second time the user prints with same attachment name, it returns the previous report.')
    }
    _defaults = {
        'type': lambda *a: 'ir.actions.report.xml',
        'multi': lambda *a: False,
        'auto': lambda *a: True,
        'header': lambda *a: True,
        'report_sxw_content': lambda *a: False,
        'report_type': lambda *a: 'pdf',
        'attachment': lambda *a: False,
    }

report_xml()

class act_window(osv.osv):
    _name = 'ir.actions.act_window'
    _table = 'ir_act_window'
    _sequence = 'ir_actions_id_seq'

    def _check_model(self, cr, uid, ids, context={}):
        for action in self.browse(cr, uid, ids, context):
            if not self.pool.get(action.res_model):
                return False
            if action.src_model and not self.pool.get(action.src_model):
                return False
        return True
    _constraints = [
        (_check_model, 'Invalid model name in the action definition.', ['res_model','src_model'])
    ]

    def get_filters(self, cr, uid, model):
<<<<<<< HEAD
        cr.execute('select id from ir_act_window a where a.res_model=\''+model+'\' and a.filter=\'1\';')
        all_ids = cr.fetchall()
        filter_ids =  map(lambda x:x[0],all_ids)
        act_ids = self.search(cr,uid,[('res_model','=',model),('filter','=',1)])
=======
        cr.execute('select id from ir_act_window a where a.id not in (select act_id from ir_act_window_user_rel) and a.res_model=\''+model+'\' and a.filter=\'1\';')
        all_ids = cr.fetchall()
        filter_ids =  map(lambda x:x[0],all_ids)
        act_ids = self.search(cr,uid,[('res_model','=',model),('filter','=',1),('default_user_ids','in',(','.join(map(str,[uid,])),))])
>>>>>>> b276421b
        act_ids += filter_ids
        act_ids = list(set(act_ids))
        my_acts = self.read(cr, uid, act_ids, ['name', 'domain'])
        return my_acts

    def _views_get_fnc(self, cr, uid, ids, name, arg, context={}):
        res={}
        for act in self.browse(cr, uid, ids):
            res[act.id]=[(view.view_id.id, view.view_mode) for view in act.view_ids]
            modes = act.view_mode.split(',')
            if len(modes)>len(act.view_ids):
                find = False
                if act.view_id:
                    res[act.id].append((act.view_id.id, act.view_id.type))
                for t in modes[len(act.view_ids):]:
                    if act.view_id and (t == act.view_id.type) and not find:
                        find = True
                        continue
                    res[act.id].append((False, t))
        return res

    def _search_view(self, cr, uid, ids, name, arg, context={}):
        res = {}
        def encode(s):
            if isinstance(s, unicode):
                return s.encode('utf8')
            return s
        for act in self.browse(cr, uid, ids):
            fields_from_fields_get = self.pool.get(act.res_model).fields_get(cr, uid)
            if act.search_view_id:
                field_get = self.pool.get(act.res_model).fields_view_get(cr, uid, act.search_view_id.id, 'search', context)
                fields_from_fields_get.update(field_get['fields'])
                field_get['fields'] = fields_from_fields_get
                res[act.id] = str(field_get)
            else:
                def process_child(node, new_node, doc):
                    for child in node.childNodes:
                        if child.localName=='field' and child.hasAttribute('select') and child.getAttribute('select')=='1':
                            if child.childNodes:
                                fld = doc.createElement('field')
                                for attr in child.attributes.keys():
                                    fld.setAttribute(attr, child.getAttribute(attr))
                                new_node.appendChild(fld)
                            else:
                                new_node.appendChild(child)
                        elif child.localName in ('page','group','notebook'):
                            process_child(child, new_node, doc)

                form_arch = self.pool.get(act.res_model).fields_view_get(cr, uid, False, 'form', context)
                dom_arc = dom.minidom.parseString(encode(form_arch['arch']))
                new_node = copy.deepcopy(dom_arc)
                for child_node in new_node.childNodes[0].childNodes:
                    if child_node.nodeType == child_node.ELEMENT_NODE:
                        new_node.childNodes[0].removeChild(child_node)
                process_child(dom_arc.childNodes[0],new_node.childNodes[0],dom_arc)

                form_arch['arch'] = new_node.toxml()
                form_arch['fields'].update(fields_from_fields_get)
                res[act.id] = str(form_arch)
        return res

    _columns = {
        'name': fields.char('Action Name', size=64, translate=True),
        'type': fields.char('Action Type', size=32, required=True),
        'view_id': fields.many2one('ir.ui.view', 'View Ref.', ondelete='cascade'),
        'domain': fields.char('Domain Value', size=250),
        'context': fields.char('Context Value', size=250),
        'res_model': fields.char('Object', size=64),
        'src_model': fields.char('Source Object', size=64),
        'target': fields.selection([('current','Current Window'),('new','New Window')], 'Target Window'),
        'view_type': fields.selection((('tree','Tree'),('form','Form')),string='View Type'),
        'view_mode': fields.char('View Mode', size=250),
        'usage': fields.char('Action Usage', size=32),
        'view_ids': fields.one2many('ir.actions.act_window.view', 'act_window_id', 'Views'),
        'views': fields.function(_views_get_fnc, method=True, type='binary', string='Views'),
        'limit': fields.integer('Limit', help='Default limit for the list view'),
        'auto_refresh': fields.integer('Auto-Refresh',
            help='Add an auto-refresh on the view'),
        'groups_id': fields.many2many('res.groups', 'ir_act_window_group_rel',
            'act_id', 'gid', 'Groups'),
        'search_view_id': fields.many2one('ir.ui.view', 'Search View Ref.'),
        'filter': fields.boolean('Filter'),
        'default_user_ids': fields.many2many('res.users', 'ir_act_window_user_rel', 'act_id', 'uid', 'Users'),
        'search_view' : fields.function(_search_view, type='text', method=True, string='Search View'),
        'menus': fields.char('Menus', size=4096)
    }
    _defaults = {
        'type': lambda *a: 'ir.actions.act_window',
        'view_type': lambda *a: 'form',
        'view_mode': lambda *a: 'tree,form',
        'context': lambda *a: '{}',
        'limit': lambda *a: 80,
        'target': lambda *a: 'current',
        'auto_refresh': lambda *a: 0,
    }
act_window()

class act_window_view(osv.osv):
    _name = 'ir.actions.act_window.view'
    _table = 'ir_act_window_view'
    _rec_name = 'view_id'
    _columns = {
        'sequence': fields.integer('Sequence'),
        'view_id': fields.many2one('ir.ui.view', 'View'),
        'view_mode': fields.selection((
            ('tree', 'Tree'),
            ('form', 'Form'),
            ('graph', 'Graph'),
            ('calendar', 'Calendar'),
            ('gantt', 'Gantt')), string='View Type', required=True),
        'act_window_id': fields.many2one('ir.actions.act_window', 'Action', ondelete='cascade'),
        'multi': fields.boolean('On Multiple Doc.',
            help="If set to true, the action will not be displayed on the right toolbar of a form view."),
    }
    _defaults = {
        'multi': lambda *a: False,
    }
    _order = 'sequence'
act_window_view()

class act_wizard(osv.osv):
    _name = 'ir.actions.wizard'
    _inherit = 'ir.actions.actions'
    _table = 'ir_act_wizard'
    _sequence = 'ir_actions_id_seq'
    _columns = {
        'name': fields.char('Wizard Info', size=64, required=True, translate=True),
        'type': fields.char('Action Type', size=32, required=True),
        'wiz_name': fields.char('Wizard Name', size=64, required=True),
        'multi': fields.boolean('Action on Multiple Doc.', help="If set to true, the wizard will not be displayed on the right toolbar of a form view."),
        'groups_id': fields.many2many('res.groups', 'res_groups_wizard_rel', 'uid', 'gid', 'Groups'),
        'model': fields.char('Object', size=64),
    }
    _defaults = {
        'type': lambda *a: 'ir.actions.wizard',
        'multi': lambda *a: False,
    }
act_wizard()

class act_url(osv.osv):
    _name = 'ir.actions.url'
    _table = 'ir_act_url'
    _sequence = 'ir_actions_id_seq'
    _columns = {
        'name': fields.char('Action Name', size=64, translate=True),
        'type': fields.char('Action Type', size=32, required=True),
        'url': fields.text('Action URL',required=True),
        'target': fields.selection((
            ('new', 'New Window'),
            ('self', 'This Window')),
            'Action Target', required=True
        )
    }
    _defaults = {
        'type': lambda *a: 'ir.actions.act_url',
        'target': lambda *a: 'new'
    }
act_url()

def model_get(self, cr, uid, context={}):
    wkf_pool = self.pool.get('workflow')
    ids = wkf_pool.search(cr, uid, [])
    osvs = wkf_pool.read(cr, uid, ids, ['osv'])

    res = []
    mpool = self.pool.get('ir.model')
    for osv in osvs:
        model = osv.get('osv')
        id = mpool.search(cr, uid, [('model','=',model)])
        name = mpool.read(cr, uid, id)[0]['name']
        res.append((model, name))

    return res

class ir_model_fields(osv.osv):
    _inherit = 'ir.model.fields'
    _rec_name = 'field_description'
    _columns = {
        'complete_name': fields.char('Complete Name', size=64, select=1),
    }

    def name_search(self, cr, uid, name, args=None, operator='ilike', context=None, limit=100):
        return super(ir_model_fields, self).name_search(cr, uid, name, args, operator, context, limit)
#        def get_fields(cr, uid, field, rel):
#            result = []
#            mobj = self.pool.get('ir.model')
#            id = mobj.search(cr, uid, [('model','=',rel)])

#            obj = self.pool.get('ir.model.fields')
#            ids = obj.search(cr, uid, [('model_id','in',id)])
#            records = obj.read(cr, uid, ids)
#            for record in records:
#                id = record['id']
#                fld = field + '/' + record['name']

#                result.append((id, fld))
#            return result

#        if not args:
#            args=[]
#        if not context:
#            context={}
#            return super(ir_model_fields, self).name_search(cr, uid, name, args, operator, context, limit)

#        if context.get('key') != 'server_action':
#            return super(ir_model_fields, self).name_search(cr, uid, name, args, operator, context, limit)
#        result = []
#        obj = self.pool.get('ir.model.fields')
#        ids = obj.search(cr, uid, args)
#        records = obj.read(cr, uid, ids)
#        for record in records:
#            id = record['id']
#            field = record['name']

#            if record['ttype'] == 'many2one':
#                rel = record['relation']
#                res = get_fields(cr, uid, field, record['relation'])
#                for rs in res:
#                    result.append(rs)

#            result.append((id, field))

#        for rs in result:
#            obj.write(cr, uid, [rs[0]], {'complete_name':rs[1]})

#        iids = []
#        for rs in result:
#            iids.append(rs[0])

#        result = super(ir_model_fields, self).name_search(cr, uid, name, [('complete_name','ilike',name), ('id','in',iids)], operator, context, limit)

#        return result

ir_model_fields()

class server_object_lines(osv.osv):
    _name = 'ir.server.object.lines'
    _sequence = 'ir_actions_id_seq'
    _columns = {
        'server_id': fields.many2one('ir.actions.server', 'Object Mapping'),
        'col1': fields.many2one('ir.model.fields', 'Destination', required=True),
        'value': fields.text('Value', required=True),
        'type': fields.selection([
            ('value','Value'),
            ('equation','Formula')
        ], 'Type', required=True, size=32, change_default=True),
    }
    _defaults = {
        'type': lambda *a: 'equation',
    }
server_object_lines()

##
# Actions that are run on the server side
#
class actions_server(osv.osv):

    def _select_signals(self, cr, uid, context={}):
        cr.execute("select distinct t.signal as key, t.signal || ' - [ ' || w.osv || ' ] ' as val from wkf w, wkf_activity a, wkf_transition t "\
                        " where w.id = a.wkf_id " \
                        " and t.act_from = a.id " \
                        " or t.act_to = a.id and t.signal not in (null, NULL)")
        result = cr.fetchall() or []
        res = []
        for rs in result:
            if not rs[0] == None and not rs[1] == None:
                res.append(rs)
        return res

    _name = 'ir.actions.server'
    _table = 'ir_act_server'
    _sequence = 'ir_actions_id_seq'
    _order = 'sequence'
    _columns = {
        'name': fields.char('Action Name', required=True, size=64, help="Easy to Refer action by name e.g. One Sales Order -> Many Invoices", translate=True),
        'condition' : fields.char('Condition', size=256, required=True, help="Condition that is to be tested before action is executed, e.g. object.list_price > object.cost_price"),
        'state': fields.selection([
            ('client_action','Client Action'),
            ('dummy','Dummy'),
            ('loop','Iteration'),
            ('code','Python Code'),
            ('trigger','Trigger'),
            ('email','Email'),
            ('sms','SMS'),
            ('object_create','Create Object'),
            ('object_write','Write Object'),
            ('other','Multi Actions'),
        ], 'Action Type', required=True, size=32, help="Type of the Action that is to be executed"),
        'code':fields.text('Python Code', help="Python code to be executed"),
        'sequence': fields.integer('Sequence', help="Important when you deal with multiple actions, the execution order will be decided based on this, low number is higher priority."),
        'model_id': fields.many2one('ir.model', 'Object', required=True, help="Select the object on which the action will work (read, write, create)."),
        'action_id': fields.many2one('ir.actions.actions', 'Client Action', help="Select the Action Window, Report, Wizard to be executed."),
        'trigger_name': fields.selection(_select_signals, string='Trigger Name', size=128, help="Select the Signal name that is to be used as the trigger."),
        'wkf_model_id': fields.many2one('ir.model', 'Workflow On', help="Workflow to be executed on this model."),
        'trigger_obj_id': fields.many2one('ir.model.fields','Trigger On', help="Select the object from the model on which the workflow will executed."),
        'email': fields.char('Email Address', size=512, help="Provides the fields that will be used to fetch the email address, e.g. when you select the invoice, then `object.invoice_address_id.email` is the field which gives the correct address"),
        'subject': fields.char('Subject', size=1024, translate=True, help="Specify the subject. You can use fields from the object, e.g. `Hello [[ object.partner_id.name ]]`"),
        'message': fields.text('Message', translate=True, help="Specify the message. You can use the fields from the object. e.g. `Dear [[ object.partner_id.name ]]`"),
        'mobile': fields.char('Mobile No', size=512, help="Provides fields that be used to fetch the mobile number, e.g. you select the invoice, then `object.invoice_address_id.mobile` is the field which gives the correct mobile number"),
        'sms': fields.char('SMS', size=160, translate=True),
        'child_ids': fields.many2many('ir.actions.server', 'rel_server_actions', 'server_id', 'action_id', 'Other Actions'),
        'usage': fields.char('Action Usage', size=32),
        'type': fields.char('Action Type', size=32, required=True),
        'srcmodel_id': fields.many2one('ir.model', 'Model', help="Object in which you want to create / write the object. If it is empty then refer to the Object field."),
        'fields_lines': fields.one2many('ir.server.object.lines', 'server_id', 'Field Mappings.'),
        'record_id':fields.many2one('ir.model.fields', 'Create Id', help="Provide the field name where the record id is stored after the create operations. If it is empty, you can not track the new record."),
        'write_id':fields.char('Write Id', size=256, help="Provide the field name that the record id refers to for the write operation. If it is empty it will refer to the active id of the object."),
        'loop_action':fields.many2one('ir.actions.server', 'Loop Action', help="Select the action that will be executed. Loop action will not be avaliable inside loop."),
        'expression':fields.char('Loop Expression', size=512, help="Enter the field/expression that will return the list. E.g. select the sale order in Object, and you can have loop on the sales order line. Expression = `object.order_line`."),
    }
    _defaults = {
        'state': lambda *a: 'dummy',
        'condition': lambda *a: 'True',
        'type': lambda *a: 'ir.actions.server',
        'sequence': lambda *a: 5,
        'code': lambda *a: """# You can use the following variables
#    - object
#    - object2
#    - time
#    - cr
#    - uid
#    - ids
# If you plan to return an action, assign: action = {...}
""",
    }

    def get_email(self, cr, uid, action, context):
        logger = netsvc.Logger()
        obj_pool = self.pool.get(action.model_id.model)
        id = context.get('active_id')
        obj = obj_pool.browse(cr, uid, id)

        fields = None

        if '/' in action.email.complete_name:
            fields = action.email.complete_name.split('/')
        elif '.' in action.email.complete_name:
            fields = action.email.complete_name.split('.')

        for field in fields:
            try:
                obj = getattr(obj, field)
            except Exception,e :
                logger.notifyChannel('Workflow', netsvc.LOG_ERROR, 'Failed to parse : %s' % (field))

        return obj

    def get_mobile(self, cr, uid, action, context):
        logger = netsvc.Logger()
        obj_pool = self.pool.get(action.model_id.model)
        id = context.get('active_id')
        obj = obj_pool.browse(cr, uid, id)

        fields = None

        if '/' in action.mobile.complete_name:
            fields = action.mobile.complete_name.split('/')
        elif '.' in action.mobile.complete_name:
            fields = action.mobile.complete_name.split('.')

        for field in fields:
            try:
                obj = getattr(obj, field)
            except Exception,e :
                logger.notifyChannel('Workflow', netsvc.LOG_ERROR, 'Failed to parse : %s' % (field))

        return obj

    def merge_message(self, cr, uid, keystr, action, context):
        logger = netsvc.Logger()
        def merge(match):
            obj_pool = self.pool.get(action.model_id.model)
            id = context.get('active_id')
            obj = obj_pool.browse(cr, uid, id)
            exp = str(match.group()[2:-2]).strip()
            result = eval(exp, {'object':obj, 'context': context,'time':time})
            if result in (None, False):
                return str("--------")
            return str(result)

        com = re.compile('(\[\[.+?\]\])')
        message = com.sub(merge, keystr)

        return message

    # Context should contains:
    #   ids : original ids
    #   id  : current id of the object
    # OUT:
    #   False : Finnished correctly
    #   ACTION_ID : Action to launch

    def run(self, cr, uid, ids, context={}):
        logger = netsvc.Logger()

        for action in self.browse(cr, uid, ids, context):
            obj_pool = self.pool.get(action.model_id.model)
            obj = obj_pool.browse(cr, uid, context['active_id'], context=context)
            cxt = {
                'context':context,
                'object': obj,
                'time':time,
                'cr': cr,
                'pool' : self.pool,
                'uid' : uid
            }
            expr = eval(str(action.condition), cxt)
            if not expr:
                continue

            if action.state=='client_action':
                if not action.action_id:
                    raise osv.except_osv(_('Error'), _("Please specify an action to launch !"))
                result = self.pool.get(action.action_id.type).read(cr, uid, action.action_id.id, context=context)
                return result

            if action.state == 'code':
                localdict = {
                    'self': self.pool.get(action.model_id.model),
                    'context': context,
                    'time': time,
                    'ids': ids,
                    'cr': cr,
                    'uid': uid,
                    'obj':obj
                }
                exec action.code in localdict
                if 'action' in localdict:
                    return localdict['action']

            if action.state == 'email':
                user = config['email_from']
                address = str(action.email)
                try:
                    address =  eval(str(action.email), cxt)
                except:
                    pass

                if not address:
                    logger.notifyChannel('email', netsvc.LOG_INFO, 'Partner Email address not Specified!')
                    continue
                if not user:
                    raise osv.except_osv(_('Error'), _("Please specify server option --smtp-from !"))

                subject = self.merge_message(cr, uid, str(action.subject), action, context)
                body = self.merge_message(cr, uid, str(action.message), action, context)

                if tools.email_send(user, [address], subject, body, debug=False, subtype='html') == True:
                    logger.notifyChannel('email', netsvc.LOG_INFO, 'Email successfully send to : %s' % (address))
                else:
                    logger.notifyChannel('email', netsvc.LOG_ERROR, 'Failed to send email to : %s' % (address))

            if action.state == 'trigger':
                wf_service = netsvc.LocalService("workflow")
                model = action.wkf_model_id.model
                obj_pool = self.pool.get(action.model_id.model)
                res_id = self.pool.get(action.model_id.model).read(cr, uid, [context.get('active_id')], [action.trigger_obj_id.name])
                id = res_id [0][action.trigger_obj_id.name]
                wf_service.trg_validate(uid, model, int(id), action.trigger_name, cr)

            if action.state == 'sms':
                #TODO: set the user and password from the system
                # for the sms gateway user / password
                api_id = ''
                text = action.sms
                to = self.get_mobile(cr, uid, action, context)
                #TODO: Apply message mearge with the field
                if tools.sms_send(user, password, api_id, text, to) == True:
                    logger.notifyChannel('sms', netsvc.LOG_INFO, 'SMS successfully send to : %s' % (action.address))
                else:
                    logger.notifyChannel('sms', netsvc.LOG_ERROR, 'Failed to send SMS to : %s' % (action.address))

            if action.state == 'other':
                res = []
                for act in action.child_ids:
                    context['active_id'] = context['active_ids'][0]
                    result = self.run(cr, uid, [act.id], context)
                    if result:
                        res.append(result)

                return res

            if action.state == 'loop':
                obj_pool = self.pool.get(action.model_id.model)
                obj = obj_pool.browse(cr, uid, context['active_id'], context=context)
                cxt = {
                    'context':context,
                    'object': obj,
                    'time':time,
                    'cr': cr,
                    'pool' : self.pool,
                    'uid' : uid
                }
                expr = eval(str(action.expression), cxt)
                context['object'] = obj
                for i in expr:
                    context['active_id'] = i.id
                    result = self.run(cr, uid, [action.loop_action.id], context)

            if action.state == 'object_write':
                res = {}
                for exp in action.fields_lines:
                    euq = exp.value
                    if exp.type == 'equation':
                        obj_pool = self.pool.get(action.model_id.model)
                        obj = obj_pool.browse(cr, uid, context['active_id'], context=context)
                        cxt = {'context':context, 'object': obj, 'time':time}
                        expr = eval(euq, cxt)
                    else:
                        expr = exp.value
                    res[exp.col1.name] = expr

                if not action.write_id:
                    if not action.srcmodel_id:
                        obj_pool = self.pool.get(action.model_id.model)
                        obj_pool.write(cr, uid, [context.get('active_id')], res)
                    else:
                        write_id = context.get('active_id')
                        obj_pool = self.pool.get(action.srcmodel_id.model)
                        obj_pool.write(cr, uid, [write_id], res)

                elif action.write_id:
                    obj_pool = self.pool.get(action.srcmodel_id.model)
                    rec = self.pool.get(action.model_id.model).browse(cr, uid, context.get('active_id'))
                    id = eval(action.write_id, {'object': rec})
                    try:
                        id = int(id)
                    except:
                        raise osv.except_osv(_('Error'), _("Problem in configuration `Record Id` in Server Action!"))

                    if type(id) != type(1):
                        raise osv.except_osv(_('Error'), _("Problem in configuration `Record Id` in Server Action!"))
                    write_id = id
                    obj_pool.write(cr, uid, [write_id], res)

            if action.state == 'object_create':
                res = {}
                for exp in action.fields_lines:
                    euq = exp.value
                    if exp.type == 'equation':
                        obj_pool = self.pool.get(action.model_id.model)
                        obj = obj_pool.browse(cr, uid, context['active_id'], context=context)
                        expr = eval(euq, {'context':context, 'object': obj, 'time':time})
                    else:
                        expr = exp.value
                    res[exp.col1.name] = expr

                obj_pool = None
                res_id = False
                obj_pool = self.pool.get(action.srcmodel_id.model)
                res_id = obj_pool.create(cr, uid, res)
                cr.commit()
                if action.record_id:
                    self.pool.get(action.model_id.model).write(cr, uid, [context.get('active_id')], {action.record_id.name:res_id})

        return False

actions_server()

class act_window_close(osv.osv):
    _name = 'ir.actions.act_window_close'
    _inherit = 'ir.actions.actions'
    _table = 'ir_actions'
    _defaults = {
        'type': lambda *a: 'ir.actions.act_window_close',
    }
act_window_close()

# This model use to register action services.
# if action type is 'configure', it will be start on configuration wizard.
# if action type is 'service',
#                - if start_type= 'at once', it will be start at one time on start date
#                - if start_type='auto', it will be start on auto starting from start date, and stop on stop date
#                - if start_type="manual", it will start and stop on manually
class ir_actions_todo(osv.osv):
    _name = 'ir.actions.todo'
    _columns={
        'name':fields.char('Name',size=64,required=True, select=True),
        'note':fields.text('Text', translate=True),
        'start_date': fields.datetime('Start Date'),
        'end_date': fields.datetime('End Date'),
        'action_id':fields.many2one('ir.actions.act_window', 'Action', select=True,required=True, ondelete='cascade'),
        'sequence':fields.integer('Sequence'),
        'active': fields.boolean('Active'),
        'type':fields.selection([('configure', 'Configure'),('service', 'Service'),('other','Other')], string='Type', required=True),
        'start_on':fields.selection([('at_once', 'At Once'),('auto', 'Auto'),('manual','Manual')], string='Start On'),
        'groups_id': fields.many2many('res.groups', 'res_groups_act_todo_rel', 'act_todo_id', 'group_id', 'Groups'),
        'users_id': fields.many2many('res.users', 'res_users_act_todo_rel', 'act_todo_id', 'user_id', 'Users'),
        'state':fields.selection([('open', 'Not Started'),('done', 'Done'),('skip','Skipped'),('cancel','Cancel')], string='State', required=True)
    }
    _defaults={
        'state': lambda *a: 'open',
        'sequence': lambda *a: 10,
        'active':lambda *a:True,
        'type':lambda *a:'configure'
    }
    _order="sequence"
ir_actions_todo()

# This model to use run all configuration actions
class ir_actions_configuration_wizard(osv.osv_memory):
    _name='ir.actions.configuration.wizard'
    def next_configuration_action(self,cr,uid,context={}):
        item_obj = self.pool.get('ir.actions.todo')
        item_ids = item_obj.search(cr, uid, [('type','=','configure'),('state', '=', 'open'),('active','=',True)], limit=1, context=context)
        if item_ids and len(item_ids):
            item = item_obj.browse(cr, uid, item_ids[0], context=context)
            return item
        return False
    def _get_action_name(self, cr, uid, context={}):
        next_action=self.next_configuration_action(cr,uid,context=context)
        if next_action:
            return next_action.note
        else:
            return "Your database is now fully configured.\n\nClick 'Continue' and enjoy your OpenERP experience..."
        return False

    def _get_action(self, cr, uid, context={}):
        next_action=self.next_configuration_action(cr,uid,context=context)
        if next_action:
            return next_action.id
        return False

    def _progress_get(self,cr,uid, context={}):
        total = self.pool.get('ir.actions.todo').search_count(cr, uid, [], context)
        todo = self.pool.get('ir.actions.todo').search_count(cr, uid, [('type','=','configure'),('active','=',True),('state','<>','open')], context)
        if total > 0.0:
            return max(5.0,round(todo*100/total))
        else:
            return 100.0

    _columns = {
        'name': fields.text('Next Wizard',readonly=True),
        'progress': fields.float('Configuration Progress', readonly=True),
        'item_id':fields.many2one('ir.actions.todo', 'Next Configuration Wizard',invisible=True, readonly=True),
    }
    _defaults={
        'progress': _progress_get,
        'item_id':_get_action,
        'name':_get_action_name,
    }
    def button_next(self,cr,uid,ids,context=None):
        user_action=self.pool.get('res.users').browse(cr,uid,uid)
        act_obj=self.pool.get(user_action.menu_id.type)
        action_ids=act_obj.search(cr,uid,[('name','=',user_action.menu_id.name)])
        action_open=act_obj.browse(cr,uid,action_ids)[0]
        if context.get('menu',False):
            return{
                'view_type': action_open.view_type,
                'view_id':action_open.view_id and [action_open.view_id.id] or False,
                'res_model': action_open.res_model,
                'type': action_open.type,
                'domain':action_open.domain
            }
        return {'type':'ir.actions.act_window_close'}

    def button_skip(self,cr,uid,ids,context=None):
        item_obj = self.pool.get('ir.actions.todo')
        item_id=self.read(cr,uid,ids)[0]['item_id']
        if item_id:
            item = item_obj.browse(cr, uid, item_id, context=context)
            item_obj.write(cr, uid, item.id, {
                'state': 'skip',
                }, context=context)
            return{
                'view_type': 'form',
                "view_mode": 'form',
                'res_model': 'ir.actions.configuration.wizard',
                'type': 'ir.actions.act_window',
                'target':'new',
            }
        return self.button_next(cr, uid, ids, context)

    def button_continue(self, cr, uid, ids, context=None):
        item_obj = self.pool.get('ir.actions.todo')
        item_id=self.read(cr,uid,ids)[0]['item_id']
        if item_id:
            item = item_obj.browse(cr, uid, item_id, context=context)
            item_obj.write(cr, uid, item.id, {
                'state': 'done',
                }, context=context)
            return{
                  'view_mode': item.action_id.view_mode,
                  'view_type': item.action_id.view_type,
                  'view_id':item.action_id.view_id and [item.action_id.view_id.id] or False,
                  'res_model': item.action_id.res_model,
                  'type': item.action_id.type,
                  'target':item.action_id.target,
            }
        return self.button_next(cr, uid, ids, context)
ir_actions_configuration_wizard()

# vim:expandtab:smartindent:tabstop=4:softtabstop=4:shiftwidth=4:
<|MERGE_RESOLUTION|>--- conflicted
+++ resolved
@@ -160,17 +160,10 @@
     ]
 
     def get_filters(self, cr, uid, model):
-<<<<<<< HEAD
-        cr.execute('select id from ir_act_window a where a.res_model=\''+model+'\' and a.filter=\'1\';')
-        all_ids = cr.fetchall()
-        filter_ids =  map(lambda x:x[0],all_ids)
-        act_ids = self.search(cr,uid,[('res_model','=',model),('filter','=',1)])
-=======
         cr.execute('select id from ir_act_window a where a.id not in (select act_id from ir_act_window_user_rel) and a.res_model=\''+model+'\' and a.filter=\'1\';')
         all_ids = cr.fetchall()
         filter_ids =  map(lambda x:x[0],all_ids)
         act_ids = self.search(cr,uid,[('res_model','=',model),('filter','=',1),('default_user_ids','in',(','.join(map(str,[uid,])),))])
->>>>>>> b276421b
         act_ids += filter_ids
         act_ids = list(set(act_ids))
         my_acts = self.read(cr, uid, act_ids, ['name', 'domain'])
