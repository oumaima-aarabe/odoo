--- conflicted
+++ resolved
@@ -244,6 +244,17 @@
             if k.startswith('context_'):
                 result[k[8:]] = getattr(user,k)
         return result
+
+
+    def _check_company(self, cursor, user, ids):
+        for user in self.browse(cursor, user, ids):
+            if user.company_ids and (user.company_id.id not in map(lambda x: x.id, user.company_ids)):
+                return False
+        return True
+
+    _constraints = [
+        (_check_company, 'This user can not connect using this company !', ['company_id']),
+    ]
 users()
 
 class config_users(osv.osv_memory):
@@ -270,7 +281,6 @@
     def execute(self, cr, uid, ids, context=None):
         self.create_user(cr, uid, ids[0], context=context)
         return {
-<<<<<<< HEAD
             'view_type': 'form',
             "view_mode": 'form',
             'res_model': 'res.config.users',
@@ -280,26 +290,6 @@
             'target':'new',
             }
 config_users()
-=======
-                'view_type': 'form',
-                "view_mode": 'form',
-                'res_model': 'res.users',
-                'view_id':self.pool.get('ir.ui.view').search(cr,uid,[('name','=','res.users.confirm.form')]),
-                'type': 'ir.actions.act_window',
-                'target':'new',
-               }
-
-    def _check_company(self, cursor, user, ids):
-        for user in self.browse(cursor, user, ids):
-            if user.company_ids and (user.company_id.id not in map(lambda x: x.id, user.company_ids)):
-                return False
-        return True
-
-    _constraints = [
-        (_check_company, 'This user can not connect using this company !', ['company_id']),
-    ]
-users()
->>>>>>> d980d961
 
 class groups2(osv.osv): ##FIXME: Is there a reason to inherit this object ?
     _inherit = 'res.groups'
