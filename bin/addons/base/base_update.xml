--- conflicted
+++ resolved
@@ -114,48 +114,30 @@
                     <newline/>
                     <notebook colspan="4">
                         <page string="User">
-<<<<<<< HEAD
-	                        <group colspan="1" col="2">
-	                          <separator string="Contact" colspan="2"/>
-	                            <field name="company_id" required="1"
-	                                context="{'user_id': self, 'user_preference': 1}"
-	                                on_change="on_change_company_id(company_id)"
-	                                groups="base.group_multi_company"
-	                                />
-	                            <field name="address_id" select="1"/>
-	                            <field name="user_email" widget="email"/>
-							</group>
-							<group colspan="1" col="2" groups="base.group_extended">
-							<separator string="Action" colspan="2"/>
-                           		 <field name="action_id" required="True"/>
-                           		 <field domain="[('usage','=','menu')]" name="menu_id" required="True"/>
-                            </group>
                             <group colspan="1" col="2">
-							  <separator string="Preferences" colspan="2"/>
-                           		 <field name="context_lang"/>
-                          		 <field name="context_tz"/>
-                          		 <group colspan="2" col="4">
-	                                 <field name="view" readonly="0"/>
-	                                 <field name="menu_tips" colspan="2"/>
-                                 </group>
-                            </group>
-=======
-                            <field name="company_id" required="1"
-                                context="{'user_id': self, 'user_preference': 1}"
-                                on_change="on_change_company_id(company_id)"
-                                groups="base.group_multi_company"
-                                />                        
-                            <field name="address_id" select="1"/>
-                            <field name="user_email" widget="email"/>
-                            <field name="context_lang"/>   
-                            <field domain="[('usage','=','menu')]" name="menu_id" required="True"/>                                                    
-                            <field name="action_id"/>
-
-
-                            <field name="context_tz"/>
-                            <field name="view" readonly="0"/>
-                            <field name="menu_tips" colspan="2"/>
->>>>>>> 56075866
+                                <separator string="Contact" colspan="2"/>
+                                <field name="company_id" required="1"
+                                    context="{'user_id': self, 'user_preference': 1}"
+                                    on_change="on_change_company_id(company_id)"
+                                    groups="base.group_multi_company"
+                                    />
+                                <field name="address_id"/>
+                                <field name="user_email" widget="email"/>
+                            </group>
+                            <group colspan="1" col="2" groups="base.group_extended">
+                                <separator string="Action" colspan="2"/>
+                                <field name="action_id"/>
+                                <field domain="[('usage','=','menu')]" name="menu_id" required="True"/>
+                            </group>
+                            <group colspan="1" col="2">
+                                <separator string="Preferences" colspan="2"/>
+                                <field name="context_lang"/>
+                                <field name="context_tz"/>
+                                <group colspan="2" col="4">
+                                     <field name="view" readonly="0"/>
+                                     <field name="menu_tips" colspan="2"/>
+                                </group>
+                            </group>
                             <newline/>
                             <group colspan="2" col="2">
                                 <separator string="Signature" colspan="2"/>
