# -*- coding: utf-8 -*-
##############################################################################
#
#    OpenERP, Open Source Management Solution
#    Copyright (C) 2004-2009 Tiny SPRL (<http://tiny.be>).
#
#    This program is free software: you can redistribute it and/or modify
#    it under the terms of the GNU Affero General Public License as
#    published by the Free Software Foundation, either version 3 of the
#    License, or (at your option) any later version.
#
#    This program is distributed in the hope that it will be useful,
#    but WITHOUT ANY WARRANTY; without even the implied warranty of
#    MERCHANTABILITY or FITNESS FOR A PARTICULAR PURPOSE.  See the
#    GNU Affero General Public License for more details.
#
#    You should have received a copy of the GNU Affero General Public License
#    along with this program.  If not, see <http://www.gnu.org/licenses/>.
#
##############################################################################

import ConfigParser
import optparse
import os
import sys
import netsvc
import logging
import release

def check_ssl():
    try:
        from OpenSSL import SSL
        import socket
        
        return hasattr(socket, 'ssl') and hasattr(SSL, "Connection")
    except:
        return False

class configmanager(object):
    def __init__(self, fname=None):
        self.options = {
            'email_from':False,
            'xmlrpc_interface': '',    # this will bind the server to all interfaces
            'xmlrpc_port': 8069,
            'netrpc_interface': '',
            'netrpc_port': 8070,
            'xmlrpcs_interface': '',    # this will bind the server to all interfaces
            'xmlrpcs_port': 8071,
            'db_host': False,
            'db_port': False,
            'db_name': False,
            'db_user': False,
            'db_password': False,
            'db_maxconn': 64,
            'reportgz': False,
            'netrpc': True,
            'xmlrpc': True,
            'xmlrpcs': True,
            'translate_in': None,
            'translate_out': None,
<<<<<<< HEAD
            'overwrite_existing_translations': False,
=======
            'load_language': None,
>>>>>>> 6f930404
            'language': None,
            'pg_path': None,
            'admin_passwd': 'admin',
            'csv_internal_sep': ',',
            'addons_path': None,
            'root_path': None,
            'debug_mode': False,
            'import_partial': "",
            'pidfile': None,
            'logfile': None,
            'logrotate': True,
            'smtp_server': 'localhost',
            'smtp_user': False,
            'smtp_port':25,
            'smtp_ssl':False,
            'smtp_password': False,
            'stop_after_init': False,   # this will stop the server after initialization
            'syslog' : False,
            'log_level': logging.INFO,
            'assert_exit_level': logging.ERROR, # level above which a failed assert will be raised
            'cache_timeout': 100000,
            'login_message': False,
            'list_db' : True,
            'timezone' : False, # to override the default TZ
            'test_file' : False,
            'test_report_directory' : False,
            'test_disable' : False,
            'test_commit' : False,
            'static_http_enable': False,
            'static_http_document_root': None,
            'static_http_url_prefix': None,
            'secure_cert_file': 'server.cert',
            'secure_pkey_file': 'server.pkey',
            'publisher_warranty_url': 'http://services.openerp.com/publisher-warranty/',
        }
        
        self.blacklist_for_save = set(["publisher_warranty_url"])

        self.misc = {}
        self.config_file = fname
        self.has_ssl = check_ssl()

        self._LOGLEVELS = dict([(getattr(netsvc, 'LOG_%s' % x), getattr(logging, x))
                          for x in ('CRITICAL', 'ERROR', 'WARNING', 'INFO', 'TEST', 'DEBUG', 'DEBUG_RPC', 'DEBUG_SQL', 'DEBUG_RPC_ANSWER','NOTSET')])

        version = "%s %s" % (release.description, release.version)
        self.parser = parser = optparse.OptionParser(version=version)

        parser.add_option("-c", "--config", dest="config", help="specify alternate config file")
        parser.add_option("-s", "--save", action="store_true", dest="save", default=False,
                          help="save configuration to ~/.openerp_serverrc")
        parser.add_option("--pidfile", dest="pidfile", help="file where the server pid will be stored")

        group = optparse.OptionGroup(parser, "XML-RPC Configuration")
        group.add_option("--xmlrpc-interface", dest="xmlrpc_interface", help="specify the TCP IP address for the XML-RPC protocol")
        group.add_option("--xmlrpc-port", dest="xmlrpc_port", help="specify the TCP port for the XML-RPC protocol", type="int")
        group.add_option("--no-xmlrpc", dest="xmlrpc", action="store_false", help="disable the XML-RPC protocol")
        parser.add_option_group(group)

        title = "XML-RPC Secure Configuration"
        if not self.has_ssl:
            title += " (disabled as ssl is unavailable)"

        group = optparse.OptionGroup(parser, title)
        group.add_option("--xmlrpcs-interface", dest="xmlrpcs_interface", help="specify the TCP IP address for the XML-RPC Secure protocol")
        group.add_option("--xmlrpcs-port", dest="xmlrpcs_port", help="specify the TCP port for the XML-RPC Secure protocol", type="int")
        group.add_option("--no-xmlrpcs", dest="xmlrpcs", action="store_false", help="disable the XML-RPC Secure protocol")
        group.add_option("--cert-file", dest="secure_cert_file", help="specify the certificate file for the SSL connection")
        group.add_option("--pkey-file", dest="secure_pkey_file", help="specify the private key file for the SSL connection")
        parser.add_option_group(group)

        # NET-RPC
        group = optparse.OptionGroup(parser, "NET-RPC Configuration")
        group.add_option("--netrpc-interface", dest="netrpc_interface", help="specify the TCP IP address for the NETRPC protocol")
        group.add_option("--netrpc-port", dest="netrpc_port", help="specify the TCP port for the NETRPC protocol", type="int")
        group.add_option("--no-netrpc", dest="netrpc", action="store_false", help="disable the NETRPC protocol")
        parser.add_option_group(group)

        # Static HTTP
        group = optparse.OptionGroup(parser, "Static HTTP service")
        group.add_option("--static-http-enable", dest="static_http_enable", action="store_true", default=False, help="enable static HTTP service for serving plain HTML files")
        group.add_option("--static-http-document-root", dest="static_http_document_root", help="specify the directory containing your static HTML files (e.g '/var/www/')")
        group.add_option("--static-http-url-prefix", dest="static_http_url_prefix", help="specify the URL root prefix where you want web browsers to access your static HTML files (e.g '/')")
        parser.add_option_group(group)

        parser.add_option("-i", "--init", dest="init", help="init a module (use \"all\" for all modules)")
        parser.add_option("--without-demo", dest="without_demo",
                          help="load demo data for a module (use \"all\" for all modules)", default=False)
        parser.add_option("-u", "--update", dest="update",
                          help="update a module (use \"all\" for all modules)")
        parser.add_option("--cache-timeout", dest="cache_timeout",
                          help="set the timeout for the cache system", type="int")
        parser.add_option("-t", "--timezone", dest="timezone", help="specify reference timezone for the server (e.g. Europe/Brussels")

        # stops the server from launching after initialization
        parser.add_option("--stop-after-init", action="store_true", dest="stop_after_init", default=False,
                          help="stop the server after it initializes")
        parser.add_option('--debug', dest='debug_mode', action='store_true', default=False, help='enable debug mode')
        parser.add_option("--assert-exit-level", dest='assert_exit_level', type="choice", choices=self._LOGLEVELS.keys(),
                          help="specify the level at which a failed assertion will stop the server. Accepted values: %s" % (self._LOGLEVELS.keys(),))

        # Testing Group
        group = optparse.OptionGroup(parser, "Testing Configuration")
        group.add_option("--test-file", dest="test_file", help="Launch a YML test file.")
        group.add_option("--test-report-directory", dest="test_report_directory", help="If set, will save sample of all reports in this directory.")
        group.add_option("--test-disable", action="store_true", dest="test_disable",
                         default=False, help="Disable loading test files.")
        group.add_option("--test-commit", action="store_true", dest="test_commit",
                         default=False, help="Commit database changes performed by tests.")
        parser.add_option_group(group)

        # Logging Group
        group = optparse.OptionGroup(parser, "Logging Configuration")
        group.add_option("--logfile", dest="logfile", help="file where the server log will be stored")
        group.add_option("--no-logrotate", dest="logrotate", action="store_false",
                         help="do not rotate the logfile")
        group.add_option("--syslog", action="store_true", dest="syslog",
                         default=False, help="Send the log to the syslog server")
        group.add_option('--log-level', dest='log_level', type='choice', choices=self._LOGLEVELS.keys(),
                         help='specify the level of the logging. Accepted values: ' + str(self._LOGLEVELS.keys()))
        parser.add_option_group(group)

        # SMTP Group
        group = optparse.OptionGroup(parser, "SMTP Configuration")
        group.add_option('--email-from', dest='email_from', help='specify the SMTP email address for sending email')
        group.add_option('--smtp', dest='smtp_server', help='specify the SMTP server for sending email')
        group.add_option('--smtp-port', dest='smtp_port', help='specify the SMTP port', type="int")
        group.add_option('--smtp-ssl', dest='smtp_ssl', action='store_true', help='specify the SMTP server support SSL or not')
        group.add_option('--smtp-user', dest='smtp_user', help='specify the SMTP username for sending email')
        group.add_option('--smtp-password', dest='smtp_password', help='specify the SMTP password for sending email')
        parser.add_option_group(group)

        group = optparse.OptionGroup(parser, "Database related options")
        group.add_option("-d", "--database", dest="db_name", help="specify the database name")
        group.add_option("-r", "--db_user", dest="db_user", help="specify the database user name")
        group.add_option("-w", "--db_password", dest="db_password", help="specify the database password")
        group.add_option("--pg_path", dest="pg_path", help="specify the pg executable path")
        group.add_option("--db_host", dest="db_host", help="specify the database host")
        group.add_option("--db_port", dest="db_port", help="specify the database port", type="int")
        group.add_option("--db_maxconn", dest="db_maxconn", type='int',
                         help="specify the the maximum number of physical connections to posgresql")
        group.add_option("-P", "--import-partial", dest="import_partial",
                         help="Use this for big data importation, if it crashes you will be able to continue at the current state. Provide a filename to store intermediate importation states.", default=False)
        parser.add_option_group(group)

        group = optparse.OptionGroup(parser, "Internationalisation options",
            "Use these options to translate OpenERP to another language."
            "See i18n section of the user manual. Option '-d' is mandatory."
            "Option '-l' is mandatory in case of importation"
            )

        group.add_option('--load-language', dest="load_language",
                         help="specifies the languages for the translations you want to be loaded")
        group.add_option('-l', "--language", dest="language",
                         help="specify the language of the translation file. Use it with --i18n-export or --i18n-import")
        group.add_option("--i18n-export", dest="translate_out",
                         help="export all sentences to be translated to a CSV file, a PO file or a TGZ archive and exit")
        group.add_option("--i18n-import", dest="translate_in",
                         help="import a CSV or a PO file with translations and exit. The '-l' option is required.")
        group.add_option("--i18n-overwrite", dest="overwrite_existing_translations", action="store_true", default=False,
                         help="overwrites existing translation terms on importing a CSV or a PO file.")
        group.add_option("--modules", dest="translate_modules",
                         help="specify modules to export. Use in combination with --i18n-export")
        group.add_option("--addons-path", dest="addons_path",
                         help="specify an alternative addons path.",
                         action="callback", callback=self._check_addons_path, nargs=1, type="string")
        parser.add_option_group(group)

        security = optparse.OptionGroup(parser, 'Security-related options')
        security.add_option('--no-database-list', action="store_false", dest='list_db', help="disable the ability to return the list of databases")
        parser.add_option_group(security)

    def parse_config(self):
        opt = self.parser.parse_args()[0]

        def die(cond, msg):
            if cond:
                print msg
                sys.exit(1)

        die(bool(opt.syslog) and bool(opt.logfile),
            "the syslog and logfile options are exclusive")

        die(opt.translate_in and (not opt.language or not opt.db_name),
            "the i18n-import option cannot be used without the language (-l) and the database (-d) options")

        die(opt.overwrite_existing_translations and (not opt.translate_in),
            "the i18n-overwrite option cannot be used without the i18n-import option")

        die(opt.translate_out and (not opt.db_name),
            "the i18n-export option cannot be used without the database (-d) option")

        # Check if the config file exists (-c used, but not -s)
        die(not opt.save and opt.config and not os.path.exists(opt.config),
            "The config file '%s' selected with -c/--config doesn't exist, "\
            "use -s/--save if you want to generate it"%(opt.config))

        # place/search the config file on Win32 near the server installation
        # (../etc from the server)
        # if the server is run by an unprivileged user, he has to specify location of a config file where he has the rights to write,
        # else he won't be able to save the configurations, or even to start the server...
        if os.name == 'nt':
            rcfilepath = os.path.join(os.path.abspath(os.path.dirname(sys.argv[0])), 'openerp-server.conf')
        else:
            rcfilepath = os.path.expanduser('~/.openerp_serverrc')

        self.rcfile = os.path.abspath(
            self.config_file or opt.config \
                or os.environ.get('OPENERP_SERVER') or rcfilepath)
        self.load()


        # Verify that we want to log or not, if not the output will go to stdout
        if self.options['logfile'] in ('None', 'False'):
            self.options['logfile'] = False
        # the same for the pidfile
        if self.options['pidfile'] in ('None', 'False'):
            self.options['pidfile'] = False

        keys = ['xmlrpc_interface', 'xmlrpc_port', 'db_name', 'db_user', 'db_password', 'db_host',
                'db_port', 'logfile', 'pidfile', 'smtp_port', 'cache_timeout',
                'email_from', 'smtp_server', 'smtp_user', 'smtp_password',
                'netrpc_interface', 'netrpc_port', 'db_maxconn', 'import_partial', 'addons_path',
                'netrpc', 'xmlrpc', 'syslog', 'without_demo', 'timezone',
                'xmlrpcs_interface', 'xmlrpcs_port', 'xmlrpcs',
                'secure_cert_file', 'secure_pkey_file',
                'static_http_enable', 'static_http_document_root', 'static_http_url_prefix'
                ]

        for arg in keys:
            if getattr(opt, arg):
                self.options[arg] = getattr(opt, arg)

        keys = [
<<<<<<< HEAD
            'language', 'translate_out', 'translate_in', 'overwrite_existing_translations', 'debug_mode', 'smtp_ssl',
=======
            'language', 'translate_out', 'translate_in', 'debug_mode', 'smtp_ssl',
            'load_language',
>>>>>>> 6f930404
            'stop_after_init', 'logrotate', 'without_demo', 'netrpc', 'xmlrpc', 'syslog',
            'list_db', 'xmlrpcs',
            'test_file', 'test_disable', 'test_commit', 'test_report_directory'
        ]

        for arg in keys:
            if getattr(opt, arg) is not None:
                self.options[arg] = getattr(opt, arg)

        if opt.assert_exit_level:
            self.options['assert_exit_level'] = self._LOGLEVELS[opt.assert_exit_level]
        else:
            self.options['assert_exit_level'] = self._LOGLEVELS.get(self.options['assert_exit_level']) or int(self.options['assert_exit_level'])

        if opt.log_level:
            self.options['log_level'] = self._LOGLEVELS[opt.log_level]
        else:
            self.options['log_level'] = self._LOGLEVELS.get(self.options['log_level']) or int(self.options['log_level'])

        if not self.options['root_path'] or self.options['root_path']=='None':
            self.options['root_path'] = os.path.abspath(os.path.dirname(sys.argv[0]))
        if not self.options['addons_path'] or self.options['addons_path']=='None':
            self.options['addons_path'] = os.path.join(self.options['root_path'], 'addons')

        self.options['init'] = opt.init and dict.fromkeys(opt.init.split(','), 1) or {}
        self.options["demo"] = not opt.without_demo and self.options['init'] or {}
        self.options['update'] = opt.update and dict.fromkeys(opt.update.split(','), 1) or {}
        self.options['translate_modules'] = opt.translate_modules and map(lambda m: m.strip(), opt.translate_modules.split(',')) or ['all']
        self.options['translate_modules'].sort()

        if self.options['timezone']:
            # If an explicit TZ was provided in the config, make sure it is known
            try:
                import pytz
                pytz.timezone(self.options['timezone'])
            except pytz.UnknownTimeZoneError:
                die(True, "The specified timezone (%s) is invalid" % self.options['timezone'])
            except:
                # If pytz is missing, don't check the provided TZ, it will be ignored anyway.
                pass

        if opt.pg_path:
            self.options['pg_path'] = opt.pg_path

        if self.options.get('language', False):
            if len(self.options['language']) > 5:
                raise Exception('ERROR: The Lang name must take max 5 chars, Eg: -lfr_BE')

        if not self.options['db_user']:
            try:
                import getpass
                self.options['db_user'] = getpass.getuser()
            except:
                self.options['db_user'] = None

        die(not self.options['db_user'], 'ERROR: No user specified for the connection to the database')

        if self.options['db_password']:
            if sys.platform == 'win32' and not self.options['db_host']:
                self.options['db_host'] = 'localhost'
            #if self.options['db_host']:
            #    self._generate_pgpassfile()

        if opt.save:
            self.save()

    def _generate_pgpassfile(self):
        """
        Generate the pgpass file with the parameters from the command line (db_host, db_user,
        db_password)

        Used because pg_dump and pg_restore can not accept the password on the command line.
        """
        is_win32 = sys.platform == 'win32'
        if is_win32:
            filename = os.path.join(os.environ['APPDATA'], 'pgpass.conf')
        else:
            filename = os.path.join(os.environ['HOME'], '.pgpass')

        text_to_add = "%(db_host)s:*:*:%(db_user)s:%(db_password)s" % self.options

        if os.path.exists(filename):
            content = [x.strip() for x in file(filename, 'r').readlines()]
            if text_to_add in content:
                return

        fp = file(filename, 'a+')
        fp.write(text_to_add + "\n")
        fp.close()

        if is_win32:
            try:
                import _winreg
            except ImportError:
                _winreg = None
            x=_winreg.ConnectRegistry(None,_winreg.HKEY_LOCAL_MACHINE)
            y = _winreg.OpenKey(x, r"SYSTEM\CurrentControlSet\Control\Session Manager\Environment", 0,_winreg.KEY_ALL_ACCESS)
            _winreg.SetValueEx(y,"PGPASSFILE", 0, _winreg.REG_EXPAND_SZ, filename )
            _winreg.CloseKey(y)
            _winreg.CloseKey(x)
        else:
            import stat
            os.chmod(filename, stat.S_IRUSR + stat.S_IWUSR)

    def _check_addons_path(self, option, opt, value, parser):
        res = os.path.abspath(os.path.expanduser(value))
        if not os.path.exists(res):
            raise optparse.OptionValueError("option %s: no such directory: %r" % (opt, value))

        contains_addons = False
        for f in os.listdir(res):
            modpath = os.path.join(res, f)
            if os.path.isdir(modpath) and \
               os.path.exists(os.path.join(modpath, '__init__.py')) and \
               (os.path.exists(os.path.join(modpath, '__openerp__.py')) or \
                os.path.exists(os.path.join(modpath, '__terp__.py'))):

                contains_addons = True
                break

        if not contains_addons:
            raise optparse.OptionValueError("option %s: The addons-path %r does not seem to a be a valid Addons Directory!" % (opt, value))

        setattr(parser.values, option.dest, res)

    def load(self):
        p = ConfigParser.ConfigParser()
        try:
            p.read([self.rcfile])
            for (name,value) in p.items('options'):
                if value=='True' or value=='true':
                    value = True
                if value=='False' or value=='false':
                    value = False
                self.options[name] = value
            #parse the other sections, as well
            for sec in p.sections():
                if sec == 'options':
                    continue
                if not self.misc.has_key(sec):
                    self.misc[sec]= {}
                for (name, value) in p.items(sec):
                    if value=='True' or value=='true':
                        value = True
                    if value=='False' or value=='false':
                        value = False
                    self.misc[sec][name] = value
        except IOError:
            pass
        except ConfigParser.NoSectionError:
            pass

    def save(self):
        p = ConfigParser.ConfigParser()
        loglevelnames = dict(zip(self._LOGLEVELS.values(), self._LOGLEVELS.keys()))
        p.add_section('options')
        for opt in sorted(self.options.keys()):
            if opt in ('version', 'language', 'translate_out', 'translate_in', 'overwrite_existing_translations', 'init', 'update'):
                continue
            if opt in self.blacklist_for_save:
                continue
            if opt in ('log_level', 'assert_exit_level'):
                p.set('options', opt, loglevelnames.get(self.options[opt], self.options[opt]))
            else:
                p.set('options', opt, self.options[opt])

        for sec in sorted(self.misc.keys()):
            for opt in sorted(self.misc[sec].keys()):
                p.set(sec,opt,self.misc[sec][opt])

        # try to create the directories and write the file
        try:
            rc_exists = os.path.exists(self.rcfile)
            if not rc_exists and not os.path.exists(os.path.dirname(self.rcfile)):
                os.makedirs(os.path.dirname(self.rcfile))
            try:
                p.write(file(self.rcfile, 'w'))
                if not rc_exists:
                    os.chmod(self.rcfile, 0600)
            except IOError:
                sys.stderr.write("ERROR: couldn't write the config file\n")

        except OSError:
            # what to do if impossible?
            sys.stderr.write("ERROR: couldn't create the config directory\n")

    def get(self, key, default=None):
        return self.options.get(key, default)

    def get_misc(self, sect, key, default=None):
        return self.misc.get(sect,{}).get(key, default)

    def __setitem__(self, key, value):
        self.options[key] = value

    def __getitem__(self, key):
        return self.options[key]

config = configmanager()

# FIXME:following line should be called explicitly by the server
# when it starts, to allow doing 'import tools.config' from
# other python executables without parsing *their* args.
config.parse_config()
<|MERGE_RESOLUTION|>--- conflicted
+++ resolved
@@ -58,11 +58,8 @@
             'xmlrpcs': True,
             'translate_in': None,
             'translate_out': None,
-<<<<<<< HEAD
             'overwrite_existing_translations': False,
-=======
             'load_language': None,
->>>>>>> 6f930404
             'language': None,
             'pg_path': None,
             'admin_passwd': 'admin',
@@ -297,12 +294,8 @@
                 self.options[arg] = getattr(opt, arg)
 
         keys = [
-<<<<<<< HEAD
-            'language', 'translate_out', 'translate_in', 'overwrite_existing_translations', 'debug_mode', 'smtp_ssl',
-=======
-            'language', 'translate_out', 'translate_in', 'debug_mode', 'smtp_ssl',
-            'load_language',
->>>>>>> 6f930404
+            'language', 'translate_out', 'translate_in', 'overwrite_existing_translations',
+            'debug_mode', 'smtp_ssl', 'load_language',
             'stop_after_init', 'logrotate', 'without_demo', 'netrpc', 'xmlrpc', 'syslog',
             'list_db', 'xmlrpcs',
             'test_file', 'test_disable', 'test_commit', 'test_report_directory'
