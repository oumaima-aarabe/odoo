# -*- coding: utf-8 -*-
# Part of Odoo. See LICENSE file for full copyright and licensing details.

""" This module provides the elements for managing two different API styles,
    namely the "traditional" and "record" styles.

    In the "traditional" style, parameters like the database cursor, user id,
    context dictionary and record ids (usually denoted as ``cr``, ``uid``,
    ``context``, ``ids``) are passed explicitly to all methods. In the "record"
    style, those parameters are hidden into model instances, which gives it a
    more object-oriented feel.

    For instance, the statements::

        model = self.pool.get(MODEL)
        ids = model.search(cr, uid, DOMAIN, context=context)
        for rec in model.browse(cr, uid, ids, context=context):
            print rec.name
        model.write(cr, uid, ids, VALUES, context=context)

    may also be written as::

        env = Environment(cr, uid, context) # cr, uid, context wrapped in env
        model = env[MODEL]                  # retrieve an instance of MODEL
        recs = model.search(DOMAIN)         # search returns a recordset
        for rec in recs:                    # iterate over the records
            print rec.name
        recs.write(VALUES)                  # update all records in recs

    Methods written in the "traditional" style are automatically decorated,
    following some heuristics based on parameter names.
"""

__all__ = [
    'Environment',
    'Meta', 'guess', 'noguess',
    'model', 'multi', 'one',
    'model_cr', 'model_cr_context',
    'cr', 'cr_context',
    'cr_uid', 'cr_uid_context',
    'cr_uid_id', 'cr_uid_id_context',
    'cr_uid_ids', 'cr_uid_ids_context',
    'cr_uid_records', 'cr_uid_records_context',
    'constrains', 'depends', 'onchange', 'returns',
    'call_kw',
]

import logging
from collections import defaultdict, Mapping
from contextlib import contextmanager
from inspect import currentframe, getargspec
from pprint import pformat
from weakref import WeakSet

from decorator import decorate, decorator
from werkzeug.local import Local, release_local

<<<<<<< HEAD
from odoo.tools import frozendict, classproperty, StackMap
from odoo.exceptions import CacheMiss
=======
from odoo.tools import frozendict, classproperty, StackMap, pycompat
>>>>>>> 2c495502

_logger = logging.getLogger(__name__)

# The following attributes are used, and reflected on wrapping methods:
#  - method._constrains: set by @constrains, specifies constraint dependencies
#  - method._depends: set by @depends, specifies compute dependencies
#  - method._returns: set by @returns, specifies return model
#  - method._onchange: set by @onchange, specifies onchange fields
#  - method.clear_cache: set by @ormcache, used to clear the cache
#
# On wrapping method only:
#  - method._api: decorator function, used for re-applying decorator
#  - method._orig: original method
#

WRAPPED_ATTRS = ('__module__', '__name__', '__doc__', '_constrains',
                 '_depends', '_onchange', '_returns', 'clear_cache')

INHERITED_ATTRS = ('_returns',)


class Params(object):
    def __init__(self, args, kwargs):
        self.args = args
        self.kwargs = kwargs
    def __str__(self):
        params = []
        for arg in self.args:
            params.append(repr(arg))
        for item in sorted(self.kwargs.items()):
            params.append("%s=%r" % item)
        return ', '.join(params)


class Meta(type):
    """ Metaclass that automatically decorates traditional-style methods by
        guessing their API. It also implements the inheritance of the
        :func:`returns` decorators.
    """

    def __new__(meta, name, bases, attrs):
        # dummy parent class to catch overridden methods decorated with 'returns'
        parent = type.__new__(meta, name, bases, {})

        for key, value in list(attrs.items()):
            if not key.startswith('__') and callable(value):
                # make the method inherit from decorators
                value = propagate(getattr(parent, key, None), value)

                # guess calling convention if none is given
                if not hasattr(value, '_api'):
                    try:
                        value = guess(value)
                    except TypeError:
                        pass

                if (getattr(value, '_api', None) or '').startswith('cr'):
                    _logger.warning("Deprecated method %s.%s in module %s", name, key, attrs.get('__module__'))

                attrs[key] = value

        return type.__new__(meta, name, bases, attrs)


def attrsetter(attr, value):
    """ Return a function that sets ``attr`` on its argument and returns it. """
    return lambda method: setattr(method, attr, value) or method

def propagate(method1, method2):
    """ Propagate decorators from ``method1`` to ``method2``, and return the
        resulting method.
    """
    if method1:
        for attr in INHERITED_ATTRS:
            if hasattr(method1, attr) and not hasattr(method2, attr):
                setattr(method2, attr, getattr(method1, attr))
    return method2


def constrains(*args):
    """ Decorates a constraint checker. Each argument must be a field name
    used in the check::

        @api.one
        @api.constrains('name', 'description')
        def _check_description(self):
            if self.name == self.description:
                raise ValidationError("Fields name and description must be different")

    Invoked on the records on which one of the named fields has been modified.

    Should raise :class:`~odoo.exceptions.ValidationError` if the
    validation failed.

    .. warning::

        ``@constrains`` only supports simple field names, dotted names
        (fields of relational fields e.g. ``partner_id.customer``) are not
        supported and will be ignored

        ``@constrains`` will be triggered only if the declared fields in the
        decorated method are included in the ``create`` or ``write`` call.
        It implies that fields not present in a view will not trigger a call
        during a record creation. A override of ``create`` is necessary to make
        sure a constraint will always be triggered (e.g. to test the absence of
        value).

    """
    return attrsetter('_constrains', args)


def onchange(*args):
    """ Return a decorator to decorate an onchange method for given fields.
        Each argument must be a field name::

            @api.onchange('partner_id')
            def _onchange_partner(self):
                self.message = "Dear %s" % (self.partner_id.name or "")

        In the form views where the field appears, the method will be called
        when one of the given fields is modified. The method is invoked on a
        pseudo-record that contains the values present in the form. Field
        assignments on that record are automatically sent back to the client.

        The method may return a dictionary for changing field domains and pop up
        a warning message, like in the old API::

            return {
                'domain': {'other_id': [('partner_id', '=', partner_id)]},
                'warning': {'title': "Warning", 'message': "What is this?"},
            }


        .. warning::

            ``@onchange`` only supports simple field names, dotted names
            (fields of relational fields e.g. ``partner_id.tz``) are not
            supported and will be ignored
    """
    return attrsetter('_onchange', args)


def depends(*args):
    """ Return a decorator that specifies the field dependencies of a "compute"
        method (for new-style function fields). Each argument must be a string
        that consists in a dot-separated sequence of field names::

            pname = fields.Char(compute='_compute_pname')

            @api.one
            @api.depends('partner_id.name', 'partner_id.is_company')
            def _compute_pname(self):
                if self.partner_id.is_company:
                    self.pname = (self.partner_id.name or "").upper()
                else:
                    self.pname = self.partner_id.name

        One may also pass a single function as argument. In that case, the
        dependencies are given by calling the function with the field's model.
    """
    if args and callable(args[0]):
        args = args[0]
    elif any('id' in arg.split('.') for arg in args):
        raise NotImplementedError("Compute method cannot depend on field 'id'.")
    return attrsetter('_depends', args)


def returns(model, downgrade=None, upgrade=None):
    """ Return a decorator for methods that return instances of ``model``.

        :param model: a model name, or ``'self'`` for the current model

        :param downgrade: a function ``downgrade(self, value, *args, **kwargs)``
            to convert the record-style ``value`` to a traditional-style output

        :param upgrade: a function ``upgrade(self, value, *args, **kwargs)``
            to convert the traditional-style ``value`` to a record-style output

        The arguments ``self``, ``*args`` and ``**kwargs`` are the ones passed
        to the method in the record-style.

        The decorator adapts the method output to the api style: ``id``, ``ids`` or
        ``False`` for the traditional style, and recordset for the record style::

            @model
            @returns('res.partner')
            def find_partner(self, arg):
                ...     # return some record

            # output depends on call style: traditional vs record style
            partner_id = model.find_partner(cr, uid, arg, context=context)

            # recs = model.browse(cr, uid, ids, context)
            partner_record = recs.find_partner(arg)

        Note that the decorated method must satisfy that convention.

        Those decorators are automatically *inherited*: a method that overrides
        a decorated existing method will be decorated with the same
        ``@returns(model)``.
    """
    return attrsetter('_returns', (model, downgrade, upgrade))


def downgrade(method, value, self, args, kwargs):
    """ Convert ``value`` returned by ``method`` on ``self`` to traditional style. """
    spec = getattr(method, '_returns', None)
    if not spec:
        return value
    _, convert, _ = spec
    if convert and len(getargspec(convert).args) > 1:
        return convert(self, value, *args, **kwargs)
    elif convert:
        return convert(value)
    else:
        return value.ids


def aggregate(method, value, self):
    """ Aggregate record-style ``value`` for a method decorated with ``@one``. """
    spec = getattr(method, '_returns', None)
    if spec:
        # value is a list of instances, concatenate them
        model, _, _ = spec
        if model == 'self':
            return sum(value, self.browse())
        elif model:
            return sum(value, self.env[model])
    return value


def split_context(method, args, kwargs):
    """ Extract the context from a pair of positional and keyword arguments.
        Return a triple ``context, args, kwargs``.
    """
    pos = len(getargspec(method).args) - 1
    if pos < len(args):
        return args[pos], args[:pos], kwargs
    else:
        return kwargs.pop('context', None), args, kwargs


def model(method):
    """ Decorate a record-style method where ``self`` is a recordset, but its
        contents is not relevant, only the model is. Such a method::

            @api.model
            def method(self, args):
                ...

        may be called in both record and traditional styles, like::

            # recs = model.browse(cr, uid, ids, context)
            recs.method(args)

            model.method(cr, uid, args, context=context)

        Notice that no ``ids`` are passed to the method in the traditional style.
    """
    if method.__name__ == 'create':
        return model_create_single(method)
    method._api = 'model'
    return method


def multi(method):
    """ Decorate a record-style method where ``self`` is a recordset. The method
        typically defines an operation on records. Such a method::

            @api.multi
            def method(self, args):
                ...

        may be called in both record and traditional styles, like::

            # recs = model.browse(cr, uid, ids, context)
            recs.method(args)

            model.method(cr, uid, ids, args, context=context)
    """
    method._api = 'multi'
    return method


def one(method):
    """ Decorate a record-style method where ``self`` is expected to be a
        singleton instance. The decorated method automatically loops on records,
        and makes a list with the results. In case the method is decorated with
        :func:`returns`, it concatenates the resulting instances. Such a
        method::

            @api.one
            def method(self, args):
                return self.name

        may be called in both record and traditional styles, like::

            # recs = model.browse(cr, uid, ids, context)
            names = recs.method(args)

            names = model.method(cr, uid, ids, args, context=context)

        .. deprecated:: 9.0

            :func:`~.one` often makes the code less clear and behaves in ways
            developers and readers may not expect.

            It is strongly recommended to use :func:`~.multi` and either
            iterate on the ``self`` recordset or ensure that the recordset
            is a single record with :meth:`~odoo.models.Model.ensure_one`.
    """
    def loop(method, self, *args, **kwargs):
        result = [method(rec, *args, **kwargs) for rec in self]
        return aggregate(method, result, self)

    wrapper = decorator(loop, method)
    wrapper._api = 'one'
    return wrapper


def model_cr(method):
    """ Decorate a record-style method where ``self`` is a recordset, but its
        contents is not relevant, only the model is. Such a method::

            @api.model_cr
            def method(self, args):
                ...

        may be called in both record and traditional styles, like::

            # recs = model.browse(cr, uid, ids, context)
            recs.method(args)

            model.method(cr, args)

        Notice that no ``uid``, ``ids``, ``context`` are passed to the method in
        the traditional style.
    """
    method._api = 'model_cr'
    return method


def model_cr_context(method):
    """ Decorate a record-style method where ``self`` is a recordset, but its
        contents is not relevant, only the model is. Such a method::

            @api.model_cr_context
            def method(self, args):
                ...

        may be called in both record and traditional styles, like::

            # recs = model.browse(cr, uid, ids, context)
            recs.method(args)

            model.method(cr, args, context=context)

        Notice that no ``uid``, ``ids`` are passed to the method in the
        traditional style.
    """
    method._api = 'model_cr_context'
    return method


_create_logger = logging.getLogger(__name__ + '.create')


def _model_create_single(create, self, arg):
    # 'create' expects a dict and returns a record
    if isinstance(arg, Mapping):
        return create(self, arg)
    if len(arg) > 1:
        _create_logger.debug("%s.create() called with %d dicts", self, len(arg))
    return self.browse().concat(*(create(self, vals) for vals in arg))


def model_create_single(method):
    """ Decorate a method that takes a dictionary and creates a single record.
        The method may be called with either a single dict or a list of dicts::

            record = model.create(vals)
            records = model.create([vals, ...])
    """
    wrapper = decorate(method, _model_create_single)
    wrapper._api = 'model_create'
    return wrapper


def _model_create_multi(create, self, arg):
    # 'create' expects a list of dicts and returns a recordset
    if isinstance(arg, Mapping):
        return create(self, [arg])
    return create(self, arg)


def model_create_multi(method):
    """ Decorate a method that takes a list of dictionaries and creates multiple
        records. The method may be called with either a single dict or a list of
        dicts::

            record = model.create(vals)
            records = model.create([vals, ...])
    """
    wrapper = decorate(method, _model_create_multi)
    wrapper._api = 'model_create'
    return wrapper


def cr(method):
    """ Decorate a traditional-style method that takes ``cr`` as a parameter.
        Such a method may be called in both record and traditional styles, like::

            # recs = model.browse(cr, uid, ids, context)
            recs.method(args)

            model.method(cr, args)
    """
    method._api = 'cr'
    return method


def cr_context(method):
    """ Decorate a traditional-style method that takes ``cr``, ``context`` as parameters. """
    method._api = 'cr_context'
    return method


def cr_uid(method):
    """ Decorate a traditional-style method that takes ``cr``, ``uid`` as parameters. """
    method._api = 'cr_uid'
    return method


def cr_uid_context(method):
    """ Decorate a traditional-style method that takes ``cr``, ``uid``, ``context`` as
        parameters. Such a method may be called in both record and traditional
        styles, like::

            # recs = model.browse(cr, uid, ids, context)
            recs.method(args)

            model.method(cr, uid, args, context=context)
    """
    method._api = 'cr_uid_context'
    return method


def cr_uid_id(method):
    """ Decorate a traditional-style method that takes ``cr``, ``uid``, ``id`` as
        parameters. Such a method may be called in both record and traditional
        styles. In the record style, the method automatically loops on records.
    """
    method._api = 'cr_uid_id'
    return method


def cr_uid_id_context(method):
    """ Decorate a traditional-style method that takes ``cr``, ``uid``, ``id``,
        ``context`` as parameters. Such a method::

            @api.cr_uid_id
            def method(self, cr, uid, id, args, context=None):
                ...

        may be called in both record and traditional styles, like::

            # rec = model.browse(cr, uid, id, context)
            rec.method(args)

            model.method(cr, uid, id, args, context=context)
    """
    method._api = 'cr_uid_id_context'
    return method


def cr_uid_ids(method):
    """ Decorate a traditional-style method that takes ``cr``, ``uid``, ``ids`` as
        parameters. Such a method may be called in both record and traditional
        styles.
    """
    method._api = 'cr_uid_ids'
    return method


def cr_uid_ids_context(method):
    """ Decorate a traditional-style method that takes ``cr``, ``uid``, ``ids``,
        ``context`` as parameters. Such a method::

            @api.cr_uid_ids_context
            def method(self, cr, uid, ids, args, context=None):
                ...

        may be called in both record and traditional styles, like::

            # recs = model.browse(cr, uid, ids, context)
            recs.method(args)

            model.method(cr, uid, ids, args, context=context)

        It is generally not necessary, see :func:`guess`.
    """
    method._api = 'cr_uid_ids_context'
    return method


def cr_uid_records(method):
    """ Decorate a traditional-style method that takes ``cr``, ``uid``, a
        recordset of model ``self`` as parameters. Such a method::

            @api.cr_uid_records
            def method(self, cr, uid, records, args):
                ...

        may be called in both record and traditional styles, like::

            # records = model.browse(cr, uid, ids, context)
            records.method(args)

            model.method(cr, uid, records, args)
    """
    method._api = 'cr_uid_records'
    return method


def cr_uid_records_context(method):
    """ Decorate a traditional-style method that takes ``cr``, ``uid``, a
        recordset of model ``self``, ``context`` as parameters. Such a method::

            @api.cr_uid_records_context
            def method(self, cr, uid, records, args, context=None):
                ...

        may be called in both record and traditional styles, like::

            # records = model.browse(cr, uid, ids, context)
            records.method(args)

            model.method(cr, uid, records, args, context=context)
    """
    method._api = 'cr_uid_records_context'
    return method


def v7(method_v7):
    """ Decorate a method that supports the old-style api only. A new-style api
        may be provided by redefining a method with the same name and decorated
        with :func:`~.v8`::

            @api.v7
            def foo(self, cr, uid, ids, context=None):
                ...

            @api.v8
            def foo(self):
                ...

        Special care must be taken if one method calls the other one, because
        the method may be overridden! In that case, one should call the method
        from the current class (say ``MyClass``), for instance::

            @api.v7
            def foo(self, cr, uid, ids, context=None):
                # Beware: records.foo() may call an overriding of foo()
                records = self.browse(cr, uid, ids, context)
                return MyClass.foo(records)

        Note that the wrapper method uses the docstring of the first method.
    """
    # retrieve method_v8 from the caller's frame
    frame = currentframe().f_back
    return frame.f_locals.get(method_v7.__name__, method_v7)


def v8(method_v8):
    """ Decorate a method that supports the new-style api only. An old-style api
        may be provided by redefining a method with the same name and decorated
        with :func:`~.v7`::

            @api.v8
            def foo(self):
                ...

            @api.v7
            def foo(self, cr, uid, ids, context=None):
                ...

        Note that the wrapper method uses the docstring of the first method.
    """
    if method_v8.__name__ == 'read':
        return multi(method_v8)
    method_v8._api = 'v8'
    return method_v8


def noguess(method):
    """ Decorate a method to prevent any effect from :func:`guess`. """
    method._api = None
    return method


def guess(method):
    """ Decorate ``method`` to make it callable in both traditional and record
        styles. This decorator is applied automatically by the model's
        metaclass, and has no effect on already-decorated methods.

        The API style is determined by heuristics on the parameter names: ``cr``
        or ``cursor`` for the cursor, ``uid`` or ``user`` for the user id,
        ``id`` or ``ids`` for a list of record ids, and ``context`` for the
        context dictionary. If a traditional API is recognized, one of the
        decorators :func:`cr`, :func:`cr_context`, :func:`cr_uid`,
        :func:`cr_uid_context`, :func:`cr_uid_id`, :func:`cr_uid_id_context`,
        :func:`cr_uid_ids`, :func:`cr_uid_ids_context` is applied on the method.

        Method calls are considered traditional style when their first parameter
        is a database cursor.
    """
    if hasattr(method, '_api'):
        return method

    # introspection on argument names to determine api style
    args, vname, kwname, defaults = getargspec(method)
    names = tuple(args) + (None,) * 4

    if names[0] == 'self':
        if names[1] in ('cr', 'cursor'):
            if names[2] in ('uid', 'user'):
                if names[3] == 'ids':
                    if 'context' in names or kwname:
                        return cr_uid_ids_context(method)
                    else:
                        return cr_uid_ids(method)
                elif names[3] == 'id' or names[3] == 'res_id':
                    if 'context' in names or kwname:
                        return cr_uid_id_context(method)
                    else:
                        return cr_uid_id(method)
                elif 'context' in names or kwname:
                    return cr_uid_context(method)
                else:
                    return cr_uid(method)
            elif 'context' in names:
                return cr_context(method)
            else:
                return cr(method)

    # no wrapping by default
    return noguess(method)


def expected(decorator, func):
    """ Decorate ``func`` with ``decorator`` if ``func`` is not wrapped yet. """
    return decorator(func) if not hasattr(func, '_api') else func


def _call_kw_model(method, self, args, kwargs):
    context, args, kwargs = split_context(method, args, kwargs)
    recs = self.with_context(context or {})
    _logger.debug("call %s.%s(%s)", recs, method.__name__, Params(args, kwargs))
    result = method(recs, *args, **kwargs)
    return downgrade(method, result, recs, args, kwargs)


def _call_kw_model_create(method, self, args, kwargs):
    # special case for method 'create'
    context, args, kwargs = split_context(method, args, kwargs)
    recs = self.with_context(context or {})
    _logger.debug("call %s.%s(%s)", recs, method.__name__, Params(args, kwargs))
    result = method(recs, *args, **kwargs)
    return result.id if isinstance(args[0], Mapping) else result.ids


def _call_kw_multi(method, self, args, kwargs):
    ids, args = args[0], args[1:]
    context, args, kwargs = split_context(method, args, kwargs)
    recs = self.with_context(context or {}).browse(ids)
    _logger.debug("call %s.%s(%s)", recs, method.__name__, Params(args, kwargs))
    result = method(recs, *args, **kwargs)
    return downgrade(method, result, recs, args, kwargs)


def call_kw(model, name, args, kwargs):
    """ Invoke the given method ``name`` on the recordset ``model``. """
    method = getattr(type(model), name)
    api = getattr(method, '_api', None)
    if api == 'model':
        return _call_kw_model(method, model, args, kwargs)
    elif api == 'model_create':
        return _call_kw_model_create(method, model, args, kwargs)
    else:
        return _call_kw_multi(method, model, args, kwargs)


class Environment(Mapping):
    """ An environment wraps data for ORM records:

        - :attr:`cr`, the current database cursor;
        - :attr:`uid`, the current user id;
        - :attr:`context`, the current context dictionary.

        It provides access to the registry by implementing a mapping from model
        names to new api models. It also holds a cache for records, and a data
        structure to manage recomputations.
    """
    _local = Local()

    @classproperty
    def envs(cls):
        return cls._local.environments

    @classmethod
    @contextmanager
    def manage(cls):
        """ Context manager for a set of environments. """
        if hasattr(cls._local, 'environments'):
            yield
        else:
            try:
                cls._local.environments = Environments()
                yield
            finally:
                release_local(cls._local)

    @classmethod
    def reset(cls):
        """ Clear the set of environments.
            This may be useful when recreating a registry inside a transaction.
        """
        cls._local.environments = Environments()

    def __new__(cls, cr, uid, context):
        assert context is not None
        args = (cr, uid, context)

        # if env already exists, return it
        env, envs = None, cls.envs
        for env in envs:
            if env.args == args:
                return env

        # otherwise create environment, and add it in the set
        self = object.__new__(cls)
        self.cr, self.uid, self.context = self.args = (cr, uid, frozendict(context))
        self.registry = Registry(cr.dbname)
        self.cache = envs.cache
        self._cache_key = (cr, uid)
        self._protected = StackMap()                # {field: ids, ...}
        self.dirty = defaultdict(set)               # {record: set(field_name), ...}
        self.all = envs
        envs.add(self)
        return self

    #
    # Mapping methods
    #

    def __contains__(self, model_name):
        """ Test whether the given model exists. """
        return model_name in self.registry

    def __getitem__(self, model_name):
        """ Return an empty recordset from the given model. """
        return self.registry[model_name]._browse((), self)

    def __iter__(self):
        """ Return an iterator on model names. """
        return iter(self.registry)

    def __len__(self):
        """ Return the size of the model registry. """
        return len(self.registry)

    def __eq__(self, other):
        return self is other

    def __ne__(self, other):
        return self is not other

    def __hash__(self):
        return object.__hash__(self)

    def __call__(self, cr=None, user=None, context=None):
        """ Return an environment based on ``self`` with modified parameters.

            :param cr: optional database cursor to change the current cursor
            :param user: optional user/user id to change the current user
            :param context: optional context dictionary to change the current context
        """
        cr = self.cr if cr is None else cr
        uid = self.uid if user is None else int(user)
        context = self.context if context is None else context
        return Environment(cr, uid, context)

    def ref(self, xml_id, raise_if_not_found=True):
        """ return the record corresponding to the given ``xml_id`` """
        return self['ir.model.data'].xmlid_to_object(xml_id, raise_if_not_found=raise_if_not_found)

    @property
    def user(self):
        """ return the current user (as an instance) """
        return self(user=SUPERUSER_ID)['res.users'].browse(self.uid)

    @property
    def lang(self):
        """ return the current language code """
        return self.context.get('lang')

    @contextmanager
    def _do_in_mode(self, mode):
        if self.all.mode:
            yield
        else:
            try:
                self.all.mode = mode
                yield
            finally:
                self.all.mode = False
                self.dirty.clear()

    def do_in_draft(self):
        """ Context-switch to draft mode, where all field updates are done in
            cache only.
        """
        return self._do_in_mode(True)

    @property
    def in_draft(self):
        """ Return whether we are in draft mode. """
        return bool(self.all.mode)

    def do_in_onchange(self):
        """ Context-switch to 'onchange' draft mode, which is a specialized
            draft mode used during execution of onchange methods.
        """
        return self._do_in_mode('onchange')

    @property
    def in_onchange(self):
        """ Return whether we are in 'onchange' draft mode. """
        return self.all.mode == 'onchange'

    def clear(self):
        """ Clear all record caches, and discard all fields to recompute.
            This may be useful when recovering from a failed ORM operation.
        """
        self.cache.invalidate()
        self.all.todo.clear()

    @contextmanager
    def clear_upon_failure(self):
        """ Context manager that clears the environments (caches and fields to
            recompute) upon exception.
        """
        try:
            yield
        except Exception:
            self.clear()
            raise

    def protected(self, field):
        """ Return the recordset for which ``field`` should not be invalidated or recomputed. """
        return self[field.model_name].browse(self._protected.get(field, ()))

    @contextmanager
    def protecting(self, what, records=None):
        """ Prevent the invalidation or recomputation of fields on records.
            The parameters are either:
             - ``what`` a collection of fields and ``records`` a recordset, or
             - ``what`` a collection of pairs ``(fields, records)``.
        """
        protected = self._protected
        try:
            protected.pushmap()
            what = what if records is None else [(what, records)]
            for fields, records in what:
                for field in fields:
                    ids = protected.get(field, frozenset())
                    protected[field] = ids.union(records._ids)
            yield
        finally:
            protected.popmap()

    def field_todo(self, field):
        """ Return a recordset with all records to recompute for ``field``. """
        ids = {rid for recs in self.all.todo.get(field, ()) for rid in recs.ids}
        return self[field.model_name].browse(ids)

    def check_todo(self, field, record):
        """ Check whether ``field`` must be recomputed on ``record``, and if so,
            return the corresponding recordset to recompute.
        """
        for recs in self.all.todo.get(field, []):
            if recs & record:
                return recs

    def add_todo(self, field, records):
        """ Mark ``field`` to be recomputed on ``records``. """
        recs_list = self.all.todo.setdefault(field, [])
        for i, recs in enumerate(recs_list):
            if recs.env == records.env:
                # only add records if not already in the recordset, much much
                # cheaper in case recs is big and records is a singleton
                # already present
                if not records <= recs:
                    recs_list[i] |= records
                break
        else:
            recs_list.append(records)

    def remove_todo(self, field, records):
        """ Mark ``field`` as recomputed on ``records``. """
        recs_list = [recs - records for recs in self.all.todo.pop(field, [])]
        recs_list = [r for r in recs_list if r]
        if recs_list:
            self.all.todo[field] = recs_list

    def has_todo(self):
        """ Return whether some fields must be recomputed. """
        return bool(self.all.todo)

    def get_todo(self):
        """ Return a pair ``(field, records)`` to recompute.
            The field is such that none of its dependencies must be recomputed.
        """
        field = min(self.all.todo, key=self.registry.field_sequence)
        return field, self.all.todo[field][0]

    @property
    def recompute(self):
        return self.all.recompute

    @contextmanager
    def norecompute(self):
        tmp = self.all.recompute
        self.all.recompute = False
        try:
            yield
        finally:
            self.all.recompute = tmp

    def cache_key(self, field):
        """ Return the key to store the value of ``field`` in cache, the full
            cache key being ``(key, field, record.id)``.
        """
        return self if field.context_dependent else self._cache_key


class Environments(object):
    """ A common object for all environments in a request. """
    def __init__(self):
        self.envs = WeakSet()           # weak set of environments
        self.cache = Cache()            # cache for all records
        self.todo = {}                  # recomputations {field: [records]}
        self.mode = False               # flag for draft/onchange
        self.recompute = True

    def add(self, env):
        """ Add the environment ``env``. """
        self.envs.add(env)

    def __iter__(self):
        """ Iterate over environments. """
        return iter(self.envs)


class Cache(object):
    """ Implementation of the cache of records. """
    def __init__(self):
        # {key: {field: {record_id: value}}}
        self._data = defaultdict(lambda: defaultdict(dict))

    def contains(self, record, field):
        """ Return whether ``record`` has a value for ``field``. """
        key = record.env.cache_key(field)
        return record.id in self._data[key].get(field, ())

    def get(self, record, field):
        """ Return the value of ``field`` for ``record``. """
        key = record.env.cache_key(field)
<<<<<<< HEAD
        try:
            value = self._data[key][field][record.id]
        except KeyError:
            raise CacheMiss(record, field)

=======
        value = self._data[key][field][record._ids[0]]
>>>>>>> 2c495502
        return value.get() if isinstance(value, SpecialValue) else value

    def set(self, record, field, value):
        """ Set the value of ``field`` for ``record``. """
        key = record.env.cache_key(field)
        self._data[key][field][record._ids[0]] = value

    def update(self, records, field, values):
        """ Set the values of ``field`` for several ``records``. """
        key = records.env.cache_key(field)
        self._data[key][field].update(pycompat.izip(records._ids, values))

    def remove(self, record, field):
        """ Remove the value of ``field`` for ``record``. """
        key = record.env.cache_key(field)
        del self._data[key][field][record.id]

    def contains_value(self, record, field):
        """ Return whether ``record`` has a regular value for ``field``. """
        key = record.env.cache_key(field)
        value = self._data[key][field].get(record.id, SpecialValue(None))
        return not isinstance(value, SpecialValue)

    def get_value(self, record, field, default=None):
        """ Return the regular value of ``field`` for ``record``. """
        key = record.env.cache_key(field)
        value = self._data[key][field].get(record.id, SpecialValue(None))
        return default if isinstance(value, SpecialValue) else value

    def get_special(self, record, field, default=None):
        """ Return the special value of ``field`` for ``record``. """
        key = record.env.cache_key(field)
        value = self._data[key][field].get(record.id)
        return value.get if isinstance(value, SpecialValue) else default

    def set_special(self, record, field, getter):
        """ Set the value of ``field`` for ``record`` to return ``getter()``. """
        key = record.env.cache_key(field)
        self._data[key][field][record.id] = SpecialValue(getter)

    def set_failed(self, records, fields, exception):
        """ Mark ``fields`` on ``records`` with the given exception. """
        def getter():
            raise exception
        for field in fields:
            for record in records:
                self.set_special(record, field, getter)

    def get_fields(self, record):
        """ Return the fields with a value for ``record``. """
        for name, field in record._fields.items():
            key = record.env.cache_key(field)
            if name != 'id' and record.id in self._data[key].get(field, ()):
                yield field

    def get_records(self, model, field):
        """ Return the records of ``model`` that have a value for ``field``. """
        key = model.env.cache_key(field)
        ids = list(self._data[key][field])
        return model.browse(ids)

    def get_missing_ids(self, records, field):
        """ Return the ids of ``records`` that have no value for ``field``. """
        key = records.env.cache_key(field)
        field_cache = self._data[key][field]
        for record_id in records._ids:
            if record_id not in field_cache:
                yield record_id

    def copy(self, records, env):
        """ Copy the cache of ``records`` to ``env``. """
        src, dst = records.env, env
        for src_key, dst_key in [(src, dst), (src._cache_key, dst._cache_key)]:
            if src_key == dst_key:
                break
            src_cache = self._data[src_key]
            dst_cache = self._data[dst_key]
            for field, src_field_cache in src_cache.items():
                dst_field_cache = dst_cache[field]
                for record_id, value in src_field_cache.items():
                    if not isinstance(value, SpecialValue):
                        # But not if it's a SpecialValue, which often is an access error
                        # because the other environment (eg. sudo()) is well expected to have access.
                        dst_field_cache[record_id] = value

    def invalidate(self, spec=None):
        """ Invalidate the cache, partially or totally depending on ``spec``. """
        if spec is None:
            self._data.clear()
        elif spec:
            for field, ids in spec:
                if ids is None:
                    for data in self._data.values():
                        data.pop(field, None)
                else:
                    for data in self._data.values():
                        field_cache = data.get(field)
                        if field_cache:
                            for id in ids:
                                field_cache.pop(id, None)

    def check(self, env):
        """ Check the consistency of the cache for the given environment. """
        # make a full copy of the cache, and invalidate it
        dump = defaultdict(dict)
        for key in [env, env._cache_key]:
            key_cache = self._data[key]
            for field, field_cache in key_cache.items():
                for record_id, value in field_cache.items():
                    if record_id:
                        dump[field][record_id] = value

        self.invalidate()

        # re-fetch the records, and compare with their former cache
        invalids = []
        for field, field_dump in dump.items():
            records = env[field.model_name].browse(field_dump)
            for record in records:
                try:
                    cached = field_dump[record.id]
                    cached = cached.get() if isinstance(cached, SpecialValue) else cached
                    value = field.convert_to_record(cached, record)
                    fetched = record[field.name]
                    if fetched != value:
                        info = {'cached': value, 'fetched': fetched}
                        invalids.append((record, field, info))
                except (AccessError, MissingError):
                    pass

        if invalids:
            raise UserError('Invalid cache for fields\n' + pformat(invalids))


class SpecialValue(object):
    """ Wrapper for a function to get the cached value of a field. """
    __slots__ = ['get']

    def __init__(self, getter):
        self.get = getter


# keep those imports here in order to handle cyclic dependencies correctly
from odoo import SUPERUSER_ID
from odoo.exceptions import UserError, AccessError, MissingError
from odoo.modules.registry import Registry<|MERGE_RESOLUTION|>--- conflicted
+++ resolved
@@ -55,12 +55,8 @@
 from decorator import decorate, decorator
 from werkzeug.local import Local, release_local
 
-<<<<<<< HEAD
-from odoo.tools import frozendict, classproperty, StackMap
+from odoo.tools import frozendict, classproperty, StackMap, pycompat
 from odoo.exceptions import CacheMiss
-=======
-from odoo.tools import frozendict, classproperty, StackMap, pycompat
->>>>>>> 2c495502
 
 _logger = logging.getLogger(__name__)
 
@@ -1039,15 +1035,11 @@
     def get(self, record, field):
         """ Return the value of ``field`` for ``record``. """
         key = record.env.cache_key(field)
-<<<<<<< HEAD
         try:
-            value = self._data[key][field][record.id]
+            value = self._data[key][field][record._ids[0]]
         except KeyError:
             raise CacheMiss(record, field)
 
-=======
-        value = self._data[key][field][record._ids[0]]
->>>>>>> 2c495502
         return value.get() if isinstance(value, SpecialValue) else value
 
     def set(self, record, field, value):
